use std::{
    collections::{BTreeMap, HashMap, HashSet},
    future::{self, Future},
};

use async_lsp::ResponseError;
use completion_items::{
    crate_completion_item, field_completion_item, simple_completion_item,
    struct_field_completion_item,
};
use fm::{FileId, FileMap, PathString};
use kinds::{FunctionCompletionKind, FunctionKind, ModuleCompletionKind, RequestedItems};
use lsp_types::{CompletionItem, CompletionItemKind, CompletionParams, CompletionResponse};
use noirc_errors::{Location, Span};
use noirc_frontend::{
    ast::{
        AsTraitPath, BlockExpression, ConstructorExpression, Expression, ExpressionKind,
        ForLoopStatement, Ident, IfExpression, LValue, Lambda, LetStatement,
        MemberAccessExpression, NoirFunction, NoirStruct, NoirTraitImpl, Path, PathKind,
        PathSegment, Pattern, Statement, StatementKind, TraitItem, TypeImpl, UnresolvedGeneric,
        UnresolvedGenerics, UnresolvedType, UnresolvedTypeData, UseTree, UseTreeKind,
    },
    graph::{CrateId, Dependency},
    hir::{
        def_map::{CrateDefMap, LocalModuleId, ModuleId},
        resolution::path_resolver::{PathResolver, StandardPathResolver},
    },
    hir_def::traits::Trait,
    macros_api::{ModuleDefId, NodeInterner},
    node_interner::ReferenceId,
    parser::{Item, ItemKind},
<<<<<<< HEAD
=======
    token::Keyword,
>>>>>>> 05efe230
    ParsedModule, StructType, Type,
};
use sort_text::underscore_sort_text;

use crate::{requests::to_lsp_location, utils, LspState};

use super::process_request;

mod auto_import;
mod builtins;
<<<<<<< HEAD
mod completion_items;
mod kinds;
mod sort_text;
mod tests;
mod traversal;
=======

/// When finding items in a module, whether to show only direct children or all visible items.
#[derive(Clone, Copy, PartialEq, Eq, Debug)]
enum ModuleCompletionKind {
    // Only show a module's direct children. This is used when completing a use statement
    // or a path after the first segment.
    DirectChildren,
    // Show all of a module's visible items. This is used when completing a path outside
    // of a use statement (in regular code) when the path is just a single segment:
    // we want to find items exposed in the current module.
    AllVisibleItems,
}

/// When suggest a function as a result of completion, whether to autocomplete its name or its name and parameters.
#[derive(Clone, Copy, PartialEq, Eq, Debug)]
enum FunctionCompletionKind {
    // Only complete a function's name. This is used in use statement.
    Name,
    // Complete a function's name and parameters (as a snippet). This is used in regular code.
    NameAndParameters,
}

/// Is there a requirement for suggesting functions?
#[derive(Clone, Copy, PartialEq, Eq, Debug)]
enum FunctionKind<'a> {
    /// No requirement: any function is okay to suggest.
    Any,
    /// Only show functions that have the given self type.
    SelfType(&'a Type),
}

/// When requesting completions, whether to list all items or just types.
/// For example, when writing `let x: S` we only want to suggest types at this
/// point (modules too, because they might include types too).
#[derive(Clone, Copy, PartialEq, Eq, Debug)]
enum RequestedItems {
    // Suggest any items (types, functions, etc.).
    AnyItems,
    // Only suggest types.
    OnlyTypes,
}
>>>>>>> 05efe230

pub(crate) fn on_completion_request(
    state: &mut LspState,
    params: CompletionParams,
) -> impl Future<Output = Result<Option<CompletionResponse>, ResponseError>> {
    let uri = params.text_document_position.clone().text_document.uri;

    let result = process_request(state, params.text_document_position.clone(), |args| {
        let path = PathString::from_path(uri.to_file_path().unwrap());
        args.files.get_file_id(&path).and_then(|file_id| {
            utils::position_to_byte_index(
                args.files,
                file_id,
                &params.text_document_position.position,
            )
            .and_then(|byte_index| {
                let file = args.files.get_file(file_id).unwrap();
                let source = file.source();
                let byte = source.as_bytes().get(byte_index - 1).copied();
                let (parsed_module, _errors) = noirc_frontend::parse_program(source);

                let mut finder = NodeFinder::new(
                    args.files,
                    file_id,
                    source,
                    byte_index,
                    byte,
                    args.crate_id,
                    args.def_maps,
                    args.dependencies,
                    args.interner,
                );
                finder.find(&parsed_module)
            })
        })
    });
    future::ready(result)
}

struct NodeFinder<'a> {
    files: &'a FileMap,
    file: FileId,
    lines: Vec<&'a str>,
    byte_index: usize,
    byte: Option<u8>,
    /// The module ID of the current file.
    root_module_id: ModuleId,
    /// The module ID in scope. This might change as we traverse the AST
    /// if we are analyzing something inside an inline module declaration.
    module_id: ModuleId,
    def_maps: &'a BTreeMap<CrateId, CrateDefMap>,
    dependencies: &'a Vec<Dependency>,
    interner: &'a NodeInterner,
    /// Completion items we find along the way.
    completion_items: Vec<CompletionItem>,
    /// Local variables in the current scope, mapped to their locations.
    /// As we traverse the AST, we collect local variables.
    local_variables: HashMap<String, Span>,
    /// Type parameters in the current scope. These are collected when entering
    /// a struct, a function, etc., and cleared afterwards.
    type_parameters: HashSet<String>,
    /// ModuleDefIds we already suggested, so we don't offer these for auto-import.
    suggested_module_def_ids: HashSet<ModuleDefId>,
    /// How many nested `mod` we are in deep
    nesting: usize,
    /// The line where an auto_import must be inserted
    auto_import_line: usize,
}

impl<'a> NodeFinder<'a> {
    #[allow(clippy::too_many_arguments)]
    fn new(
        files: &'a FileMap,
        file: FileId,
        source: &'a str,
        byte_index: usize,
        byte: Option<u8>,
        krate: CrateId,
        def_maps: &'a BTreeMap<CrateId, CrateDefMap>,
        dependencies: &'a Vec<Dependency>,
        interner: &'a NodeInterner,
    ) -> Self {
        // Find the module the current file belongs to
        let def_map = &def_maps[&krate];
        let root_module_id = ModuleId { krate, local_id: def_map.root() };
        let local_id = if let Some((module_index, _)) =
            def_map.modules().iter().find(|(_, module_data)| module_data.location.file == file)
        {
            LocalModuleId(module_index)
        } else {
            def_map.root()
        };
        let module_id = ModuleId { krate, local_id };
        Self {
            files,
            file,
            lines: source.lines().collect(),
            byte_index,
            byte,
            root_module_id,
            module_id,
            def_maps,
            dependencies,
            interner,
            completion_items: Vec::new(),
            local_variables: HashMap::new(),
            type_parameters: HashSet::new(),
            suggested_module_def_ids: HashSet::new(),
            nesting: 0,
            auto_import_line: 0,
        }
    }

    fn find(&mut self, parsed_module: &ParsedModule) -> Option<CompletionResponse> {
        self.find_in_parsed_module(parsed_module);

        if self.completion_items.is_empty() {
            None
        } else {
            let mut items = std::mem::take(&mut self.completion_items);

            // Show items that start with underscore last in the list
            for item in items.iter_mut() {
                if item.label.starts_with('_') {
                    item.sort_text = Some(underscore_sort_text());
                }
            }
<<<<<<< HEAD
=======

            Some(CompletionResponse::Array(items))
        }
    }
>>>>>>> 05efe230

            Some(CompletionResponse::Array(items))
        }
    }

    fn find_in_item(&mut self, item: &Item) {
        if let ItemKind::Import(..) = &item.kind {
            if let Some(lsp_location) = to_lsp_location(self.files, self.file, item.span) {
                self.auto_import_line = (lsp_location.range.end.line + 1) as usize;
            }
        }

        if !self.includes_span(item.span) {
            return;
        }

        match &item.kind {
            ItemKind::Import(use_tree) => {
                let mut prefixes = Vec::new();
                self.find_in_use_tree(use_tree, &mut prefixes);
            }
            ItemKind::Submodules(parsed_sub_module) => {
                // Switch `self.module_id` to the submodule
                let previous_module_id = self.module_id;

                let def_map = &self.def_maps[&self.module_id.krate];
                let Some(module_data) = def_map.modules().get(self.module_id.local_id.0) else {
                    return;
                };
                if let Some(child_module) = module_data.children.get(&parsed_sub_module.name) {
                    self.module_id =
                        ModuleId { krate: self.module_id.krate, local_id: *child_module };
                }

                let old_auto_import_line = self.auto_import_line;
                self.nesting += 1;

                if let Some(lsp_location) = to_lsp_location(self.files, self.file, item.span) {
                    self.auto_import_line = (lsp_location.range.start.line + 1) as usize;
                }

                self.find_in_parsed_module(&parsed_sub_module.contents);

                // Restore the old module before continuing
                self.module_id = previous_module_id;
                self.nesting -= 1;
                self.auto_import_line = old_auto_import_line;
            }
            ItemKind::Function(noir_function) => self.find_in_noir_function(noir_function),
            ItemKind::TraitImpl(noir_trait_impl) => self.find_in_noir_trait_impl(noir_trait_impl),
            ItemKind::Impl(type_impl) => self.find_in_type_impl(type_impl),
            ItemKind::Global(let_statement) => self.find_in_let_statement(let_statement, false),
            ItemKind::TypeAlias(noir_type_alias) => self.find_in_noir_type_alias(noir_type_alias),
            ItemKind::Struct(noir_struct) => self.find_in_noir_struct(noir_struct),
            ItemKind::Trait(noir_trait) => self.find_in_noir_trait(noir_trait),
            ItemKind::ModuleDecl(_) => (),
        }
    }

    fn find_in_noir_function(&mut self, noir_function: &NoirFunction) {
        let old_type_parameters = self.type_parameters.clone();
        self.collect_type_parameters_in_generics(&noir_function.def.generics);

        for param in &noir_function.def.parameters {
            self.find_in_unresolved_type(&param.typ);
        }

        self.find_in_function_return_type(&noir_function.def.return_type);

        self.local_variables.clear();
        for param in &noir_function.def.parameters {
            self.collect_local_variables(&param.pattern);
        }

        self.find_in_block_expression(&noir_function.def.body);

        self.type_parameters = old_type_parameters;
    }

    fn find_in_noir_trait_impl(&mut self, noir_trait_impl: &NoirTraitImpl) {
        self.type_parameters.clear();
        self.collect_type_parameters_in_generics(&noir_trait_impl.impl_generics);

        for item in &noir_trait_impl.items {
            self.find_in_trait_impl_item(item);
        }

        self.type_parameters.clear();
    }

    fn find_in_type_impl(&mut self, type_impl: &TypeImpl) {
        self.type_parameters.clear();
        self.collect_type_parameters_in_generics(&type_impl.generics);

        for (method, span) in &type_impl.methods {
            self.find_in_noir_function(method);

            // Optimization: stop looking in functions past the completion cursor
            if span.end() as usize > self.byte_index {
                break;
            }
        }

        self.type_parameters.clear();
    }

    fn find_in_noir_struct(&mut self, noir_struct: &NoirStruct) {
        self.type_parameters.clear();
        self.collect_type_parameters_in_generics(&noir_struct.generics);

        for (_name, unresolved_type) in &noir_struct.fields {
            self.find_in_unresolved_type(unresolved_type);
        }

        self.type_parameters.clear();
    }

    fn find_in_trait_item(&mut self, trait_item: &TraitItem) {
        match trait_item {
            TraitItem::Function {
                name: _,
                generics,
                parameters,
                return_type,
                where_clause,
                body,
            } => {
                let old_type_parameters = self.type_parameters.clone();
                self.collect_type_parameters_in_generics(generics);

                for (_name, unresolved_type) in parameters {
                    self.find_in_unresolved_type(unresolved_type);
                }

                self.find_in_function_return_type(return_type);

                for unresolved_trait_constraint in where_clause {
                    self.find_in_unresolved_type(&unresolved_trait_constraint.typ);
                }

                if let Some(body) = body {
                    self.local_variables.clear();
                    for (name, _) in parameters {
                        self.local_variables.insert(name.to_string(), name.span());
                    }
                    self.find_in_block_expression(body);
                };

                self.type_parameters = old_type_parameters;
            }
            TraitItem::Constant { name: _, typ, default_value } => {
                self.find_in_unresolved_type(typ);

                if let Some(default_value) = default_value {
                    self.find_in_expression(default_value);
                }
            }
            TraitItem::Type { name: _ } => (),
        }
    }

    fn find_in_block_expression(&mut self, block_expression: &BlockExpression) {
        let old_local_variables = self.local_variables.clone();
        for statement in &block_expression.statements {
            self.find_in_statement(statement);

            // Optimization: stop looking in statements past the completion cursor
            if statement.span.end() as usize > self.byte_index {
                break;
            }
        }
        self.local_variables = old_local_variables;
    }

    fn find_in_statement(&mut self, statement: &Statement) {
        match &statement.kind {
            StatementKind::Let(let_statement) => {
                self.find_in_let_statement(let_statement, true);
            }
            StatementKind::Constrain(constrain_statement) => {
                self.find_in_constrain_statement(constrain_statement);
            }
            StatementKind::Expression(expression) => {
                self.find_in_expression(expression);
            }
            StatementKind::Assign(assign_statement) => {
                self.find_in_assign_statement(assign_statement);
            }
            StatementKind::For(for_loop_statement) => {
                self.find_in_for_loop_statement(for_loop_statement);
            }
            StatementKind::Comptime(statement) => {
                // When entering a comptime block, regular local variables shouldn't be offered anymore
                let old_local_variables = self.local_variables.clone();
                self.local_variables.clear();

                self.find_in_statement(statement);

                self.local_variables = old_local_variables;
            }
            StatementKind::Semi(expression) => {
                self.find_in_expression(expression);
            }
            StatementKind::Break | StatementKind::Continue | StatementKind::Error => (),
        }
    }

    fn find_in_let_statement(
        &mut self,
        let_statement: &LetStatement,
        collect_local_variables: bool,
    ) {
        self.find_in_unresolved_type(&let_statement.r#type);
        self.find_in_expression(&let_statement.expression);

        if collect_local_variables {
            self.collect_local_variables(&let_statement.pattern);
        }
    }

    fn find_in_for_loop_statement(&mut self, for_loop_statement: &ForLoopStatement) {
        let old_local_variables = self.local_variables.clone();
        let ident = &for_loop_statement.identifier;
        self.local_variables.insert(ident.to_string(), ident.span());

        self.find_in_for_range(&for_loop_statement.range);
        self.find_in_expression(&for_loop_statement.block);

        self.local_variables = old_local_variables;
    }

    fn find_in_lvalue(&mut self, lvalue: &LValue) {
        match lvalue {
            LValue::Ident(ident) => {
                if self.byte == Some(b'.') && ident.span().end() as usize == self.byte_index - 1 {
                    let location = Location::new(ident.span(), self.file);
                    if let Some(ReferenceId::Local(definition_id)) =
                        self.interner.find_referenced(location)
                    {
                        let typ = self.interner.definition_type(definition_id);
                        let prefix = "";
                        self.complete_type_fields_and_methods(&typ, prefix);
                    }
                }
            }
            LValue::MemberAccess { object, field_name: _, span: _ } => self.find_in_lvalue(object),
            LValue::Index { array, index, span: _ } => {
                self.find_in_lvalue(array);
                self.find_in_expression(index);
            }
            LValue::Dereference(lvalue, _) => self.find_in_lvalue(lvalue),
        }
    }

    fn find_in_expression(&mut self, expression: &Expression) {
        // "foo." (no identifier afterwards) is parsed as the expression on the left hand-side of the dot.
        // Here we check if there's a dot at the completion position, and if the expression
        // ends right before the dot. If so, it means we want to complete the expression's type fields and methods.
        if self.byte == Some(b'.') && expression.span.end() as usize == self.byte_index - 1 {
            let location = Location::new(expression.span, self.file);
            if let Some(typ) = self.interner.type_at_location(location) {
                let typ = typ.follow_bindings();
                let prefix = "";
                self.complete_type_fields_and_methods(&typ, prefix);
                return;
            }
        }

        match &expression.kind {
            ExpressionKind::Literal(literal) => self.find_in_literal(literal),
            ExpressionKind::Block(block_expression) => {
                self.find_in_block_expression(block_expression);
            }
            ExpressionKind::Prefix(prefix_expression) => {
                self.find_in_expression(&prefix_expression.rhs);
            }
            ExpressionKind::Index(index_expression) => {
                self.find_in_index_expression(index_expression);
            }
            ExpressionKind::Call(call_expression) => {
                self.find_in_call_expression(call_expression);
            }
            ExpressionKind::MethodCall(method_call_expression) => {
                self.find_in_method_call_expression(method_call_expression);
            }
            ExpressionKind::Constructor(constructor_expression) => {
                self.find_in_constructor_expression(constructor_expression);
            }
            ExpressionKind::MemberAccess(member_access_expression) => {
                self.find_in_member_access_expression(member_access_expression);
            }
            ExpressionKind::Cast(cast_expression) => {
                self.find_in_cast_expression(cast_expression);
            }
            ExpressionKind::Infix(infix_expression) => {
                self.find_in_infix_expression(infix_expression);
            }
            ExpressionKind::If(if_expression) => {
                self.find_in_if_expression(if_expression);
            }
            ExpressionKind::Variable(path) => {
                self.find_in_path(path, RequestedItems::AnyItems);
            }
            ExpressionKind::Tuple(expressions) => {
                self.find_in_expressions(expressions);
            }
            ExpressionKind::Lambda(lambda) => self.find_in_lambda(lambda),
            ExpressionKind::Parenthesized(expression) => {
                self.find_in_expression(expression);
            }
            ExpressionKind::Unquote(expression) => {
                self.find_in_expression(expression);
            }
            ExpressionKind::Comptime(block_expression, _) => {
                // When entering a comptime block, regular local variables shouldn't be offered anymore
                let old_local_variables = self.local_variables.clone();
                self.local_variables.clear();

                self.find_in_block_expression(block_expression);

                self.local_variables = old_local_variables;
            }
            ExpressionKind::Unsafe(block_expression, _) => {
                self.find_in_block_expression(block_expression);
            }
            ExpressionKind::AsTraitPath(as_trait_path) => {
                self.find_in_as_trait_path(as_trait_path);
            }
            ExpressionKind::Quote(_) | ExpressionKind::Resolved(_) | ExpressionKind::Error => (),
        }

        // "foo." (no identifier afterwards) is parsed as the expression on the left hand-side of the dot.
        // Here we check if there's a dot at the completion position, and if the expression
        // ends right before the dot. If so, it means we want to complete the expression's type fields and methods.
        // We only do this after visiting nested expressions, because in an expression like `foo & bar.` we want
        // to complete for `bar`, not for `foo & bar`.
        if self.completion_items.is_empty()
            && self.byte == Some(b'.')
            && expression.span.end() as usize == self.byte_index - 1
        {
            let location = Location::new(expression.span, self.file);
            if let Some(typ) = self.interner.type_at_location(location) {
                let typ = typ.follow_bindings();
                let prefix = "";
                self.complete_type_fields_and_methods(&typ, prefix);
            }
        }
    }

    fn find_in_constructor_expression(&mut self, constructor_expression: &ConstructorExpression) {
        self.find_in_path(&constructor_expression.type_name, RequestedItems::OnlyTypes);

        // Check if we need to autocomplete the field name
        if constructor_expression
            .fields
            .iter()
            .any(|(field_name, _)| field_name.span().end() as usize == self.byte_index)
        {
            self.complete_constructor_field_name(constructor_expression);
            return;
        }

        for (_field_name, expression) in &constructor_expression.fields {
            self.find_in_expression(expression);
        }
    }

    fn complete_constructor_field_name(&mut self, constructor_expression: &ConstructorExpression) {
        let location =
            Location::new(constructor_expression.type_name.last_ident().span(), self.file);
        let Some(ReferenceId::Struct(struct_id)) = self.interner.find_referenced(location) else {
            return;
        };

        let struct_type = self.interner.get_struct(struct_id);
        let struct_type = struct_type.borrow();

        // First get all of the struct's fields
        let mut fields = HashMap::new();
        let fields_as_written = struct_type.get_fields_as_written();
        for (field, typ) in &fields_as_written {
            fields.insert(field, typ);
        }

        // Remove the ones that already exists in the constructor
        for (field, _) in &constructor_expression.fields {
            fields.remove(&field.0.contents);
        }

        for (field, typ) in fields {
            self.completion_items.push(struct_field_completion_item(field, typ));
        }
    }

    fn find_in_member_access_expression(
        &mut self,
        member_access_expression: &MemberAccessExpression,
    ) {
        let ident = &member_access_expression.rhs;

        if self.byte_index == ident.span().end() as usize {
            // Assuming member_access_expression is of the form `foo.bar`, we are right after `bar`
            let location = Location::new(member_access_expression.lhs.span, self.file);
            if let Some(typ) = self.interner.type_at_location(location) {
                let typ = typ.follow_bindings();
                let prefix = ident.to_string();
                self.complete_type_fields_and_methods(&typ, &prefix);
                return;
            }
        }
<<<<<<< HEAD
=======

        self.find_in_expression(&member_access_expression.lhs);
    }

    fn find_in_cast_expression(&mut self, cast_expression: &CastExpression) {
        self.find_in_expression(&cast_expression.lhs);
    }
>>>>>>> 05efe230

        self.find_in_expression(&member_access_expression.lhs);
    }

    fn find_in_if_expression(&mut self, if_expression: &IfExpression) {
        self.find_in_expression(&if_expression.condition);

        let old_local_variables = self.local_variables.clone();
        self.find_in_expression(&if_expression.consequence);
        self.local_variables = old_local_variables;

        if let Some(alternative) = &if_expression.alternative {
            let old_local_variables = self.local_variables.clone();
            self.find_in_expression(alternative);
            self.local_variables = old_local_variables;
        }
    }

    fn find_in_lambda(&mut self, lambda: &Lambda) {
        for (_, unresolved_type) in &lambda.parameters {
            self.find_in_unresolved_type(unresolved_type);
        }

        let old_local_variables = self.local_variables.clone();
        for (pattern, _) in &lambda.parameters {
            self.collect_local_variables(pattern);
        }

        self.find_in_expression(&lambda.body);

        self.local_variables = old_local_variables;
    }

    fn find_in_as_trait_path(&mut self, as_trait_path: &AsTraitPath) {
        self.find_in_path(&as_trait_path.trait_path, RequestedItems::OnlyTypes);
    }

    fn find_in_unresolved_type(&mut self, unresolved_type: &UnresolvedType) {
        if let Some(span) = unresolved_type.span {
            if !self.includes_span(span) {
                return;
            }
        }

        match &unresolved_type.typ {
            UnresolvedTypeData::Array(_, unresolved_type) => {
                self.find_in_unresolved_type(unresolved_type);
            }
            UnresolvedTypeData::Slice(unresolved_type) => {
                self.find_in_unresolved_type(unresolved_type);
            }
            UnresolvedTypeData::Parenthesized(unresolved_type) => {
                self.find_in_unresolved_type(unresolved_type);
            }
            UnresolvedTypeData::Named(path, unresolved_types, _) => {
                self.find_in_path(path, RequestedItems::OnlyTypes);
                self.find_in_unresolved_types(unresolved_types);
            }
            UnresolvedTypeData::TraitAsType(path, unresolved_types) => {
                self.find_in_path(path, RequestedItems::OnlyTypes);
                self.find_in_unresolved_types(unresolved_types);
            }
            UnresolvedTypeData::MutableReference(unresolved_type) => {
                self.find_in_unresolved_type(unresolved_type);
            }
            UnresolvedTypeData::Tuple(unresolved_types) => {
                self.find_in_unresolved_types(unresolved_types);
            }
            UnresolvedTypeData::Function(args, ret, env, _) => {
                self.find_in_unresolved_types(args);
                self.find_in_unresolved_type(ret);
                self.find_in_unresolved_type(env);
            }
            UnresolvedTypeData::AsTraitPath(as_trait_path) => {
                self.find_in_as_trait_path(as_trait_path);
            }
            UnresolvedTypeData::Expression(_)
            | UnresolvedTypeData::FormatString(_, _)
            | UnresolvedTypeData::String(_)
            | UnresolvedTypeData::Unspecified
            | UnresolvedTypeData::Quoted(_)
            | UnresolvedTypeData::FieldElement
            | UnresolvedTypeData::Integer(_, _)
            | UnresolvedTypeData::Bool
            | UnresolvedTypeData::Unit
            | UnresolvedTypeData::Resolved(_)
            | UnresolvedTypeData::Error => (),
        }
    }

    fn find_in_path(&mut self, path: &Path, requested_items: RequestedItems) {
        // Only offer completions if we are right at the end of the path
        if self.byte_index != path.span.end() as usize {
            return;
        }

        let after_colons = self.byte == Some(b':');

        let mut idents: Vec<Ident> =
            path.segments.iter().map(|segment| segment.ident.clone()).collect();
        let prefix;
        let at_root;

        if after_colons {
            prefix = String::new();
            at_root = false;
        } else {
            prefix = idents.pop().unwrap().to_string();
            at_root = idents.is_empty();
        }

        let is_single_segment = !after_colons && idents.is_empty() && path.kind == PathKind::Plain;
        let module_id;

        if idents.is_empty() {
            module_id = self.module_id;
        } else {
            let Some(module_def_id) = self.resolve_path(idents) else {
                return;
            };

            match module_def_id {
                ModuleDefId::ModuleId(id) => module_id = id,
                ModuleDefId::TypeId(struct_id) => {
                    let struct_type = self.interner.get_struct(struct_id);
                    self.complete_type_methods(
                        &Type::Struct(struct_type, vec![]),
                        &prefix,
                        FunctionKind::Any,
                    );
                    return;
                }
                ModuleDefId::FunctionId(_) => {
                    // There's nothing inside a function
                    return;
                }
                ModuleDefId::TypeAliasId(type_alias_id) => {
                    let type_alias = self.interner.get_type_alias(type_alias_id);
                    let type_alias = type_alias.borrow();
                    self.complete_type_methods(&type_alias.typ, &prefix, FunctionKind::Any);
                    return;
                }
<<<<<<< HEAD
                ModuleDefId::TraitId(trait_id) => {
                    let trait_ = self.interner.get_trait(trait_id);
                    self.complete_trait_methods(trait_, &prefix, FunctionKind::Any);
=======
                ModuleDefId::TraitId(_) => {
                    // For now we don't suggest trait methods
>>>>>>> 05efe230
                    return;
                }
                ModuleDefId::GlobalId(_) => return,
            }
        }

        let module_completion_kind = if after_colons {
            ModuleCompletionKind::DirectChildren
        } else {
            ModuleCompletionKind::AllVisibleItems
        };
        let function_completion_kind = FunctionCompletionKind::NameAndParameters;

        self.complete_in_module(
            module_id,
            &prefix,
            path.kind,
            at_root,
            module_completion_kind,
            function_completion_kind,
            requested_items,
        );

        if is_single_segment {
            match requested_items {
                RequestedItems::AnyItems => {
                    self.local_variables_completion(&prefix);
                    self.builtin_functions_completion(&prefix);
                    self.builtin_values_completion(&prefix);
                }
                RequestedItems::OnlyTypes => {
                    self.builtin_types_completion(&prefix);
                    self.type_parameters_completion(&prefix);
                }
            }
            self.complete_auto_imports(&prefix, requested_items);
        }
    }

    fn local_variables_completion(&mut self, prefix: &str) {
        for (name, span) in &self.local_variables {
            if name_matches(name, prefix) {
                let location = Location::new(*span, self.file);
                let description = if let Some(ReferenceId::Local(definition_id)) =
                    self.interner.reference_at_location(location)
                {
                    let typ = self.interner.definition_type(definition_id);
                    Some(typ.to_string())
                } else {
                    None
                };

                self.completion_items.push(simple_completion_item(
                    name,
                    CompletionItemKind::VARIABLE,
                    description,
                ));
            }
        }
    }

    fn type_parameters_completion(&mut self, prefix: &str) {
        for name in &self.type_parameters {
            if name_matches(name, prefix) {
                self.completion_items.push(simple_completion_item(
                    name,
                    CompletionItemKind::TYPE_PARAMETER,
                    None,
                ));
            }
        }
    }

    fn find_in_use_tree(&mut self, use_tree: &UseTree, prefixes: &mut Vec<Path>) {
        match &use_tree.kind {
            UseTreeKind::Path(ident, alias) => {
                prefixes.push(use_tree.prefix.clone());
                self.find_in_use_tree_path(prefixes, ident, alias);
                prefixes.pop();
            }
            UseTreeKind::List(use_trees) => {
                prefixes.push(use_tree.prefix.clone());
                for use_tree in use_trees {
                    self.find_in_use_tree(use_tree, prefixes);
                }
                prefixes.pop();
            }
        }
    }

    fn find_in_use_tree_path(
        &mut self,
        prefixes: &Vec<Path>,
        ident: &Ident,
        alias: &Option<Ident>,
    ) {
        if let Some(_alias) = alias {
            // Won't handle completion if there's an alias (for now)
            return;
        }

        let after_colons = self.byte == Some(b':');
        let at_ident_end = self.byte_index == ident.span().end() as usize;
        let at_ident_colons_end =
            after_colons && self.byte_index - 2 == ident.span().end() as usize;

        if !(at_ident_end || at_ident_colons_end) {
            return;
        }

        let path_kind = prefixes[0].kind;

        let mut segments: Vec<Ident> = Vec::new();
        for prefix in prefixes {
            for segment in &prefix.segments {
                segments.push(segment.ident.clone());
            }
        }

        let module_completion_kind = ModuleCompletionKind::DirectChildren;
        let function_completion_kind = FunctionCompletionKind::Name;
        let requested_items = RequestedItems::AnyItems;

        if after_colons {
            // We are right after "::"
            segments.push(ident.clone());

            if let Some(module_id) = self.resolve_module(segments) {
                let prefix = String::new();
                let at_root = false;
                self.complete_in_module(
                    module_id,
                    &prefix,
                    path_kind,
                    at_root,
                    module_completion_kind,
                    function_completion_kind,
                    requested_items,
                );
            };
        } else {
            // We are right after the last segment
            let prefix = ident.to_string();
            if segments.is_empty() {
                let at_root = true;
                self.complete_in_module(
                    self.module_id,
                    &prefix,
                    path_kind,
                    at_root,
                    module_completion_kind,
                    function_completion_kind,
                    requested_items,
                );
            } else if let Some(module_id) = self.resolve_module(segments) {
                let at_root = false;
                self.complete_in_module(
                    module_id,
                    &prefix,
                    path_kind,
                    at_root,
                    module_completion_kind,
                    function_completion_kind,
                    requested_items,
                );
            }
        }
    }

    fn collect_local_variables(&mut self, pattern: &Pattern) {
        match pattern {
            Pattern::Identifier(ident) => {
                self.local_variables.insert(ident.to_string(), ident.span());
            }
            Pattern::Mutable(pattern, _, _) => self.collect_local_variables(pattern),
            Pattern::Tuple(patterns, _) => {
                for pattern in patterns {
                    self.collect_local_variables(pattern);
                }
            }
            Pattern::Struct(_, patterns, _) => {
                for (_, pattern) in patterns {
                    self.collect_local_variables(pattern);
                }
            }
        }
    }

    fn collect_type_parameters_in_generics(&mut self, generics: &UnresolvedGenerics) {
        for generic in generics {
            self.collect_type_parameters_in_generic(generic);
        }
    }

    fn collect_type_parameters_in_generic(&mut self, generic: &UnresolvedGeneric) {
        match generic {
            UnresolvedGeneric::Variable(ident) => {
                self.type_parameters.insert(ident.to_string());
            }
            UnresolvedGeneric::Numeric { ident, typ: _ } => {
                self.type_parameters.insert(ident.to_string());
            }
            UnresolvedGeneric::Resolved(..) => (),
        };
    }

    fn complete_type_fields_and_methods(&mut self, typ: &Type, prefix: &str) {
        match typ {
            Type::Struct(struct_type, generics) => {
                self.complete_struct_fields(&struct_type.borrow(), generics, prefix);
            }
            Type::MutableReference(typ) => {
                return self.complete_type_fields_and_methods(typ, prefix);
            }
            Type::Alias(type_alias, _) => {
                let type_alias = type_alias.borrow();
                return self.complete_type_fields_and_methods(&type_alias.typ, prefix);
            }
<<<<<<< HEAD
            Type::Tuple(types) => {
                self.complete_tuple_fields(types);
            }
=======
>>>>>>> 05efe230
            Type::FieldElement
            | Type::Array(_, _)
            | Type::Slice(_)
            | Type::Integer(_, _)
            | Type::Bool
            | Type::String(_)
            | Type::FmtString(_, _)
            | Type::Unit
<<<<<<< HEAD
            | Type::TypeVariable(_, _)
            | Type::TraitAsType(_, _, _)
            | Type::NamedGeneric(_, _, _)
            | Type::Function(..)
=======
            | Type::Tuple(_)
            | Type::TypeVariable(_, _)
            | Type::TraitAsType(_, _, _)
            | Type::NamedGeneric(_, _, _)
            | Type::Function(_, _, _)
>>>>>>> 05efe230
            | Type::Forall(_, _)
            | Type::Constant(_)
            | Type::Quoted(_)
            | Type::InfixExpr(_, _, _)
            | Type::Error => (),
        }

        self.complete_type_methods(typ, prefix, FunctionKind::SelfType(typ));
    }

    fn complete_type_methods(&mut self, typ: &Type, prefix: &str, function_kind: FunctionKind) {
        let Some(methods_by_name) = self.interner.get_type_methods(typ) else {
            return;
        };

        for (name, methods) in methods_by_name {
            for func_id in methods.iter() {
                if name_matches(name, prefix) {
                    if let Some(completion_item) = self.function_completion_item(
                        func_id,
                        FunctionCompletionKind::NameAndParameters,
                        function_kind,
                    ) {
                        self.completion_items.push(completion_item);
<<<<<<< HEAD
                        self.suggested_module_def_ids.insert(ModuleDefId::FunctionId(func_id));
                    }
                }
            }
        }
    }

    fn complete_trait_methods(
        &mut self,
        trait_: &Trait,
        prefix: &str,
        function_kind: FunctionKind,
    ) {
        for (name, func_id) in &trait_.method_ids {
            if name_matches(name, prefix) {
                if let Some(completion_item) = self.function_completion_item(
                    *func_id,
                    FunctionCompletionKind::NameAndParameters,
                    function_kind,
                ) {
                    self.completion_items.push(completion_item);
                    self.suggested_module_def_ids.insert(ModuleDefId::FunctionId(*func_id));
                }
            }
        }
    }

=======
                    }
                }
            }
        }
    }

>>>>>>> 05efe230
    fn complete_struct_fields(
        &mut self,
        struct_type: &StructType,
        generics: &[Type],
        prefix: &str,
    ) {
<<<<<<< HEAD
        for (name, typ) in &struct_type.get_fields(generics) {
            if name_matches(name, prefix) {
                self.completion_items.push(struct_field_completion_item(name, typ));
            }
        }
    }

    fn complete_tuple_fields(&mut self, types: &[Type]) {
        for (index, typ) in types.iter().enumerate() {
            self.completion_items.push(field_completion_item(&index.to_string(), typ.to_string()));
        }
    }

=======
        for (name, typ) in struct_type.get_fields(generics) {
            if name_matches(&name, prefix) {
                self.completion_items.push(simple_completion_item(
                    name,
                    CompletionItemKind::FIELD,
                    Some(typ.to_string()),
                ));
            }
        }
    }

>>>>>>> 05efe230
    #[allow(clippy::too_many_arguments)]
    fn complete_in_module(
        &mut self,
        module_id: ModuleId,
        prefix: &str,
        path_kind: PathKind,
        at_root: bool,
        module_completion_kind: ModuleCompletionKind,
        function_completion_kind: FunctionCompletionKind,
        requested_items: RequestedItems,
    ) {
        let def_map = &self.def_maps[&module_id.krate];
        let Some(mut module_data) = def_map.modules().get(module_id.local_id.0) else {
            return;
        };

        if at_root {
            match path_kind {
                PathKind::Crate => {
                    let Some(root_module_data) = def_map.modules().get(def_map.root().0) else {
                        return;
                    };
                    module_data = root_module_data;
                }
                PathKind::Super => {
                    let Some(parent) = module_data.parent else {
                        return;
                    };
                    let Some(parent_module_data) = def_map.modules().get(parent.0) else {
                        return;
                    };
                    module_data = parent_module_data;
                }
                PathKind::Dep => (),
                PathKind::Plain => (),
            }
        }

        let function_kind = FunctionKind::Any;

        let items = match module_completion_kind {
            ModuleCompletionKind::DirectChildren => module_data.definitions(),
            ModuleCompletionKind::AllVisibleItems => module_data.scope(),
        };

        for ident in items.names() {
            let name = &ident.0.contents;

            if name_matches(name, prefix) {
                let per_ns = module_data.find_name(ident);
                if let Some((module_def_id, _, _)) = per_ns.types {
                    if let Some(completion_item) = self.module_def_id_completion_item(
                        module_def_id,
                        name.clone(),
                        function_completion_kind,
                        function_kind,
                        requested_items,
                    ) {
                        self.completion_items.push(completion_item);
                        self.suggested_module_def_ids.insert(module_def_id);
                    }
                }

                if let Some((module_def_id, _, _)) = per_ns.values {
                    if let Some(completion_item) = self.module_def_id_completion_item(
                        module_def_id,
                        name.clone(),
                        function_completion_kind,
                        function_kind,
                        requested_items,
                    ) {
                        self.completion_items.push(completion_item);
                        self.suggested_module_def_ids.insert(module_def_id);
                    }
                }
            }
        }

        if at_root && path_kind == PathKind::Plain {
            for dependency in self.dependencies {
                let dependency_name = dependency.as_name();
                if name_matches(&dependency_name, prefix) {
                    self.completion_items.push(crate_completion_item(dependency_name));
                }
            }

            if name_matches("crate::", prefix) {
                self.completion_items.push(simple_completion_item(
                    "crate::",
                    CompletionItemKind::KEYWORD,
                    None,
                ));
            }

            if module_data.parent.is_some() && name_matches("super::", prefix) {
                self.completion_items.push(simple_completion_item(
                    "super::",
                    CompletionItemKind::KEYWORD,
                    None,
                ));
            }
        }
    }

<<<<<<< HEAD
=======
    fn module_def_id_completion_item(
        &self,
        module_def_id: ModuleDefId,
        name: String,
        function_completion_kind: FunctionCompletionKind,
        function_kind: FunctionKind,
        requested_items: RequestedItems,
    ) -> Option<CompletionItem> {
        match requested_items {
            RequestedItems::OnlyTypes => match module_def_id {
                ModuleDefId::FunctionId(_) | ModuleDefId::GlobalId(_) => return None,
                ModuleDefId::ModuleId(_)
                | ModuleDefId::TypeId(_)
                | ModuleDefId::TypeAliasId(_)
                | ModuleDefId::TraitId(_) => (),
            },
            RequestedItems::AnyItems => (),
        }

        match module_def_id {
            ModuleDefId::ModuleId(_) => Some(module_completion_item(name)),
            ModuleDefId::FunctionId(func_id) => {
                self.function_completion_item(func_id, function_completion_kind, function_kind)
            }
            ModuleDefId::TypeId(struct_id) => Some(self.struct_completion_item(struct_id)),
            ModuleDefId::TypeAliasId(type_alias_id) => {
                Some(self.type_alias_completion_item(type_alias_id))
            }
            ModuleDefId::TraitId(trait_id) => Some(self.trait_completion_item(trait_id)),
            ModuleDefId::GlobalId(global_id) => Some(self.global_completion_item(global_id)),
        }
    }

    fn function_completion_item(
        &self,
        func_id: FuncId,
        function_completion_kind: FunctionCompletionKind,
        function_kind: FunctionKind,
    ) -> Option<CompletionItem> {
        let func_meta = self.interner.function_meta(&func_id);
        let name = &self.interner.function_name(&func_id).to_string();

        let func_self_type = if let Some((pattern, typ, _)) = func_meta.parameters.0.get(0) {
            if self.hir_pattern_is_self_type(pattern) {
                if let Type::MutableReference(mut_typ) = typ {
                    let typ: &Type = mut_typ;
                    Some(typ)
                } else {
                    Some(typ)
                }
            } else {
                None
            }
        } else {
            None
        };

        match function_kind {
            FunctionKind::Any => (),
            FunctionKind::SelfType(mut self_type) => {
                if let Some(func_self_type) = func_self_type {
                    if matches!(self_type, Type::Integer(..))
                        || matches!(self_type, Type::FieldElement)
                    {
                        // Check that the pattern type is the same as self type.
                        // We do this because some types (only Field and integer types)
                        // have their methods in the same HashMap.

                        if let Type::MutableReference(mut_typ) = self_type {
                            self_type = mut_typ;
                        }

                        if self_type != func_self_type {
                            return None;
                        }
                    }
                } else {
                    return None;
                }
            }
        }

        let is_operator = if let Some(trait_impl_id) = &func_meta.trait_impl {
            let trait_impl = self.interner.get_trait_implementation(*trait_impl_id);
            let trait_impl = trait_impl.borrow();
            self.interner.is_operator_trait(trait_impl.trait_id)
        } else {
            false
        };
        let description = func_meta_type_to_string(func_meta, func_self_type.is_some());

        let completion_item = match function_completion_kind {
            FunctionCompletionKind::Name => {
                simple_completion_item(name, CompletionItemKind::FUNCTION, Some(description))
            }
            FunctionCompletionKind::NameAndParameters => {
                let kind = CompletionItemKind::FUNCTION;
                let insert_text = self.compute_function_insert_text(func_meta, name, function_kind);
                let label = if insert_text.ends_with("()") {
                    format!("{}()", name)
                } else {
                    format!("{}(…)", name)
                };

                snippet_completion_item(label, kind, insert_text, Some(description))
            }
        };

        let completion_item = if is_operator {
            completion_item_with_sort_text(completion_item, operator_sort_text())
        } else if function_kind == FunctionKind::Any && name == "new" {
            completion_item_with_sort_text(completion_item, new_sort_text())
        } else if function_kind == FunctionKind::Any && func_self_type.is_some() {
            completion_item_with_sort_text(completion_item, self_mismatch_sort_text())
        } else {
            completion_item
        };

        Some(completion_item)
    }

    fn compute_function_insert_text(
        &self,
        func_meta: &FuncMeta,
        name: &str,
        function_kind: FunctionKind,
    ) -> String {
        let mut text = String::new();
        text.push_str(name);
        text.push('(');

        let mut index = 1;
        for (pattern, _, _) in &func_meta.parameters.0 {
            if index == 1 {
                match function_kind {
                    FunctionKind::SelfType(_) => {
                        if self.hir_pattern_is_self_type(pattern) {
                            continue;
                        }
                    }
                    FunctionKind::Any => (),
                }
            }

            if index > 1 {
                text.push_str(", ");
            }

            text.push_str("${");
            text.push_str(&index.to_string());
            text.push(':');
            self.hir_pattern_to_argument(pattern, &mut text);
            text.push('}');

            index += 1;
        }
        text.push(')');
        text
    }

    fn hir_pattern_to_argument(&self, pattern: &HirPattern, text: &mut String) {
        match pattern {
            HirPattern::Identifier(hir_ident) => {
                text.push_str(self.interner.definition_name(hir_ident.id));
            }
            HirPattern::Mutable(pattern, _) => self.hir_pattern_to_argument(pattern, text),
            HirPattern::Tuple(_, _) | HirPattern::Struct(_, _, _) => text.push('_'),
        }
    }

    fn hir_pattern_is_self_type(&self, pattern: &HirPattern) -> bool {
        match pattern {
            HirPattern::Identifier(hir_ident) => {
                let name = self.interner.definition_name(hir_ident.id);
                name == "self" || name == "_self"
            }
            HirPattern::Mutable(pattern, _) => self.hir_pattern_is_self_type(pattern),
            HirPattern::Tuple(_, _) | HirPattern::Struct(_, _, _) => false,
        }
    }

    fn struct_completion_item(&self, struct_id: StructId) -> CompletionItem {
        let struct_type = self.interner.get_struct(struct_id);
        let struct_type = struct_type.borrow();
        let name = struct_type.name.to_string();

        simple_completion_item(name.clone(), CompletionItemKind::STRUCT, Some(name))
    }

    fn type_alias_completion_item(&self, type_alias_id: TypeAliasId) -> CompletionItem {
        let type_alias = self.interner.get_type_alias(type_alias_id);
        let type_alias = type_alias.borrow();
        let name = type_alias.name.to_string();

        simple_completion_item(name.clone(), CompletionItemKind::STRUCT, Some(name))
    }

    fn trait_completion_item(&self, trait_id: TraitId) -> CompletionItem {
        let trait_ = self.interner.get_trait(trait_id);
        let name = trait_.name.to_string();

        simple_completion_item(name.clone(), CompletionItemKind::INTERFACE, Some(name))
    }

    fn global_completion_item(&self, global_id: GlobalId) -> CompletionItem {
        let global_definition = self.interner.get_global_definition(global_id);
        let name = global_definition.name.clone();

        let global = self.interner.get_global(global_id);
        let typ = self.interner.definition_type(global.definition_id);
        let description = typ.to_string();

        simple_completion_item(name, CompletionItemKind::CONSTANT, Some(description))
    }

>>>>>>> 05efe230
    fn resolve_module(&self, segments: Vec<Ident>) -> Option<ModuleId> {
        if let Some(ModuleDefId::ModuleId(module_id)) = self.resolve_path(segments) {
            Some(module_id)
        } else {
            None
        }
    }

    fn resolve_path(&self, segments: Vec<Ident>) -> Option<ModuleDefId> {
        let last_segment = segments.last().unwrap().clone();

        let path_segments = segments.into_iter().map(PathSegment::from).collect();
        let path = Path { segments: path_segments, kind: PathKind::Plain, span: Span::default() };

        let path_resolver = StandardPathResolver::new(self.root_module_id);
        if let Ok(path_resolution) = path_resolver.resolve(self.def_maps, path, &mut None) {
            return Some(path_resolution.module_def_id);
<<<<<<< HEAD
=======
        }

        // If we can't resolve a path trough lookup, let's see if the last segment is bound to a type
        let location = Location::new(last_segment.span(), self.file);
        if let Some(reference_id) = self.interner.find_referenced(location) {
            if let Some(id) = module_def_id_from_reference_id(reference_id) {
                return Some(id);
            }
        }

        None
    }

    fn builtin_functions_completion(&mut self, prefix: &str) {
        for keyword in Keyword::iter() {
            if let Some(func) = keyword_builtin_function(&keyword) {
                if name_matches(func.name, prefix) {
                    self.completion_items.push(snippet_completion_item(
                        format!("{}(…)", func.name),
                        CompletionItemKind::FUNCTION,
                        format!("{}({})", func.name, func.parameters),
                        Some(func.description.to_string()),
                    ));
                }
            }
>>>>>>> 05efe230
        }

        // If we can't resolve a path trough lookup, let's see if the last segment is bound to a type
        let location = Location::new(last_segment.span(), self.file);
        if let Some(reference_id) = self.interner.find_referenced(location) {
            if let Some(id) = module_def_id_from_reference_id(reference_id) {
                return Some(id);
            }
        }

        None
    }

    fn includes_span(&self, span: Span) -> bool {
        span.start() as usize <= self.byte_index && self.byte_index <= span.end() as usize
    }
}

fn name_matches(name: &str, prefix: &str) -> bool {
    name.starts_with(prefix)
}

<<<<<<< HEAD
=======
fn module_completion_item(name: impl Into<String>) -> CompletionItem {
    simple_completion_item(name, CompletionItemKind::MODULE, None)
}

fn crate_completion_item(name: impl Into<String>) -> CompletionItem {
    simple_completion_item(name, CompletionItemKind::MODULE, None)
}

fn simple_completion_item(
    label: impl Into<String>,
    kind: CompletionItemKind,
    description: Option<String>,
) -> CompletionItem {
    CompletionItem {
        label: label.into(),
        label_details: Some(CompletionItemLabelDetails { detail: None, description }),
        kind: Some(kind),
        detail: None,
        documentation: None,
        deprecated: None,
        preselect: None,
        sort_text: Some(default_sort_text()),
        filter_text: None,
        insert_text: None,
        insert_text_format: None,
        insert_text_mode: None,
        text_edit: None,
        additional_text_edits: None,
        command: None,
        commit_characters: None,
        data: None,
        tags: None,
    }
}

fn snippet_completion_item(
    label: impl Into<String>,
    kind: CompletionItemKind,
    insert_text: impl Into<String>,
    description: Option<String>,
) -> CompletionItem {
    CompletionItem {
        label: label.into(),
        label_details: Some(CompletionItemLabelDetails { detail: None, description }),
        kind: Some(kind),
        insert_text_format: Some(InsertTextFormat::SNIPPET),
        insert_text: Some(insert_text.into()),
        detail: None,
        documentation: None,
        deprecated: None,
        preselect: None,
        sort_text: Some(default_sort_text()),
        filter_text: None,
        insert_text_mode: None,
        text_edit: None,
        additional_text_edits: None,
        command: None,
        commit_characters: None,
        data: None,
        tags: None,
    }
}

fn completion_item_with_sort_text(
    completion_item: CompletionItem,
    sort_text: String,
) -> CompletionItem {
    CompletionItem { sort_text: Some(sort_text), ..completion_item }
}

>>>>>>> 05efe230
fn module_def_id_from_reference_id(reference_id: ReferenceId) -> Option<ModuleDefId> {
    match reference_id {
        ReferenceId::Module(module_id) => Some(ModuleDefId::ModuleId(module_id)),
        ReferenceId::Struct(struct_id) => Some(ModuleDefId::TypeId(struct_id)),
        ReferenceId::Trait(trait_id) => Some(ModuleDefId::TraitId(trait_id)),
        ReferenceId::Function(func_id) => Some(ModuleDefId::FunctionId(func_id)),
        ReferenceId::Alias(type_alias_id) => Some(ModuleDefId::TypeAliasId(type_alias_id)),
        ReferenceId::StructMember(_, _)
        | ReferenceId::Global(_)
        | ReferenceId::Local(_)
        | ReferenceId::Reference(_, _) => None,
<<<<<<< HEAD
=======
    }
}

fn func_meta_type_to_string(func_meta: &FuncMeta, has_self_type: bool) -> String {
    let mut typ = &func_meta.typ;
    if let Type::Forall(_, typ_) = typ {
        typ = typ_;
    }

    if let Type::Function(args, ret, _env) = typ {
        let mut string = String::new();
        string.push_str("fn(");
        for (index, arg) in args.iter().enumerate() {
            if index > 0 {
                string.push_str(", ");
            }
            if index == 0 && has_self_type {
                type_to_self_string(arg, &mut string);
            } else {
                string.push_str(&arg.to_string());
            }
        }
        string.push(')');

        let ret: &Type = ret;
        if let Type::Unit = ret {
            // Nothing
        } else {
            string.push_str(" -> ");
            string.push_str(&ret.to_string());
        }
        string
    } else {
        typ.to_string()
    }
}

fn type_to_self_string(typ: &Type, string: &mut String) {
    if let Type::MutableReference(..) = typ {
        string.push_str("&mut self");
    } else {
        string.push_str("self");
    }
}

/// Sort text for "new" methods: we want these to show up before anything else,
/// if we are completing at something like `Foo::`
fn new_sort_text() -> String {
    "3".to_string()
}

/// This is the default sort text.
fn default_sort_text() -> String {
    "5".to_string()
}

/// When completing something like `Foo::`, we want to show methods that take
/// self after the other ones.
fn self_mismatch_sort_text() -> String {
    "7".to_string()
}

/// We want to show operator methods last.
fn operator_sort_text() -> String {
    "8".to_string()
}

/// If a name begins with underscore it's likely something that's meant to
/// be private (but visibility doesn't exist everywhere yet, so for now
/// we assume that)
fn underscore_sort_text() -> String {
    "9".to_string()
}

#[cfg(test)]
mod completion_tests {
    use crate::{notifications::on_did_open_text_document, test_utils};

    use super::*;
    use lsp_types::{
        DidOpenTextDocumentParams, PartialResultParams, Position, TextDocumentIdentifier,
        TextDocumentItem, TextDocumentPositionParams, WorkDoneProgressParams,
    };
    use tokio::test;

    async fn assert_completion(src: &str, expected: Vec<CompletionItem>) {
        let (mut state, noir_text_document) = test_utils::init_lsp_server("document_symbol").await;

        let (line, column) = src
            .lines()
            .enumerate()
            .filter_map(|(line_index, line)| {
                line.find(">|<").map(|char_index| (line_index, char_index))
            })
            .next()
            .expect("Expected to find one >|< in the source code");

        let src = src.replace(">|<", "");

        on_did_open_text_document(
            &mut state,
            DidOpenTextDocumentParams {
                text_document: TextDocumentItem {
                    uri: noir_text_document.clone(),
                    language_id: "noir".to_string(),
                    version: 0,
                    text: src.to_string(),
                },
            },
        );

        // Get inlay hints. These should now be relative to the changed text,
        // not the saved file's text.
        let response = on_completion_request(
            &mut state,
            CompletionParams {
                text_document_position: TextDocumentPositionParams {
                    text_document: TextDocumentIdentifier { uri: noir_text_document },
                    position: Position { line: line as u32, character: column as u32 },
                },
                work_done_progress_params: WorkDoneProgressParams { work_done_token: None },
                partial_result_params: PartialResultParams { partial_result_token: None },
                context: None,
            },
        )
        .await
        .expect("Could not execute on_completion_request")
        .unwrap();

        let CompletionResponse::Array(items) = response else {
            panic!("Expected response to be CompletionResponse::Array");
        };

        let mut items = items.clone();
        items.sort_by_key(|item| item.label.clone());

        let mut expected = expected.clone();
        expected.sort_by_key(|item| item.label.clone());

        if items != expected {
            println!(
                "Items: {:?}",
                items.iter().map(|item| item.label.clone()).collect::<Vec<_>>()
            );
            println!(
                "Expected: {:?}",
                expected.iter().map(|item| item.label.clone()).collect::<Vec<_>>()
            );
        }

        assert_eq!(items, expected);
    }

    #[test]
    async fn test_use_first_segment() {
        let src = r#"
            mod foo {}
            mod foobar {}
            use f>|<
        "#;

        assert_completion(
            src,
            vec![module_completion_item("foo"), module_completion_item("foobar")],
        )
        .await;
    }

    #[test]
    async fn test_use_second_segment() {
        let src = r#"
            mod foo {
                mod bar {}
                mod baz {}
            }
            use foo::>|<
        "#;

        assert_completion(src, vec![module_completion_item("bar"), module_completion_item("baz")])
            .await;
    }

    #[test]
    async fn test_use_second_segment_after_typing() {
        let src = r#"
            mod foo {
                mod bar {}
                mod brave {}
            }
            use foo::ba>|<
        "#;

        assert_completion(src, vec![module_completion_item("bar")]).await;
    }

    #[test]
    async fn test_use_struct() {
        let src = r#"
            mod foo {
                struct Foo {}
            }
            use foo::>|<
        "#;

        assert_completion(
            src,
            vec![simple_completion_item(
                "Foo",
                CompletionItemKind::STRUCT,
                Some("Foo".to_string()),
            )],
        )
        .await;
    }

    #[test]
    async fn test_use_function() {
        let src = r#"
            mod foo {
                fn bar(x: i32) -> u64 { 0 }
            }
            use foo::>|<
        "#;

        assert_completion(
            src,
            vec![simple_completion_item(
                "bar",
                CompletionItemKind::FUNCTION,
                Some("fn(i32) -> u64".to_string()),
            )],
        )
        .await;
    }

    #[test]
    async fn test_use_after_crate_and_letter() {
        // Prove that "std" shows up
        let src = r#"
            use s>|<
        "#;
        assert_completion(src, vec![crate_completion_item("std")]).await;

        // "std" doesn't show up anymore because of the "crate::" prefix
        let src = r#"
            mod something {}
            use crate::s>|<
        "#;
        assert_completion(src, vec![module_completion_item("something")]).await;
    }

    #[test]
    async fn test_use_suggests_hardcoded_crate() {
        let src = r#"
            use c>|<
        "#;

        assert_completion(
            src,
            vec![simple_completion_item("crate::", CompletionItemKind::KEYWORD, None)],
        )
        .await;
    }

    #[test]
    async fn test_use_in_tree_after_letter() {
        let src = r#"
            mod foo {
                mod bar {}
            }
            use foo::{b>|<}
        "#;

        assert_completion(src, vec![module_completion_item("bar")]).await;
    }

    #[test]
    async fn test_use_in_tree_after_colons() {
        let src = r#"
            mod foo {
                mod bar {
                    mod baz {}
                }
            }
            use foo::{bar::>|<}
        "#;

        assert_completion(src, vec![module_completion_item("baz")]).await;
    }

    #[test]
    async fn test_use_in_tree_after_colons_after_another_segment() {
        let src = r#"
            mod foo {
                mod bar {}
                mod qux {}
            }
            use foo::{bar, q>|<}
        "#;

        assert_completion(src, vec![module_completion_item("qux")]).await;
    }

    #[test]
    async fn test_use_in_nested_module() {
        let src = r#"
            mod foo {
                mod something {}

                use s>|<
            }
        "#;

        assert_completion(
            src,
            vec![
                module_completion_item("something"),
                crate_completion_item("std"),
                simple_completion_item("super::", CompletionItemKind::KEYWORD, None),
            ],
        )
        .await;
    }

    #[test]
    async fn test_use_after_super() {
        let src = r#"
            mod foo {}

            mod bar {
                mod something {}

                use super::f>|<
            }
        "#;

        assert_completion(src, vec![module_completion_item("foo")]).await;
    }

    #[test]
    async fn test_use_after_crate_and_letter_nested_in_module() {
        let src = r#"
            mod something {
                mod something_else {}
                use crate::s>|<
            }
            
        "#;
        assert_completion(src, vec![module_completion_item("something")]).await;
    }

    #[test]
    async fn test_use_after_crate_segment_and_letter_nested_in_module() {
        let src = r#"
            mod something {
                mod something_else {}
                use crate::something::s>|<
            }
            
        "#;
        assert_completion(src, vec![module_completion_item("something_else")]).await;
    }

    #[test]
    async fn test_complete_path_shows_module() {
        let src = r#"
          mod foobar {}

          fn main() {
            fo>|<
          }
        "#;
        assert_completion(src, vec![module_completion_item("foobar")]).await;
    }

    #[test]
    async fn test_complete_path_after_colons_shows_submodule() {
        let src = r#"
          mod foo {
            mod bar {}
          }

          fn main() {
            foo::>|<
          }
        "#;
        assert_completion(src, vec![module_completion_item("bar")]).await;
    }

    #[test]
    async fn test_complete_path_after_colons_and_letter_shows_submodule() {
        let src = r#"
          mod foo {
            mod bar {}
          }

          fn main() {
            foo::b>|<
          }
        "#;
        assert_completion(src, vec![module_completion_item("bar")]).await;
    }

    #[test]
    async fn test_complete_path_with_local_variable() {
        let src = r#"
          fn main() {
            let local = 1;
            l>|<
          }
        "#;
        assert_completion(
            src,
            vec![simple_completion_item(
                "local",
                CompletionItemKind::VARIABLE,
                Some("Field".to_string()),
            )],
        )
        .await;
    }

    #[test]
    async fn test_complete_path_with_shadowed_local_variable() {
        let src = r#"
          fn main() {
            let local = 1;
            let local = true;
            l>|<
          }
        "#;
        assert_completion(
            src,
            vec![simple_completion_item(
                "local",
                CompletionItemKind::VARIABLE,
                Some("bool".to_string()),
            )],
        )
        .await;
    }

    #[test]
    async fn test_complete_path_with_function_argument() {
        let src = r#"
          fn main(local: Field) {
            l>|<
          }
        "#;
        assert_completion(
            src,
            vec![simple_completion_item(
                "local",
                CompletionItemKind::VARIABLE,
                Some("Field".to_string()),
            )],
        )
        .await;
    }

    #[test]
    async fn test_complete_function_without_arguments() {
        let src = r#"
          fn hello() { }

          fn main() {
            h>|<
          }
        "#;
        assert_completion(
            src,
            vec![snippet_completion_item(
                "hello()",
                CompletionItemKind::FUNCTION,
                "hello()",
                Some("fn()".to_string()),
            )],
        )
        .await;
    }

    #[test]
    async fn test_complete_function() {
        let src = r#"
          fn hello(x: i32, y: Field) { }

          fn main() {
            h>|<
          }
        "#;
        assert_completion(
            src,
            vec![snippet_completion_item(
                "hello(…)",
                CompletionItemKind::FUNCTION,
                "hello(${1:x}, ${2:y})",
                Some("fn(i32, Field)".to_string()),
            )],
        )
        .await;
    }

    #[test]
    async fn test_complete_builtin_functions() {
        let src = r#"
          fn main() {
            a>|<
          }
        "#;
        assert_completion(
            src,
            vec![
                snippet_completion_item(
                    "assert(…)",
                    CompletionItemKind::FUNCTION,
                    "assert(${1:predicate})",
                    Some("fn(T)".to_string()),
                ),
                snippet_completion_item(
                    "assert_constant(…)",
                    CompletionItemKind::FUNCTION,
                    "assert_constant(${1:x})",
                    Some("fn(T)".to_string()),
                ),
                snippet_completion_item(
                    "assert_eq(…)",
                    CompletionItemKind::FUNCTION,
                    "assert_eq(${1:lhs}, ${2:rhs})",
                    Some("fn(T, T)".to_string()),
                ),
            ],
        )
        .await;
    }

    #[test]
    async fn test_complete_path_in_impl() {
        let src = r#"
          struct SomeStruct {}

          impl SomeStruct {
            fn foo() {
                S>|<
            }
          }
        "#;
        assert_completion(
            src,
            vec![simple_completion_item(
                "SomeStruct",
                CompletionItemKind::STRUCT,
                Some("SomeStruct".to_string()),
            )],
        )
        .await;
    }

    #[test]
    async fn test_complete_path_in_trait_impl() {
        let src = r#"
          struct SomeStruct {}
          trait Trait {}

          impl Trait for SomeStruct {
            fn foo() {
                S>|<
            }
          }
        "#;
        assert_completion(
            src,
            vec![simple_completion_item(
                "SomeStruct",
                CompletionItemKind::STRUCT,
                Some("SomeStruct".to_string()),
            )],
        )
        .await;
    }

    #[test]
    async fn test_complete_path_with_for_argument() {
        let src = r#"
          fn main() {
            for index in 0..10 {
                i>|<
            }
          }
        "#;
        assert_completion(
            src,
            vec![simple_completion_item(
                "index",
                CompletionItemKind::VARIABLE,
                Some("u32".to_string()),
            )],
        )
        .await;
    }

    #[test]
    async fn test_complete_path_with_lambda_argument() {
        let src = r#"
          fn lambda(f: fn(i32)) { }

          fn main() {
            lambda(|var| v>|<)
          }
        "#;
        assert_completion(
            src,
            vec![simple_completion_item(
                "var",
                CompletionItemKind::VARIABLE,
                Some("_".to_string()),
            )],
        )
        .await;
    }

    #[test]
    async fn test_suggest_type_in_struct_field_type() {
        let src = r#"
          struct Something {}

          fn SomeFunction() {}

          struct Another {
            some: So>|<
          }
        "#;
        assert_completion(
            src,
            vec![simple_completion_item(
                "Something",
                CompletionItemKind::STRUCT,
                Some("Something".to_string()),
            )],
        )
        .await;
    }

    #[test]
    async fn test_suggest_type_in_function_parameter() {
        let src = r#"
          struct Something {}

          fn foo(x: So>|<) {}
        "#;
        assert_completion(
            src,
            vec![simple_completion_item(
                "Something",
                CompletionItemKind::STRUCT,
                Some("Something".to_string()),
            )],
        )
        .await;
    }

    #[test]
    async fn test_suggest_type_in_function_return_type() {
        let src = r#"
          struct Something {}

          fn foo() -> So>|< {}
        "#;
        assert_completion(
            src,
            vec![simple_completion_item(
                "Something",
                CompletionItemKind::STRUCT,
                Some("Something".to_string()),
            )],
        )
        .await;
    }

    #[test]
    async fn test_suggest_type_in_type_alias() {
        let src = r#"
          struct Something {}

          type Foo = So>|<
        "#;
        assert_completion(
            src,
            vec![simple_completion_item(
                "Something",
                CompletionItemKind::STRUCT,
                Some("Something".to_string()),
            )],
        )
        .await;
    }

    #[test]
    async fn test_suggest_type_in_trait_function() {
        let src = r#"
          struct Something {}

          trait Trait {
            fn foo(s: So>|<);
          }
        "#;
        assert_completion(
            src,
            vec![simple_completion_item(
                "Something",
                CompletionItemKind::STRUCT,
                Some("Something".to_string()),
            )],
        )
        .await;
    }

    #[test]
    async fn test_suggest_type_in_trait_function_return_type() {
        let src = r#"
          struct Something {}

          trait Trait {
            fn foo() -> So>|<;
          }
        "#;
        assert_completion(
            src,
            vec![simple_completion_item(
                "Something",
                CompletionItemKind::STRUCT,
                Some("Something".to_string()),
            )],
        )
        .await;
    }

    #[test]
    async fn test_suggest_type_in_let_type() {
        let src = r#"
          struct Something {}

          fn main() {
            let x: So>|<
          }
        "#;
        assert_completion(
            src,
            vec![simple_completion_item(
                "Something",
                CompletionItemKind::STRUCT,
                Some("Something".to_string()),
            )],
        )
        .await;
    }

    #[test]
    async fn test_suggest_type_in_lambda_parameter() {
        let src = r#"
          struct Something {}

          fn main() {
            foo(|s: So>|<| s)
          }
        "#;
        assert_completion(
            src,
            vec![simple_completion_item(
                "Something",
                CompletionItemKind::STRUCT,
                Some("Something".to_string()),
            )],
        )
        .await;
    }

    #[test]
    async fn test_suggest_builtin_types() {
        let src = r#"
            fn foo(x: i>|<) {}
        "#;
        assert_completion(
            src,
            vec![
                simple_completion_item("i8", CompletionItemKind::STRUCT, Some("i8".to_string())),
                simple_completion_item("i16", CompletionItemKind::STRUCT, Some("i16".to_string())),
                simple_completion_item("i32", CompletionItemKind::STRUCT, Some("i32".to_string())),
                simple_completion_item("i64", CompletionItemKind::STRUCT, Some("i64".to_string())),
            ],
        )
        .await;
    }

    #[test]
    async fn test_suggest_true() {
        let src = r#"
            fn main() {
                let x = t>|<
            }
        "#;
        assert_completion(
            src,
            vec![simple_completion_item(
                "true",
                CompletionItemKind::KEYWORD,
                Some("bool".to_string()),
            )],
        )
        .await;
    }

    #[test]
    async fn test_suggest_regarding_if_scope() {
        let src = r#"
            fn main() {
                let good = 1;
                if true {
                    let great = 2;
                    g>|<
                } else {
                    let greater = 3;
                }
            }
        "#;
        assert_completion(
            src,
            vec![
                simple_completion_item(
                    "good",
                    CompletionItemKind::VARIABLE,
                    Some("Field".to_string()),
                ),
                simple_completion_item(
                    "great",
                    CompletionItemKind::VARIABLE,
                    Some("Field".to_string()),
                ),
            ],
        )
        .await;

        let src = r#"
            fn main() {
                let good = 1;
                if true {
                    let great = 2;
                } else {
                    let greater = 3;
                    g>|<
                }
            }
        "#;
        assert_completion(
            src,
            vec![
                simple_completion_item(
                    "good",
                    CompletionItemKind::VARIABLE,
                    Some("Field".to_string()),
                ),
                simple_completion_item(
                    "greater",
                    CompletionItemKind::VARIABLE,
                    Some("Field".to_string()),
                ),
            ],
        )
        .await;

        let src = r#"
            fn main() {
                let good = 1;
                if true {
                    let great = 2;
                } else {
                    let greater = 3;
                }
                g>|<
            }
        "#;
        assert_completion(
            src,
            vec![simple_completion_item(
                "good",
                CompletionItemKind::VARIABLE,
                Some("Field".to_string()),
            )],
        )
        .await;
    }

    #[test]
    async fn test_suggest_regarding_block_scope() {
        let src = r#"
            fn main() {
                let good = 1;
                {
                    let great = 2;
                    g>|<
                }
            }
        "#;
        assert_completion(
            src,
            vec![
                simple_completion_item(
                    "good",
                    CompletionItemKind::VARIABLE,
                    Some("Field".to_string()),
                ),
                simple_completion_item(
                    "great",
                    CompletionItemKind::VARIABLE,
                    Some("Field".to_string()),
                ),
            ],
        )
        .await;

        let src = r#"
            fn main() {
                let good = 1;
                {
                    let great = 2;
                }
                g>|<
            }
        "#;
        assert_completion(
            src,
            vec![simple_completion_item(
                "good",
                CompletionItemKind::VARIABLE,
                Some("Field".to_string()),
            )],
        )
        .await;
    }

    #[test]
    async fn test_suggest_struct_type_parameter() {
        let src = r#"
            struct Foo<Context> {
                context: C>|<
            }
        "#;
        assert_completion(
            src,
            vec![simple_completion_item("Context", CompletionItemKind::TYPE_PARAMETER, None)],
        )
        .await;
    }

    #[test]
    async fn test_suggest_impl_type_parameter() {
        let src = r#"
            struct Foo<Context> {}

            impl <TypeParam> Foo<TypeParam> {
                fn foo() {
                    let x: TypeP>|<
                }
            }
        "#;
        assert_completion(
            src,
            vec![simple_completion_item("TypeParam", CompletionItemKind::TYPE_PARAMETER, None)],
        )
        .await;
    }

    #[test]
    async fn test_suggest_trait_impl_type_parameter() {
        let src = r#"
            struct Foo {}
            trait Trait<Context> {}

            impl <TypeParam> Trait<TypeParam> for Foo {
                fn foo() {
                    let x: TypeP>|<
                }
            }
        "#;
        assert_completion(
            src,
            vec![simple_completion_item("TypeParam", CompletionItemKind::TYPE_PARAMETER, None)],
        )
        .await;
    }

    #[test]
    async fn test_suggest_trait_function_type_parameter() {
        let src = r#"
            struct Foo {}
            trait Trait {
                fn foo<TypeParam>() {
                    let x: TypeP>|<
                }
            }
        "#;
        assert_completion(
            src,
            vec![simple_completion_item("TypeParam", CompletionItemKind::TYPE_PARAMETER, None)],
        )
        .await;
    }

    #[test]
    async fn test_suggest_function_type_parameters() {
        let src = r#"
            fn foo<Context>(x: C>|<) {}
        "#;
        assert_completion(
            src,
            vec![simple_completion_item("Context", CompletionItemKind::TYPE_PARAMETER, None)],
        )
        .await;
>>>>>>> 05efe230
    }

    #[test]
    async fn test_suggests_struct_field_after_dot_and_letter() {
        let src = r#"
            struct Some {
                property: i32,
            }

            fn foo(s: Some) {
                s.p>|<
            }
        "#;
        assert_completion(
            src,
            vec![simple_completion_item(
                "property",
                CompletionItemKind::FIELD,
                Some("i32".to_string()),
            )],
        )
        .await;
    }

    #[test]
    async fn test_suggests_struct_field_after_dot_and_letter_for_generic_type() {
        let src = r#"
            struct Some<T> {
                property: T,
            }

            fn foo(s: Some<i32>) {
                s.p>|<
            }
        "#;
        assert_completion(
            src,
            vec![simple_completion_item(
                "property",
                CompletionItemKind::FIELD,
                Some("i32".to_string()),
            )],
        )
        .await;
    }

    #[test]
    async fn test_suggests_struct_field_after_dot_followed_by_brace() {
        let src = r#"
            struct Some {
                property: i32,
            }

            fn foo(s: Some) {
                s.>|<
            }
        "#;
        assert_completion(
            src,
            vec![simple_completion_item(
                "property",
                CompletionItemKind::FIELD,
                Some("i32".to_string()),
            )],
        )
        .await;
    }

    #[test]
    async fn test_suggests_struct_field_after_dot_chain() {
        let src = r#"
            struct Some {
                property: Other,
            }

            struct Other {
                bar: i32,
            }

            fn foo(some: Some) {
                some.property.>|<
            }
        "#;
        assert_completion(
            src,
            vec![simple_completion_item("bar", CompletionItemKind::FIELD, Some("i32".to_string()))],
        )
        .await;
    }

    #[test]
    async fn test_suggests_struct_impl_method() {
        let src = r#"
            struct Some {
            }

            impl Some {
                fn foobar(self, x: i32) {}
                fn foobar2(&mut self, x: i32) {}
                fn foobar3(y: i32) {}
            }

            fn foo(some: Some) {
                some.f>|<
            }
        "#;
        assert_completion(
            src,
            vec![
                snippet_completion_item(
                    "foobar(…)",
                    CompletionItemKind::FUNCTION,
                    "foobar(${1:x})",
                    Some("fn(self, i32)".to_string()),
                ),
                snippet_completion_item(
                    "foobar2(…)",
                    CompletionItemKind::FUNCTION,
                    "foobar2(${1:x})",
                    Some("fn(&mut self, i32)".to_string()),
                ),
            ],
        )
        .await;
    }

    #[test]
    async fn test_suggests_struct_trait_impl_method() {
        let src = r#"
            struct Some {
            }

            trait SomeTrait {
                fn foobar(self, x: i32);
                fn foobar2(y: i32);
            }

            impl SomeTrait for Some {
                fn foobar(self, x: i32) {}
                fn foobar2(y: i32) {}
            }

            fn foo(some: Some) {
                some.f>|<
            }
        "#;
        assert_completion(
            src,
            vec![snippet_completion_item(
                "foobar(…)",
                CompletionItemKind::FUNCTION,
                "foobar(${1:x})",
                Some("fn(self, i32)".to_string()),
            )],
        )
        .await;
    }

    #[test]
    async fn test_suggests_primitive_trait_impl_method() {
        let src = r#"
            trait SomeTrait {
                fn foobar(self, x: i32);
                fn foobar2(y: i32);
            }

            impl SomeTrait for Field {
                fn foobar(self, x: i32) {}
                fn foobar2(y: i32) {}
            }

            fn foo(field: Field) {
                field.f>|<
            }
        "#;
        assert_completion(
            src,
            vec![snippet_completion_item(
                "foobar(…)",
                CompletionItemKind::FUNCTION,
                "foobar(${1:x})",
                Some("fn(self, i32)".to_string()),
            )],
        )
        .await;
    }

    #[test]
    async fn test_suggests_struct_methods_after_colons() {
        let src = r#"
            struct Some {
            }

            impl Some {
                fn foobar(self, x: i32) {}
                fn foobar2(&mut self, x: i32) {}
                fn foobar3(y: i32) {}
            }

            fn foo() {
                Some::>|<
            }
        "#;
        assert_completion(
            src,
            vec![
                completion_item_with_sort_text(
                    snippet_completion_item(
                        "foobar(…)",
                        CompletionItemKind::FUNCTION,
                        "foobar(${1:self}, ${2:x})",
                        Some("fn(self, i32)".to_string()),
                    ),
                    self_mismatch_sort_text(),
                ),
                completion_item_with_sort_text(
                    snippet_completion_item(
                        "foobar2(…)",
                        CompletionItemKind::FUNCTION,
                        "foobar2(${1:self}, ${2:x})",
                        Some("fn(&mut self, i32)".to_string()),
                    ),
                    self_mismatch_sort_text(),
                ),
                snippet_completion_item(
                    "foobar3(…)",
                    CompletionItemKind::FUNCTION,
                    "foobar3(${1:y})",
                    Some("fn(i32)".to_string()),
                ),
            ],
        )
        .await;
    }

    #[test]
    async fn test_suggests_struct_behind_alias_methods_after_dot() {
        let src = r#"
            struct Some {
            }

            type Alias = Some;

            impl Some {
                fn foobar(self, x: i32) {}
            }

            fn foo(some: Alias) {
                some.>|<
            }
        "#;
        assert_completion(
            src,
            vec![snippet_completion_item(
                "foobar(…)",
                CompletionItemKind::FUNCTION,
                "foobar(${1:x})",
                Some("fn(self, i32)".to_string()),
            )],
        )
        .await;
    }

    #[test]
    async fn test_suggests_struct_behind_alias_methods_after_colons() {
        let src = r#"
            struct Some {
            }

            type Alias = Some;

            impl Some {
                fn foobar(self, x: i32) {}
                fn foobar2(&mut self, x: i32) {}
                fn foobar3(y: i32) {}
            }

            fn foo() {
                Alias::>|<
            }
        "#;
        assert_completion(
            src,
            vec![
                completion_item_with_sort_text(
                    snippet_completion_item(
                        "foobar(…)",
                        CompletionItemKind::FUNCTION,
                        "foobar(${1:self}, ${2:x})",
                        Some("fn(self, i32)".to_string()),
                    ),
                    self_mismatch_sort_text(),
                ),
                completion_item_with_sort_text(
                    snippet_completion_item(
                        "foobar2(…)",
                        CompletionItemKind::FUNCTION,
                        "foobar2(${1:self}, ${2:x})",
                        Some("fn(&mut self, i32)".to_string()),
                    ),
                    self_mismatch_sort_text(),
                ),
                snippet_completion_item(
                    "foobar3(…)",
                    CompletionItemKind::FUNCTION,
                    "foobar3(${1:y})",
                    Some("fn(i32)".to_string()),
                ),
            ],
        )
        .await;
    }
}<|MERGE_RESOLUTION|>--- conflicted
+++ resolved
@@ -29,10 +29,6 @@
     macros_api::{ModuleDefId, NodeInterner},
     node_interner::ReferenceId,
     parser::{Item, ItemKind},
-<<<<<<< HEAD
-=======
-    token::Keyword,
->>>>>>> 05efe230
     ParsedModule, StructType, Type,
 };
 use sort_text::underscore_sort_text;
@@ -43,55 +39,11 @@
 
 mod auto_import;
 mod builtins;
-<<<<<<< HEAD
 mod completion_items;
 mod kinds;
 mod sort_text;
 mod tests;
 mod traversal;
-=======
-
-/// When finding items in a module, whether to show only direct children or all visible items.
-#[derive(Clone, Copy, PartialEq, Eq, Debug)]
-enum ModuleCompletionKind {
-    // Only show a module's direct children. This is used when completing a use statement
-    // or a path after the first segment.
-    DirectChildren,
-    // Show all of a module's visible items. This is used when completing a path outside
-    // of a use statement (in regular code) when the path is just a single segment:
-    // we want to find items exposed in the current module.
-    AllVisibleItems,
-}
-
-/// When suggest a function as a result of completion, whether to autocomplete its name or its name and parameters.
-#[derive(Clone, Copy, PartialEq, Eq, Debug)]
-enum FunctionCompletionKind {
-    // Only complete a function's name. This is used in use statement.
-    Name,
-    // Complete a function's name and parameters (as a snippet). This is used in regular code.
-    NameAndParameters,
-}
-
-/// Is there a requirement for suggesting functions?
-#[derive(Clone, Copy, PartialEq, Eq, Debug)]
-enum FunctionKind<'a> {
-    /// No requirement: any function is okay to suggest.
-    Any,
-    /// Only show functions that have the given self type.
-    SelfType(&'a Type),
-}
-
-/// When requesting completions, whether to list all items or just types.
-/// For example, when writing `let x: S` we only want to suggest types at this
-/// point (modules too, because they might include types too).
-#[derive(Clone, Copy, PartialEq, Eq, Debug)]
-enum RequestedItems {
-    // Suggest any items (types, functions, etc.).
-    AnyItems,
-    // Only suggest types.
-    OnlyTypes,
-}
->>>>>>> 05efe230
 
 pub(crate) fn on_completion_request(
     state: &mut LspState,
@@ -219,13 +171,6 @@
                     item.sort_text = Some(underscore_sort_text());
                 }
             }
-<<<<<<< HEAD
-=======
-
-            Some(CompletionResponse::Array(items))
-        }
-    }
->>>>>>> 05efe230
 
             Some(CompletionResponse::Array(items))
         }
@@ -636,16 +581,6 @@
                 return;
             }
         }
-<<<<<<< HEAD
-=======
-
-        self.find_in_expression(&member_access_expression.lhs);
-    }
-
-    fn find_in_cast_expression(&mut self, cast_expression: &CastExpression) {
-        self.find_in_expression(&cast_expression.lhs);
-    }
->>>>>>> 05efe230
 
         self.find_in_expression(&member_access_expression.lhs);
     }
@@ -788,14 +723,9 @@
                     self.complete_type_methods(&type_alias.typ, &prefix, FunctionKind::Any);
                     return;
                 }
-<<<<<<< HEAD
                 ModuleDefId::TraitId(trait_id) => {
                     let trait_ = self.interner.get_trait(trait_id);
                     self.complete_trait_methods(trait_, &prefix, FunctionKind::Any);
-=======
-                ModuleDefId::TraitId(_) => {
-                    // For now we don't suggest trait methods
->>>>>>> 05efe230
                     return;
                 }
                 ModuleDefId::GlobalId(_) => return,
@@ -1014,12 +944,9 @@
                 let type_alias = type_alias.borrow();
                 return self.complete_type_fields_and_methods(&type_alias.typ, prefix);
             }
-<<<<<<< HEAD
             Type::Tuple(types) => {
                 self.complete_tuple_fields(types);
             }
-=======
->>>>>>> 05efe230
             Type::FieldElement
             | Type::Array(_, _)
             | Type::Slice(_)
@@ -1028,18 +955,10 @@
             | Type::String(_)
             | Type::FmtString(_, _)
             | Type::Unit
-<<<<<<< HEAD
             | Type::TypeVariable(_, _)
             | Type::TraitAsType(_, _, _)
             | Type::NamedGeneric(_, _, _)
             | Type::Function(..)
-=======
-            | Type::Tuple(_)
-            | Type::TypeVariable(_, _)
-            | Type::TraitAsType(_, _, _)
-            | Type::NamedGeneric(_, _, _)
-            | Type::Function(_, _, _)
->>>>>>> 05efe230
             | Type::Forall(_, _)
             | Type::Constant(_)
             | Type::Quoted(_)
@@ -1064,7 +983,6 @@
                         function_kind,
                     ) {
                         self.completion_items.push(completion_item);
-<<<<<<< HEAD
                         self.suggested_module_def_ids.insert(ModuleDefId::FunctionId(func_id));
                     }
                 }
@@ -1092,21 +1010,12 @@
         }
     }
 
-=======
-                    }
-                }
-            }
-        }
-    }
-
->>>>>>> 05efe230
     fn complete_struct_fields(
         &mut self,
         struct_type: &StructType,
         generics: &[Type],
         prefix: &str,
     ) {
-<<<<<<< HEAD
         for (name, typ) in &struct_type.get_fields(generics) {
             if name_matches(name, prefix) {
                 self.completion_items.push(struct_field_completion_item(name, typ));
@@ -1120,19 +1029,6 @@
         }
     }
 
-=======
-        for (name, typ) in struct_type.get_fields(generics) {
-            if name_matches(&name, prefix) {
-                self.completion_items.push(simple_completion_item(
-                    name,
-                    CompletionItemKind::FIELD,
-                    Some(typ.to_string()),
-                ));
-            }
-        }
-    }
-
->>>>>>> 05efe230
     #[allow(clippy::too_many_arguments)]
     fn complete_in_module(
         &mut self,
@@ -1237,224 +1133,6 @@
         }
     }
 
-<<<<<<< HEAD
-=======
-    fn module_def_id_completion_item(
-        &self,
-        module_def_id: ModuleDefId,
-        name: String,
-        function_completion_kind: FunctionCompletionKind,
-        function_kind: FunctionKind,
-        requested_items: RequestedItems,
-    ) -> Option<CompletionItem> {
-        match requested_items {
-            RequestedItems::OnlyTypes => match module_def_id {
-                ModuleDefId::FunctionId(_) | ModuleDefId::GlobalId(_) => return None,
-                ModuleDefId::ModuleId(_)
-                | ModuleDefId::TypeId(_)
-                | ModuleDefId::TypeAliasId(_)
-                | ModuleDefId::TraitId(_) => (),
-            },
-            RequestedItems::AnyItems => (),
-        }
-
-        match module_def_id {
-            ModuleDefId::ModuleId(_) => Some(module_completion_item(name)),
-            ModuleDefId::FunctionId(func_id) => {
-                self.function_completion_item(func_id, function_completion_kind, function_kind)
-            }
-            ModuleDefId::TypeId(struct_id) => Some(self.struct_completion_item(struct_id)),
-            ModuleDefId::TypeAliasId(type_alias_id) => {
-                Some(self.type_alias_completion_item(type_alias_id))
-            }
-            ModuleDefId::TraitId(trait_id) => Some(self.trait_completion_item(trait_id)),
-            ModuleDefId::GlobalId(global_id) => Some(self.global_completion_item(global_id)),
-        }
-    }
-
-    fn function_completion_item(
-        &self,
-        func_id: FuncId,
-        function_completion_kind: FunctionCompletionKind,
-        function_kind: FunctionKind,
-    ) -> Option<CompletionItem> {
-        let func_meta = self.interner.function_meta(&func_id);
-        let name = &self.interner.function_name(&func_id).to_string();
-
-        let func_self_type = if let Some((pattern, typ, _)) = func_meta.parameters.0.get(0) {
-            if self.hir_pattern_is_self_type(pattern) {
-                if let Type::MutableReference(mut_typ) = typ {
-                    let typ: &Type = mut_typ;
-                    Some(typ)
-                } else {
-                    Some(typ)
-                }
-            } else {
-                None
-            }
-        } else {
-            None
-        };
-
-        match function_kind {
-            FunctionKind::Any => (),
-            FunctionKind::SelfType(mut self_type) => {
-                if let Some(func_self_type) = func_self_type {
-                    if matches!(self_type, Type::Integer(..))
-                        || matches!(self_type, Type::FieldElement)
-                    {
-                        // Check that the pattern type is the same as self type.
-                        // We do this because some types (only Field and integer types)
-                        // have their methods in the same HashMap.
-
-                        if let Type::MutableReference(mut_typ) = self_type {
-                            self_type = mut_typ;
-                        }
-
-                        if self_type != func_self_type {
-                            return None;
-                        }
-                    }
-                } else {
-                    return None;
-                }
-            }
-        }
-
-        let is_operator = if let Some(trait_impl_id) = &func_meta.trait_impl {
-            let trait_impl = self.interner.get_trait_implementation(*trait_impl_id);
-            let trait_impl = trait_impl.borrow();
-            self.interner.is_operator_trait(trait_impl.trait_id)
-        } else {
-            false
-        };
-        let description = func_meta_type_to_string(func_meta, func_self_type.is_some());
-
-        let completion_item = match function_completion_kind {
-            FunctionCompletionKind::Name => {
-                simple_completion_item(name, CompletionItemKind::FUNCTION, Some(description))
-            }
-            FunctionCompletionKind::NameAndParameters => {
-                let kind = CompletionItemKind::FUNCTION;
-                let insert_text = self.compute_function_insert_text(func_meta, name, function_kind);
-                let label = if insert_text.ends_with("()") {
-                    format!("{}()", name)
-                } else {
-                    format!("{}(…)", name)
-                };
-
-                snippet_completion_item(label, kind, insert_text, Some(description))
-            }
-        };
-
-        let completion_item = if is_operator {
-            completion_item_with_sort_text(completion_item, operator_sort_text())
-        } else if function_kind == FunctionKind::Any && name == "new" {
-            completion_item_with_sort_text(completion_item, new_sort_text())
-        } else if function_kind == FunctionKind::Any && func_self_type.is_some() {
-            completion_item_with_sort_text(completion_item, self_mismatch_sort_text())
-        } else {
-            completion_item
-        };
-
-        Some(completion_item)
-    }
-
-    fn compute_function_insert_text(
-        &self,
-        func_meta: &FuncMeta,
-        name: &str,
-        function_kind: FunctionKind,
-    ) -> String {
-        let mut text = String::new();
-        text.push_str(name);
-        text.push('(');
-
-        let mut index = 1;
-        for (pattern, _, _) in &func_meta.parameters.0 {
-            if index == 1 {
-                match function_kind {
-                    FunctionKind::SelfType(_) => {
-                        if self.hir_pattern_is_self_type(pattern) {
-                            continue;
-                        }
-                    }
-                    FunctionKind::Any => (),
-                }
-            }
-
-            if index > 1 {
-                text.push_str(", ");
-            }
-
-            text.push_str("${");
-            text.push_str(&index.to_string());
-            text.push(':');
-            self.hir_pattern_to_argument(pattern, &mut text);
-            text.push('}');
-
-            index += 1;
-        }
-        text.push(')');
-        text
-    }
-
-    fn hir_pattern_to_argument(&self, pattern: &HirPattern, text: &mut String) {
-        match pattern {
-            HirPattern::Identifier(hir_ident) => {
-                text.push_str(self.interner.definition_name(hir_ident.id));
-            }
-            HirPattern::Mutable(pattern, _) => self.hir_pattern_to_argument(pattern, text),
-            HirPattern::Tuple(_, _) | HirPattern::Struct(_, _, _) => text.push('_'),
-        }
-    }
-
-    fn hir_pattern_is_self_type(&self, pattern: &HirPattern) -> bool {
-        match pattern {
-            HirPattern::Identifier(hir_ident) => {
-                let name = self.interner.definition_name(hir_ident.id);
-                name == "self" || name == "_self"
-            }
-            HirPattern::Mutable(pattern, _) => self.hir_pattern_is_self_type(pattern),
-            HirPattern::Tuple(_, _) | HirPattern::Struct(_, _, _) => false,
-        }
-    }
-
-    fn struct_completion_item(&self, struct_id: StructId) -> CompletionItem {
-        let struct_type = self.interner.get_struct(struct_id);
-        let struct_type = struct_type.borrow();
-        let name = struct_type.name.to_string();
-
-        simple_completion_item(name.clone(), CompletionItemKind::STRUCT, Some(name))
-    }
-
-    fn type_alias_completion_item(&self, type_alias_id: TypeAliasId) -> CompletionItem {
-        let type_alias = self.interner.get_type_alias(type_alias_id);
-        let type_alias = type_alias.borrow();
-        let name = type_alias.name.to_string();
-
-        simple_completion_item(name.clone(), CompletionItemKind::STRUCT, Some(name))
-    }
-
-    fn trait_completion_item(&self, trait_id: TraitId) -> CompletionItem {
-        let trait_ = self.interner.get_trait(trait_id);
-        let name = trait_.name.to_string();
-
-        simple_completion_item(name.clone(), CompletionItemKind::INTERFACE, Some(name))
-    }
-
-    fn global_completion_item(&self, global_id: GlobalId) -> CompletionItem {
-        let global_definition = self.interner.get_global_definition(global_id);
-        let name = global_definition.name.clone();
-
-        let global = self.interner.get_global(global_id);
-        let typ = self.interner.definition_type(global.definition_id);
-        let description = typ.to_string();
-
-        simple_completion_item(name, CompletionItemKind::CONSTANT, Some(description))
-    }
-
->>>>>>> 05efe230
     fn resolve_module(&self, segments: Vec<Ident>) -> Option<ModuleId> {
         if let Some(ModuleDefId::ModuleId(module_id)) = self.resolve_path(segments) {
             Some(module_id)
@@ -1472,8 +1150,6 @@
         let path_resolver = StandardPathResolver::new(self.root_module_id);
         if let Ok(path_resolution) = path_resolver.resolve(self.def_maps, path, &mut None) {
             return Some(path_resolution.module_def_id);
-<<<<<<< HEAD
-=======
         }
 
         // If we can't resolve a path trough lookup, let's see if the last segment is bound to a type
@@ -1487,32 +1163,6 @@
         None
     }
 
-    fn builtin_functions_completion(&mut self, prefix: &str) {
-        for keyword in Keyword::iter() {
-            if let Some(func) = keyword_builtin_function(&keyword) {
-                if name_matches(func.name, prefix) {
-                    self.completion_items.push(snippet_completion_item(
-                        format!("{}(…)", func.name),
-                        CompletionItemKind::FUNCTION,
-                        format!("{}({})", func.name, func.parameters),
-                        Some(func.description.to_string()),
-                    ));
-                }
-            }
->>>>>>> 05efe230
-        }
-
-        // If we can't resolve a path trough lookup, let's see if the last segment is bound to a type
-        let location = Location::new(last_segment.span(), self.file);
-        if let Some(reference_id) = self.interner.find_referenced(location) {
-            if let Some(id) = module_def_id_from_reference_id(reference_id) {
-                return Some(id);
-            }
-        }
-
-        None
-    }
-
     fn includes_span(&self, span: Span) -> bool {
         span.start() as usize <= self.byte_index && self.byte_index <= span.end() as usize
     }
@@ -1522,79 +1172,6 @@
     name.starts_with(prefix)
 }
 
-<<<<<<< HEAD
-=======
-fn module_completion_item(name: impl Into<String>) -> CompletionItem {
-    simple_completion_item(name, CompletionItemKind::MODULE, None)
-}
-
-fn crate_completion_item(name: impl Into<String>) -> CompletionItem {
-    simple_completion_item(name, CompletionItemKind::MODULE, None)
-}
-
-fn simple_completion_item(
-    label: impl Into<String>,
-    kind: CompletionItemKind,
-    description: Option<String>,
-) -> CompletionItem {
-    CompletionItem {
-        label: label.into(),
-        label_details: Some(CompletionItemLabelDetails { detail: None, description }),
-        kind: Some(kind),
-        detail: None,
-        documentation: None,
-        deprecated: None,
-        preselect: None,
-        sort_text: Some(default_sort_text()),
-        filter_text: None,
-        insert_text: None,
-        insert_text_format: None,
-        insert_text_mode: None,
-        text_edit: None,
-        additional_text_edits: None,
-        command: None,
-        commit_characters: None,
-        data: None,
-        tags: None,
-    }
-}
-
-fn snippet_completion_item(
-    label: impl Into<String>,
-    kind: CompletionItemKind,
-    insert_text: impl Into<String>,
-    description: Option<String>,
-) -> CompletionItem {
-    CompletionItem {
-        label: label.into(),
-        label_details: Some(CompletionItemLabelDetails { detail: None, description }),
-        kind: Some(kind),
-        insert_text_format: Some(InsertTextFormat::SNIPPET),
-        insert_text: Some(insert_text.into()),
-        detail: None,
-        documentation: None,
-        deprecated: None,
-        preselect: None,
-        sort_text: Some(default_sort_text()),
-        filter_text: None,
-        insert_text_mode: None,
-        text_edit: None,
-        additional_text_edits: None,
-        command: None,
-        commit_characters: None,
-        data: None,
-        tags: None,
-    }
-}
-
-fn completion_item_with_sort_text(
-    completion_item: CompletionItem,
-    sort_text: String,
-) -> CompletionItem {
-    CompletionItem { sort_text: Some(sort_text), ..completion_item }
-}
-
->>>>>>> 05efe230
 fn module_def_id_from_reference_id(reference_id: ReferenceId) -> Option<ModuleDefId> {
     match reference_id {
         ReferenceId::Module(module_id) => Some(ModuleDefId::ModuleId(module_id)),
@@ -1606,1026 +1183,6 @@
         | ReferenceId::Global(_)
         | ReferenceId::Local(_)
         | ReferenceId::Reference(_, _) => None,
-<<<<<<< HEAD
-=======
-    }
-}
-
-fn func_meta_type_to_string(func_meta: &FuncMeta, has_self_type: bool) -> String {
-    let mut typ = &func_meta.typ;
-    if let Type::Forall(_, typ_) = typ {
-        typ = typ_;
-    }
-
-    if let Type::Function(args, ret, _env) = typ {
-        let mut string = String::new();
-        string.push_str("fn(");
-        for (index, arg) in args.iter().enumerate() {
-            if index > 0 {
-                string.push_str(", ");
-            }
-            if index == 0 && has_self_type {
-                type_to_self_string(arg, &mut string);
-            } else {
-                string.push_str(&arg.to_string());
-            }
-        }
-        string.push(')');
-
-        let ret: &Type = ret;
-        if let Type::Unit = ret {
-            // Nothing
-        } else {
-            string.push_str(" -> ");
-            string.push_str(&ret.to_string());
-        }
-        string
-    } else {
-        typ.to_string()
-    }
-}
-
-fn type_to_self_string(typ: &Type, string: &mut String) {
-    if let Type::MutableReference(..) = typ {
-        string.push_str("&mut self");
-    } else {
-        string.push_str("self");
-    }
-}
-
-/// Sort text for "new" methods: we want these to show up before anything else,
-/// if we are completing at something like `Foo::`
-fn new_sort_text() -> String {
-    "3".to_string()
-}
-
-/// This is the default sort text.
-fn default_sort_text() -> String {
-    "5".to_string()
-}
-
-/// When completing something like `Foo::`, we want to show methods that take
-/// self after the other ones.
-fn self_mismatch_sort_text() -> String {
-    "7".to_string()
-}
-
-/// We want to show operator methods last.
-fn operator_sort_text() -> String {
-    "8".to_string()
-}
-
-/// If a name begins with underscore it's likely something that's meant to
-/// be private (but visibility doesn't exist everywhere yet, so for now
-/// we assume that)
-fn underscore_sort_text() -> String {
-    "9".to_string()
-}
-
-#[cfg(test)]
-mod completion_tests {
-    use crate::{notifications::on_did_open_text_document, test_utils};
-
-    use super::*;
-    use lsp_types::{
-        DidOpenTextDocumentParams, PartialResultParams, Position, TextDocumentIdentifier,
-        TextDocumentItem, TextDocumentPositionParams, WorkDoneProgressParams,
-    };
-    use tokio::test;
-
-    async fn assert_completion(src: &str, expected: Vec<CompletionItem>) {
-        let (mut state, noir_text_document) = test_utils::init_lsp_server("document_symbol").await;
-
-        let (line, column) = src
-            .lines()
-            .enumerate()
-            .filter_map(|(line_index, line)| {
-                line.find(">|<").map(|char_index| (line_index, char_index))
-            })
-            .next()
-            .expect("Expected to find one >|< in the source code");
-
-        let src = src.replace(">|<", "");
-
-        on_did_open_text_document(
-            &mut state,
-            DidOpenTextDocumentParams {
-                text_document: TextDocumentItem {
-                    uri: noir_text_document.clone(),
-                    language_id: "noir".to_string(),
-                    version: 0,
-                    text: src.to_string(),
-                },
-            },
-        );
-
-        // Get inlay hints. These should now be relative to the changed text,
-        // not the saved file's text.
-        let response = on_completion_request(
-            &mut state,
-            CompletionParams {
-                text_document_position: TextDocumentPositionParams {
-                    text_document: TextDocumentIdentifier { uri: noir_text_document },
-                    position: Position { line: line as u32, character: column as u32 },
-                },
-                work_done_progress_params: WorkDoneProgressParams { work_done_token: None },
-                partial_result_params: PartialResultParams { partial_result_token: None },
-                context: None,
-            },
-        )
-        .await
-        .expect("Could not execute on_completion_request")
-        .unwrap();
-
-        let CompletionResponse::Array(items) = response else {
-            panic!("Expected response to be CompletionResponse::Array");
-        };
-
-        let mut items = items.clone();
-        items.sort_by_key(|item| item.label.clone());
-
-        let mut expected = expected.clone();
-        expected.sort_by_key(|item| item.label.clone());
-
-        if items != expected {
-            println!(
-                "Items: {:?}",
-                items.iter().map(|item| item.label.clone()).collect::<Vec<_>>()
-            );
-            println!(
-                "Expected: {:?}",
-                expected.iter().map(|item| item.label.clone()).collect::<Vec<_>>()
-            );
-        }
-
-        assert_eq!(items, expected);
-    }
-
-    #[test]
-    async fn test_use_first_segment() {
-        let src = r#"
-            mod foo {}
-            mod foobar {}
-            use f>|<
-        "#;
-
-        assert_completion(
-            src,
-            vec![module_completion_item("foo"), module_completion_item("foobar")],
-        )
-        .await;
-    }
-
-    #[test]
-    async fn test_use_second_segment() {
-        let src = r#"
-            mod foo {
-                mod bar {}
-                mod baz {}
-            }
-            use foo::>|<
-        "#;
-
-        assert_completion(src, vec![module_completion_item("bar"), module_completion_item("baz")])
-            .await;
-    }
-
-    #[test]
-    async fn test_use_second_segment_after_typing() {
-        let src = r#"
-            mod foo {
-                mod bar {}
-                mod brave {}
-            }
-            use foo::ba>|<
-        "#;
-
-        assert_completion(src, vec![module_completion_item("bar")]).await;
-    }
-
-    #[test]
-    async fn test_use_struct() {
-        let src = r#"
-            mod foo {
-                struct Foo {}
-            }
-            use foo::>|<
-        "#;
-
-        assert_completion(
-            src,
-            vec![simple_completion_item(
-                "Foo",
-                CompletionItemKind::STRUCT,
-                Some("Foo".to_string()),
-            )],
-        )
-        .await;
-    }
-
-    #[test]
-    async fn test_use_function() {
-        let src = r#"
-            mod foo {
-                fn bar(x: i32) -> u64 { 0 }
-            }
-            use foo::>|<
-        "#;
-
-        assert_completion(
-            src,
-            vec![simple_completion_item(
-                "bar",
-                CompletionItemKind::FUNCTION,
-                Some("fn(i32) -> u64".to_string()),
-            )],
-        )
-        .await;
-    }
-
-    #[test]
-    async fn test_use_after_crate_and_letter() {
-        // Prove that "std" shows up
-        let src = r#"
-            use s>|<
-        "#;
-        assert_completion(src, vec![crate_completion_item("std")]).await;
-
-        // "std" doesn't show up anymore because of the "crate::" prefix
-        let src = r#"
-            mod something {}
-            use crate::s>|<
-        "#;
-        assert_completion(src, vec![module_completion_item("something")]).await;
-    }
-
-    #[test]
-    async fn test_use_suggests_hardcoded_crate() {
-        let src = r#"
-            use c>|<
-        "#;
-
-        assert_completion(
-            src,
-            vec![simple_completion_item("crate::", CompletionItemKind::KEYWORD, None)],
-        )
-        .await;
-    }
-
-    #[test]
-    async fn test_use_in_tree_after_letter() {
-        let src = r#"
-            mod foo {
-                mod bar {}
-            }
-            use foo::{b>|<}
-        "#;
-
-        assert_completion(src, vec![module_completion_item("bar")]).await;
-    }
-
-    #[test]
-    async fn test_use_in_tree_after_colons() {
-        let src = r#"
-            mod foo {
-                mod bar {
-                    mod baz {}
-                }
-            }
-            use foo::{bar::>|<}
-        "#;
-
-        assert_completion(src, vec![module_completion_item("baz")]).await;
-    }
-
-    #[test]
-    async fn test_use_in_tree_after_colons_after_another_segment() {
-        let src = r#"
-            mod foo {
-                mod bar {}
-                mod qux {}
-            }
-            use foo::{bar, q>|<}
-        "#;
-
-        assert_completion(src, vec![module_completion_item("qux")]).await;
-    }
-
-    #[test]
-    async fn test_use_in_nested_module() {
-        let src = r#"
-            mod foo {
-                mod something {}
-
-                use s>|<
-            }
-        "#;
-
-        assert_completion(
-            src,
-            vec![
-                module_completion_item("something"),
-                crate_completion_item("std"),
-                simple_completion_item("super::", CompletionItemKind::KEYWORD, None),
-            ],
-        )
-        .await;
-    }
-
-    #[test]
-    async fn test_use_after_super() {
-        let src = r#"
-            mod foo {}
-
-            mod bar {
-                mod something {}
-
-                use super::f>|<
-            }
-        "#;
-
-        assert_completion(src, vec![module_completion_item("foo")]).await;
-    }
-
-    #[test]
-    async fn test_use_after_crate_and_letter_nested_in_module() {
-        let src = r#"
-            mod something {
-                mod something_else {}
-                use crate::s>|<
-            }
-            
-        "#;
-        assert_completion(src, vec![module_completion_item("something")]).await;
-    }
-
-    #[test]
-    async fn test_use_after_crate_segment_and_letter_nested_in_module() {
-        let src = r#"
-            mod something {
-                mod something_else {}
-                use crate::something::s>|<
-            }
-            
-        "#;
-        assert_completion(src, vec![module_completion_item("something_else")]).await;
-    }
-
-    #[test]
-    async fn test_complete_path_shows_module() {
-        let src = r#"
-          mod foobar {}
-
-          fn main() {
-            fo>|<
-          }
-        "#;
-        assert_completion(src, vec![module_completion_item("foobar")]).await;
-    }
-
-    #[test]
-    async fn test_complete_path_after_colons_shows_submodule() {
-        let src = r#"
-          mod foo {
-            mod bar {}
-          }
-
-          fn main() {
-            foo::>|<
-          }
-        "#;
-        assert_completion(src, vec![module_completion_item("bar")]).await;
-    }
-
-    #[test]
-    async fn test_complete_path_after_colons_and_letter_shows_submodule() {
-        let src = r#"
-          mod foo {
-            mod bar {}
-          }
-
-          fn main() {
-            foo::b>|<
-          }
-        "#;
-        assert_completion(src, vec![module_completion_item("bar")]).await;
-    }
-
-    #[test]
-    async fn test_complete_path_with_local_variable() {
-        let src = r#"
-          fn main() {
-            let local = 1;
-            l>|<
-          }
-        "#;
-        assert_completion(
-            src,
-            vec![simple_completion_item(
-                "local",
-                CompletionItemKind::VARIABLE,
-                Some("Field".to_string()),
-            )],
-        )
-        .await;
-    }
-
-    #[test]
-    async fn test_complete_path_with_shadowed_local_variable() {
-        let src = r#"
-          fn main() {
-            let local = 1;
-            let local = true;
-            l>|<
-          }
-        "#;
-        assert_completion(
-            src,
-            vec![simple_completion_item(
-                "local",
-                CompletionItemKind::VARIABLE,
-                Some("bool".to_string()),
-            )],
-        )
-        .await;
-    }
-
-    #[test]
-    async fn test_complete_path_with_function_argument() {
-        let src = r#"
-          fn main(local: Field) {
-            l>|<
-          }
-        "#;
-        assert_completion(
-            src,
-            vec![simple_completion_item(
-                "local",
-                CompletionItemKind::VARIABLE,
-                Some("Field".to_string()),
-            )],
-        )
-        .await;
-    }
-
-    #[test]
-    async fn test_complete_function_without_arguments() {
-        let src = r#"
-          fn hello() { }
-
-          fn main() {
-            h>|<
-          }
-        "#;
-        assert_completion(
-            src,
-            vec![snippet_completion_item(
-                "hello()",
-                CompletionItemKind::FUNCTION,
-                "hello()",
-                Some("fn()".to_string()),
-            )],
-        )
-        .await;
-    }
-
-    #[test]
-    async fn test_complete_function() {
-        let src = r#"
-          fn hello(x: i32, y: Field) { }
-
-          fn main() {
-            h>|<
-          }
-        "#;
-        assert_completion(
-            src,
-            vec![snippet_completion_item(
-                "hello(…)",
-                CompletionItemKind::FUNCTION,
-                "hello(${1:x}, ${2:y})",
-                Some("fn(i32, Field)".to_string()),
-            )],
-        )
-        .await;
-    }
-
-    #[test]
-    async fn test_complete_builtin_functions() {
-        let src = r#"
-          fn main() {
-            a>|<
-          }
-        "#;
-        assert_completion(
-            src,
-            vec![
-                snippet_completion_item(
-                    "assert(…)",
-                    CompletionItemKind::FUNCTION,
-                    "assert(${1:predicate})",
-                    Some("fn(T)".to_string()),
-                ),
-                snippet_completion_item(
-                    "assert_constant(…)",
-                    CompletionItemKind::FUNCTION,
-                    "assert_constant(${1:x})",
-                    Some("fn(T)".to_string()),
-                ),
-                snippet_completion_item(
-                    "assert_eq(…)",
-                    CompletionItemKind::FUNCTION,
-                    "assert_eq(${1:lhs}, ${2:rhs})",
-                    Some("fn(T, T)".to_string()),
-                ),
-            ],
-        )
-        .await;
-    }
-
-    #[test]
-    async fn test_complete_path_in_impl() {
-        let src = r#"
-          struct SomeStruct {}
-
-          impl SomeStruct {
-            fn foo() {
-                S>|<
-            }
-          }
-        "#;
-        assert_completion(
-            src,
-            vec![simple_completion_item(
-                "SomeStruct",
-                CompletionItemKind::STRUCT,
-                Some("SomeStruct".to_string()),
-            )],
-        )
-        .await;
-    }
-
-    #[test]
-    async fn test_complete_path_in_trait_impl() {
-        let src = r#"
-          struct SomeStruct {}
-          trait Trait {}
-
-          impl Trait for SomeStruct {
-            fn foo() {
-                S>|<
-            }
-          }
-        "#;
-        assert_completion(
-            src,
-            vec![simple_completion_item(
-                "SomeStruct",
-                CompletionItemKind::STRUCT,
-                Some("SomeStruct".to_string()),
-            )],
-        )
-        .await;
-    }
-
-    #[test]
-    async fn test_complete_path_with_for_argument() {
-        let src = r#"
-          fn main() {
-            for index in 0..10 {
-                i>|<
-            }
-          }
-        "#;
-        assert_completion(
-            src,
-            vec![simple_completion_item(
-                "index",
-                CompletionItemKind::VARIABLE,
-                Some("u32".to_string()),
-            )],
-        )
-        .await;
-    }
-
-    #[test]
-    async fn test_complete_path_with_lambda_argument() {
-        let src = r#"
-          fn lambda(f: fn(i32)) { }
-
-          fn main() {
-            lambda(|var| v>|<)
-          }
-        "#;
-        assert_completion(
-            src,
-            vec![simple_completion_item(
-                "var",
-                CompletionItemKind::VARIABLE,
-                Some("_".to_string()),
-            )],
-        )
-        .await;
-    }
-
-    #[test]
-    async fn test_suggest_type_in_struct_field_type() {
-        let src = r#"
-          struct Something {}
-
-          fn SomeFunction() {}
-
-          struct Another {
-            some: So>|<
-          }
-        "#;
-        assert_completion(
-            src,
-            vec![simple_completion_item(
-                "Something",
-                CompletionItemKind::STRUCT,
-                Some("Something".to_string()),
-            )],
-        )
-        .await;
-    }
-
-    #[test]
-    async fn test_suggest_type_in_function_parameter() {
-        let src = r#"
-          struct Something {}
-
-          fn foo(x: So>|<) {}
-        "#;
-        assert_completion(
-            src,
-            vec![simple_completion_item(
-                "Something",
-                CompletionItemKind::STRUCT,
-                Some("Something".to_string()),
-            )],
-        )
-        .await;
-    }
-
-    #[test]
-    async fn test_suggest_type_in_function_return_type() {
-        let src = r#"
-          struct Something {}
-
-          fn foo() -> So>|< {}
-        "#;
-        assert_completion(
-            src,
-            vec![simple_completion_item(
-                "Something",
-                CompletionItemKind::STRUCT,
-                Some("Something".to_string()),
-            )],
-        )
-        .await;
-    }
-
-    #[test]
-    async fn test_suggest_type_in_type_alias() {
-        let src = r#"
-          struct Something {}
-
-          type Foo = So>|<
-        "#;
-        assert_completion(
-            src,
-            vec![simple_completion_item(
-                "Something",
-                CompletionItemKind::STRUCT,
-                Some("Something".to_string()),
-            )],
-        )
-        .await;
-    }
-
-    #[test]
-    async fn test_suggest_type_in_trait_function() {
-        let src = r#"
-          struct Something {}
-
-          trait Trait {
-            fn foo(s: So>|<);
-          }
-        "#;
-        assert_completion(
-            src,
-            vec![simple_completion_item(
-                "Something",
-                CompletionItemKind::STRUCT,
-                Some("Something".to_string()),
-            )],
-        )
-        .await;
-    }
-
-    #[test]
-    async fn test_suggest_type_in_trait_function_return_type() {
-        let src = r#"
-          struct Something {}
-
-          trait Trait {
-            fn foo() -> So>|<;
-          }
-        "#;
-        assert_completion(
-            src,
-            vec![simple_completion_item(
-                "Something",
-                CompletionItemKind::STRUCT,
-                Some("Something".to_string()),
-            )],
-        )
-        .await;
-    }
-
-    #[test]
-    async fn test_suggest_type_in_let_type() {
-        let src = r#"
-          struct Something {}
-
-          fn main() {
-            let x: So>|<
-          }
-        "#;
-        assert_completion(
-            src,
-            vec![simple_completion_item(
-                "Something",
-                CompletionItemKind::STRUCT,
-                Some("Something".to_string()),
-            )],
-        )
-        .await;
-    }
-
-    #[test]
-    async fn test_suggest_type_in_lambda_parameter() {
-        let src = r#"
-          struct Something {}
-
-          fn main() {
-            foo(|s: So>|<| s)
-          }
-        "#;
-        assert_completion(
-            src,
-            vec![simple_completion_item(
-                "Something",
-                CompletionItemKind::STRUCT,
-                Some("Something".to_string()),
-            )],
-        )
-        .await;
-    }
-
-    #[test]
-    async fn test_suggest_builtin_types() {
-        let src = r#"
-            fn foo(x: i>|<) {}
-        "#;
-        assert_completion(
-            src,
-            vec![
-                simple_completion_item("i8", CompletionItemKind::STRUCT, Some("i8".to_string())),
-                simple_completion_item("i16", CompletionItemKind::STRUCT, Some("i16".to_string())),
-                simple_completion_item("i32", CompletionItemKind::STRUCT, Some("i32".to_string())),
-                simple_completion_item("i64", CompletionItemKind::STRUCT, Some("i64".to_string())),
-            ],
-        )
-        .await;
-    }
-
-    #[test]
-    async fn test_suggest_true() {
-        let src = r#"
-            fn main() {
-                let x = t>|<
-            }
-        "#;
-        assert_completion(
-            src,
-            vec![simple_completion_item(
-                "true",
-                CompletionItemKind::KEYWORD,
-                Some("bool".to_string()),
-            )],
-        )
-        .await;
-    }
-
-    #[test]
-    async fn test_suggest_regarding_if_scope() {
-        let src = r#"
-            fn main() {
-                let good = 1;
-                if true {
-                    let great = 2;
-                    g>|<
-                } else {
-                    let greater = 3;
-                }
-            }
-        "#;
-        assert_completion(
-            src,
-            vec![
-                simple_completion_item(
-                    "good",
-                    CompletionItemKind::VARIABLE,
-                    Some("Field".to_string()),
-                ),
-                simple_completion_item(
-                    "great",
-                    CompletionItemKind::VARIABLE,
-                    Some("Field".to_string()),
-                ),
-            ],
-        )
-        .await;
-
-        let src = r#"
-            fn main() {
-                let good = 1;
-                if true {
-                    let great = 2;
-                } else {
-                    let greater = 3;
-                    g>|<
-                }
-            }
-        "#;
-        assert_completion(
-            src,
-            vec![
-                simple_completion_item(
-                    "good",
-                    CompletionItemKind::VARIABLE,
-                    Some("Field".to_string()),
-                ),
-                simple_completion_item(
-                    "greater",
-                    CompletionItemKind::VARIABLE,
-                    Some("Field".to_string()),
-                ),
-            ],
-        )
-        .await;
-
-        let src = r#"
-            fn main() {
-                let good = 1;
-                if true {
-                    let great = 2;
-                } else {
-                    let greater = 3;
-                }
-                g>|<
-            }
-        "#;
-        assert_completion(
-            src,
-            vec![simple_completion_item(
-                "good",
-                CompletionItemKind::VARIABLE,
-                Some("Field".to_string()),
-            )],
-        )
-        .await;
-    }
-
-    #[test]
-    async fn test_suggest_regarding_block_scope() {
-        let src = r#"
-            fn main() {
-                let good = 1;
-                {
-                    let great = 2;
-                    g>|<
-                }
-            }
-        "#;
-        assert_completion(
-            src,
-            vec![
-                simple_completion_item(
-                    "good",
-                    CompletionItemKind::VARIABLE,
-                    Some("Field".to_string()),
-                ),
-                simple_completion_item(
-                    "great",
-                    CompletionItemKind::VARIABLE,
-                    Some("Field".to_string()),
-                ),
-            ],
-        )
-        .await;
-
-        let src = r#"
-            fn main() {
-                let good = 1;
-                {
-                    let great = 2;
-                }
-                g>|<
-            }
-        "#;
-        assert_completion(
-            src,
-            vec![simple_completion_item(
-                "good",
-                CompletionItemKind::VARIABLE,
-                Some("Field".to_string()),
-            )],
-        )
-        .await;
-    }
-
-    #[test]
-    async fn test_suggest_struct_type_parameter() {
-        let src = r#"
-            struct Foo<Context> {
-                context: C>|<
-            }
-        "#;
-        assert_completion(
-            src,
-            vec![simple_completion_item("Context", CompletionItemKind::TYPE_PARAMETER, None)],
-        )
-        .await;
-    }
-
-    #[test]
-    async fn test_suggest_impl_type_parameter() {
-        let src = r#"
-            struct Foo<Context> {}
-
-            impl <TypeParam> Foo<TypeParam> {
-                fn foo() {
-                    let x: TypeP>|<
-                }
-            }
-        "#;
-        assert_completion(
-            src,
-            vec![simple_completion_item("TypeParam", CompletionItemKind::TYPE_PARAMETER, None)],
-        )
-        .await;
-    }
-
-    #[test]
-    async fn test_suggest_trait_impl_type_parameter() {
-        let src = r#"
-            struct Foo {}
-            trait Trait<Context> {}
-
-            impl <TypeParam> Trait<TypeParam> for Foo {
-                fn foo() {
-                    let x: TypeP>|<
-                }
-            }
-        "#;
-        assert_completion(
-            src,
-            vec![simple_completion_item("TypeParam", CompletionItemKind::TYPE_PARAMETER, None)],
-        )
-        .await;
-    }
-
-    #[test]
-    async fn test_suggest_trait_function_type_parameter() {
-        let src = r#"
-            struct Foo {}
-            trait Trait {
-                fn foo<TypeParam>() {
-                    let x: TypeP>|<
-                }
-            }
-        "#;
-        assert_completion(
-            src,
-            vec![simple_completion_item("TypeParam", CompletionItemKind::TYPE_PARAMETER, None)],
-        )
-        .await;
-    }
-
-    #[test]
-    async fn test_suggest_function_type_parameters() {
-        let src = r#"
-            fn foo<Context>(x: C>|<) {}
-        "#;
-        assert_completion(
-            src,
-            vec![simple_completion_item("Context", CompletionItemKind::TYPE_PARAMETER, None)],
-        )
-        .await;
->>>>>>> 05efe230
     }
 
     #[test]
