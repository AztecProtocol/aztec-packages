use lsp_types::{
    Command, CompletionItem, CompletionItemKind, CompletionItemLabelDetails, Documentation,
    InsertTextFormat, MarkupContent, MarkupKind,
};
use noirc_frontend::{
    ast::AttributeTarget,
    hir::def_map::{ModuleDefId, ModuleId},
    hir_def::{function::FuncMeta, stmt::HirPattern},
    node_interner::{FuncId, GlobalId, ReferenceId, TraitId, TypeAliasId, TypeId},
    QuotedType, Type,
};

use crate::{
    modules::{relative_module_full_path, relative_module_id_path},
    use_segment_positions::{
        use_completion_item_additional_text_edits, UseCompletionItemAdditionTextEditsRequest,
    },
};

use super::{
    sort_text::{
        crate_or_module_sort_text, default_sort_text, new_sort_text, operator_sort_text,
        self_mismatch_sort_text,
    },
    FunctionCompletionKind, FunctionKind, NodeFinder, RequestedItems, TraitReexport,
};

impl<'a> NodeFinder<'a> {
    pub(super) fn module_def_id_completion_items(
        &self,
        module_def_id: ModuleDefId,
        name: String,
        function_completion_kind: FunctionCompletionKind,
        function_kind: FunctionKind,
        requested_items: RequestedItems,
    ) -> Vec<CompletionItem> {
        match requested_items {
            RequestedItems::OnlyTypes => match module_def_id {
                ModuleDefId::FunctionId(_) | ModuleDefId::GlobalId(_) => return Vec::new(),
                ModuleDefId::ModuleId(_)
                | ModuleDefId::TypeId(_)
                | ModuleDefId::TypeAliasId(_)
                | ModuleDefId::TraitId(_) => (),
            },
            RequestedItems::OnlyTraits => match module_def_id {
                ModuleDefId::FunctionId(_) | ModuleDefId::GlobalId(_) | ModuleDefId::TypeId(_) => {
                    return Vec::new()
                }
                ModuleDefId::ModuleId(_)
                | ModuleDefId::TypeAliasId(_)
                | ModuleDefId::TraitId(_) => (),
            },
            RequestedItems::OnlyAttributeFunctions(..) => {
                if !matches!(module_def_id, ModuleDefId::FunctionId(..)) {
                    return Vec::new();
                }
            }
            RequestedItems::AnyItems => (),
        }

        let attribute_first_type =
            if let RequestedItems::OnlyAttributeFunctions(target) = requested_items {
                match target {
                    AttributeTarget::Module => Some(Type::Quoted(QuotedType::Module)),
                    AttributeTarget::Struct => Some(Type::Quoted(QuotedType::StructDefinition)),
                    AttributeTarget::Enum => Some(Type::Quoted(QuotedType::EnumDefinition)),
                    AttributeTarget::Trait => Some(Type::Quoted(QuotedType::TraitDefinition)),
                    AttributeTarget::Function => Some(Type::Quoted(QuotedType::FunctionDefinition)),
                    AttributeTarget::Let => {
                        // No item can be suggested for a let statement attribute
                        return Vec::new();
                    }
                }
            } else {
                None
            };

        match module_def_id {
            ModuleDefId::ModuleId(id) => vec![self.module_completion_item(name, id)],
            ModuleDefId::FunctionId(func_id) => self.function_completion_items(
                &name,
                func_id,
                function_completion_kind,
                function_kind,
                attribute_first_type.as_ref(),
                None,  // trait_id
                false, // self_prefix
            ),
            ModuleDefId::TypeId(struct_id) => vec![self.struct_completion_item(name, struct_id)],
            ModuleDefId::TypeAliasId(id) => vec![self.type_alias_completion_item(name, id)],
            ModuleDefId::TraitId(trait_id) => vec![self.trait_completion_item(name, trait_id)],
            ModuleDefId::GlobalId(global_id) => vec![self.global_completion_item(name, global_id)],
        }
    }

    pub(super) fn crate_completion_item(
        &self,
        name: impl Into<String>,
        id: ModuleId,
    ) -> CompletionItem {
        self.module_completion_item(name, id)
    }

    pub(super) fn module_completion_item(
        &self,
        name: impl Into<String>,
        id: ModuleId,
    ) -> CompletionItem {
        let completion_item = module_completion_item(name);
        self.completion_item_with_doc_comments(ReferenceId::Module(id), completion_item)
    }

    fn struct_completion_item(&self, name: String, struct_id: TypeId) -> CompletionItem {
        let completion_item =
            simple_completion_item(name.clone(), CompletionItemKind::STRUCT, Some(name));
        self.completion_item_with_doc_comments(ReferenceId::Type(struct_id), completion_item)
    }

    pub(super) fn struct_field_completion_item(
        &self,
        field: &str,
        typ: &Type,
        struct_id: TypeId,
        field_index: usize,
        self_type: bool,
    ) -> CompletionItem {
        let completion_item = struct_field_completion_item(field, typ, self_type);
        self.completion_item_with_doc_comments(
            ReferenceId::StructMember(struct_id, field_index),
            completion_item,
        )
    }

    fn type_alias_completion_item(&self, name: String, id: TypeAliasId) -> CompletionItem {
        let completion_item =
            simple_completion_item(name.clone(), CompletionItemKind::STRUCT, Some(name));
        self.completion_item_with_doc_comments(ReferenceId::Alias(id), completion_item)
    }

    fn trait_completion_item(&self, name: String, trait_id: TraitId) -> CompletionItem {
        let completion_item =
            simple_completion_item(name.clone(), CompletionItemKind::INTERFACE, Some(name));
        self.completion_item_with_doc_comments(ReferenceId::Trait(trait_id), completion_item)
    }

    fn global_completion_item(&self, name: String, global_id: GlobalId) -> CompletionItem {
        let global = self.interner.get_global(global_id);
        let typ = self.interner.definition_type(global.definition_id);
        let description = typ.to_string();

        let completion_item =
            simple_completion_item(name, CompletionItemKind::CONSTANT, Some(description));
        self.completion_item_with_doc_comments(ReferenceId::Global(global_id), completion_item)
    }

    #[allow(clippy::too_many_arguments)]
    pub(super) fn function_completion_items(
        &self,
        name: &String,
        func_id: FuncId,
        function_completion_kind: FunctionCompletionKind,
        function_kind: FunctionKind,
        attribute_first_type: Option<&Type>,
        trait_info: Option<(TraitId, Option<&TraitReexport>)>,
        self_prefix: bool,
    ) -> Vec<CompletionItem> {
        let func_meta = self.interner.function_meta(&func_id);

        let func_self_type = if let Some((pattern, typ, _)) = func_meta.parameters.0.first() {
            if self.hir_pattern_is_self_type(pattern) {
                if let Type::MutableReference(mut_typ) = typ {
                    let typ: &Type = mut_typ;
                    Some(typ)
                } else {
                    Some(typ)
                }
            } else {
                None
            }
        } else {
            None
        };

        if let Some(attribute_first_type) = attribute_first_type {
            if func_meta.parameters.is_empty() {
                return Vec::new();
            }

            let (_, typ, _) = &func_meta.parameters.0[0];
            if typ != attribute_first_type {
                return Vec::new();
            }
        }

        match function_kind {
            FunctionKind::Any => (),
            FunctionKind::SelfType(mut self_type) => {
                if let Some(func_self_type) = func_self_type {
                    if matches!(self_type, Type::Integer(..))
                        || matches!(self_type, Type::FieldElement)
                    {
                        // Check that the pattern type is the same as self type.
                        // We do this because some types (only Field and integer types)
                        // have their methods in the same HashMap.

                        if let Type::MutableReference(mut_typ) = self_type {
                            self_type = mut_typ;
                        }

                        if self_type != func_self_type {
                            return Vec::new();
                        }
                    } else if let Type::Tuple(self_tuple_types) = self_type {
                        // Tuple types of different lengths seem to also have methods defined on all of them,
                        // so here we reject methods for tuples where the length doesn't match.
                        if let Type::Tuple(func_self_tuple_types) = func_self_type {
                            if self_tuple_types.len() != func_self_tuple_types.len() {
                                return Vec::new();
                            }
                        }
                    }
                } else {
                    return Vec::new();
                }
            }
        }

        let make_completion_item = |is_macro_call| {
            self.function_completion_item(
                name,
                func_id,
                func_meta,
                func_self_type,
                function_completion_kind,
                function_kind,
                attribute_first_type,
                trait_info,
                self_prefix,
                is_macro_call,
            )
        };

        // When suggesting functions in attributes, never suggest a macro call
        if attribute_first_type.is_some() {
            return vec![make_completion_item(false)];
        }

        // Special case: the `unquote` macro
        // (it's unlikely users will define a function named `unquote` that does something different than std's unquote)
        if name == "unquote" {
            return vec![make_completion_item(true)];
        }

        let modifiers = self.interner.function_modifiers(&func_id);
        if modifiers.is_comptime
            && matches!(func_meta.return_type(), Type::Quoted(QuotedType::Quoted))
        {
            if self.in_comptime {
                vec![make_completion_item(false), make_completion_item(true)]
            } else {
                // If not in a comptime block we can't operate with comptime values so the only thing
                // we can do is call a macro.
                vec![make_completion_item(true)]
            }
        } else {
            vec![make_completion_item(false)]
        }
    }

    #[allow(clippy::too_many_arguments)]
    pub(super) fn function_completion_item(
        &self,
        name: &String,
        func_id: FuncId,
        func_meta: &FuncMeta,
        func_self_type: Option<&Type>,
        function_completion_kind: FunctionCompletionKind,
        function_kind: FunctionKind,
        attribute_first_type: Option<&Type>,
        trait_info: Option<(TraitId, Option<&TraitReexport>)>,
        self_prefix: bool,
        is_macro_call: bool,
    ) -> CompletionItem {
        let is_operator = if let Some(trait_impl_id) = &func_meta.trait_impl {
            let trait_impl = self.interner.get_trait_implementation(*trait_impl_id);
            let trait_impl = trait_impl.borrow();
            self.interner.is_operator_trait(trait_impl.trait_id)
        } else {
            false
        };
        let description = func_meta_type_to_string(func_meta, name, func_self_type.is_some());
        let name = if self_prefix { format!("self.{}", name) } else { name.clone() };
        let name = if is_macro_call { format!("{}!", name) } else { name };
        let name = &name;
        let mut has_arguments = false;

        let completion_item = match function_completion_kind {
            FunctionCompletionKind::Name => simple_completion_item(
                name,
                CompletionItemKind::FUNCTION,
                Some(description.clone()),
            ),
            FunctionCompletionKind::NameAndParameters => {
                let kind = CompletionItemKind::FUNCTION;
                let skip_first_argument = attribute_first_type.is_some();
                let insert_text = self.compute_function_insert_text(
                    func_meta,
                    name,
                    function_kind,
                    skip_first_argument,
                );

                if insert_text.ends_with("()") {
                    let label =
                        if skip_first_argument { name.to_string() } else { format!("{}()", name) };
                    simple_completion_item(label, kind, Some(description.clone()))
                } else {
                    has_arguments = true;
                    snippet_completion_item(
                        format!("{}(…)", name),
                        kind,
                        insert_text,
                        Some(description.clone()),
                    )
                }
            }
        };

        let completion_item = completion_item_with_detail(completion_item, description);

        let completion_item = if is_operator {
            completion_item_with_sort_text(completion_item, operator_sort_text())
        } else if function_kind == FunctionKind::Any && name == "new" {
            completion_item_with_sort_text(completion_item, new_sort_text())
        } else if function_kind == FunctionKind::Any && func_self_type.is_some() {
            completion_item_with_sort_text(completion_item, self_mismatch_sort_text())
        } else {
            completion_item
        };

        let mut completion_item = match function_completion_kind {
            FunctionCompletionKind::Name => completion_item,
            FunctionCompletionKind::NameAndParameters => {
                if has_arguments {
                    completion_item_with_trigger_parameter_hints_command(completion_item)
                } else {
                    completion_item
                }
            }
        };

        self.auto_import_trait_if_trait_method(func_id, trait_info, &mut completion_item);

        if let (Some(type_id), Some(variant_index)) =
            (func_meta.type_id, func_meta.enum_variant_index)
        {
            self.completion_item_with_doc_comments(
                ReferenceId::EnumVariant(type_id, variant_index),
                completion_item,
            )
        } else {
            self.completion_item_with_doc_comments(ReferenceId::Function(func_id), completion_item)
        }
    }

    fn auto_import_trait_if_trait_method(
        &self,
        func_id: FuncId,
        trait_info: Option<(TraitId, Option<&TraitReexport>)>,
        completion_item: &mut CompletionItem,
    ) -> Option<()> {
        // If this is a trait method, check if the trait is in scope
        let (trait_id, trait_reexport) = trait_info?;

        let trait_name = if let Some(trait_reexport) = trait_reexport {
            trait_reexport.name
        } else {
            let trait_ = self.interner.get_trait(trait_id);
            &trait_.name
        };

        let module_data =
            &self.def_maps[&self.module_id.krate].modules()[self.module_id.local_id.0];
        if !module_data.scope().find_name(trait_name).is_none() {
            return None;
        }

        // If not, automatically import it
        let current_module_parent_id = self.module_id.parent(self.def_maps);
        let module_full_path = if let Some(reexport_data) = trait_reexport {
            relative_module_id_path(
                *reexport_data.module_id,
                &self.module_id,
                current_module_parent_id,
                self.interner,
            )
        } else {
            relative_module_full_path(
                ModuleDefId::FunctionId(func_id),
                self.module_id,
                current_module_parent_id,
                self.interner,
            )?
        };
        let full_path = format!("{}::{}", module_full_path, trait_name);
        let mut label_details = completion_item.label_details.clone().unwrap();
        label_details.detail = Some(format!("(use {})", full_path));
        completion_item.label_details = Some(label_details);
        completion_item.additional_text_edits = Some(use_completion_item_additional_text_edits(
            UseCompletionItemAdditionTextEditsRequest {
                full_path: &full_path,
                files: self.files,
                file: self.file,
                lines: &self.lines,
                nesting: self.nesting,
                auto_import_line: self.auto_import_line,
            },
            &self.use_segment_positions,
        ));

        None
<<<<<<< HEAD
    }

    fn auto_import_trait_if_trait_method(
        &self,
        func_id: FuncId,
        trait_info: Option<(TraitId, Option<&TraitReexport>)>,
        completion_item: &mut CompletionItem,
    ) -> Option<()> {
        // If this is a trait method, check if the trait is in scope
        let (trait_id, trait_reexport) = trait_info?;

        let trait_name = if let Some(trait_reexport) = trait_reexport {
            trait_reexport.name
        } else {
            let trait_ = self.interner.get_trait(trait_id);
            &trait_.name
        };

        let module_data =
            &self.def_maps[&self.module_id.krate].modules()[self.module_id.local_id.0];
        if !module_data.scope().find_name(trait_name).is_none() {
            return None;
        }

        // If not, automatically import it
        let current_module_parent_id = self.module_id.parent(self.def_maps);
        let module_full_path = if let Some(reexport_data) = trait_reexport {
            relative_module_id_path(
                *reexport_data.module_id,
                &self.module_id,
                current_module_parent_id,
                self.interner,
            )
        } else {
            relative_module_full_path(
                ModuleDefId::FunctionId(func_id),
                self.module_id,
                current_module_parent_id,
                self.interner,
            )?
        };
        let full_path = format!("{}::{}", module_full_path, trait_name);
        let mut label_details = completion_item.label_details.clone().unwrap();
        label_details.detail = Some(format!("(use {})", full_path));
        completion_item.label_details = Some(label_details);
        completion_item.additional_text_edits = Some(use_completion_item_additional_text_edits(
            UseCompletionItemAdditionTextEditsRequest {
                full_path: &full_path,
                files: self.files,
                file: self.file,
                lines: &self.lines,
                nesting: self.nesting,
                auto_import_line: self.auto_import_line,
            },
            &self.use_segment_positions,
        ));

        None
=======
>>>>>>> 0d1bd032
    }

    fn compute_function_insert_text(
        &self,
        func_meta: &FuncMeta,
        name: &str,
        function_kind: FunctionKind,
        skip_first_argument: bool,
    ) -> String {
        let is_enum_variant = func_meta.enum_variant_index.is_some();

        let mut text = String::new();
        text.push_str(name);
        text.push('(');

        let mut parameters = func_meta.parameters.0.iter();
        if skip_first_argument {
            parameters.next();
        }

        let mut index = 1;
        for (pattern, _, _) in parameters {
            if index == 1 {
                match function_kind {
                    FunctionKind::SelfType(_) => {
                        if self.hir_pattern_is_self_type(pattern) {
                            continue;
                        }
                    }
                    FunctionKind::Any => (),
                }
            }

            if index > 1 {
                text.push_str(", ");
            }

            text.push_str("${");
            text.push_str(&index.to_string());
            text.push(':');
            if is_enum_variant {
                text.push_str("()");
            } else {
                self.hir_pattern_to_argument(pattern, &mut text);
            }
            text.push('}');

            index += 1;
        }
        text.push(')');
        text
    }

    pub(super) fn completion_item_with_doc_comments(
        &self,
        id: ReferenceId,
        completion_item: CompletionItem,
    ) -> CompletionItem {
        if let Some(doc_comments) = self.interner.doc_comments(id) {
            let docs = doc_comments.join("\n");
            CompletionItem {
                documentation: Some(Documentation::MarkupContent(MarkupContent {
                    kind: MarkupKind::Markdown,
                    value: docs,
                })),
                ..completion_item
            }
        } else {
            completion_item
        }
    }

    fn hir_pattern_to_argument(&self, pattern: &HirPattern, text: &mut String) {
        match pattern {
            HirPattern::Identifier(hir_ident) => {
                text.push_str(self.interner.definition_name(hir_ident.id));
            }
            HirPattern::Mutable(pattern, _) => self.hir_pattern_to_argument(pattern, text),
            HirPattern::Tuple(_, _) | HirPattern::Struct(_, _, _) => text.push('_'),
        }
    }

    fn hir_pattern_is_self_type(&self, pattern: &HirPattern) -> bool {
        match pattern {
            HirPattern::Identifier(hir_ident) => {
                let name = self.interner.definition_name(hir_ident.id);
                name == "self" || name == "_self"
            }
            HirPattern::Mutable(pattern, _) => self.hir_pattern_is_self_type(pattern),
            HirPattern::Tuple(_, _) | HirPattern::Struct(_, _, _) => false,
        }
    }
}

pub(super) fn module_completion_item(name: impl Into<String>) -> CompletionItem {
    completion_item_with_sort_text(
        simple_completion_item(name, CompletionItemKind::MODULE, None),
        crate_or_module_sort_text(),
    )
}

pub(super) fn trait_impl_method_completion_item(
    label: impl Into<String>,
    insert_text: impl Into<String>,
) -> CompletionItem {
    snippet_completion_item(label, CompletionItemKind::METHOD, insert_text, None)
}

fn func_meta_type_to_string(func_meta: &FuncMeta, name: &str, has_self_type: bool) -> String {
    let mut typ = &func_meta.typ;
    if let Type::Forall(_, typ_) = typ {
        typ = typ_;
    }

    let is_enum_variant = func_meta.enum_variant_index.is_some();

    if let Type::Function(args, ret, _env, unconstrained) = typ {
        let mut string = String::new();
        if is_enum_variant {
            string.push_str(name);
            string.push('(');
        } else {
            if *unconstrained {
                string.push_str("unconstrained ");
            }
            string.push_str("fn(");
        }
        for (index, arg) in args.iter().enumerate() {
            if index > 0 {
                string.push_str(", ");
            }
            if index == 0 && has_self_type {
                type_to_self_string(arg, &mut string);
            } else {
                string.push_str(&arg.to_string());
            }
        }
        string.push(')');

        if !is_enum_variant {
            let ret: &Type = ret;
            if let Type::Unit = ret {
                // Nothing
            } else {
                string.push_str(" -> ");
                string.push_str(&ret.to_string());
            }
        }

        string
    } else {
        typ.to_string()
    }
}

fn type_to_self_string(typ: &Type, string: &mut String) {
    if let Type::MutableReference(..) = typ {
        string.push_str("&mut self");
    } else {
        string.push_str("self");
    }
}

pub(super) fn struct_field_completion_item(
    field: &str,
    typ: &Type,
    self_type: bool,
) -> CompletionItem {
    field_completion_item(field, typ.to_string(), self_type)
}

pub(super) fn field_completion_item(
    field: &str,
    typ: impl Into<String>,
    self_type: bool,
) -> CompletionItem {
    if self_type {
        simple_completion_item(format!("self.{field}"), CompletionItemKind::FIELD, Some(typ.into()))
    } else {
        simple_completion_item(field, CompletionItemKind::FIELD, Some(typ.into()))
    }
}

pub(super) fn simple_completion_item(
    label: impl Into<String>,
    kind: CompletionItemKind,
    description: Option<String>,
) -> CompletionItem {
    CompletionItem {
        label: label.into(),
        label_details: Some(CompletionItemLabelDetails { detail: None, description }),
        kind: Some(kind),
        detail: None,
        documentation: None,
        deprecated: None,
        preselect: None,
        sort_text: Some(default_sort_text()),
        filter_text: None,
        insert_text: None,
        insert_text_format: None,
        insert_text_mode: None,
        text_edit: None,
        additional_text_edits: None,
        command: None,
        commit_characters: None,
        data: None,
        tags: None,
    }
}

pub(super) fn snippet_completion_item(
    label: impl Into<String>,
    kind: CompletionItemKind,
    insert_text: impl Into<String>,
    description: Option<String>,
) -> CompletionItem {
    CompletionItem {
        label: label.into(),
        label_details: Some(CompletionItemLabelDetails { detail: None, description }),
        kind: Some(kind),
        insert_text_format: Some(InsertTextFormat::SNIPPET),
        insert_text: Some(insert_text.into()),
        detail: None,
        documentation: None,
        deprecated: None,
        preselect: None,
        sort_text: Some(default_sort_text()),
        filter_text: None,
        insert_text_mode: None,
        text_edit: None,
        additional_text_edits: None,
        command: None,
        commit_characters: None,
        data: None,
        tags: None,
    }
}

pub(super) fn completion_item_with_sort_text(
    completion_item: CompletionItem,
    sort_text: String,
) -> CompletionItem {
    CompletionItem { sort_text: Some(sort_text), ..completion_item }
}

pub(super) fn completion_item_with_trigger_parameter_hints_command(
    completion_item: CompletionItem,
) -> CompletionItem {
    CompletionItem {
        command: Some(Command {
            title: "Trigger parameter hints".to_string(),
            command: "editor.action.triggerParameterHints".to_string(),
            arguments: None,
        }),
        ..completion_item
    }
}

pub(super) fn completion_item_with_detail(
    completion_item: CompletionItem,
    detail: String,
) -> CompletionItem {
    CompletionItem { detail: Some(detail), ..completion_item }
}<|MERGE_RESOLUTION|>--- conflicted
+++ resolved
@@ -419,67 +419,6 @@
         ));
 
         None
-<<<<<<< HEAD
-    }
-
-    fn auto_import_trait_if_trait_method(
-        &self,
-        func_id: FuncId,
-        trait_info: Option<(TraitId, Option<&TraitReexport>)>,
-        completion_item: &mut CompletionItem,
-    ) -> Option<()> {
-        // If this is a trait method, check if the trait is in scope
-        let (trait_id, trait_reexport) = trait_info?;
-
-        let trait_name = if let Some(trait_reexport) = trait_reexport {
-            trait_reexport.name
-        } else {
-            let trait_ = self.interner.get_trait(trait_id);
-            &trait_.name
-        };
-
-        let module_data =
-            &self.def_maps[&self.module_id.krate].modules()[self.module_id.local_id.0];
-        if !module_data.scope().find_name(trait_name).is_none() {
-            return None;
-        }
-
-        // If not, automatically import it
-        let current_module_parent_id = self.module_id.parent(self.def_maps);
-        let module_full_path = if let Some(reexport_data) = trait_reexport {
-            relative_module_id_path(
-                *reexport_data.module_id,
-                &self.module_id,
-                current_module_parent_id,
-                self.interner,
-            )
-        } else {
-            relative_module_full_path(
-                ModuleDefId::FunctionId(func_id),
-                self.module_id,
-                current_module_parent_id,
-                self.interner,
-            )?
-        };
-        let full_path = format!("{}::{}", module_full_path, trait_name);
-        let mut label_details = completion_item.label_details.clone().unwrap();
-        label_details.detail = Some(format!("(use {})", full_path));
-        completion_item.label_details = Some(label_details);
-        completion_item.additional_text_edits = Some(use_completion_item_additional_text_edits(
-            UseCompletionItemAdditionTextEditsRequest {
-                full_path: &full_path,
-                files: self.files,
-                file: self.file,
-                lines: &self.lines,
-                nesting: self.nesting,
-                auto_import_line: self.auto_import_line,
-            },
-            &self.use_segment_positions,
-        ));
-
-        None
-=======
->>>>>>> 0d1bd032
     }
 
     fn compute_function_insert_text(
