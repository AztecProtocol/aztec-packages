--- conflicted
+++ resolved
@@ -4,25 +4,11 @@
 
 use super::{
     completion_items::{simple_completion_item, snippet_completion_item},
-<<<<<<< HEAD
-=======
     kinds::FunctionCompletionKind,
->>>>>>> c01b3de7
     name_matches, NodeFinder,
 };
 
 impl<'a> NodeFinder<'a> {
-<<<<<<< HEAD
-    pub(super) fn builtin_functions_completion(&mut self, prefix: &str) {
-        for keyword in Keyword::iter() {
-            if let Some(func) = keyword_builtin_function(&keyword) {
-                if name_matches(func.name, prefix) {
-                    self.completion_items.push(snippet_completion_item(
-                        format!("{}(…)", func.name),
-                        CompletionItemKind::FUNCTION,
-                        format!("{}({})", func.name, func.parameters),
-                        Some(func.description.to_string()),
-=======
     pub(super) fn builtin_functions_completion(
         &mut self,
         prefix: &str,
@@ -50,7 +36,6 @@
                         CompletionItemKind::FUNCTION,
                         insert_text,
                         description,
->>>>>>> c01b3de7
                     ));
                 }
             }
@@ -218,10 +203,7 @@
         | Keyword::TypeType
         | Keyword::Unchecked
         | Keyword::Unconstrained
-<<<<<<< HEAD
-=======
         | Keyword::UnresolvedType
->>>>>>> c01b3de7
         | Keyword::Unsafe
         | Keyword::Use
         | Keyword::Where
