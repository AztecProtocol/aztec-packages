--- conflicted
+++ resolved
@@ -3,14 +3,10 @@
 use strum::IntoEnumIterator;
 
 use super::{
-<<<<<<< HEAD
-    completion_items::{simple_completion_item, snippet_completion_item},
-=======
     completion_items::{
         completion_item_with_trigger_parameter_hints_command, simple_completion_item,
         snippet_completion_item,
     },
->>>>>>> a78c5d48
     kinds::FunctionCompletionKind,
     name_matches, NodeFinder,
 };
@@ -38,14 +34,6 @@
                         }
                     }
 
-<<<<<<< HEAD
-                    self.completion_items.push(snippet_completion_item(
-                        label,
-                        CompletionItemKind::FUNCTION,
-                        insert_text,
-                        description,
-                    ));
-=======
                     self.completion_items.push(
                         completion_item_with_trigger_parameter_hints_command(
                             snippet_completion_item(
@@ -56,7 +44,6 @@
                             ),
                         ),
                     );
->>>>>>> a78c5d48
                 }
             }
         }
@@ -115,10 +102,7 @@
         Keyword::TraitConstraint => Some("TraitConstraint"),
         Keyword::TraitDefinition => Some("TraitDefinition"),
         Keyword::TraitImpl => Some("TraitImpl"),
-<<<<<<< HEAD
-=======
         Keyword::TypedExpr => Some("TypedExpr"),
->>>>>>> a78c5d48
         Keyword::TypeType => Some("Type"),
         Keyword::UnresolvedType => Some("UnresolvedType"),
 
