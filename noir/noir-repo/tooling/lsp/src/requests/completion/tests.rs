--- conflicted
+++ resolved
@@ -2015,8 +2015,6 @@
         )
         .await;
     }
-<<<<<<< HEAD
-=======
 
     #[test]
     async fn test_suggests_when_assignment_follows_in_chain_1() {
@@ -2121,5 +2119,4 @@
 
         assert_completion(src, vec![field_completion_item("bar", "Field")]).await;
     }
->>>>>>> e5d6b185
 }