#[cfg(test)]
mod completion_tests {
    use crate::{
        notifications::on_did_open_text_document,
        requests::{
            completion::{
                completion_items::{
                    completion_item_with_detail, completion_item_with_sort_text,
                    completion_item_with_trigger_parameter_hints_command, module_completion_item,
                    simple_completion_item, snippet_completion_item,
                    trait_impl_method_completion_item,
                },
                sort_text::{auto_import_sort_text, self_mismatch_sort_text},
            },
            on_completion_request,
        },
        test_utils,
        tests::apply_text_edits,
    };

    use lsp_types::{
        CompletionItem, CompletionItemKind, CompletionItemLabelDetails, CompletionParams,
        CompletionResponse, DidOpenTextDocumentParams, PartialResultParams, Position,
        TextDocumentIdentifier, TextDocumentItem, TextDocumentPositionParams,
        WorkDoneProgressParams,
    };
    use tokio::test;

    async fn get_completions(src: &str) -> Vec<CompletionItem> {
        let (mut state, noir_text_document) = test_utils::init_lsp_server("document_symbol").await;

        let (line, column) = src
            .lines()
            .enumerate()
            .filter_map(|(line_index, line)| {
                line.find(">|<").map(|char_index| (line_index, char_index))
            })
            .next()
            .expect("Expected to find one >|< in the source code");

        let src = src.replace(">|<", "");

        on_did_open_text_document(
            &mut state,
            DidOpenTextDocumentParams {
                text_document: TextDocumentItem {
                    uri: noir_text_document.clone(),
                    language_id: "noir".to_string(),
                    version: 0,
                    text: src.to_string(),
                },
            },
        );

        let response = on_completion_request(
            &mut state,
            CompletionParams {
                text_document_position: TextDocumentPositionParams {
                    text_document: TextDocumentIdentifier { uri: noir_text_document },
                    position: Position { line: line as u32, character: column as u32 },
                },
                work_done_progress_params: WorkDoneProgressParams { work_done_token: None },
                partial_result_params: PartialResultParams { partial_result_token: None },
                context: None,
            },
        )
        .await
        .expect("Could not execute on_completion_request");

        if let Some(CompletionResponse::Array(items)) = response {
            items
        } else {
            vec![]
        }
    }

    fn assert_items_match(mut items: Vec<CompletionItem>, mut expected: Vec<CompletionItem>) {
        items.sort_by_key(|item| item.label.clone());

        expected.sort_by_key(|item| item.label.clone());

        if items != expected {
            println!(
                "Items: {:?}",
                items.iter().map(|item| item.label.clone()).collect::<Vec<_>>()
            );
            println!(
                "Expected: {:?}",
                expected.iter().map(|item| item.label.clone()).collect::<Vec<_>>()
            );
        }

        assert_eq!(items, expected);
    }

    async fn assert_completion(src: &str, expected: Vec<CompletionItem>) {
        let items = get_completions(src).await;
        assert_items_match(items, expected);
    }

    async fn assert_completion_excluding_auto_import(src: &str, expected: Vec<CompletionItem>) {
        let items = get_completions(src).await;
        let items = items.into_iter().filter(|item| item.additional_text_edits.is_none()).collect();
        assert_items_match(items, expected);
    }

    pub(super) fn function_completion_item(
        label: impl Into<String>,
        insert_text: impl Into<String>,
        description: impl Into<String>,
    ) -> CompletionItem {
        let insert_text: String = insert_text.into();
        let description: String = description.into();

        let has_arguments = insert_text.ends_with(')') && !insert_text.ends_with("()");
        let completion_item = if has_arguments {
            completion_item_with_trigger_parameter_hints_command(snippet_completion_item(
                label,
                CompletionItemKind::FUNCTION,
                insert_text,
                Some(description.clone()),
            ))
        } else {
            simple_completion_item(label, CompletionItemKind::FUNCTION, Some(description.clone()))
        };

        completion_item_with_detail(completion_item, description)
    }

    fn field_completion_item(field: &str, typ: impl Into<String>) -> CompletionItem {
        crate::requests::completion::field_completion_item(field, typ, false)
    }

    #[test]
    async fn test_use_first_segment() {
        let src = r#"
            mod foobaz {}
            mod foobar {}
            use foob>|<
        "#;

        assert_completion(
            src,
            vec![module_completion_item("foobaz"), module_completion_item("foobar")],
        )
        .await;
    }

    #[test]
    async fn test_use_second_segment() {
        let src = r#"
            mod foo {
                pub mod bar {}
                pub mod baz {}
            }
            use foo::>|<
        "#;

        assert_completion(src, vec![module_completion_item("bar"), module_completion_item("baz")])
            .await;
    }

    #[test]
    async fn test_use_second_segment_after_typing() {
        let src = r#"
            mod foo {
                pub mod bar {}
                pub mod brave {}
            }
            use foo::ba>|<
        "#;

        assert_completion(src, vec![module_completion_item("bar")]).await;
    }

    #[test]
    async fn test_use_struct() {
        let src = r#"
            mod foo {
                pub struct Foo {}
            }
            use foo::>|<
        "#;

        assert_completion(
            src,
            vec![simple_completion_item(
                "Foo",
                CompletionItemKind::STRUCT,
                Some("Foo".to_string()),
            )],
        )
        .await;
    }

    #[test]
    async fn test_use_function() {
        let src = r#"
            mod foo {
                pub fn bar(x: i32) -> u64 { 0 }
                fn bar_is_private(x: i32) -> u64 { 0 }
            }
            use foo::>|<
        "#;

        assert_completion(src, vec![function_completion_item("bar", "bar()", "fn(i32) -> u64")])
            .await;
    }

    #[test]
    async fn test_use_after_crate_and_letter() {
        // Prove that "std" shows up
        let src = r#"
            use s>|<
        "#;
        assert_completion(src, vec![module_completion_item("std")]).await;

        // "std" doesn't show up anymore because of the "crate::" prefix
        let src = r#"
            mod something {}
            use crate::s>|<
        "#;
        assert_completion(src, vec![module_completion_item("something")]).await;
    }

    #[test]
    async fn test_use_suggests_hardcoded_crate() {
        let src = r#"
            use cr>|<
        "#;

        assert_completion(
            src,
            vec![simple_completion_item("crate::", CompletionItemKind::KEYWORD, None)],
        )
        .await;
    }

    #[test]
    async fn test_use_in_tree_after_letter() {
        let src = r#"
            mod foo {
                pub mod bar {}
            }
            use foo::{b>|<}
        "#;

        assert_completion(src, vec![module_completion_item("bar")]).await;
    }

    #[test]
    async fn test_use_in_tree_after_colons() {
        let src = r#"
            mod foo {
                pub mod bar {
                    pub mod baz {}
                }
            }
            use foo::{bar::>|<}
        "#;

        assert_completion(src, vec![module_completion_item("baz")]).await;
    }

    #[test]
    async fn test_use_in_tree_after_colons_after_another_segment() {
        let src = r#"
            mod foo {
                pub mod bar {}
                pub mod qux {}
            }
            use foo::{bar, q>|<}
        "#;

        assert_completion(src, vec![module_completion_item("qux")]).await;
    }

    #[test]
    async fn test_use_in_nested_module() {
        let src = r#"
            mod foo {
                mod something {}

                use s>|<
            }
        "#;

        assert_completion(
            src,
            vec![
                module_completion_item("something"),
                module_completion_item("std"),
                simple_completion_item("super::", CompletionItemKind::KEYWORD, None),
            ],
        )
        .await;
    }

    #[test]
    async fn test_use_after_super() {
        let src = r#"
            mod foobar {}

            mod bar {
                mod something {}

                use super::foob>|<
            }
        "#;

        assert_completion(src, vec![module_completion_item("foobar")]).await;
    }

    #[test]
    async fn test_use_after_crate_and_letter_nested_in_module() {
        let src = r#"
            mod something {
                mod something_else {}
                use crate::s>|<
            }

        "#;
        assert_completion(src, vec![module_completion_item("something")]).await;
    }

    #[test]
    async fn test_use_after_crate_segment_and_letter_nested_in_module() {
        let src = r#"
            mod something {
                mod something_else {}
                use crate::something::s>|<
            }

        "#;
        assert_completion(src, vec![module_completion_item("something_else")]).await;
    }

    #[test]
    async fn test_complete_path_shows_module() {
        let src = r#"
          mod foobar {}

          fn main() {
            fo>|<
          }
        "#;
        assert_completion_excluding_auto_import(src, vec![module_completion_item("foobar")]).await;
    }

    #[test]
    async fn test_complete_path_after_colons_shows_submodule() {
        let src = r#"
          mod foo {
            pub mod bar {}
          }

          fn main() {
            foo::>|<
          }
        "#;
        assert_completion(src, vec![module_completion_item("bar")]).await;
    }

    #[test]
    async fn test_complete_path_after_colons_and_letter_shows_submodule() {
        let src = r#"
          mod foo {
            pub mod qux {}
          }

          fn main() {
            foo::q>|<
          }
        "#;
        assert_completion(src, vec![module_completion_item("qux")]).await;
    }

    #[test]
    async fn test_complete_path_with_local_variable() {
        let src = r#"
          fn main() {
            let local = 1;
            l>|<
          }
        "#;
        assert_completion_excluding_auto_import(
            src,
            vec![simple_completion_item(
                "local",
                CompletionItemKind::VARIABLE,
                Some("Field".to_string()),
            )],
        )
        .await;
    }

    #[test]
    async fn test_complete_path_with_shadowed_local_variable() {
        let src = r#"
          fn main() {
            let local = 1;
            let local = true;
            l>|<
          }
        "#;
        assert_completion_excluding_auto_import(
            src,
            vec![simple_completion_item(
                "local",
                CompletionItemKind::VARIABLE,
                Some("bool".to_string()),
            )],
        )
        .await;
    }

    #[test]
    async fn test_complete_path_with_function_argument() {
        let src = r#"
          fn main(local: Field) {
            l>|<
          }
        "#;
        assert_completion_excluding_auto_import(
            src,
            vec![simple_completion_item(
                "local",
                CompletionItemKind::VARIABLE,
                Some("Field".to_string()),
            )],
        )
        .await;
    }

    #[test]
    async fn test_complete_type_path_with_non_empty_name() {
        let src = r#"
          trait One {
              fn one() -> Self;
          }

          impl One for Field {
              fn one() -> Self {
                  1
              }
          }

          fn main() {
            Field::o>|<
          }
        "#;
        assert_completion(src, vec![function_completion_item("one()", "one()", "fn() -> Field")])
            .await;
    }

    #[test]
    async fn test_complete_function_without_arguments() {
        let src = r#"
          fn hello() { }

          fn main() {
            h>|<
          }
        "#;
        assert_completion_excluding_auto_import(
            src,
            vec![function_completion_item("hello()", "hello()", "fn()")],
        )
        .await;
    }

    #[test]
    async fn test_complete_function() {
        let src = r#"
          fn hello(x: i32, y: Field) { }

          fn main() {
            h>|<
          }
        "#;
        assert_completion_excluding_auto_import(
            src,
            vec![function_completion_item(
                "hello(…)",
                "hello(${1:x}, ${2:y})",
                "fn(i32, Field)".to_string(),
            )],
        )
        .await;
    }

    #[test]
    async fn test_complete_builtin_functions() {
        let src = r#"
          fn main() {
            a>|<
          }
        "#;
        assert_completion_excluding_auto_import(
            src,
            vec![
                completion_item_with_trigger_parameter_hints_command(snippet_completion_item(
                    "assert(…)",
                    CompletionItemKind::FUNCTION,
                    "assert(${1:predicate})",
                    Some("fn(T)".to_string()),
                )),
                function_completion_item("assert_constant(…)", "assert_constant(${1:x})", "fn(T)"),
                completion_item_with_trigger_parameter_hints_command(snippet_completion_item(
                    "assert_eq(…)",
                    CompletionItemKind::FUNCTION,
                    "assert_eq(${1:lhs}, ${2:rhs})",
                    Some("fn(T, T)".to_string()),
                )),
            ],
        )
        .await;
    }

    #[test]
    async fn test_complete_path_in_impl() {
        let src = r#"
          struct SomeStruct {}

          impl SomeStruct {
            fn foo() {
                So>|<
            }
          }
        "#;
        assert_completion_excluding_auto_import(
            src,
            vec![simple_completion_item(
                "SomeStruct",
                CompletionItemKind::STRUCT,
                Some("SomeStruct".to_string()),
            )],
        )
        .await;
    }

    #[test]
    async fn test_complete_path_in_trait_impl() {
        let src = r#"
          struct SomeStruct {}
          trait Trait {}

          impl Trait for SomeStruct {
            fn foo() {
                So>|<
            }
          }
        "#;
        assert_completion_excluding_auto_import(
            src,
            vec![simple_completion_item(
                "SomeStruct",
                CompletionItemKind::STRUCT,
                Some("SomeStruct".to_string()),
            )],
        )
        .await;
    }

    #[test]
    async fn test_complete_path_with_for_argument() {
        let src = r#"
          fn main() {
            for index in 0..10 {
                ind>|<
            }
          }
        "#;
        assert_completion_excluding_auto_import(
            src,
            vec![simple_completion_item(
                "index",
                CompletionItemKind::VARIABLE,
                Some("u32".to_string()),
            )],
        )
        .await;
    }

    #[test]
    async fn test_complete_path_with_lambda_argument() {
        let src = r#"
          fn lambda(f: fn(i32)) { }

          fn main() {
            lambda(|lambda_var| lambda_v>|<)
          }
        "#;
        assert_completion_excluding_auto_import(
            src,
            vec![simple_completion_item(
                "lambda_var",
                CompletionItemKind::VARIABLE,
                Some("i32".to_string()),
            )],
        )
        .await;
    }

    #[test]
    async fn test_suggest_type_in_struct_field_type() {
        let src = r#"
          struct Something {}

          fn SomeFunction() {}

          struct Another {
            some: So>|<
          }
        "#;
        assert_completion(
            src,
            vec![simple_completion_item(
                "Something",
                CompletionItemKind::STRUCT,
                Some("Something".to_string()),
            )],
        )
        .await;
    }

    #[test]
    async fn test_suggest_type_in_function_parameter() {
        let src = r#"
          struct Something {}

          fn foo(x: So>|<) {}
        "#;
        assert_completion(
            src,
            vec![simple_completion_item(
                "Something",
                CompletionItemKind::STRUCT,
                Some("Something".to_string()),
            )],
        )
        .await;
    }

    #[test]
    async fn test_suggest_type_in_function_return_type() {
        let src = r#"
          struct Something {}

          fn foo() -> So>|< {}
        "#;
        assert_completion(
            src,
            vec![simple_completion_item(
                "Something",
                CompletionItemKind::STRUCT,
                Some("Something".to_string()),
            )],
        )
        .await;
    }

    #[test]
    async fn test_suggest_type_in_type_alias() {
        let src = r#"
          struct Something {}

          type Foo = So>|<
        "#;
        assert_completion(
            src,
            vec![simple_completion_item(
                "Something",
                CompletionItemKind::STRUCT,
                Some("Something".to_string()),
            )],
        )
        .await;
    }

    #[test]
    async fn test_suggest_type_in_trait_function() {
        let src = r#"
          struct Something {}

          trait Trait {
            fn foo(s: So>|<);
          }
        "#;
        assert_completion(
            src,
            vec![simple_completion_item(
                "Something",
                CompletionItemKind::STRUCT,
                Some("Something".to_string()),
            )],
        )
        .await;
    }

    #[test]
    async fn test_suggest_type_in_trait_function_return_type() {
        let src = r#"
          struct Something {}

          trait Trait {
            fn foo() -> So>|<;
          }
        "#;
        assert_completion(
            src,
            vec![simple_completion_item(
                "Something",
                CompletionItemKind::STRUCT,
                Some("Something".to_string()),
            )],
        )
        .await;
    }

    #[test]
    async fn test_suggest_type_in_let_type() {
        let src = r#"
          struct Something {}

          fn main() {
            let x: So>|<
          }
        "#;
        assert_completion(
            src,
            vec![simple_completion_item(
                "Something",
                CompletionItemKind::STRUCT,
                Some("Something".to_string()),
            )],
        )
        .await;
    }

    #[test]
    async fn test_suggest_type_in_lambda_parameter() {
        let src = r#"
          struct Something {}

          fn main() {
            foo(|s: So>|<| s)
          }
        "#;
        assert_completion(
            src,
            vec![simple_completion_item(
                "Something",
                CompletionItemKind::STRUCT,
                Some("Something".to_string()),
            )],
        )
        .await;
    }

    #[test]
    async fn test_suggest_builtin_types() {
        let src = r#"
            fn foo(x: i>|<) {}
        "#;

        let items = get_completions(src).await;
        let items = items.into_iter().filter(|item| item.label.starts_with('i')).collect();

        assert_items_match(
            items,
            vec![
                simple_completion_item("i8", CompletionItemKind::STRUCT, Some("i8".to_string())),
                simple_completion_item("i16", CompletionItemKind::STRUCT, Some("i16".to_string())),
                simple_completion_item("i32", CompletionItemKind::STRUCT, Some("i32".to_string())),
                simple_completion_item("i64", CompletionItemKind::STRUCT, Some("i64".to_string())),
            ],
        );
    }

    #[test]
    async fn test_suggest_builtin_types_in_any_position() {
        let src = r#"
            fn foo() {
                i>|<
            }
        "#;

        let items = get_completions(src).await;
        assert!(items.iter().any(|item| item.label == "i8"));
    }

    #[test]
    async fn test_suggest_true() {
        let src = r#"
            fn main() {
                let x = t>|<
            }
        "#;

        let items = get_completions(src).await;
        assert!(items
            .iter()
            .any(|item| item.label == "true" && item.kind == Some(CompletionItemKind::KEYWORD)));
    }

    #[test]
    async fn test_suggest_regarding_if_scope() {
        let src = r#"
            fn main() {
                let good = 1;
                if true {
                    let great = 2;
                    g>|<
                } else {
                    let greater = 3;
                }
            }
        "#;
        assert_completion_excluding_auto_import(
            src,
            vec![
                simple_completion_item(
                    "good",
                    CompletionItemKind::VARIABLE,
                    Some("Field".to_string()),
                ),
                simple_completion_item(
                    "great",
                    CompletionItemKind::VARIABLE,
                    Some("Field".to_string()),
                ),
            ],
        )
        .await;

        let src = r#"
            fn main() {
                let good = 1;
                if true {
                    let great = 2;
                } else {
                    let greater = 3;
                    g>|<
                }
            }
        "#;
        assert_completion_excluding_auto_import(
            src,
            vec![
                simple_completion_item(
                    "good",
                    CompletionItemKind::VARIABLE,
                    Some("Field".to_string()),
                ),
                simple_completion_item(
                    "greater",
                    CompletionItemKind::VARIABLE,
                    Some("Field".to_string()),
                ),
            ],
        )
        .await;

        let src = r#"
            fn main() {
                let good = 1;
                if true {
                    let great = 2;
                } else {
                    let greater = 3;
                }
                g>|<
            }
        "#;
        assert_completion_excluding_auto_import(
            src,
            vec![simple_completion_item(
                "good",
                CompletionItemKind::VARIABLE,
                Some("Field".to_string()),
            )],
        )
        .await;
    }

    #[test]
    async fn test_suggest_regarding_block_scope() {
        let src = r#"
            fn main() {
                let good = 1;
                {
                    let great = 2;
                    g>|<
                }
            }
        "#;
        assert_completion_excluding_auto_import(
            src,
            vec![
                simple_completion_item(
                    "good",
                    CompletionItemKind::VARIABLE,
                    Some("Field".to_string()),
                ),
                simple_completion_item(
                    "great",
                    CompletionItemKind::VARIABLE,
                    Some("Field".to_string()),
                ),
            ],
        )
        .await;

        let src = r#"
            fn main() {
                let good = 1;
                {
                    let great = 2;
                }
                g>|<
            }
        "#;
        assert_completion_excluding_auto_import(
            src,
            vec![simple_completion_item(
                "good",
                CompletionItemKind::VARIABLE,
                Some("Field".to_string()),
            )],
        )
        .await;
    }

    #[test]
    async fn test_suggest_struct_type_parameter() {
        let src = r#"
            struct Foo<Context> {
                context: Cont>|<
            }
        "#;
        assert_completion_excluding_auto_import(
            src,
            vec![simple_completion_item("Context", CompletionItemKind::TYPE_PARAMETER, None)],
        )
        .await;
    }

    #[test]
    async fn test_suggest_impl_type_parameter() {
        let src = r#"
            struct Foo<Context> {}

            impl <TypeParam> Foo<TypeParam> {
                fn foo() {
                    let x: TypeP>|<
                }
            }
        "#;
        assert_completion(
            src,
            vec![simple_completion_item("TypeParam", CompletionItemKind::TYPE_PARAMETER, None)],
        )
        .await;
    }

    #[test]
    async fn test_suggest_trait_impl_type_parameter() {
        let src = r#"
            struct Foo {}
            trait Trait<Context> {}

            impl <TypeParam> Trait<TypeParam> for Foo {
                fn foo() {
                    let x: TypeP>|<
                }
            }
        "#;
        assert_completion(
            src,
            vec![simple_completion_item("TypeParam", CompletionItemKind::TYPE_PARAMETER, None)],
        )
        .await;
    }

    #[test]
    async fn test_suggest_trait_function_type_parameter() {
        let src = r#"
            struct Foo {}
            trait Trait {
                fn foo<TypeParam>() {
                    let x: TypeP>|<
                }
            }
        "#;
        assert_completion(
            src,
            vec![simple_completion_item("TypeParam", CompletionItemKind::TYPE_PARAMETER, None)],
        )
        .await;
    }

    #[test]
    async fn test_suggest_function_type_parameters() {
        let src = r#"
            fn foo<Context>(x: Cont>|<) {}
        "#;
        assert_completion_excluding_auto_import(
            src,
            vec![simple_completion_item("Context", CompletionItemKind::TYPE_PARAMETER, None)],
        )
        .await;
    }

    #[test]
    async fn test_suggests_struct_field_after_dot_and_letter() {
        let src = r#"
            struct Some {
                property: i32,
            }

            fn foo(s: Some) {
                s.p>|<
            }
        "#;
        assert_completion(src, vec![field_completion_item("property", "i32")]).await;
    }

    #[test]
    async fn test_suggests_struct_field_after_dot_and_letter_for_generic_type() {
        let src = r#"
            struct Some<T> {
                property: T,
            }

            fn foo(s: Some<i32>) {
                s.p>|<
            }
        "#;
        assert_completion(src, vec![field_completion_item("property", "i32")]).await;
    }

    #[test]
    async fn test_suggests_struct_field_after_dot_followed_by_brace() {
        let src = r#"
            struct Some {
                property: i32,
            }

            fn foo(s: Some) {
                s.>|<
            }
        "#;
        assert_completion(src, vec![field_completion_item("property", "i32")]).await;
    }

    #[test]
    async fn test_suggests_struct_field_after_dot_chain() {
        let src = r#"
            struct Some {
                property: Other,
            }

            struct Other {
                bar: i32,
            }

            fn foo(some: Some) {
                some.property.>|<
            }
        "#;
        assert_completion(src, vec![field_completion_item("bar", "i32")]).await;
    }

    #[test]
    async fn test_does_not_suggest_private_struct_field() {
        let src = r#"
            mod moo {
                pub struct Some {
                    property: i32,
                }
            }

            fn foo(s: moo::Some) {
                s.>|<
            }
        "#;
        assert_completion(src, vec![]).await;
    }

    #[test]
    async fn test_suggests_struct_impl_method() {
        let src = r#"
            struct Some {
            }

            impl Some {
                fn foobar(self, x: i32) {}
                fn foobar2(&mut self, x: i32) {}
                fn foobar3(y: i32) {}
            }

            fn foo(some: Some) {
                some.f>|<
            }
        "#;
        assert_completion(
            src,
            vec![
                function_completion_item("foobar(…)", "foobar(${1:x})", "fn(self, i32)"),
                function_completion_item("foobar2(…)", "foobar2(${1:x})", "fn(&mut self, i32)"),
            ],
        )
        .await;
    }

    #[test]
    async fn test_suggests_struct_trait_impl_method() {
        let src = r#"
            struct Some {
            }

            trait SomeTrait {
                fn foobar(self, x: i32);
                fn foobar2(y: i32);
            }

            impl SomeTrait for Some {
                fn foobar(self, x: i32) {}
                fn foobar2(y: i32) {}
            }

            fn foo(some: Some) {
                some.f>|<
            }
        "#;
        assert_completion(
            src,
            vec![function_completion_item("foobar(…)", "foobar(${1:x})", "fn(self, i32)")],
        )
        .await;
    }

    #[test]
    async fn test_suggests_primitive_trait_impl_method() {
        let src = r#"
            trait SomeTrait {
                fn foobar(self, x: i32);
                fn foobar2(y: i32);
            }

            impl SomeTrait for Field {
                fn foobar(self, x: i32) {}
                fn foobar2(y: i32) {}
            }

            fn foo(field: Field) {
                field.f>|<
            }
        "#;
        assert_completion(
            src,
            vec![function_completion_item("foobar(…)", "foobar(${1:x})", "fn(self, i32)")],
        )
        .await;
    }

    #[test]
    async fn test_suggests_struct_methods_after_colons() {
        let src = r#"
            struct Some {
            }

            impl Some {
                fn foobar(self, x: i32) {}
                fn foobar2(&mut self, x: i32) {}
                fn foobar3(y: i32) {}
            }

            fn foo() {
                Some::>|<
            }
        "#;
        assert_completion(
            src,
            vec![
                completion_item_with_sort_text(
                    function_completion_item(
                        "foobar(…)",
                        "foobar(${1:self}, ${2:x})",
                        "fn(self, i32)",
                    ),
                    self_mismatch_sort_text(),
                ),
                completion_item_with_sort_text(
                    function_completion_item(
                        "foobar2(…)",
                        "foobar2(${1:self}, ${2:x})",
                        "fn(&mut self, i32)",
                    ),
                    self_mismatch_sort_text(),
                ),
                function_completion_item("foobar3(…)", "foobar3(${1:y})", "fn(i32)"),
            ],
        )
        .await;
    }

    #[test]
    async fn test_suggests_struct_behind_alias_methods_after_dot() {
        let src = r#"
            struct Some {
            }

            type Alias = Some;

            impl Some {
                fn foobar(self, x: i32) {}
            }

            fn foo(some: Alias) {
                some.>|<
            }
        "#;
        assert_completion(
            src,
            vec![function_completion_item("foobar(…)", "foobar(${1:x})", "fn(self, i32)")],
        )
        .await;
    }

    #[test]
    async fn test_suggests_struct_behind_alias_methods_after_colons() {
        let src = r#"
            struct Some {
            }

            type Alias = Some;

            impl Some {
                fn foobar(self, x: i32) {}
                fn foobar2(&mut self, x: i32) {}
                fn foobar3(y: i32) {}
            }

            fn foo() {
                Alias::>|<
            }
        "#;
        assert_completion(
            src,
            vec![
                completion_item_with_sort_text(
                    function_completion_item(
                        "foobar(…)",
                        "foobar(${1:self}, ${2:x})",
                        "fn(self, i32)",
                    ),
                    self_mismatch_sort_text(),
                ),
                completion_item_with_sort_text(
                    function_completion_item(
                        "foobar2(…)",
                        "foobar2(${1:self}, ${2:x})",
                        "fn(&mut self, i32)",
                    ),
                    self_mismatch_sort_text(),
                ),
                function_completion_item("foobar3(…)", "foobar3(${1:y})", "fn(i32)"),
            ],
        )
        .await;
    }

    #[test]
    async fn test_completes_in_broken_if_after_dot() {
        let src = r#"
            struct Some {
                foo: i32,
            }

            fn foo(s: Some) {
                if s.>|<
            }
        "#;
        assert_completion(src, vec![field_completion_item("foo", "i32")]).await;
    }

    #[test]
    async fn test_completes_in_nested_expression() {
        let src = r#"
            struct Foo { bar: Bar }
            struct Bar { baz: i32 }

            fn foo(f: Foo) {
                f.bar & f.>|<
            }
        "#;
        assert_completion(src, vec![field_completion_item("bar", "Bar")]).await;
    }

    #[test]
    async fn test_completes_in_call_chain() {
        let src = r#"
            struct Foo {}

            impl Foo {
                fn foo(self) -> Foo { self }
            }

            fn foo(f: Foo) {
                f.foo().>|<
            }
        "#;
        assert_completion(src, vec![function_completion_item("foo()", "foo()", "fn(self) -> Foo")])
            .await;
    }

    #[test]
    async fn test_completes_when_assignment_follows() {
        let src = r#"
            struct Foo {
                bar: i32,
            }

            fn foo(f: Foo) {
                let mut x = 1;

                f.>|<

                x = 2;
            }
        "#;
        assert_completion(src, vec![field_completion_item("bar", "i32")]).await;
    }

    #[test]
    async fn test_completes_tuple_fields() {
        let src = r#"
            fn main() {
                let tuple = (1, true);
                tuple.>|<
            }
        "#;

        let items = get_completions(src).await;
        let items = items.into_iter().filter(|item| item.kind == Some(CompletionItemKind::FIELD));
        let items = items.collect();

        assert_items_match(
            items,
            vec![field_completion_item("0", "Field"), field_completion_item("1", "bool")],
        );
    }

    #[test]
    async fn test_completes_constructor_fields() {
        let src = r#"
            mod foobar {
                struct Foo {
                    bb: i32,
                    bbb: Field,
                    bbbb: bool,
                    bbbbb: str<6>,
                }
            }

            fn main() {
                foobar::Foo { bbb: 1, b>|<, bbbbb }
            }
        "#;
        assert_completion(
            src,
            vec![field_completion_item("bb", "i32"), field_completion_item("bbbb", "bool")],
        )
        .await;
    }

    #[test]
    async fn test_completes_trait_methods() {
        let src = r#"
            trait One {
                fn one() -> Self;
            }

            fn main() {
                One::>|<
            }
        "#;
        assert_completion(src, vec![function_completion_item("one()", "one()", "fn() -> Self")])
            .await;
    }

    #[test]
    async fn test_auto_imports() {
        let src = r#"mod foo {
    pub mod bar {
        pub fn hello_world() {}

        struct Foo {
        }

        impl Foo {
            // This is here to make sure it's not offered for completion
            fn hello_world() {}
        }
    }
}

fn main() {
    hel>|<
}
        "#;

        let expected = r#"use foo::bar::hello_world;

mod foo {
    pub mod bar {
        pub fn hello_world() {}

        struct Foo {
        }

        impl Foo {
            // This is here to make sure it's not offered for completion
            fn hello_world() {}
        }
    }
}

fn main() {
    hel
}
        "#;

        let mut items = get_completions(src).await;
        assert_eq!(items.len(), 1);

        let item = items.remove(0);
        assert_eq!(item.label, "hello_world()");
        assert_eq!(
            item.label_details,
            Some(CompletionItemLabelDetails {
                detail: Some("(use foo::bar::hello_world)".to_string()),
                description: Some("fn()".to_string())
            })
        );

        let changed =
            apply_text_edits(&src.replace(">|<", ""), &item.additional_text_edits.unwrap());
        assert_eq!(changed, expected);
        assert_eq!(item.sort_text, Some(auto_import_sort_text()));
    }

    #[test]
    async fn test_auto_imports_when_in_nested_module_and_item_is_further_nested() {
        let src = r#"#[something]
mod foo {
    pub mod bar {
        pub fn hello_world() {}
    }

    fn foo() {
        hel>|<
    }
}
        "#;

        let expected = r#"#[something]
mod foo {
    use bar::hello_world;

    pub mod bar {
        pub fn hello_world() {}
    }

    fn foo() {
        hel
    }
}
        "#;
        let mut items = get_completions(src).await;
        assert_eq!(items.len(), 1);

        let item = items.remove(0);
        assert_eq!(item.label, "hello_world()");
        assert_eq!(
            item.label_details,
            Some(CompletionItemLabelDetails {
                detail: Some("(use bar::hello_world)".to_string()),
                description: Some("fn()".to_string())
            })
        );

        let changed =
            apply_text_edits(&src.replace(">|<", ""), &item.additional_text_edits.unwrap());
        assert_eq!(changed, expected);
    }

    #[test]
    async fn test_auto_imports_when_in_nested_module_and_item_is_not_further_nested() {
        let src = r#"mod foo {
    pub mod bar {
        pub fn hello_world() {}
    }

    pub mod baz {
        fn foo() {
            hel>|<
        }
    }
}"#;

        let expected = r#"mod foo {
    pub mod bar {
        pub fn hello_world() {}
    }

    pub mod baz {
        use super::bar::hello_world;

        fn foo() {
            hel
        }
    }
}"#;
        let mut items = get_completions(src).await;
        assert_eq!(items.len(), 1);

        let item = items.remove(0);
        assert_eq!(item.label, "hello_world()");
        assert_eq!(
            item.label_details,
            Some(CompletionItemLabelDetails {
                detail: Some("(use super::bar::hello_world)".to_string()),
                description: Some("fn()".to_string())
            })
        );

        let changed =
            apply_text_edits(&src.replace(">|<", ""), &item.additional_text_edits.unwrap());
        assert_eq!(changed, expected);
    }

    #[test]
    async fn test_auto_import_inserts_after_last_use() {
        let src = r#"mod foo {
    pub mod bar {
        pub fn hello_world() {}
    }
}

mod baz {
    fn qux() {}
}

use baz::qux;

fn main() {
    hel>|<
}"#;

        let expected = r#"mod foo {
    pub mod bar {
        pub fn hello_world() {}
    }
}

mod baz {
    fn qux() {}
}

use baz::qux;
use foo::bar::hello_world;

fn main() {
    hel
}"#;
        let mut items = get_completions(src).await;
        assert_eq!(items.len(), 1);

        let item = items.remove(0);

        let changed =
            apply_text_edits(&src.replace(">|<", ""), &item.additional_text_edits.unwrap());
        assert_eq!(changed, expected);
    }

    #[test]
    async fn test_auto_import_inserts_after_last_use_in_nested_module() {
        let src = r#"mod foo {
    pub mod bar {
        pub fn hello_world() {}
    }
}

mod baz {
    fn qux() {}
}

mod other {
    use baz::qux;

    fn main() {
        hel>|<
    }
}"#;

        let expected = r#"mod foo {
    pub mod bar {
        pub fn hello_world() {}
    }
}

mod baz {
    fn qux() {}
}

mod other {
    use baz::qux;
    use super::foo::bar::hello_world;

    fn main() {
        hel
    }
}"#;
        let mut items = get_completions(src).await;
        assert_eq!(items.len(), 1);

        let item = items.remove(0);

        let changed =
            apply_text_edits(&src.replace(">|<", ""), &item.additional_text_edits.unwrap());
        assert_eq!(changed, expected);
    }

    #[test]
    async fn test_does_not_auto_import_test_functions() {
        let src = r#"
            mod foo {
                mod bar {
                    #[test]
                    pub fn hello_world() {}
                }
            }

            use foo::bar;

            fn main() {
                hel>|<
            }
        "#;
        let items = get_completions(src).await;
        assert!(items.is_empty());
    }

    #[test]
    async fn test_does_not_auto_import_private_functions() {
        let src = r#"
            mod foo {
                mod bar {
                    fn hello_world() {}
                }
            }

            use foo::bar;

            fn main() {
                hel>|<
            }
        "#;
        let items = get_completions(src).await;
        assert!(items.is_empty());
    }

    #[test]
    async fn test_does_not_auto_import_public_function_in_private_module() {
        let src = r#"
            mod foo {
                mod bar {
                    pub fn hello_world() {}
                }
            }

            fn main() {
                hel>|<
            }
        "#;
        let items = get_completions(src).await;
        assert!(items.is_empty());
    }

    #[test]
    async fn checks_visibility_of_module_that_exports_item_if_any() {
        let src = r#"
            mod foo {
                mod bar {
                    pub fn hello_world() {}
                }

                pub use bar::hello_world;
            }

            fn main() {
                hello_w>|<
            }
        "#;
        let mut items = get_completions(src).await;
        assert_eq!(items.len(), 1);

        let item = items.remove(0);
        assert_eq!(item.label, "hello_world()");
        assert_eq!(item.label_details.unwrap().detail.unwrap(), "(use foo::hello_world)");
    }

    #[test]
    async fn test_auto_import_suggests_modules_too() {
        let src = r#"mod foo {
        pub mod barbaz {
            fn hello_world() {}
        }
    }

    fn main() {
        barb>|<
    }
}"#;

        let expected = r#"use foo::barbaz;

mod foo {
        pub mod barbaz {
            fn hello_world() {}
        }
    }

    fn main() {
        barb
    }
}"#;

        let mut items = get_completions(src).await;
        assert_eq!(items.len(), 1);

        let item = items.remove(0);
        assert_eq!(item.label, "barbaz");

        assert_eq!(
            item.label_details,
            Some(CompletionItemLabelDetails {
                detail: Some("(use foo::barbaz)".to_string()),
                description: None
            })
        );

        let changed =
            apply_text_edits(&src.replace(">|<", ""), &item.additional_text_edits.unwrap());
        assert_eq!(changed, expected);
    }

    #[test]
    async fn test_auto_imports_expands_existing_use_before_one_segment_not_in_list() {
        let src = r#"use foo::bar::one_hello_world;

mod foo {
    pub mod bar {
        pub fn one_hello_world() {}
        pub fn two_hello_world() {}
    }
}

fn main() {
    two_hello_>|<
}"#;

        let expected = r#"use foo::bar::{one_hello_world, two_hello_world};

mod foo {
    pub mod bar {
        pub fn one_hello_world() {}
        pub fn two_hello_world() {}
    }
}

fn main() {
    two_hello_
}"#;

        let mut items = get_completions(src).await;
        assert_eq!(items.len(), 1);

        let item = items.remove(0);
        let changed =
            apply_text_edits(&src.replace(">|<", ""), &item.additional_text_edits.unwrap());
        assert_eq!(changed, expected);
        assert_eq!(item.sort_text, Some(auto_import_sort_text()));
    }

    #[test]
    async fn test_auto_imports_expands_existing_use_before_two_segments() {
        let src = r#"use foo::bar::one_hello_world;

mod foo {
    pub mod bar {
        pub fn one_hello_world() {}
    }
    pub fn two_hello_world() {}
}

fn main() {
    two_hello_>|<
}"#;

        let expected = r#"use foo::{bar::one_hello_world, two_hello_world};

mod foo {
    pub mod bar {
        pub fn one_hello_world() {}
    }
    pub fn two_hello_world() {}
}

fn main() {
    two_hello_
}"#;

        let mut items = get_completions(src).await;
        assert_eq!(items.len(), 1);

        let item = items.remove(0);
        let changed =
            apply_text_edits(&src.replace(">|<", ""), &item.additional_text_edits.unwrap());
        assert_eq!(changed, expected);
        assert_eq!(item.sort_text, Some(auto_import_sort_text()));
    }

    #[test]
    async fn test_auto_imports_expands_existing_use_before_one_segment_inside_list() {
        let src = r#"use foo::{bar::one_hello_world, baz};

mod foo {
    pub mod bar {
        pub fn one_hello_world() {}
        pub fn two_hello_world() {}
    }
    pub mod baz {}
}

fn main() {
    two_hello_>|<
}"#;

        let expected = r#"use foo::{bar::{one_hello_world, two_hello_world}, baz};

mod foo {
    pub mod bar {
        pub fn one_hello_world() {}
        pub fn two_hello_world() {}
    }
    pub mod baz {}
}

fn main() {
    two_hello_
}"#;

        let mut items = get_completions(src).await;
        assert_eq!(items.len(), 1);

        let item = items.remove(0);
        let changed =
            apply_text_edits(&src.replace(">|<", ""), &item.additional_text_edits.unwrap());
        assert_eq!(changed, expected);
        assert_eq!(item.sort_text, Some(auto_import_sort_text()));
    }

    #[test]
    async fn test_auto_imports_expands_existing_use_before_one_segment_checks_parents() {
        let src = r#"use foo::bar::baz;

mod foo {
    pub mod bar {
        pub mod baz {
            pub fn one_hello_world() {}
        }
        pub mod qux {
            pub fn two_hello_world() {}
        }
    }
}

fn main() {
    two_hello_>|<
}"#;

        let expected = r#"use foo::bar::{baz, qux::two_hello_world};

mod foo {
    pub mod bar {
        pub mod baz {
            pub fn one_hello_world() {}
        }
        pub mod qux {
            pub fn two_hello_world() {}
        }
    }
}

fn main() {
    two_hello_
}"#;

        let mut items = get_completions(src).await;
        assert_eq!(items.len(), 1);

        let item = items.remove(0);
        let changed =
            apply_text_edits(&src.replace(">|<", ""), &item.additional_text_edits.unwrap());
        assert_eq!(changed, expected);
        assert_eq!(item.sort_text, Some(auto_import_sort_text()));
    }

    #[test]
    async fn test_auto_imports_expands_existing_use_last_segment() {
        let src = r#"use foo::bar;

mod foo {
    pub mod bar {
        pub fn one_hello_world() {}
        pub fn two_hello_world() {}
    }
}

fn main() {
    two_hello_>|<
}"#;

        let expected = r#"use foo::bar::{self, two_hello_world};

mod foo {
    pub mod bar {
        pub fn one_hello_world() {}
        pub fn two_hello_world() {}
    }
}

fn main() {
    two_hello_
}"#;

        let mut items = get_completions(src).await;
        assert_eq!(items.len(), 1);

        let item = items.remove(0);
        let changed =
            apply_text_edits(&src.replace(">|<", ""), &item.additional_text_edits.unwrap());
        assert_eq!(changed, expected);
        assert_eq!(item.sort_text, Some(auto_import_sort_text()));
    }

    #[test]
    async fn test_auto_imports_expands_existing_use_before_list() {
        let src = r#"use foo::bar::{one_hello_world, three_hello_world};

mod foo {
    pub mod bar {
        pub fn one_hello_world() {}
        pub fn two_hello_world() {}
        pub fn three_hello_world() {}
    }
}

fn main() {
    two_hello_>|<
}"#;

        let expected = r#"use foo::bar::{two_hello_world, one_hello_world, three_hello_world};

mod foo {
    pub mod bar {
        pub fn one_hello_world() {}
        pub fn two_hello_world() {}
        pub fn three_hello_world() {}
    }
}

fn main() {
    two_hello_
}"#;

        let mut items = get_completions(src).await;
        assert_eq!(items.len(), 1);

        let item = items.remove(0);
        let changed =
            apply_text_edits(&src.replace(">|<", ""), &item.additional_text_edits.unwrap());
        assert_eq!(changed, expected);
        assert_eq!(item.sort_text, Some(auto_import_sort_text()));
    }

    #[test]
    async fn test_auto_imports_expands_existing_use_before_empty_list() {
        let src = r#"use foo::bar::{};

mod foo {
    pub mod bar {
        pub fn two_hello_world() {}
    }
}

fn main() {
    two_hello_>|<
}"#;

        let expected = r#"use foo::bar::{two_hello_world};

mod foo {
    pub mod bar {
        pub fn two_hello_world() {}
    }
}

fn main() {
    two_hello_
}"#;

        let mut items = get_completions(src).await;
        assert_eq!(items.len(), 1);

        let item = items.remove(0);
        let changed =
            apply_text_edits(&src.replace(">|<", ""), &item.additional_text_edits.unwrap());
        assert_eq!(changed, expected);
        assert_eq!(item.sort_text, Some(auto_import_sort_text()));
    }

    #[test]
    async fn test_completes_matching_any_part_of_an_identifier_by_underscore() {
        let src = r#"
            struct Foo {
                some_property: i32,
            }

            fn foo(f: Foo) {
                f.prop>|<
            }
        "#;
        assert_completion(src, vec![field_completion_item("some_property", "i32")]).await;
    }

    #[test]
    async fn test_completes_in_impl_type() {
        let src = r#"
            struct FooBar {
            }

            impl FooB>|<
        "#;

        assert_completion(
            src,
            vec![simple_completion_item(
                "FooBar",
                CompletionItemKind::STRUCT,
                Some("FooBar".to_string()),
            )],
        )
        .await;
    }

    #[test]
    async fn test_completes_in_impl_for_type() {
        let src = r#"
            struct FooBar {
            }

            impl Default for FooB>|<
        "#;

        assert_completion(
            src,
            vec![simple_completion_item(
                "FooBar",
                CompletionItemKind::STRUCT,
                Some("FooBar".to_string()),
            )],
        )
        .await;
    }

    #[test]
    async fn test_auto_import_with_super() {
        let src = r#"
            pub fn bar_baz() {}

            mod tests {
                fn foo() {
                    bar_b>|<
                }
            }
        "#;
        let items = get_completions(src).await;
        assert_eq!(items.len(), 1);

        let item = &items[0];
        assert_eq!(item.label, "bar_baz()");
        assert_eq!(
            item.label_details,
            Some(CompletionItemLabelDetails {
                detail: Some("(use super::bar_baz)".to_string()),
                description: Some("fn()".to_string())
            })
        );
    }

    #[test]
    async fn test_auto_import_from_std() {
        let src = r#"
            fn main() {
                compute_merkle_roo>|<
            }
        "#;
        let items = get_completions(src).await;
        assert_eq!(items.len(), 1);

        let item = &items[0];
        assert_eq!(item.label, "compute_merkle_root(…)");
        assert_eq!(
            item.label_details.as_ref().unwrap().detail,
            Some("(use std::merkle::compute_merkle_root)".to_string()),
        );
    }

    #[test]
    async fn test_completes_after_first_letter_of_path() {
        let src = r#"
            fn main() {
                h>|<ello();
            }

            fn hello_world() {}
        "#;
        assert_completion_excluding_auto_import(
            src,
            vec![function_completion_item("hello_world", "hello_world()", "fn()")],
        )
        .await;
    }

    #[test]
    async fn test_completes_after_colon_in_the_middle_of_an_ident_last_segment() {
        let src = r#"
            mod foo {
                pub fn bar() {}
            }

            fn main() {
                foo::>|<b
            }
        "#;
        assert_completion_excluding_auto_import(
            src,
            vec![function_completion_item("bar", "bar()", "fn()")],
        )
        .await;
    }

    #[test]
    async fn test_completes_after_colon_in_the_middle_of_an_ident_middle_segment() {
        let src = r#"
            mod foo {
                pub fn bar() {}
            }

            fn main() {
                foo::>|<b::baz
            }
        "#;
        assert_completion_excluding_auto_import(
            src,
            vec![function_completion_item("bar", "bar()", "fn()")],
        )
        .await;
    }

    #[test]
    async fn test_completes_at_function_call_name() {
        let src = r#"
            mod foo {
                pub fn bar() {}
            }

            fn main() {
                foo::b>|<x()
            }
        "#;
        assert_completion_excluding_auto_import(
            src,
            vec![function_completion_item("bar", "bar()", "fn()")],
        )
        .await;
    }

    #[test]
    async fn test_completes_at_method_call_name() {
        let src = r#"
            struct Foo {}

            impl Foo {
                pub fn bar(self) {}
            }

            fn x(f: Foo) {
                f.b>|<x()
            }
        "#;
        assert_completion_excluding_auto_import(
            src,
            vec![function_completion_item("bar", "bar()", "fn(self)")],
        )
        .await;
    }

    #[test]
    async fn test_completes_at_method_call_name_after_dot() {
        let src = r#"
            struct Foo {}

            impl Foo {
                pub fn bar(self) {}
            }

            fn x(f: Foo) {
                f.>|<()
            }
        "#;
        assert_completion_excluding_auto_import(
            src,
            vec![function_completion_item("bar", "bar()", "fn(self)")],
        )
        .await;
    }

    #[test]
    async fn test_does_not_suggest_private_struct_methods() {
        let src = r#"
            mod moo {
                pub struct Foo {}

                impl Foo {
                    fn bar(self) {}
                }
            }

            fn x(f: moo::Foo) {
                f.>|<()
            }
        "#;
        assert_completion(src, vec![]).await;
    }

    #[test]
    async fn test_does_not_suggest_private_primitive_methods() {
        let src = r#"
            fn foo(x: Field) {
                x.>|<
            }
        "#;
        let items = get_completions(src).await;
        if items.iter().any(|item| item.label == "__assert_max_bit_size") {
            panic!("Private method __assert_max_bit_size was suggested");
        }
    }

    #[test]
    async fn test_suggests_pub_use() {
        let src = r#"
            mod bar {
                pub mod baz {
                    pub mod coco {}
                }

                pub use baz::coco;
            }

            fn main() {
                bar::c>|<
            }
        "#;
        assert_completion(src, vec![module_completion_item("coco")]).await;
    }

    #[test]
    async fn test_auto_import_suggests_pub_use_for_module() {
        let src = r#"
            mod bar {
                pub mod baz {
                    pub mod coco {}
                }

                pub use baz::coco as foobar;
            }

            fn main() {
                foob>|<
            }
        "#;

        let items = get_completions(src).await;
        assert_eq!(items.len(), 1);

        let item = &items[0];
        assert_eq!(item.label, "foobar");
        assert_eq!(
            item.label_details.as_ref().unwrap().detail,
            Some("(use bar::foobar)".to_string()),
        );
    }

    #[test]
    async fn test_auto_import_suggests_pub_use_for_function() {
        let src = r#"
            mod bar {
                pub mod baz {
                    pub fn coco() {}
                }

                pub use baz::coco as foobar;
            }

            fn main() {
                foob>|<
            }
        "#;

        let items = get_completions(src).await;
        assert_eq!(items.len(), 1);

        let item = &items[0];
        assert_eq!(item.label, "foobar()");
        assert_eq!(
            item.label_details.as_ref().unwrap().detail,
            Some("(use bar::foobar)".to_string()),
        );
    }

    #[test]
    async fn test_auto_import_suggests_private_function_if_visibile() {
        let src = r#"
            mod foo {
                fn qux() {
                  barba>|<
                }
            }

            fn barbaz() {}

            fn main() {}
        "#;

        let items = get_completions(src).await;
        assert_eq!(items.len(), 1);

        let item = &items[0];
        assert_eq!(item.label, "barbaz()");
        assert_eq!(
            item.label_details.as_ref().unwrap().detail,
            Some("(use super::barbaz)".to_string()),
        );
    }

    #[test]
    async fn test_suggests_self_fields_and_methods() {
        let src = r#"
            struct Foo {
                foobar: Field,
            }

            impl Foo {
                fn foobarbaz(self) {}

                fn some_method(self) {
                    foob>|<
                }
            }
        "#;

        assert_completion_excluding_auto_import(
            src,
            vec![
                field_completion_item("self.foobar", "Field"),
                function_completion_item("self.foobarbaz()", "self.foobarbaz()", "fn(self)"),
            ],
        )
        .await;
    }

    #[test]
    async fn test_suggests_built_in_function_attribute() {
        let src = r#"
            #[no_pred>|<]
            fn foo() {}
        "#;

        assert_completion_excluding_auto_import(
            src,
            vec![simple_completion_item("no_predicates", CompletionItemKind::METHOD, None)],
        )
        .await;
    }

    #[test]
    async fn test_suggests_built_in_let_attribute() {
        let src = r#"
            fn foo() {
                #[allo>|<]
                let x = 1;
            }
        "#;

        assert_completion_excluding_auto_import(
            src,
            vec![simple_completion_item(
                "allow(unused_variables)",
                CompletionItemKind::METHOD,
                None,
            )],
        )
        .await;
    }

    #[test]
    async fn test_suggests_function_attribute() {
        let src = r#"
            #[some>|<]
            fn foo() {}

            comptime fn some_attr(f: FunctionDefinition, x: Field) -> Quoted {}
            fn some_other_function(x: Field) {}
        "#;

        assert_completion_excluding_auto_import(
            src,
            vec![function_completion_item(
                "some_attr(…)",
                "some_attr(${1:x})",
                "fn(FunctionDefinition, Field) -> Quoted",
            )],
        )
        .await;
    }

    #[test]
    async fn test_suggests_function_attribute_no_arguments() {
        let src = r#"
            #[some>|<]
            fn foo() {}

            fn some_attr(f: FunctionDefinition) {}
        "#;

        assert_completion_excluding_auto_import(
            src,
            vec![function_completion_item("some_attr", "some_attr", "fn(FunctionDefinition)")],
        )
        .await;
    }

    #[test]
    async fn test_suggests_trait_attribute() {
        let src = r#"
            #[some>|<]
            trait SomeTrait {}

            fn some_attr(t: TraitDefinition, x: Field) {}
        "#;

        assert_completion_excluding_auto_import(
            src,
            vec![function_completion_item(
                "some_attr(…)",
                "some_attr(${1:x})",
                "fn(TraitDefinition, Field)",
            )],
        )
        .await;
    }

    #[test]
    async fn test_suggests_trait_impl_function() {
        let src = r#"
        trait Trait {
            fn foo(x: i32) -> i32;
        }

        struct Foo {}

        impl Trait for Foo {
            fn f>|<
        }"#;

        assert_completion(
            src,
            vec![trait_impl_method_completion_item(
                "fn foo(..)",
                "foo(x: i32) -> i32 {\n    ${1}\n}",
            )],
        )
        .await;
    }

    #[test]
    async fn test_suggests_trait_impl_default_function() {
        let src = r#"
        trait Trait {
            fn foo(x: i32) -> i32 { 1 }
        }

        struct Foo {}

        impl Trait for Foo {
            fn f>|<
        }"#;

        assert_completion(
            src,
            vec![trait_impl_method_completion_item(
                "fn foo(..)",
                "foo(x: i32) -> i32 {\n    ${1}\n}",
            )],
        )
        .await;
    }

    #[test]
    async fn test_suggests_when_assignment_follows_in_chain_1() {
        let src = r#"
        struct Foo {
            bar: Bar
        }

        struct Bar {
            baz: Field
        }

        fn f(foo: Foo) {
            let mut x = 1;

            foo.bar.>|<

            x = 2;
        }"#;

        assert_completion(src, vec![field_completion_item("baz", "Field")]).await;
    }

    #[test]
    async fn test_suggests_when_assignment_follows_in_chain_2() {
        let src = r#"
        struct Foo {
            bar: Bar
        }

        struct Bar {
            baz: Baz
        }

        struct Baz {
            qux: Field
        }

        fn f(foo: Foo) {
            let mut x = 1;

            foo.bar.baz.>|<

            x = 2;
        }"#;

        assert_completion(src, vec![field_completion_item("qux", "Field")]).await;
    }

    #[test]
    async fn test_suggests_when_assignment_follows_in_chain_3() {
        let src = r#"
        struct Foo {
            foo: Field
        }

        fn execute() {
            let a = Foo { foo: 1 };
            a.>|<

            x = 1;
        }"#;

        assert_completion(src, vec![field_completion_item("foo", "Field")]).await;
    }

    #[test]
    async fn test_suggests_when_assignment_follows_in_chain_4() {
        let src = r#"
        struct Foo {
            bar: Bar
        }

        struct Bar {
            baz: Field
        }

        fn execute() {
            let foo = Foo { foo: 1 };
            foo.bar.>|<

            x = 1;
        }"#;

        assert_completion(src, vec![field_completion_item("baz", "Field")]).await;
    }

    #[test]
    async fn test_suggests_when_assignment_follows_in_chain_with_index() {
        let src = r#"
        struct Foo {
            bar: Field
        }

        fn f(foos: [Foo; 3]) {
            let mut x = 1;

            foos[0].>|<

            x = 2;
        }"#;

        assert_completion(src, vec![field_completion_item("bar", "Field")]).await;
    }

    #[test]
    async fn test_suggests_macro_call_if_comptime_function_returns_quoted() {
        let src = r#"
        comptime fn foobar() -> Quoted {}

        fn main() {
            comptime {
                fooba>|<
            }
        }
        "#;

        assert_completion_excluding_auto_import(
            src,
            vec![
                function_completion_item("foobar!()", "foobar!()", "fn() -> Quoted"),
                function_completion_item("foobar()", "foobar()", "fn() -> Quoted"),
            ],
        )
        .await;
    }

    #[test]
    async fn test_suggests_only_macro_call_if_comptime_function_returns_quoted_and_outside_comptime(
    ) {
        let src = r#"
        comptime fn foobar() -> Quoted {}

        fn main() {
            fooba>|<
        }
        "#;

        assert_completion_excluding_auto_import(
            src,
            vec![function_completion_item("foobar!()", "foobar!()", "fn() -> Quoted")],
        )
        .await;
    }

    #[test]
    async fn test_only_suggests_macro_call_for_unquote() {
        let src = r#"
        use std::meta::unquote;

        fn main() {
            unquot>|<
        }
        "#;

        let completions = get_completions(src).await;
        assert_eq!(completions.len(), 1);
        assert_eq!(completions[0].label, "unquote!(…)");
    }

    #[test]
    async fn test_suggests_variable_in_quoted_after_dollar() {
        let src = r#"
        fn main() {
            comptime {
                let some_var = 1;
                quote {
                    $>|<
                }
            }
        }
        "#;

        assert_completion(
            src,
            vec![simple_completion_item(
                "some_var",
                CompletionItemKind::VARIABLE,
                Some("Field".to_string()),
            )],
        )
        .await;
    }

    #[test]
    async fn test_suggests_variable_in_quoted_after_dollar_and_letters() {
        let src = r#"
        fn main() {
            comptime {
                let some_var = 1;
                quote {
                    $s>|<
                }
            }
        }
        "#;

        assert_completion(
            src,
            vec![simple_completion_item(
                "some_var",
                CompletionItemKind::VARIABLE,
                Some("Field".to_string()),
            )],
        )
        .await;
    }

    #[test]
    async fn test_does_not_auto_import_private_global() {
        let src = r#"mod moo {
            global foobar = 1;
        }

        fn main() {
            fooba>|<
        }"#;

        assert_completion(src, Vec::new()).await;
    }

    #[test]
    async fn test_does_not_auto_import_private_type_alias() {
        let src = r#"mod moo {
            type foobar = i32;
        }

        fn main() {
            fooba>|<
        }"#;

        assert_completion(src, Vec::new()).await;
    }

    #[test]
    async fn test_does_not_auto_import_private_trait() {
        let src = r#"mod moo {
            trait Foobar {}
        }

        fn main() {
            Fooba>|<
        }"#;

        assert_completion(src, Vec::new()).await;
    }

    #[test]
    async fn test_does_not_auto_import_private_module() {
        let src = r#"mod moo {
            mod foobar {}
        }

        fn main() {
            fooba>|<
        }"#;

        assert_completion(src, Vec::new()).await;
    }

    #[test]
    async fn test_suggests_trait_in_trait_parent_bounds() {
        let src = r#"
        trait Foobar {}
        struct Foobarbaz {}

        trait Bar: Foob>|< {}
        "#;
        assert_completion(
            src,
            vec![simple_completion_item(
                "Foobar",
                CompletionItemKind::INTERFACE,
                Some("Foobar".to_string()),
            )],
        )
        .await;
    }

    #[test]
    async fn test_suggests_trait_in_function_where_clause() {
        let src = r#"
        trait Foobar {}
        struct Foobarbaz {}

        fn foo<T>() where T: Foob>|< {}
        "#;
        assert_completion(
            src,
            vec![simple_completion_item(
                "Foobar",
                CompletionItemKind::INTERFACE,
                Some("Foobar".to_string()),
            )],
        )
        .await;
    }

    #[test]
    async fn test_suggests_methods_based_on_type_generics() {
        let src = r#"
        struct Foo<T> {
            t: T,
        }

        impl Foo<Field> {
            fn bar_baz(_self: Self) -> Field {
                5
            }
        }

        impl Foo<u32> {
            fn bar(_self: Self) -> Field {
                5
            }

            fn baz(_self: Self) -> Field {
                6
            }
        }

        fn main() -> pub Field {
            let foo: Foo<Field> = Foo { t: 5 };
            foo.b>|<
        }
        "#;
        let items = get_completions(src).await;
        assert_eq!(items.len(), 1);
        assert!(items[0].label == "bar_baz()");
    }

    #[test]
    async fn test_suggests_trait_method_from_where_clause_in_function() {
        let src = r#"
        trait Foo {
            fn foo(self) -> i32;
        }

        fn something<T>(x: T) -> i32
        where
            T: Foo,
        {
            x.fo>|<
        }
        "#;
        let items = get_completions(src).await;
        assert_eq!(items.len(), 1);
    }

    #[test]
    async fn test_does_not_suggest_trait_function_not_visible() {
        let src = r#"
        mod moo {
            trait Foo {
                fn foobar();
            }

            impl Foo for Field {
                fn foobar() {}
            }
        }

        fn main() {
            Field::fooba>|<
        }

        "#;
        assert_completion(src, vec![]).await;
    }

    #[test]
    async fn test_suggests_multiple_trait_methods() {
        let src = r#"
        mod moo {
            pub trait Foo {
                fn foobar();
            }

            impl Foo for Field {
                fn foobar() {}
            }

            pub trait Bar {
                fn foobar();
            }

            impl Bar for Field {
                fn foobar() {}
            }
        }

        fn main() {
            Field::fooba>|<
        }

        "#;
        let items = get_completions(src).await;
        assert_eq!(items.len(), 2);
    }

    #[test]
    async fn test_suggests_and_imports_trait_method_without_self() {
        let src = r#"
mod moo {
    pub trait Foo {
        fn foobar();
    }

    impl Foo for Field {
        fn foobar() {}
    }
}

fn main() {
    Field::fooba>|<
}
        "#;
        let mut items = get_completions(src).await;
        assert_eq!(items.len(), 1);

        let item = items.remove(0);
        assert_eq!(item.label_details.unwrap().detail, Some("(use moo::Foo)".to_string()));

        let new_code =
            apply_text_edits(&src.replace(">|<", ""), &item.additional_text_edits.unwrap());

        let expected = r#"use moo::Foo;

mod moo {
    pub trait Foo {
        fn foobar();
    }

    impl Foo for Field {
        fn foobar() {}
    }
}

fn main() {
    Field::fooba
}
        "#;
        assert_eq!(new_code, expected);
    }

    #[test]
    async fn test_suggests_and_imports_trait_method_with_self() {
        let src = r#"
mod moo {
    pub trait Foo {
        fn foobar(self);
    }

    impl Foo for Field {
        fn foobar(self) {}
    }
}

fn main() {
    let x: Field = 1;
    x.fooba>|<
}
        "#;
        let mut items = get_completions(src).await;
        assert_eq!(items.len(), 1);

        let item = items.remove(0);
        assert_eq!(item.label_details.unwrap().detail, Some("(use moo::Foo)".to_string()));

        let new_code =
            apply_text_edits(&src.replace(">|<", ""), &item.additional_text_edits.unwrap());

        let expected = r#"use moo::Foo;

mod moo {
    pub trait Foo {
        fn foobar(self);
    }

    impl Foo for Field {
        fn foobar(self) {}
    }
}

fn main() {
    let x: Field = 1;
    x.fooba
}
        "#;
        assert_eq!(new_code, expected);
    }
<<<<<<< HEAD
=======

    #[test]
    async fn test_suggests_and_imports_trait_method_with_self_using_public_export() {
        let src = r#"
mod moo {
    mod nested {
        pub trait Foo {
            fn foobar(self);
        }

        impl Foo for Field {
            fn foobar(self) {}
        }
    }

    pub use nested::Foo as Bar;
}

fn main() {
    let x: Field = 1;
    x.fooba>|<
}
        "#;
        let mut items = get_completions(src).await;
        assert_eq!(items.len(), 1);

        let item = items.remove(0);
        assert_eq!(item.label_details.unwrap().detail, Some("(use moo::Bar)".to_string()));

        let new_code =
            apply_text_edits(&src.replace(">|<", ""), &item.additional_text_edits.unwrap());

        let expected = r#"use moo::Bar;

mod moo {
    mod nested {
        pub trait Foo {
            fn foobar(self);
        }

        impl Foo for Field {
            fn foobar(self) {}
        }
    }

    pub use nested::Foo as Bar;
}

fn main() {
    let x: Field = 1;
    x.fooba
}
        "#;
        assert_eq!(new_code, expected);
    }
>>>>>>> 39e815cd
}<|MERGE_RESOLUTION|>--- conflicted
+++ resolved
@@ -3022,8 +3022,6 @@
         "#;
         assert_eq!(new_code, expected);
     }
-<<<<<<< HEAD
-=======
 
     #[test]
     async fn test_suggests_and_imports_trait_method_with_self_using_public_export() {
@@ -3079,5 +3077,4 @@
         "#;
         assert_eq!(new_code, expected);
     }
->>>>>>> 39e815cd
 }