--- conflicted
+++ resolved
@@ -6,13 +6,8 @@
             completion::{
                 completion_items::{
                     completion_item_with_sort_text,
-<<<<<<< HEAD
                     completion_item_with_trigger_parameter_hints_command, module_completion_item,
                     simple_completion_item, snippet_completion_item,
-=======
-                    completion_item_with_trigger_parameter_hints_command, crate_completion_item,
-                    module_completion_item, simple_completion_item, snippet_completion_item,
->>>>>>> 684d9627
                 },
                 sort_text::{auto_import_sort_text, self_mismatch_sort_text},
             },
@@ -318,7 +313,7 @@
                 mod something_else {}
                 use crate::s>|<
             }
-            
+
         "#;
         assert_completion(src, vec![module_completion_item("something")]).await;
     }
@@ -330,7 +325,7 @@
                 mod something_else {}
                 use crate::something::s>|<
             }
-            
+
         "#;
         assert_completion(src, vec![module_completion_item("something_else")]).await;
     }
@@ -1957,7 +1952,6 @@
         )
         .await;
     }
-<<<<<<< HEAD
 
     #[test]
     async fn test_suggests_function_attribute_no_arguments() {
@@ -1994,6 +1988,4 @@
         )
         .await;
     }
-=======
->>>>>>> 684d9627
 }