#[cfg(test)]
mod completion_tests {
    use crate::{
        notifications::on_did_open_text_document,
        requests::{
            completion::{
                completion_items::{
                    completion_item_with_detail, completion_item_with_sort_text,
                    completion_item_with_trigger_parameter_hints_command, module_completion_item,
                    simple_completion_item, snippet_completion_item,
                    trait_impl_method_completion_item,
                },
                sort_text::{auto_import_sort_text, self_mismatch_sort_text},
            },
            on_completion_request,
        },
        test_utils,
    };

    use lsp_types::{
        CompletionItem, CompletionItemKind, CompletionItemLabelDetails, CompletionParams,
        CompletionResponse, DidOpenTextDocumentParams, PartialResultParams, Position, Range,
        TextDocumentIdentifier, TextDocumentItem, TextDocumentPositionParams, TextEdit,
        WorkDoneProgressParams,
    };
    use tokio::test;

    async fn get_completions(src: &str) -> Vec<CompletionItem> {
        let (mut state, noir_text_document) = test_utils::init_lsp_server("document_symbol").await;

        let (line, column) = src
            .lines()
            .enumerate()
            .filter_map(|(line_index, line)| {
                line.find(">|<").map(|char_index| (line_index, char_index))
            })
            .next()
            .expect("Expected to find one >|< in the source code");

        let src = src.replace(">|<", "");

        on_did_open_text_document(
            &mut state,
            DidOpenTextDocumentParams {
                text_document: TextDocumentItem {
                    uri: noir_text_document.clone(),
                    language_id: "noir".to_string(),
                    version: 0,
                    text: src.to_string(),
                },
            },
        );

        let response = on_completion_request(
            &mut state,
            CompletionParams {
                text_document_position: TextDocumentPositionParams {
                    text_document: TextDocumentIdentifier { uri: noir_text_document },
                    position: Position { line: line as u32, character: column as u32 },
                },
                work_done_progress_params: WorkDoneProgressParams { work_done_token: None },
                partial_result_params: PartialResultParams { partial_result_token: None },
                context: None,
            },
        )
        .await
        .expect("Could not execute on_completion_request");

        if let Some(CompletionResponse::Array(items)) = response {
            items
        } else {
            vec![]
        }
    }

    fn assert_items_match(mut items: Vec<CompletionItem>, mut expected: Vec<CompletionItem>) {
        items.sort_by_key(|item| item.label.clone());

        expected.sort_by_key(|item| item.label.clone());

        if items != expected {
            println!(
                "Items: {:?}",
                items.iter().map(|item| item.label.clone()).collect::<Vec<_>>()
            );
            println!(
                "Expected: {:?}",
                expected.iter().map(|item| item.label.clone()).collect::<Vec<_>>()
            );
        }

        assert_eq!(items, expected);
    }

    async fn assert_completion(src: &str, expected: Vec<CompletionItem>) {
        let items = get_completions(src).await;
        assert_items_match(items, expected);
    }

    async fn assert_completion_excluding_auto_import(src: &str, expected: Vec<CompletionItem>) {
        let items = get_completions(src).await;
        let items = items.into_iter().filter(|item| item.additional_text_edits.is_none()).collect();
        assert_items_match(items, expected);
    }

    pub(super) fn function_completion_item(
        label: impl Into<String>,
        insert_text: impl Into<String>,
        description: impl Into<String>,
    ) -> CompletionItem {
        let insert_text: String = insert_text.into();
        let description: String = description.into();

        let has_arguments = insert_text.ends_with(')') && !insert_text.ends_with("()");
        let completion_item = if has_arguments {
            completion_item_with_trigger_parameter_hints_command(snippet_completion_item(
                label,
                CompletionItemKind::FUNCTION,
                insert_text,
                Some(description.clone()),
            ))
        } else {
            simple_completion_item(label, CompletionItemKind::FUNCTION, Some(description.clone()))
        };

        completion_item_with_detail(completion_item, description)
    }

    fn field_completion_item(field: &str, typ: impl Into<String>) -> CompletionItem {
        crate::requests::completion::field_completion_item(field, typ, false)
    }

    #[test]
    async fn test_use_first_segment() {
        let src = r#"
            mod foobaz {}
            mod foobar {}
            use foob>|<
        "#;

        assert_completion(
            src,
            vec![module_completion_item("foobaz"), module_completion_item("foobar")],
        )
        .await;
    }

    #[test]
    async fn test_use_second_segment() {
        let src = r#"
            mod foo {
                mod bar {}
                mod baz {}
            }
            use foo::>|<
        "#;

        assert_completion(src, vec![module_completion_item("bar"), module_completion_item("baz")])
            .await;
    }

    #[test]
    async fn test_use_second_segment_after_typing() {
        let src = r#"
            mod foo {
                mod bar {}
                mod brave {}
            }
            use foo::ba>|<
        "#;

        assert_completion(src, vec![module_completion_item("bar")]).await;
    }

    #[test]
    async fn test_use_struct() {
        let src = r#"
            mod foo {
                pub struct Foo {}
            }
            use foo::>|<
        "#;

        assert_completion(
            src,
            vec![simple_completion_item(
                "Foo",
                CompletionItemKind::STRUCT,
                Some("Foo".to_string()),
            )],
        )
        .await;
    }

    #[test]
    async fn test_use_function() {
        let src = r#"
            mod foo {
                pub fn bar(x: i32) -> u64 { 0 }
                fn bar_is_private(x: i32) -> u64 { 0 }
            }
            use foo::>|<
        "#;

        assert_completion(src, vec![function_completion_item("bar", "bar()", "fn(i32) -> u64")])
            .await;
    }

    #[test]
    async fn test_use_after_crate_and_letter() {
        // Prove that "std" shows up
        let src = r#"
            use s>|<
        "#;
        assert_completion(src, vec![module_completion_item("std")]).await;

        // "std" doesn't show up anymore because of the "crate::" prefix
        let src = r#"
            mod something {}
            use crate::s>|<
        "#;
        assert_completion(src, vec![module_completion_item("something")]).await;
    }

    #[test]
    async fn test_use_suggests_hardcoded_crate() {
        let src = r#"
            use cr>|<
        "#;

        assert_completion(
            src,
            vec![simple_completion_item("crate::", CompletionItemKind::KEYWORD, None)],
        )
        .await;
    }

    #[test]
    async fn test_use_in_tree_after_letter() {
        let src = r#"
            mod foo {
                mod bar {}
            }
            use foo::{b>|<}
        "#;

        assert_completion(src, vec![module_completion_item("bar")]).await;
    }

    #[test]
    async fn test_use_in_tree_after_colons() {
        let src = r#"
            mod foo {
                mod bar {
                    mod baz {}
                }
            }
            use foo::{bar::>|<}
        "#;

        assert_completion(src, vec![module_completion_item("baz")]).await;
    }

    #[test]
    async fn test_use_in_tree_after_colons_after_another_segment() {
        let src = r#"
            mod foo {
                mod bar {}
                mod qux {}
            }
            use foo::{bar, q>|<}
        "#;

        assert_completion(src, vec![module_completion_item("qux")]).await;
    }

    #[test]
    async fn test_use_in_nested_module() {
        let src = r#"
            mod foo {
                mod something {}

                use s>|<
            }
        "#;

        assert_completion(
            src,
            vec![
                module_completion_item("something"),
                module_completion_item("std"),
                simple_completion_item("super::", CompletionItemKind::KEYWORD, None),
            ],
        )
        .await;
    }

    #[test]
    async fn test_use_after_super() {
        let src = r#"
            mod foobar {}

            mod bar {
                mod something {}

                use super::foob>|<
            }
        "#;

        assert_completion(src, vec![module_completion_item("foobar")]).await;
    }

    #[test]
    async fn test_use_after_crate_and_letter_nested_in_module() {
        let src = r#"
            mod something {
                mod something_else {}
                use crate::s>|<
            }

        "#;
        assert_completion(src, vec![module_completion_item("something")]).await;
    }

    #[test]
    async fn test_use_after_crate_segment_and_letter_nested_in_module() {
        let src = r#"
            mod something {
                mod something_else {}
                use crate::something::s>|<
            }

        "#;
        assert_completion(src, vec![module_completion_item("something_else")]).await;
    }

    #[test]
    async fn test_complete_path_shows_module() {
        let src = r#"
          mod foobar {}

          fn main() {
            fo>|<
          }
        "#;
        assert_completion_excluding_auto_import(src, vec![module_completion_item("foobar")]).await;
    }

    #[test]
    async fn test_complete_path_after_colons_shows_submodule() {
        let src = r#"
          mod foo {
            mod bar {}
          }

          fn main() {
            foo::>|<
          }
        "#;
        assert_completion(src, vec![module_completion_item("bar")]).await;
    }

    #[test]
    async fn test_complete_path_after_colons_and_letter_shows_submodule() {
        let src = r#"
          mod foo {
            mod qux {}
          }

          fn main() {
            foo::q>|<
          }
        "#;
        assert_completion(src, vec![module_completion_item("qux")]).await;
    }

    #[test]
    async fn test_complete_path_with_local_variable() {
        let src = r#"
          fn main() {
            let local = 1;
            l>|<
          }
        "#;
        assert_completion_excluding_auto_import(
            src,
            vec![simple_completion_item(
                "local",
                CompletionItemKind::VARIABLE,
                Some("Field".to_string()),
            )],
        )
        .await;
    }

    #[test]
    async fn test_complete_path_with_shadowed_local_variable() {
        let src = r#"
          fn main() {
            let local = 1;
            let local = true;
            l>|<
          }
        "#;
        assert_completion_excluding_auto_import(
            src,
            vec![simple_completion_item(
                "local",
                CompletionItemKind::VARIABLE,
                Some("bool".to_string()),
            )],
        )
        .await;
    }

    #[test]
    async fn test_complete_path_with_function_argument() {
        let src = r#"
          fn main(local: Field) {
            l>|<
          }
        "#;
        assert_completion_excluding_auto_import(
            src,
            vec![simple_completion_item(
                "local",
                CompletionItemKind::VARIABLE,
                Some("Field".to_string()),
            )],
        )
        .await;
    }

    #[test]
    async fn test_complete_type_path_with_non_empty_name() {
        let src = r#"
          trait One {
              fn one() -> Self;
          }

          impl One for Field {
              fn one() -> Self {
                  1
              }
          }

          fn main() {
            Field::o>|<
          }
        "#;
        assert_completion(src, vec![function_completion_item("one()", "one()", "fn() -> Field")])
            .await;
    }

    #[test]
    async fn test_complete_function_without_arguments() {
        let src = r#"
          fn hello() { }

          fn main() {
            h>|<
          }
        "#;
        assert_completion_excluding_auto_import(
            src,
            vec![function_completion_item("hello()", "hello()", "fn()")],
        )
        .await;
    }

    #[test]
    async fn test_complete_function() {
        let src = r#"
          fn hello(x: i32, y: Field) { }

          fn main() {
            h>|<
          }
        "#;
        assert_completion_excluding_auto_import(
            src,
            vec![function_completion_item(
                "hello(…)",
                "hello(${1:x}, ${2:y})",
                "fn(i32, Field)".to_string(),
            )],
        )
        .await;
    }

    #[test]
    async fn test_complete_builtin_functions() {
        let src = r#"
          fn main() {
            a>|<
          }
        "#;
        assert_completion_excluding_auto_import(
            src,
            vec![
                completion_item_with_trigger_parameter_hints_command(snippet_completion_item(
                    "assert(…)",
                    CompletionItemKind::FUNCTION,
                    "assert(${1:predicate})",
                    Some("fn(T)".to_string()),
                )),
                function_completion_item("assert_constant(…)", "assert_constant(${1:x})", "fn(T)"),
                completion_item_with_trigger_parameter_hints_command(snippet_completion_item(
                    "assert_eq(…)",
                    CompletionItemKind::FUNCTION,
                    "assert_eq(${1:lhs}, ${2:rhs})",
                    Some("fn(T, T)".to_string()),
                )),
            ],
        )
        .await;
    }

    #[test]
    async fn test_complete_path_in_impl() {
        let src = r#"
          struct SomeStruct {}

          impl SomeStruct {
            fn foo() {
                So>|<
            }
          }
        "#;
        assert_completion_excluding_auto_import(
            src,
            vec![simple_completion_item(
                "SomeStruct",
                CompletionItemKind::STRUCT,
                Some("SomeStruct".to_string()),
            )],
        )
        .await;
    }

    #[test]
    async fn test_complete_path_in_trait_impl() {
        let src = r#"
          struct SomeStruct {}
          trait Trait {}

          impl Trait for SomeStruct {
            fn foo() {
                So>|<
            }
          }
        "#;
        assert_completion_excluding_auto_import(
            src,
            vec![simple_completion_item(
                "SomeStruct",
                CompletionItemKind::STRUCT,
                Some("SomeStruct".to_string()),
            )],
        )
        .await;
    }

    #[test]
    async fn test_complete_path_with_for_argument() {
        let src = r#"
          fn main() {
            for index in 0..10 {
                ind>|<
            }
          }
        "#;
        assert_completion_excluding_auto_import(
            src,
            vec![simple_completion_item(
                "index",
                CompletionItemKind::VARIABLE,
                Some("u32".to_string()),
            )],
        )
        .await;
    }

    #[test]
    async fn test_complete_path_with_lambda_argument() {
        let src = r#"
          fn lambda(f: fn(i32)) { }

          fn main() {
            lambda(|lambda_var| lambda_v>|<)
          }
        "#;
        assert_completion_excluding_auto_import(
            src,
            vec![simple_completion_item(
                "lambda_var",
                CompletionItemKind::VARIABLE,
                Some("_".to_string()),
            )],
        )
        .await;
    }

    #[test]
    async fn test_suggest_type_in_struct_field_type() {
        let src = r#"
          struct Something {}

          fn SomeFunction() {}

          struct Another {
            some: So>|<
          }
        "#;
        assert_completion(
            src,
            vec![simple_completion_item(
                "Something",
                CompletionItemKind::STRUCT,
                Some("Something".to_string()),
            )],
        )
        .await;
    }

    #[test]
    async fn test_suggest_type_in_function_parameter() {
        let src = r#"
          struct Something {}

          fn foo(x: So>|<) {}
        "#;
        assert_completion(
            src,
            vec![simple_completion_item(
                "Something",
                CompletionItemKind::STRUCT,
                Some("Something".to_string()),
            )],
        )
        .await;
    }

    #[test]
    async fn test_suggest_type_in_function_return_type() {
        let src = r#"
          struct Something {}

          fn foo() -> So>|< {}
        "#;
        assert_completion(
            src,
            vec![simple_completion_item(
                "Something",
                CompletionItemKind::STRUCT,
                Some("Something".to_string()),
            )],
        )
        .await;
    }

    #[test]
    async fn test_suggest_type_in_type_alias() {
        let src = r#"
          struct Something {}

          type Foo = So>|<
        "#;
        assert_completion(
            src,
            vec![simple_completion_item(
                "Something",
                CompletionItemKind::STRUCT,
                Some("Something".to_string()),
            )],
        )
        .await;
    }

    #[test]
    async fn test_suggest_type_in_trait_function() {
        let src = r#"
          struct Something {}

          trait Trait {
            fn foo(s: So>|<);
          }
        "#;
        assert_completion(
            src,
            vec![simple_completion_item(
                "Something",
                CompletionItemKind::STRUCT,
                Some("Something".to_string()),
            )],
        )
        .await;
    }

    #[test]
    async fn test_suggest_type_in_trait_function_return_type() {
        let src = r#"
          struct Something {}

          trait Trait {
            fn foo() -> So>|<;
          }
        "#;
        assert_completion(
            src,
            vec![simple_completion_item(
                "Something",
                CompletionItemKind::STRUCT,
                Some("Something".to_string()),
            )],
        )
        .await;
    }

    #[test]
    async fn test_suggest_type_in_let_type() {
        let src = r#"
          struct Something {}

          fn main() {
            let x: So>|<
          }
        "#;
        assert_completion(
            src,
            vec![simple_completion_item(
                "Something",
                CompletionItemKind::STRUCT,
                Some("Something".to_string()),
            )],
        )
        .await;
    }

    #[test]
    async fn test_suggest_type_in_lambda_parameter() {
        let src = r#"
          struct Something {}

          fn main() {
            foo(|s: So>|<| s)
          }
        "#;
        assert_completion(
            src,
            vec![simple_completion_item(
                "Something",
                CompletionItemKind::STRUCT,
                Some("Something".to_string()),
            )],
        )
        .await;
    }

    #[test]
    async fn test_suggest_builtin_types() {
        let src = r#"
            fn foo(x: i>|<) {}
        "#;

        let items = get_completions(src).await;
        let items = items.into_iter().filter(|item| item.label.starts_with('i')).collect();

        assert_items_match(
            items,
            vec![
                simple_completion_item("i8", CompletionItemKind::STRUCT, Some("i8".to_string())),
                simple_completion_item("i16", CompletionItemKind::STRUCT, Some("i16".to_string())),
                simple_completion_item("i32", CompletionItemKind::STRUCT, Some("i32".to_string())),
                simple_completion_item("i64", CompletionItemKind::STRUCT, Some("i64".to_string())),
            ],
        );
    }

    #[test]
    async fn test_suggest_builtin_types_in_any_position() {
        let src = r#"
            fn foo() {
                i>|<
            }
        "#;

        let items = get_completions(src).await;
        assert!(items.iter().any(|item| item.label == "i8"));
    }

    #[test]
    async fn test_suggest_true() {
        let src = r#"
            fn main() {
                let x = t>|<
            }
        "#;

        let items = get_completions(src).await;
        assert!(items
            .iter()
            .any(|item| item.label == "true" && item.kind == Some(CompletionItemKind::KEYWORD)));
    }

    #[test]
    async fn test_suggest_regarding_if_scope() {
        let src = r#"
            fn main() {
                let good = 1;
                if true {
                    let great = 2;
                    g>|<
                } else {
                    let greater = 3;
                }
            }
        "#;
        assert_completion_excluding_auto_import(
            src,
            vec![
                simple_completion_item(
                    "good",
                    CompletionItemKind::VARIABLE,
                    Some("Field".to_string()),
                ),
                simple_completion_item(
                    "great",
                    CompletionItemKind::VARIABLE,
                    Some("Field".to_string()),
                ),
            ],
        )
        .await;

        let src = r#"
            fn main() {
                let good = 1;
                if true {
                    let great = 2;
                } else {
                    let greater = 3;
                    g>|<
                }
            }
        "#;
        assert_completion_excluding_auto_import(
            src,
            vec![
                simple_completion_item(
                    "good",
                    CompletionItemKind::VARIABLE,
                    Some("Field".to_string()),
                ),
                simple_completion_item(
                    "greater",
                    CompletionItemKind::VARIABLE,
                    Some("Field".to_string()),
                ),
            ],
        )
        .await;

        let src = r#"
            fn main() {
                let good = 1;
                if true {
                    let great = 2;
                } else {
                    let greater = 3;
                }
                g>|<
            }
        "#;
        assert_completion_excluding_auto_import(
            src,
            vec![simple_completion_item(
                "good",
                CompletionItemKind::VARIABLE,
                Some("Field".to_string()),
            )],
        )
        .await;
    }

    #[test]
    async fn test_suggest_regarding_block_scope() {
        let src = r#"
            fn main() {
                let good = 1;
                {
                    let great = 2;
                    g>|<
                }
            }
        "#;
        assert_completion_excluding_auto_import(
            src,
            vec![
                simple_completion_item(
                    "good",
                    CompletionItemKind::VARIABLE,
                    Some("Field".to_string()),
                ),
                simple_completion_item(
                    "great",
                    CompletionItemKind::VARIABLE,
                    Some("Field".to_string()),
                ),
            ],
        )
        .await;

        let src = r#"
            fn main() {
                let good = 1;
                {
                    let great = 2;
                }
                g>|<
            }
        "#;
        assert_completion_excluding_auto_import(
            src,
            vec![simple_completion_item(
                "good",
                CompletionItemKind::VARIABLE,
                Some("Field".to_string()),
            )],
        )
        .await;
    }

    #[test]
    async fn test_suggest_struct_type_parameter() {
        let src = r#"
            struct Foo<Context> {
                context: Cont>|<
            }
        "#;
        assert_completion_excluding_auto_import(
            src,
            vec![simple_completion_item("Context", CompletionItemKind::TYPE_PARAMETER, None)],
        )
        .await;
    }

    #[test]
    async fn test_suggest_impl_type_parameter() {
        let src = r#"
            struct Foo<Context> {}

            impl <TypeParam> Foo<TypeParam> {
                fn foo() {
                    let x: TypeP>|<
                }
            }
        "#;
        assert_completion(
            src,
            vec![simple_completion_item("TypeParam", CompletionItemKind::TYPE_PARAMETER, None)],
        )
        .await;
    }

    #[test]
    async fn test_suggest_trait_impl_type_parameter() {
        let src = r#"
            struct Foo {}
            trait Trait<Context> {}

            impl <TypeParam> Trait<TypeParam> for Foo {
                fn foo() {
                    let x: TypeP>|<
                }
            }
        "#;
        assert_completion(
            src,
            vec![simple_completion_item("TypeParam", CompletionItemKind::TYPE_PARAMETER, None)],
        )
        .await;
    }

    #[test]
    async fn test_suggest_trait_function_type_parameter() {
        let src = r#"
            struct Foo {}
            trait Trait {
                fn foo<TypeParam>() {
                    let x: TypeP>|<
                }
            }
        "#;
        assert_completion(
            src,
            vec![simple_completion_item("TypeParam", CompletionItemKind::TYPE_PARAMETER, None)],
        )
        .await;
    }

    #[test]
    async fn test_suggest_function_type_parameters() {
        let src = r#"
            fn foo<Context>(x: Cont>|<) {}
        "#;
        assert_completion_excluding_auto_import(
            src,
            vec![simple_completion_item("Context", CompletionItemKind::TYPE_PARAMETER, None)],
        )
        .await;
    }

    #[test]
    async fn test_suggests_struct_field_after_dot_and_letter() {
        let src = r#"
            struct Some {
                property: i32,
            }

            fn foo(s: Some) {
                s.p>|<
            }
        "#;
        assert_completion(src, vec![field_completion_item("property", "i32")]).await;
    }

    #[test]
    async fn test_suggests_struct_field_after_dot_and_letter_for_generic_type() {
        let src = r#"
            struct Some<T> {
                property: T,
            }

            fn foo(s: Some<i32>) {
                s.p>|<
            }
        "#;
        assert_completion(src, vec![field_completion_item("property", "i32")]).await;
    }

    #[test]
    async fn test_suggests_struct_field_after_dot_followed_by_brace() {
        let src = r#"
            struct Some {
                property: i32,
            }

            fn foo(s: Some) {
                s.>|<
            }
        "#;
        assert_completion(src, vec![field_completion_item("property", "i32")]).await;
    }

    #[test]
    async fn test_suggests_struct_field_after_dot_chain() {
        let src = r#"
            struct Some {
                property: Other,
            }

            struct Other {
                bar: i32,
            }

            fn foo(some: Some) {
                some.property.>|<
            }
        "#;
        assert_completion(src, vec![field_completion_item("bar", "i32")]).await;
    }

    #[test]
    async fn test_suggests_struct_impl_method() {
        let src = r#"
            struct Some {
            }

            impl Some {
                fn foobar(self, x: i32) {}
                fn foobar2(&mut self, x: i32) {}
                fn foobar3(y: i32) {}
            }

            fn foo(some: Some) {
                some.f>|<
            }
        "#;
        assert_completion(
            src,
            vec![
                function_completion_item("foobar(…)", "foobar(${1:x})", "fn(self, i32)"),
                function_completion_item("foobar2(…)", "foobar2(${1:x})", "fn(&mut self, i32)"),
            ],
        )
        .await;
    }

    #[test]
    async fn test_suggests_struct_trait_impl_method() {
        let src = r#"
            struct Some {
            }

            trait SomeTrait {
                fn foobar(self, x: i32);
                fn foobar2(y: i32);
            }

            impl SomeTrait for Some {
                fn foobar(self, x: i32) {}
                fn foobar2(y: i32) {}
            }

            fn foo(some: Some) {
                some.f>|<
            }
        "#;
        assert_completion(
            src,
            vec![function_completion_item("foobar(…)", "foobar(${1:x})", "fn(self, i32)")],
        )
        .await;
    }

    #[test]
    async fn test_suggests_primitive_trait_impl_method() {
        let src = r#"
            trait SomeTrait {
                fn foobar(self, x: i32);
                fn foobar2(y: i32);
            }

            impl SomeTrait for Field {
                fn foobar(self, x: i32) {}
                fn foobar2(y: i32) {}
            }

            fn foo(field: Field) {
                field.f>|<
            }
        "#;
        assert_completion(
            src,
            vec![function_completion_item("foobar(…)", "foobar(${1:x})", "fn(self, i32)")],
        )
        .await;
    }

    #[test]
    async fn test_suggests_struct_methods_after_colons() {
        let src = r#"
            struct Some {
            }

            impl Some {
                fn foobar(self, x: i32) {}
                fn foobar2(&mut self, x: i32) {}
                fn foobar3(y: i32) {}
            }

            fn foo() {
                Some::>|<
            }
        "#;
        assert_completion(
            src,
            vec![
                completion_item_with_sort_text(
                    function_completion_item(
                        "foobar(…)",
                        "foobar(${1:self}, ${2:x})",
                        "fn(self, i32)",
                    ),
                    self_mismatch_sort_text(),
                ),
                completion_item_with_sort_text(
                    function_completion_item(
                        "foobar2(…)",
                        "foobar2(${1:self}, ${2:x})",
                        "fn(&mut self, i32)",
                    ),
                    self_mismatch_sort_text(),
                ),
                function_completion_item("foobar3(…)", "foobar3(${1:y})", "fn(i32)"),
            ],
        )
        .await;
    }

    #[test]
    async fn test_suggests_struct_behind_alias_methods_after_dot() {
        let src = r#"
            struct Some {
            }

            type Alias = Some;

            impl Some {
                fn foobar(self, x: i32) {}
            }

            fn foo(some: Alias) {
                some.>|<
            }
        "#;
        assert_completion(
            src,
            vec![function_completion_item("foobar(…)", "foobar(${1:x})", "fn(self, i32)")],
        )
        .await;
    }

    #[test]
    async fn test_suggests_struct_behind_alias_methods_after_colons() {
        let src = r#"
            struct Some {
            }

            type Alias = Some;

            impl Some {
                fn foobar(self, x: i32) {}
                fn foobar2(&mut self, x: i32) {}
                fn foobar3(y: i32) {}
            }

            fn foo() {
                Alias::>|<
            }
        "#;
        assert_completion(
            src,
            vec![
                completion_item_with_sort_text(
                    function_completion_item(
                        "foobar(…)",
                        "foobar(${1:self}, ${2:x})",
                        "fn(self, i32)",
                    ),
                    self_mismatch_sort_text(),
                ),
                completion_item_with_sort_text(
                    function_completion_item(
                        "foobar2(…)",
                        "foobar2(${1:self}, ${2:x})",
                        "fn(&mut self, i32)",
                    ),
                    self_mismatch_sort_text(),
                ),
                function_completion_item("foobar3(…)", "foobar3(${1:y})", "fn(i32)"),
            ],
        )
        .await;
    }

    #[test]
    async fn test_completes_in_broken_if_after_dot() {
        let src = r#"
            struct Some {
                foo: i32,
            }

            fn foo(s: Some) {
                if s.>|<
            }
        "#;
        assert_completion(src, vec![field_completion_item("foo", "i32")]).await;
    }

    #[test]
    async fn test_completes_in_nested_expression() {
        let src = r#"
            struct Foo { bar: Bar }
            struct Bar { baz: i32 }

            fn foo(f: Foo) {
                f.bar & f.>|<
            }
        "#;
        assert_completion(src, vec![field_completion_item("bar", "Bar")]).await;
    }

    #[test]
    async fn test_completes_in_call_chain() {
        let src = r#"
            struct Foo {}

            impl Foo {
                fn foo(self) -> Foo { self }
            }

            fn foo(f: Foo) {
                f.foo().>|<
            }
        "#;
        assert_completion(src, vec![function_completion_item("foo()", "foo()", "fn(self) -> Foo")])
            .await;
    }

    #[test]
    async fn test_completes_when_assignment_follows() {
        let src = r#"
            struct Foo {
                bar: i32,
            }

            fn foo(f: Foo) {
                let mut x = 1;

                f.>|<

                x = 2;
            }
        "#;
        assert_completion(src, vec![field_completion_item("bar", "i32")]).await;
    }

    #[test]
    async fn test_completes_tuple_fields() {
        let src = r#"
            fn main() {
                let tuple = (1, true);
                tuple.>|<
            }
        "#;

        let items = get_completions(src).await;
        let items = items.into_iter().filter(|item| item.kind == Some(CompletionItemKind::FIELD));
        let items = items.collect();

        assert_items_match(
            items,
            vec![field_completion_item("0", "Field"), field_completion_item("1", "bool")],
        );
    }

    #[test]
    async fn test_completes_constructor_fields() {
        let src = r#"
            mod foobar {
                struct Foo {
                    bb: i32,
                    bbb: Field,
                    bbbb: bool,
                    bbbbb: str<6>,
                }
            }

            fn main() {
                foobar::Foo { bbb: 1, b>|<, bbbbb }
            }
        "#;
        assert_completion(
            src,
            vec![field_completion_item("bb", "i32"), field_completion_item("bbbb", "bool")],
        )
        .await;
    }

    #[test]
    async fn test_completes_trait_methods() {
        let src = r#"
            trait One {
                fn one() -> Self;
            }

            fn main() {
                One::>|<
            }
        "#;
        assert_completion(src, vec![function_completion_item("one()", "one()", "fn() -> Self")])
            .await;
    }

    #[test]
    async fn test_auto_imports() {
        let src = r#"
            mod foo {
                mod bar {
                    pub fn hello_world() {}

                    struct Foo {
                    }

                    impl Foo {
                        // This is here to make sure it's not offered for completion
                        fn hello_world() {}
                    }
                }
            }

            fn main() {
                hel>|<
            }
        "#;
        let items = get_completions(src).await;
        assert_eq!(items.len(), 1);

        let item = &items[0];
        assert_eq!(item.label, "hello_world()");
        assert_eq!(
            item.label_details,
            Some(CompletionItemLabelDetails {
                detail: Some("(use foo::bar::hello_world)".to_string()),
                description: Some("fn()".to_string())
            })
        );

        assert_eq!(
            item.additional_text_edits,
            Some(vec![TextEdit {
                range: Range {
                    start: Position { line: 0, character: 0 },
                    end: Position { line: 0, character: 0 },
                },
                new_text: "use foo::bar::hello_world;\n".to_string(),
            }])
        );

        assert_eq!(item.sort_text, Some(auto_import_sort_text()));
    }

    #[test]
    async fn test_auto_imports_when_in_nested_module_and_item_is_further_nested() {
        let src = r#"
            #[something]
            mod foo {
                mod bar {
                    pub fn hello_world() {}
                }

                fn foo() {
                    hel>|<
                }
            }
        "#;
        let items = get_completions(src).await;
        assert_eq!(items.len(), 1);

        let item = &items[0];
        assert_eq!(item.label, "hello_world()");
        assert_eq!(
            item.label_details,
            Some(CompletionItemLabelDetails {
                detail: Some("(use bar::hello_world)".to_string()),
                description: Some("fn()".to_string())
            })
        );

        assert_eq!(
            item.additional_text_edits,
            Some(vec![TextEdit {
                range: Range {
                    start: Position { line: 3, character: 4 },
                    end: Position { line: 3, character: 4 },
                },
                new_text: "use bar::hello_world;\n\n    ".to_string(),
            }])
        );
    }

    #[test]
    async fn test_auto_imports_when_in_nested_module_and_item_is_not_further_nested() {
        let src = r#"
            mod foo {
                mod bar {
                    pub fn hello_world() {}
                }

                mod baz {
                    fn foo() {
                        hel>|<
                    }
                }
            }
        "#;
        let items = get_completions(src).await;
        assert_eq!(items.len(), 1);

        let item = &items[0];
        assert_eq!(item.label, "hello_world()");
        assert_eq!(
            item.label_details,
            Some(CompletionItemLabelDetails {
                detail: Some("(use super::bar::hello_world)".to_string()),
                description: Some("fn()".to_string())
            })
        );

        assert_eq!(
            item.additional_text_edits,
            Some(vec![TextEdit {
                range: Range {
                    start: Position { line: 7, character: 8 },
                    end: Position { line: 7, character: 8 },
                },
                new_text: "use super::bar::hello_world;\n\n        ".to_string(),
            }])
        );
    }

    #[test]
    async fn test_auto_import_inserts_after_last_use() {
        let src = r#"
            mod foo {
                mod bar {
                    pub fn hello_world() {}
                }
            }

            use foo::bar;

            fn main() {
                hel>|<
            }
        "#;
        let items = get_completions(src).await;
        assert_eq!(items.len(), 1);

        let item = &items[0];
        assert_eq!(
            item.additional_text_edits,
            Some(vec![TextEdit {
                range: Range {
                    start: Position { line: 8, character: 0 },
                    end: Position { line: 8, character: 0 },
                },
                new_text: "use foo::bar::hello_world;\n".to_string(),
            }])
        );
    }

    #[test]
    async fn test_does_not_auto_import_test_functions() {
        let src = r#"
            mod foo {
                mod bar {
                    #[test]
                    pub fn hello_world() {}
                }
            }

            use foo::bar;

            fn main() {
                hel>|<
            }
        "#;
        let items = get_completions(src).await;
        assert!(items.is_empty());
    }

    #[test]
    async fn test_does_not_auto_import_private_functions() {
        let src = r#"
            mod foo {
                mod bar {
                    fn hello_world() {}
                }
            }

            use foo::bar;

            fn main() {
                hel>|<
            }
        "#;
        let items = get_completions(src).await;
        assert!(items.is_empty());
    }

    #[test]
    async fn test_auto_import_suggests_modules_too() {
        let src = r#"
            mod foo {
                mod barbaz {
                    fn hello_world() {}
                }
            }

            fn main() {
                barb>|<
            }
        "#;
        let items = get_completions(src).await;
        assert_eq!(items.len(), 1);

        let item = &items[0];
        assert_eq!(item.label, "barbaz");
        assert_eq!(
            item.label_details,
            Some(CompletionItemLabelDetails {
                detail: Some("(use foo::barbaz)".to_string()),
                description: None
            })
        );
    }

    #[test]
    async fn test_completes_matching_any_part_of_an_identifier_by_underscore() {
        let src = r#"
            struct Foo {
                some_property: i32,
            }

            fn foo(f: Foo) {
                f.prop>|<
            }
        "#;
        assert_completion(src, vec![field_completion_item("some_property", "i32")]).await;
    }

    #[test]
    async fn test_completes_in_impl_type() {
        let src = r#"
            struct FooBar {
            }

            impl FooB>|<
        "#;

        assert_completion(
            src,
            vec![simple_completion_item(
                "FooBar",
                CompletionItemKind::STRUCT,
                Some("FooBar".to_string()),
            )],
        )
        .await;
    }

    #[test]
    async fn test_completes_in_impl_for_type() {
        let src = r#"
            struct FooBar {
            }

            impl Default for FooB>|<
        "#;

        assert_completion(
            src,
            vec![simple_completion_item(
                "FooBar",
                CompletionItemKind::STRUCT,
                Some("FooBar".to_string()),
            )],
        )
        .await;
    }

    #[test]
    async fn test_auto_import_with_super() {
        let src = r#"
            pub fn bar_baz() {}

            mod tests {
                fn foo() {
                    bar_b>|<
                }
            }
        "#;
        let items = get_completions(src).await;
        assert_eq!(items.len(), 1);

        let item = &items[0];
        assert_eq!(item.label, "bar_baz()");
        assert_eq!(
            item.label_details,
            Some(CompletionItemLabelDetails {
                detail: Some("(use super::bar_baz)".to_string()),
                description: Some("fn()".to_string())
            })
        );
    }

    #[test]
    async fn test_auto_import_from_std() {
        let src = r#"
            fn main() {
                compute_merkle_roo>|<
            }
        "#;
        let items = get_completions(src).await;
        assert_eq!(items.len(), 1);

        let item = &items[0];
        assert_eq!(item.label, "compute_merkle_root(…)");
        assert_eq!(
            item.label_details.as_ref().unwrap().detail,
            Some("(use std::merkle::compute_merkle_root)".to_string()),
        );
    }

    #[test]
    async fn test_completes_after_first_letter_of_path() {
        let src = r#"
            fn main() {
                h>|<ello();
            }

            fn hello_world() {}
        "#;
        assert_completion_excluding_auto_import(
            src,
            vec![function_completion_item("hello_world", "hello_world()", "fn()")],
        )
        .await;
    }

    #[test]
    async fn test_completes_after_colon_in_the_middle_of_an_ident_last_segment() {
        let src = r#"
            mod foo {
                pub fn bar() {}
            }

            fn main() {
                foo::>|<b
            }
        "#;
        assert_completion_excluding_auto_import(
            src,
            vec![function_completion_item("bar", "bar()", "fn()")],
        )
        .await;
    }

    #[test]
    async fn test_completes_after_colon_in_the_middle_of_an_ident_middle_segment() {
        let src = r#"
            mod foo {
                pub fn bar() {}
            }

            fn main() {
                foo::>|<b::baz
            }
        "#;
        assert_completion_excluding_auto_import(
            src,
            vec![function_completion_item("bar", "bar()", "fn()")],
        )
        .await;
    }

    #[test]
    async fn test_completes_at_function_call_name() {
        let src = r#"
            mod foo {
                pub fn bar() {}
            }

            fn main() {
                foo::b>|<x()
            }
        "#;
        assert_completion_excluding_auto_import(
            src,
            vec![function_completion_item("bar", "bar()", "fn()")],
        )
        .await;
    }

    #[test]
    async fn test_completes_at_method_call_name() {
        let src = r#"
            struct Foo {}

            impl Foo {
                pub fn bar(self) {}
            }

            fn x(f: Foo) {
                f.b>|<x()
            }
        "#;
        assert_completion_excluding_auto_import(
            src,
            vec![function_completion_item("bar", "bar()", "fn(self)")],
        )
        .await;
    }

    #[test]
    async fn test_completes_at_method_call_name_after_dot() {
        let src = r#"
            struct Foo {}

            impl Foo {
                pub fn bar(self) {}
            }

            fn x(f: Foo) {
                f.>|<()
            }
        "#;
        assert_completion_excluding_auto_import(
            src,
            vec![function_completion_item("bar", "bar()", "fn(self)")],
        )
        .await;
    }

    #[test]
    async fn test_suggests_pub_use() {
        let src = r#"
            mod bar {
                mod baz {
                    mod coco {}
                }

                pub use baz::coco;
            }

            fn main() {
                bar::c>|<
            }
        "#;
        assert_completion(src, vec![module_completion_item("coco")]).await;
    }

    #[test]
    async fn test_auto_import_suggests_pub_use_for_module() {
        let src = r#"
            mod bar {
                mod baz {
                    mod coco {}
                }

                pub use baz::coco as foobar;
            }

            fn main() {
                foob>|<
            }
        "#;

        let items = get_completions(src).await;
        assert_eq!(items.len(), 1);

        let item = &items[0];
        assert_eq!(item.label, "foobar");
        assert_eq!(
            item.label_details.as_ref().unwrap().detail,
            Some("(use bar::foobar)".to_string()),
        );
    }

    #[test]
    async fn test_auto_import_suggests_pub_use_for_function() {
        let src = r#"
            mod bar {
                mod baz {
                    pub fn coco() {}
                }

                pub use baz::coco as foobar;
            }

            fn main() {
                foob>|<
            }
        "#;

        let items = get_completions(src).await;
        assert_eq!(items.len(), 1);

        let item = &items[0];
        assert_eq!(item.label, "foobar()");
        assert_eq!(
            item.label_details.as_ref().unwrap().detail,
            Some("(use bar::foobar)".to_string()),
        );
    }

    #[test]
    async fn test_auto_import_suggests_private_function_if_visibile() {
        let src = r#"
            mod foo {
                fn qux() {
                  barba>|<
                }
            }

            fn barbaz() {}

            fn main() {}
        "#;

        let items = get_completions(src).await;
        assert_eq!(items.len(), 1);

        let item = &items[0];
        assert_eq!(item.label, "barbaz()");
        assert_eq!(
            item.label_details.as_ref().unwrap().detail,
            Some("(use super::barbaz)".to_string()),
        );
    }

    #[test]
    async fn test_suggests_self_fields_and_methods() {
        let src = r#"
            struct Foo {
                foobar: Field,
            }

            impl Foo {
                fn foobarbaz(self) {}

                fn some_method(self) {
                    foob>|<
                }
            }
        "#;

        assert_completion_excluding_auto_import(
            src,
            vec![
                field_completion_item("self.foobar", "Field"),
                function_completion_item("self.foobarbaz()", "self.foobarbaz()", "fn(self)"),
            ],
        )
        .await;
    }

    #[test]
    async fn test_suggests_built_in_function_attribute() {
        let src = r#"
            #[dep>|<]
            fn foo() {}
        "#;

        assert_completion_excluding_auto_import(
            src,
            vec![simple_completion_item("deprecated", CompletionItemKind::METHOD, None)],
        )
        .await;
    }

    #[test]
    async fn test_suggests_function_attribute() {
        let src = r#"
            #[some>|<]
            fn foo() {}

            comptime fn some_attr(f: FunctionDefinition, x: Field) -> Quoted {}
            fn some_other_function(x: Field) {}
        "#;

        assert_completion_excluding_auto_import(
            src,
            vec![function_completion_item(
                "some_attr(…)",
                "some_attr(${1:x})",
                "fn(FunctionDefinition, Field) -> Quoted",
            )],
        )
        .await;
    }

    #[test]
    async fn test_suggests_function_attribute_no_arguments() {
        let src = r#"
            #[some>|<]
            fn foo() {}

            fn some_attr(f: FunctionDefinition) {}
        "#;

        assert_completion_excluding_auto_import(
            src,
            vec![function_completion_item("some_attr", "some_attr", "fn(FunctionDefinition)")],
        )
        .await;
    }

    #[test]
    async fn test_suggests_trait_attribute() {
        let src = r#"
            #[some>|<]
            trait SomeTrait {}

            fn some_attr(t: TraitDefinition, x: Field) {}
        "#;

        assert_completion_excluding_auto_import(
            src,
            vec![function_completion_item(
                "some_attr(…)",
                "some_attr(${1:x})",
                "fn(TraitDefinition, Field)",
            )],
        )
        .await;
    }

    #[test]
    async fn test_suggests_trait_impl_function() {
        let src = r#"
        trait Trait {
            fn foo(x: i32) -> i32;
        }

        struct Foo {}

        impl Trait for Foo {
            fn f>|<
        }"#;

        assert_completion(
            src,
            vec![trait_impl_method_completion_item(
                "fn foo(..)",
                "foo(x: i32) -> i32 {\n    ${1}\n}",
            )],
        )
        .await;
    }

    #[test]
    async fn test_suggests_trait_impl_default_function() {
        let src = r#"
        trait Trait {
            fn foo(x: i32) -> i32 { 1 }
        }

        struct Foo {}

        impl Trait for Foo {
            fn f>|<
        }"#;

        assert_completion(
            src,
            vec![trait_impl_method_completion_item(
                "fn foo(..)",
                "foo(x: i32) -> i32 {\n    ${1}\n}",
            )],
        )
        .await;
    }

    #[test]
    async fn test_suggests_when_assignment_follows_in_chain_1() {
        let src = r#"
        struct Foo {
            bar: Bar
        }

        struct Bar {
            baz: Field
        }

        fn f(foo: Foo) {
            let mut x = 1;

            foo.bar.>|<

            x = 2;
        }"#;

        assert_completion(src, vec![field_completion_item("baz", "Field")]).await;
    }

    #[test]
    async fn test_suggests_when_assignment_follows_in_chain_2() {
        let src = r#"
        struct Foo {
            bar: Bar
        }

        struct Bar {
            baz: Baz
        }

        struct Baz {
            qux: Field
        }

        fn f(foo: Foo) {
            let mut x = 1;

            foo.bar.baz.>|<

            x = 2;
        }"#;

        assert_completion(src, vec![field_completion_item("qux", "Field")]).await;
    }

    #[test]
    async fn test_suggests_when_assignment_follows_in_chain_3() {
        let src = r#"
        struct Foo {
            foo: Field
        }

        fn execute() {
            let a = Foo { foo: 1 };
            a.>|<

            x = 1;
        }"#;

        assert_completion(src, vec![field_completion_item("foo", "Field")]).await;
    }

    #[test]
    async fn test_suggests_when_assignment_follows_in_chain_4() {
        let src = r#"
        struct Foo {
            bar: Bar
        }

        struct Bar {
            baz: Field
        }

        fn execute() {
            let foo = Foo { foo: 1 };
            foo.bar.>|<

            x = 1;
        }"#;

        assert_completion(src, vec![field_completion_item("baz", "Field")]).await;
    }

    #[test]
    async fn test_suggests_when_assignment_follows_in_chain_with_index() {
        let src = r#"
        struct Foo {
            bar: Field
        }

        fn f(foos: [Foo; 3]) {
            let mut x = 1;

            foos[0].>|<

            x = 2;
        }"#;

        assert_completion(src, vec![field_completion_item("bar", "Field")]).await;
    }

    #[test]
    async fn test_suggests_macro_call_if_comptime_function_returns_quoted() {
        let src = r#"
        comptime fn foobar() -> Quoted {}

        fn main() {
            comptime {
                fooba>|<
            }
        }
        "#;

        assert_completion_excluding_auto_import(
            src,
            vec![
                function_completion_item("foobar!()", "foobar!()", "fn() -> Quoted"),
                function_completion_item("foobar()", "foobar()", "fn() -> Quoted"),
            ],
        )
        .await;
    }

    #[test]
    async fn test_suggests_only_macro_call_if_comptime_function_returns_quoted_and_outside_comptime(
    ) {
        let src = r#"
        comptime fn foobar() -> Quoted {}

        fn main() {
            fooba>|<
        }
        "#;

        assert_completion_excluding_auto_import(
            src,
            vec![function_completion_item("foobar!()", "foobar!()", "fn() -> Quoted")],
        )
        .await;
    }

    #[test]
    async fn test_only_suggests_macro_call_for_unquote() {
        let src = r#"
        use std::meta::unquote;

        fn main() {
            unquot>|<
        }
        "#;

        let completions = get_completions(src).await;
        assert_eq!(completions.len(), 1);
        assert_eq!(completions[0].label, "unquote!(…)");
    }
<<<<<<< HEAD
=======

    #[test]
    async fn test_suggests_variable_in_quoted_after_dollar() {
        let src = r#"
        fn main() {
            comptime {
                let some_var = 1;
                quote {
                    $>|<
                }
            }
        }
        "#;

        assert_completion(
            src,
            vec![simple_completion_item(
                "some_var",
                CompletionItemKind::VARIABLE,
                Some("Field".to_string()),
            )],
        )
        .await;
    }

    #[test]
    async fn test_suggests_variable_in_quoted_after_dollar_and_letters() {
        let src = r#"
        fn main() {
            comptime {
                let some_var = 1;
                quote {
                    $s>|<
                }
            }
        }
        "#;

        assert_completion(
            src,
            vec![simple_completion_item(
                "some_var",
                CompletionItemKind::VARIABLE,
                Some("Field".to_string()),
            )],
        )
        .await;
    }
>>>>>>> bd72a305
}<|MERGE_RESOLUTION|>--- conflicted
+++ resolved
@@ -2203,8 +2203,6 @@
         assert_eq!(completions.len(), 1);
         assert_eq!(completions[0].label, "unquote!(…)");
     }
-<<<<<<< HEAD
-=======
 
     #[test]
     async fn test_suggests_variable_in_quoted_after_dollar() {
@@ -2253,5 +2251,4 @@
         )
         .await;
     }
->>>>>>> bd72a305
 }