--- conflicted
+++ resolved
@@ -15,35 +15,35 @@
 
 use acvm::{BlackBoxFunctionSolver, FieldElement};
 use async_lsp::{
-    AnyEvent, AnyNotification, AnyRequest, ClientSocket, Error, LspService, ResponseError,
-    router::Router,
-};
-use fm::{FileManager, codespan_files as files};
+    router::Router, AnyEvent, AnyNotification, AnyRequest, ClientSocket, Error, LspService,
+    ResponseError,
+};
+use fm::{codespan_files as files, FileManager};
 use fxhash::FxHashSet;
 use lsp_types::{
-    CodeLens,
     request::{
         CodeActionRequest, Completion, DocumentSymbolRequest, HoverRequest, InlayHintRequest,
         PrepareRenameRequest, References, Rename, SignatureHelpRequest,
     },
+    CodeLens,
 };
 use nargo::{
     package::{Package, PackageType},
     parse_all,
     workspace::Workspace,
 };
-use nargo_toml::{PackageSelection, find_file_manifest, resolve_workspace_from_toml};
-use noirc_driver::{NOIR_ARTIFACT_VERSION_STRING, file_manager_with_stdlib, prepare_crate};
+use nargo_toml::{find_file_manifest, resolve_workspace_from_toml, PackageSelection};
+use noirc_driver::{file_manager_with_stdlib, prepare_crate, NOIR_ARTIFACT_VERSION_STRING};
 use noirc_frontend::{
-    ParsedModule,
     graph::{CrateGraph, CrateId, CrateName},
     hir::{
+        def_map::{parse_file, CrateDefMap},
         Context, FunctionNameMatch, ParsedFiles,
-        def_map::{CrateDefMap, parse_file},
     },
     node_interner::NodeInterner,
     parser::ParserError,
     usage_tracker::UsageTracker,
+    ParsedModule,
 };
 use rayon::prelude::*;
 
@@ -52,11 +52,12 @@
     on_did_open_text_document, on_did_save_text_document, on_exit, on_initialized,
 };
 use requests::{
-    LspInitializationOptions, on_code_action_request, on_code_lens_request, on_completion_request,
+    on_code_action_request, on_code_lens_request, on_completion_request,
     on_document_symbol_request, on_formatting, on_goto_declaration_request,
     on_goto_definition_request, on_goto_type_definition_request, on_hover_request, on_initialize,
     on_inlay_hint_request, on_prepare_rename_request, on_references_request, on_rename_request,
     on_shutdown, on_signature_help_request, on_test_run_request, on_tests_request,
+    LspInitializationOptions,
 };
 use serde_json::Value as JsonValue;
 use thiserror::Error;
@@ -79,11 +80,7 @@
 mod test_utils;
 
 use solver::WrapperSolver;
-<<<<<<< HEAD
-use types::{NargoTest, NargoTestId, Position, Range, Url, notification, request};
-=======
 use types::{notification, request, NargoTest, NargoTestId, Position, Range, Url};
->>>>>>> a0edfa3d
 use with_file::parsed_module_with_file;
 
 #[derive(Debug, Error)]
@@ -242,7 +239,11 @@
         })
         .collect();
 
-    if package_tests.is_empty() { None } else { Some(package_tests) }
+    if package_tests.is_empty() {
+        None
+    } else {
+        Some(package_tests)
+    }
 }
 
 fn byte_span_to_range<'a, F: files::Files<'a> + ?Sized>(
