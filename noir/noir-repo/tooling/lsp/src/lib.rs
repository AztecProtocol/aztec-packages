#![forbid(unsafe_code)]
#![warn(unreachable_pub)]
#![warn(clippy::semicolon_if_nothing_returned)]
#![cfg_attr(not(test), warn(unused_crate_dependencies, unused_extern_crates))]

use std::{
    collections::{BTreeMap, HashMap},
    future::Future,
    ops::{self, ControlFlow},
    path::{Path, PathBuf},
    pin::Pin,
    str::FromStr,
    task::{self, Poll},
};

use acvm::{BlackBoxFunctionSolver, FieldElement};
use async_lsp::{
    router::Router, AnyEvent, AnyNotification, AnyRequest, ClientSocket, Error, LspService,
    ResponseError,
};
use fm::{codespan_files as files, FileManager};
use fxhash::FxHashSet;
use lsp_types::{
    request::{HoverRequest, PrepareRenameRequest, References, Rename},
    CodeLens,
};
use nargo::{
    package::{Package, PackageType},
    parse_all,
    workspace::Workspace,
};
use nargo_toml::{find_file_manifest, resolve_workspace_from_toml, PackageSelection};
use noirc_driver::{file_manager_with_stdlib, prepare_crate, NOIR_ARTIFACT_VERSION_STRING};
use noirc_frontend::{
    graph::{CrateId, CrateName},
    hir::{def_map::parse_file, Context, FunctionNameMatch, ParsedFiles},
    node_interner::NodeInterner,
    parser::ParserError,
    ParsedModule,
};
use rayon::prelude::*;

use notifications::{
    on_did_change_configuration, on_did_change_text_document, on_did_close_text_document,
    on_did_open_text_document, on_did_save_text_document, on_exit, on_initialized,
};
use requests::{
    on_code_lens_request, on_formatting, on_goto_declaration_request, on_goto_definition_request,
    on_goto_type_definition_request, on_hover_request, on_initialize, on_prepare_rename_request,
    on_profile_run_request, on_references_request, on_rename_request, on_shutdown,
    on_test_run_request, on_tests_request,
};
use serde_json::Value as JsonValue;
use thiserror::Error;
use tower::Service;

mod notifications;
mod requests;
mod solver;
mod types;

#[cfg(test)]
mod test_utils;

use solver::WrapperSolver;
use types::{notification, request, NargoTest, NargoTestId, Position, Range, Url};

#[derive(Debug, Error)]
pub enum LspError {
    /// Error while Resolving Workspace.
    #[error("Failed to Resolve Workspace - {0}")]
    WorkspaceResolutionError(String),
}

// State for the LSP gets implemented on this struct and is internal to the implementation
pub struct LspState {
    root_path: Option<PathBuf>,
    client: ClientSocket,
    solver: WrapperSolver,
    open_documents_count: usize,
    input_files: HashMap<String, String>,
    cached_lenses: HashMap<String, Vec<CodeLens>>,
    cached_definitions: HashMap<String, NodeInterner>,
    cached_parsed_files: HashMap<PathBuf, (usize, (ParsedModule, Vec<ParserError>))>,
    parsing_cache_enabled: bool,
}

impl LspState {
    fn new(
        client: &ClientSocket,
        solver: impl BlackBoxFunctionSolver<FieldElement> + 'static,
    ) -> Self {
        Self {
            client: client.clone(),
            root_path: None,
            solver: WrapperSolver(Box::new(solver)),
            input_files: HashMap::new(),
            cached_lenses: HashMap::new(),
            cached_definitions: HashMap::new(),
            open_documents_count: 0,
            cached_parsed_files: HashMap::new(),
            parsing_cache_enabled: true,
        }
    }
}

pub struct NargoLspService {
    router: Router<LspState>,
}

impl NargoLspService {
    pub fn new(
        client: &ClientSocket,
        solver: impl BlackBoxFunctionSolver<FieldElement> + 'static,
    ) -> Self {
        let state = LspState::new(client, solver);
        let mut router = Router::new(state);
        router
            .request::<request::Initialize, _>(on_initialize)
            .request::<request::Formatting, _>(on_formatting)
            .request::<request::Shutdown, _>(on_shutdown)
            .request::<request::CodeLens, _>(on_code_lens_request)
            .request::<request::NargoTests, _>(on_tests_request)
            .request::<request::NargoTestRun, _>(on_test_run_request)
            .request::<request::NargoProfileRun, _>(on_profile_run_request)
            .request::<request::GotoDefinition, _>(on_goto_definition_request)
            .request::<request::GotoDeclaration, _>(on_goto_declaration_request)
            .request::<request::GotoTypeDefinition, _>(on_goto_type_definition_request)
            .request::<References, _>(on_references_request)
            .request::<PrepareRenameRequest, _>(on_prepare_rename_request)
            .request::<Rename, _>(on_rename_request)
            .request::<HoverRequest, _>(on_hover_request)
            .notification::<notification::Initialized>(on_initialized)
            .notification::<notification::DidChangeConfiguration>(on_did_change_configuration)
            .notification::<notification::DidOpenTextDocument>(on_did_open_text_document)
            .notification::<notification::DidChangeTextDocument>(on_did_change_text_document)
            .notification::<notification::DidCloseTextDocument>(on_did_close_text_document)
            .notification::<notification::DidSaveTextDocument>(on_did_save_text_document)
            .notification::<notification::Exit>(on_exit);
        Self { router }
    }
}

// This trait implemented as a passthrough to the router, which makes
// our `NargoLspService` a normal Service as far as Tower is concerned.
impl Service<AnyRequest> for NargoLspService {
    type Response = JsonValue;
    type Error = ResponseError;
    type Future = Pin<Box<dyn Future<Output = Result<Self::Response, Self::Error>> + Send>>;

    fn poll_ready(&mut self, cx: &mut task::Context<'_>) -> Poll<Result<(), Self::Error>> {
        self.router.poll_ready(cx)
    }

    fn call(&mut self, req: AnyRequest) -> Self::Future {
        self.router.call(req)
    }
}

// This trait implemented as a passthrough to the router, which makes
// our `NargoLspService` able to accept the `async-lsp` middleware.
impl LspService for NargoLspService {
    fn notify(&mut self, notification: AnyNotification) -> ControlFlow<Result<(), Error>> {
        self.router.notify(notification)
    }

    fn emit(&mut self, event: AnyEvent) -> ControlFlow<Result<(), Error>> {
        self.router.emit(event)
    }
}

fn get_package_tests_in_crate(
    context: &Context,
    crate_id: &CrateId,
    crate_name: &CrateName,
) -> Option<Vec<NargoTest>> {
    let fm = &context.file_manager;
    let files = fm.as_file_map();
    let tests =
        context.get_all_test_functions_in_crate_matching(crate_id, FunctionNameMatch::Anything);

    let package_tests: Vec<_> = tests
        .into_iter()
        .map(|(func_name, test_function)| {
            let location = context.function_meta(&test_function.get_id()).name.location;
            let file_id = location.file;
            let file_path = fm.path(file_id).expect("file must exist to contain tests");
            let range =
                byte_span_to_range(files, file_id, location.span.into()).unwrap_or_default();
            let file_uri = Url::from_file_path(file_path)
                .expect("Expected a valid file path that can be converted into a URI");

            NargoTest {
                id: NargoTestId::new(crate_name.clone(), func_name.clone()),
                label: func_name,
                uri: file_uri,
                range,
            }
        })
        .collect();

    if package_tests.is_empty() {
        None
    } else {
        Some(package_tests)
    }
}

fn byte_span_to_range<'a, F: files::Files<'a> + ?Sized>(
    files: &'a F,
    file_id: F::FileId,
    span: ops::Range<usize>,
) -> Option<Range> {
    if let Ok(codespan_range) = codespan_lsp::byte_span_to_range(files, file_id, span) {
        // We have to manually construct a Range because the codespan_lsp restricts lsp-types to the wrong version range
        // TODO: codespan is unmaintained and we should probably subsume it. Ref https://github.com/brendanzab/codespan/issues/345
        let range = Range {
            start: Position {
                line: codespan_range.start.line,
                character: codespan_range.start.character,
            },
            end: Position {
                line: codespan_range.end.line,
                character: codespan_range.end.character,
            },
        };
        Some(range)
    } else {
        None
    }
}

pub(crate) fn resolve_workspace_for_source_path(
    file_path: &Path,
    root_path: &Option<PathBuf>,
) -> Result<Workspace, LspError> {
    // If there's a LSP root path, starting from file_path go up the directory tree
    // searching for Nargo.toml files. The last one we find is the one we'll use
    // (we'll assume Noir workspaces aren't nested)
    if let Some(root_path) = root_path {
        let mut current_path = file_path;
        let mut current_toml_path = None;
        while current_path.starts_with(root_path) {
            if let Some(toml_path) = find_file_manifest(current_path) {
                current_toml_path = Some(toml_path);

                if let Some(next_path) = current_path.parent() {
                    current_path = next_path;
                } else {
                    break;
                }
            } else {
                break;
            }
        }

        if let Some(toml_path) = current_toml_path {
            return resolve_workspace_from_toml(
                &toml_path,
                PackageSelection::All,
                Some(NOIR_ARTIFACT_VERSION_STRING.to_string()),
            )
            .map_err(|err| LspError::WorkspaceResolutionError(err.to_string()));
        }
    }

    let Some(parent_folder) = file_path
        .parent()
        .and_then(|f| f.file_name())
        .and_then(|file_name_os_str| file_name_os_str.to_str())
    else {
        return Err(LspError::WorkspaceResolutionError(format!(
            "Could not resolve parent folder for file: {:?}",
            file_path
        )));
    };
    let assumed_package = Package {
        version: None,
        compiler_required_version: Some(NOIR_ARTIFACT_VERSION_STRING.to_string()),
        root_dir: PathBuf::from(parent_folder),
        package_type: PackageType::Binary,
        entry_path: PathBuf::from(file_path),
        name: CrateName::from_str(parent_folder)
            .map_err(|err| LspError::WorkspaceResolutionError(err.to_string()))?,
        dependencies: BTreeMap::new(),
<<<<<<< HEAD
=======
        expression_width: None,
>>>>>>> addd4fe4
    };
    let workspace = Workspace {
        root_dir: PathBuf::from(parent_folder),
        members: vec![assumed_package],
        selected_package_index: Some(0),
        is_assumed: true,
    };
    Ok(workspace)
}

pub(crate) fn workspace_package_for_file<'a>(
    workspace: &'a Workspace,
    file_path: &Path,
) -> Option<&'a Package> {
    workspace.members.iter().find(|package| file_path.starts_with(&package.root_dir))
}

pub(crate) fn prepare_package<'file_manager, 'parsed_files>(
    file_manager: &'file_manager FileManager,
    parsed_files: &'parsed_files ParsedFiles,
    package: &Package,
) -> (Context<'file_manager, 'parsed_files>, CrateId) {
    let (mut context, crate_id) = nargo::prepare_package(file_manager, parsed_files, package);
    context.track_references();
    (context, crate_id)
}

/// Prepares a package from a source string
/// This is useful for situations when we don't need dependencies
/// and just need to operate on single file.
///
/// Use case for this is the LSP server and code lenses
/// which operate on single file and need to understand this file
/// in order to offer code lenses to the user
fn prepare_source(source: String, state: &mut LspState) -> (Context<'static, 'static>, CrateId) {
    let root = Path::new("");
    let file_name = Path::new("main.nr");
    let mut file_manager = file_manager_with_stdlib(root);
    file_manager.add_file_with_source(file_name, source).expect(
        "Adding source buffer to file manager should never fail when file manager is empty",
    );
    let parsed_files = parse_diff(&file_manager, state);

    let mut context = Context::new(file_manager, parsed_files);
    context.track_references();

    let root_crate_id = prepare_crate(&mut context, file_name);

    (context, root_crate_id)
}

fn parse_diff(file_manager: &FileManager, state: &mut LspState) -> ParsedFiles {
    if state.parsing_cache_enabled {
        let noir_file_hashes: Vec<_> = file_manager
            .as_file_map()
            .all_file_ids()
            .par_bridge()
            .filter_map(|&file_id| {
                let file_path = file_manager.path(file_id).expect("expected file to exist");
                let file_extension =
                    file_path.extension().expect("expected all file paths to have an extension");
                if file_extension == "nr" {
                    Some((
                        file_id,
                        file_path.to_path_buf(),
                        fxhash::hash(file_manager.fetch_file(file_id).expect("file must exist")),
                    ))
                } else {
                    None
                }
            })
            .collect();

        let cache_hits: Vec<_> = noir_file_hashes
            .par_iter()
            .filter_map(|(file_id, file_path, current_hash)| {
                let cached_version = state.cached_parsed_files.get(file_path);
                if let Some((hash, cached_parsing)) = cached_version {
                    if hash == current_hash {
                        return Some((*file_id, cached_parsing.clone()));
                    }
                }
                None
            })
            .collect();

        let cache_hits_ids: FxHashSet<_> = cache_hits.iter().map(|(file_id, _)| *file_id).collect();

        let cache_misses: Vec<_> = noir_file_hashes
            .into_par_iter()
            .filter(|(id, _, _)| !cache_hits_ids.contains(id))
            .map(|(file_id, path, hash)| (file_id, path, hash, parse_file(file_manager, file_id)))
            .collect();

        cache_misses.iter().for_each(|(_, path, hash, parse_results)| {
            state.cached_parsed_files.insert(path.clone(), (*hash, parse_results.clone()));
        });

        cache_misses
            .into_iter()
            .map(|(id, _, _, parse_results)| (id, parse_results))
            .chain(cache_hits)
            .collect()
    } else {
        parse_all(file_manager)
    }
}

#[test]
fn prepare_package_from_source_string() {
    let source = r#"
    fn main() {
        let x = 1;
        let y = 2;
        let z = x + y;
    }
    "#;

    let client = ClientSocket::new_closed();
    let mut state = LspState::new(&client, acvm::blackbox_solver::StubbedBlackBoxSolver);

    let (mut context, crate_id) = crate::prepare_source(source.to_string(), &mut state);
    let _check_result =
        noirc_driver::check_crate(&mut context, crate_id, false, false, false, None);
    let main_func_id = context.get_main_function(&crate_id);
    assert!(main_func_id.is_some());
}<|MERGE_RESOLUTION|>--- conflicted
+++ resolved
@@ -283,10 +283,7 @@
         name: CrateName::from_str(parent_folder)
             .map_err(|err| LspError::WorkspaceResolutionError(err.to_string()))?,
         dependencies: BTreeMap::new(),
-<<<<<<< HEAD
-=======
         expression_width: None,
->>>>>>> addd4fe4
     };
     let workspace = Workspace {
         root_dir: PathBuf::from(parent_folder),
