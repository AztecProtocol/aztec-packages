--- conflicted
+++ resolved
@@ -21,14 +21,10 @@
 use fm::{codespan_files as files, FileManager};
 use fxhash::FxHashSet;
 use lsp_types::{
-<<<<<<< HEAD
-    request::{HoverRequest, InlayHintRequest, PrepareRenameRequest, References, Rename},
-=======
     request::{
         DocumentSymbolRequest, HoverRequest, InlayHintRequest, PrepareRenameRequest, References,
         Rename,
     },
->>>>>>> d0e37340
     CodeLens,
 };
 use nargo::{
@@ -52,17 +48,10 @@
     on_did_open_text_document, on_did_save_text_document, on_exit, on_initialized,
 };
 use requests::{
-<<<<<<< HEAD
-    on_code_lens_request, on_formatting, on_goto_declaration_request, on_goto_definition_request,
-    on_goto_type_definition_request, on_hover_request, on_initialize, on_inlay_hint_request,
-    on_prepare_rename_request, on_profile_run_request, on_references_request, on_rename_request,
-    on_shutdown, on_test_run_request, on_tests_request,
-=======
     on_code_lens_request, on_document_symbol_request, on_formatting, on_goto_declaration_request,
     on_goto_definition_request, on_goto_type_definition_request, on_hover_request, on_initialize,
     on_inlay_hint_request, on_prepare_rename_request, on_profile_run_request,
     on_references_request, on_rename_request, on_shutdown, on_test_run_request, on_tests_request,
->>>>>>> d0e37340
 };
 use serde_json::Value as JsonValue;
 use thiserror::Error;
