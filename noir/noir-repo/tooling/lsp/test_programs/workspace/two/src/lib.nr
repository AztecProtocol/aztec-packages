use one::function_one;

pub fn function_two() {
    function_one()
}

use one::subone;

fn use_struct() {
    let _ = subone::SubOneStruct { some_field: 0, some_other_field: 2 };
}

use one::subone::SomeTrait;

fn use_global() {
    let _ = one::subone::some_global;
}

fn use_struct_method() {
    let s = subone::SubOneStruct { some_field: 0, some_other_field: 2 };
    s.foo(0, 1);
}

fn use_local_var() {
    let regular_var = 0;
    let _ = regular_var;
    let mut mutable_var = 0;
    mutable_var = 1;
}

fn use_parameter(some_param: i32) {
    let _ = some_param;
}

use one::subone::SomeAlias;

use std::default::Default;

fn use_impl_method() {
    let _: i32 = Default::default();
}

mod other;
use crate::other::other_function;
use other::another_function;

use one::subone::GenericStruct;

use std::collections::bounded_vec::BoundedVec;

fn instantiate_generic() {
    let x: BoundedVec<subone::SubOneStruct, 3> = BoundedVec::new();
}

#[attr]
pub fn foo() {}

comptime fn attr(_: FunctionDefinition) -> Quoted {
    quote { pub fn hello() {} }
}

struct Foo<T> {}

impl<U> Foo<U> {
    fn new() -> Self {
        Foo {}
    }
}

fn new_foo() -> Foo<i32> {
    Foo::new()
}

trait Bar<T, U> {
    fn bar_stuff(self);
}

impl<A> Bar<A, i32> for Foo<A> {
    fn bar_stuff(self) {}
}

fn bar_stuff() {
    let foo = Foo::new();
    foo.bar_stuff();
}

trait TraitWithDocs {
    /// Some docs
    fn foo();
}

impl TraitWithDocs for Field {
    fn foo() {}
}

impl<U> Foo<U> {
    fn mut_self(&mut self) {}
<<<<<<< HEAD
=======
}

/// Red, blue, etc.
enum EmptyColor {}

/// Red, blue, etc.
enum Color {
    /// Like a tomato
    Red(Field),
}

fn test_enum() -> Color {
    Color::Red(1)
>>>>>>> bdf5fa77
}<|MERGE_RESOLUTION|>--- conflicted
+++ resolved
@@ -95,8 +95,6 @@
 
 impl<U> Foo<U> {
     fn mut_self(&mut self) {}
-<<<<<<< HEAD
-=======
 }
 
 /// Red, blue, etc.
@@ -110,5 +108,4 @@
 
 fn test_enum() -> Color {
     Color::Red(1)
->>>>>>> bdf5fa77
 }