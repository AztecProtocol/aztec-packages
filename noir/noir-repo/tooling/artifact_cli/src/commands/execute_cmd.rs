use std::path::PathBuf;

use bn254_blackbox_solver::Bn254BlackBoxSolver;
use clap::Args;

use crate::{
    Artifact,
    errors::CliError,
    execution::{self, ExecutionResults},
<<<<<<< HEAD
};
use nargo::{PrintOutput, foreign_calls::DefaultForeignCallBuilder};
=======
};
use nargo::{
    PrintOutput,
    foreign_calls::{DefaultForeignCallBuilder, layers, transcript::ReplayForeignCallExecutor},
};
>>>>>>> 54c6e8ca
use noirc_driver::CompiledProgram;

use super::parse_and_normalize_path;

/// Execute a binary program or a circuit artifact.
#[derive(Debug, Clone, Args)]
pub struct ExecuteCommand {
    /// Path to the JSON build artifact (either a program or a contract).
    #[clap(long, short, value_parser = parse_and_normalize_path)]
    pub artifact_path: PathBuf,

    /// Path to the Prover.toml file which contains the inputs and the
    /// optional return value in ABI format.
    #[clap(long, short, value_parser = parse_and_normalize_path)]
    pub prover_file: PathBuf,

    /// Path to the directory where the output witness should be saved.
    /// If empty then the results are discarded.
    #[clap(long, short, value_parser = parse_and_normalize_path)]
    pub output_dir: Option<PathBuf>,

    /// Write the execution witness to named file
    ///
    /// Defaults to the name of the circuit being executed.
    #[clap(long, short)]
    pub witness_name: Option<String>,

    /// Name of the function to execute, if the artifact is a contract.
    #[clap(long)]
    pub contract_fn: Option<String>,
<<<<<<< HEAD
=======

    /// Path to the oracle transcript that is to be replayed during the
    /// execution in response to foreign calls. The format is expected
    /// to be JSON Lines, with each request/response on a separate line.
    ///
    /// Note that a transcript might be invalid if the inputs change and
    /// the circuit takes a different path during execution.
    #[clap(long, conflicts_with = "oracle_resolver")]
    pub oracle_file: Option<PathBuf>,
>>>>>>> 54c6e8ca

    /// JSON RPC url to solve oracle calls.
    #[clap(long, conflicts_with = "oracle_file")]
    pub oracle_resolver: Option<String>,

    /// Root directory for the RPC oracle resolver.
    #[clap(long, value_parser = parse_and_normalize_path)]
    pub oracle_root_dir: Option<PathBuf>,

    /// Package name for the RPC oracle resolver
    #[clap(long)]
<<<<<<< HEAD
    pub oracle_resolver: Option<String>,
=======
    pub oracle_package_name: Option<String>,
>>>>>>> 54c6e8ca

    /// Use pedantic ACVM solving, i.e. double-check some black-box function assumptions when solving.
    #[clap(long, default_value_t = false)]
    pub pedantic_solving: bool,
}

pub fn run(args: ExecuteCommand) -> Result<(), CliError> {
    let artifact = Artifact::read_from_file(&args.artifact_path)?;
    let artifact_name = args.artifact_path.file_stem().and_then(|s| s.to_str()).unwrap_or_default();

    let (circuit, circuit_name): (CompiledProgram, String) = match artifact {
        Artifact::Program(program) => (program.into(), artifact_name.to_string()),
        Artifact::Contract(contract) => {
            let names = || contract.functions.iter().map(|f| f.name.clone()).collect::<Vec<_>>();

            let Some(ref name) = args.contract_fn else {
                return Err(CliError::MissingContractFn { names: names() });
            };
            let Some(program) = contract.function_as_compiled_program(name) else {
                return Err(CliError::UnknownContractFn { name: name.clone(), names: names() });
            };

            (program, format!("{artifact_name}::{name}"))
        }
    };

    match execute(&circuit, &args) {
        Ok(results) => {
            execution::save_and_check_witness(
                &circuit,
                results,
                &circuit_name,
                args.output_dir.as_deref(),
                args.witness_name.as_deref(),
            )?;
        }
        Err(e) => {
            if let CliError::CircuitExecutionError(ref err) = e {
                execution::show_diagnostic(&circuit, err);
            }
            // Still returning the error to facilitate command forwarding, to indicate that the command failed.
            return Err(e);
        }
    }
    Ok(())
}

/// Execute a circuit and return the output witnesses.
fn execute(circuit: &CompiledProgram, args: &ExecuteCommand) -> Result<ExecutionResults, CliError> {
<<<<<<< HEAD
    // TODO: Build a custom foreign call executor that reads from the Oracle transcript,
    // and use it as a base for the default executor. Using it as the innermost rather
    // than top layer so that any extra `print` added for debugging is handled by the
    // default, rather than trying to match it to the transcript.
=======
    // Build a custom foreign call executor that replays the Oracle transcript,
    // and use it as a base for the default executor. Using it as the innermost rather
    // than top layer so that any extra `print` added for debugging is handled by the
    // default, rather than trying to match it to the transcript.
    let transcript_executor = match args.oracle_file {
        Some(ref path) => layers::Either::Left(ReplayForeignCallExecutor::from_file(path)?),
        None => layers::Either::Right(layers::Empty),
    };

>>>>>>> 54c6e8ca
    let mut foreign_call_executor = DefaultForeignCallBuilder {
        output: PrintOutput::Stdout,
        enable_mocks: false,
        resolver_url: args.oracle_resolver.clone(),
        root_path: None,
        package_name: None,
    }
<<<<<<< HEAD
    .build();
=======
    .build_with_base(transcript_executor);
>>>>>>> 54c6e8ca

    let blackbox_solver = Bn254BlackBoxSolver(args.pedantic_solving);

    execution::execute(circuit, &blackbox_solver, &mut foreign_call_executor, &args.prover_file)
}<|MERGE_RESOLUTION|>--- conflicted
+++ resolved
@@ -7,16 +7,11 @@
     Artifact,
     errors::CliError,
     execution::{self, ExecutionResults},
-<<<<<<< HEAD
-};
-use nargo::{PrintOutput, foreign_calls::DefaultForeignCallBuilder};
-=======
 };
 use nargo::{
     PrintOutput,
     foreign_calls::{DefaultForeignCallBuilder, layers, transcript::ReplayForeignCallExecutor},
 };
->>>>>>> 54c6e8ca
 use noirc_driver::CompiledProgram;
 
 use super::parse_and_normalize_path;
@@ -47,8 +42,6 @@
     /// Name of the function to execute, if the artifact is a contract.
     #[clap(long)]
     pub contract_fn: Option<String>,
-<<<<<<< HEAD
-=======
 
     /// Path to the oracle transcript that is to be replayed during the
     /// execution in response to foreign calls. The format is expected
@@ -58,7 +51,6 @@
     /// the circuit takes a different path during execution.
     #[clap(long, conflicts_with = "oracle_resolver")]
     pub oracle_file: Option<PathBuf>,
->>>>>>> 54c6e8ca
 
     /// JSON RPC url to solve oracle calls.
     #[clap(long, conflicts_with = "oracle_file")]
@@ -70,11 +62,7 @@
 
     /// Package name for the RPC oracle resolver
     #[clap(long)]
-<<<<<<< HEAD
-    pub oracle_resolver: Option<String>,
-=======
     pub oracle_package_name: Option<String>,
->>>>>>> 54c6e8ca
 
     /// Use pedantic ACVM solving, i.e. double-check some black-box function assumptions when solving.
     #[clap(long, default_value_t = false)]
@@ -124,12 +112,6 @@
 
 /// Execute a circuit and return the output witnesses.
 fn execute(circuit: &CompiledProgram, args: &ExecuteCommand) -> Result<ExecutionResults, CliError> {
-<<<<<<< HEAD
-    // TODO: Build a custom foreign call executor that reads from the Oracle transcript,
-    // and use it as a base for the default executor. Using it as the innermost rather
-    // than top layer so that any extra `print` added for debugging is handled by the
-    // default, rather than trying to match it to the transcript.
-=======
     // Build a custom foreign call executor that replays the Oracle transcript,
     // and use it as a base for the default executor. Using it as the innermost rather
     // than top layer so that any extra `print` added for debugging is handled by the
@@ -139,7 +121,6 @@
         None => layers::Either::Right(layers::Empty),
     };
 
->>>>>>> 54c6e8ca
     let mut foreign_call_executor = DefaultForeignCallBuilder {
         output: PrintOutput::Stdout,
         enable_mocks: false,
@@ -147,11 +128,7 @@
         root_path: None,
         package_name: None,
     }
-<<<<<<< HEAD
-    .build();
-=======
     .build_with_base(transcript_executor);
->>>>>>> 54c6e8ca
 
     let blackbox_solver = Bn254BlackBoxSolver(args.pedantic_solving);
 
