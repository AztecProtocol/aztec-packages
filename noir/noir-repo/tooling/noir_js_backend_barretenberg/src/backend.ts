--- conflicted
+++ resolved
@@ -94,51 +94,8 @@
     this.backend = new UltraHonkBackendInternal(acirUncompressedBytecode, options);
   }
 
-<<<<<<< HEAD
-  /** @ignore */
-  async instantiate(): Promise<void> {
-    if (!this.api) {
-      if (typeof navigator !== 'undefined' && navigator.hardwareConcurrency) {
-        this.options.threads = navigator.hardwareConcurrency;
-      } else {
-        try {
-          const os = await import('os');
-          this.options.threads = os.cpus().length;
-        } catch (e) {
-          console.log('Could not detect environment. Falling back to one thread.', e);
-        }
-      }
-      const { Barretenberg, RawBuffer, Crs } = await import('@aztec/bb.js');
-      const api = await Barretenberg.new(this.options);
-
-      const honkRecursion = true;
-      const [_exact, _total, subgroupSize] = await api.acirGetCircuitSizes(
-        this.acirUncompressedBytecode,
-        honkRecursion,
-      );
-      // TODO(https://github.com/AztecProtocol/barretenberg/issues/1097): tighter bound needed
-      // currently using 1.6x points in CRS because of structured polys, see notes for how to minimize
-      // Needed here for initUltraPlonk because MegaHonk currently uses this function.
-      const crs = await Crs.new(subgroupSize + Math.floor((subgroupSize * 6) / 10) + 1);
-      await api.commonInitSlabAllocator(subgroupSize);
-      await api.srsInitSrs(new RawBuffer(crs.getG1Data()), crs.numPoints, new RawBuffer(crs.getG2Data()));
-
-      // We don't init a proving key here in the Honk API
-      // await api.acirInitProvingKey(this.acirComposer, this.acirUncompressedBytecode);
-      this.api = api;
-    }
-  }
-
-  async generateProof(decompressedWitness: Uint8Array): Promise<ProofData> {
-    await this.instantiate();
-    const proofWithPublicInputs = await this.api.acirProveUltraHonk(
-      this.acirUncompressedBytecode,
-      gunzip(decompressedWitness),
-    );
-=======
   async generateProof(compressedWitness: Uint8Array): Promise<ProofData> {
     const proofWithPublicInputs = await this.backend.generateProof(gunzip(compressedWitness));
->>>>>>> 18e2697d
     const proofAsStrings = deflattenFields(proofWithPublicInputs.slice(4));
 
     const numPublicInputs = Number(proofAsStrings[1]);
