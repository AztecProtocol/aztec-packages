{
  "name": "@noir-lang/backend_barretenberg",
  "contributors": [
    "The Noir Team <team@noir-lang.org>"
  ],
<<<<<<< HEAD
  "version": "0.29.0",
=======
  "version": "0.28.0",
>>>>>>> 50b559dc
  "packageManager": "yarn@3.5.1",
  "license": "(MIT OR Apache-2.0)",
  "type": "module",
  "homepage": "https://noir-lang.org/",
  "repository": {
    "url": "https://github.com/noir-lang/noir.git",
    "directory": "tooling/noir_js_backend_barretenberg",
    "type": "git"
  },
  "bugs": {
    "url": "https://github.com/noir-lang/noir/issues"
  },
  "source": "src/index.ts",
  "main": "lib/cjs/index.js",
  "module": "lib/esm/index.js",
  "exports": {
    "require": "./lib/cjs/index.js",
    "types": "./lib/esm/index.d.ts",
    "default": "./lib/esm/index.js"
  },
  "types": "lib/esm/index.d.ts",
  "files": [
    "lib",
    "package.json"
  ],
  "scripts": {
    "dev": "tsc --watch",
    "generate:package": "bash ./fixup.sh",
    "build": "yarn clean && tsc && tsc -p ./tsconfig.cjs.json && yarn generate:package",
    "clean": "rm -rf ./lib",
    "test": "mocha --timeout 25000 --exit --config ./.mocharc.json",
    "prettier": "prettier 'src/**/*.ts'",
    "prettier:fix": "prettier --write 'src/**/*.ts' 'test/**/*.ts'",
    "nightly:version": "jq --arg new_version \"-$(git rev-parse --short HEAD)$1\" '.version = .version + $new_version' package.json > package-tmp.json && mv package-tmp.json package.json",
    "publish": "echo 📡 publishing `$npm_package_name` && yarn npm publish",
    "lint": "NODE_NO_WARNINGS=1 eslint . --ext .ts --ignore-path ./.eslintignore  --max-warnings 0"
  },
  "dependencies": {
    "@aztec/bb.js": "0.35.1",
    "@noir-lang/types": "workspace:*",
    "fflate": "^0.8.0"
  },
  "devDependencies": {
    "@types/node": "^20.6.2",
    "@types/prettier": "^3",
    "chai": "^4.4.1",
    "eslint": "^8.57.0",
    "eslint-plugin-prettier": "^5.1.3",
    "mocha": "^10.2.0",
    "prettier": "3.2.5",
    "ts-node": "^10.9.1",
    "typescript": "5.4.2"
  }
}<|MERGE_RESOLUTION|>--- conflicted
+++ resolved
@@ -3,11 +3,7 @@
   "contributors": [
     "The Noir Team <team@noir-lang.org>"
   ],
-<<<<<<< HEAD
   "version": "0.29.0",
-=======
-  "version": "0.28.0",
->>>>>>> 50b559dc
   "packageManager": "yarn@3.5.1",
   "license": "(MIT OR Apache-2.0)",
   "type": "module",
@@ -46,7 +42,7 @@
     "lint": "NODE_NO_WARNINGS=1 eslint . --ext .ts --ignore-path ./.eslintignore  --max-warnings 0"
   },
   "dependencies": {
-    "@aztec/bb.js": "0.35.1",
+    "@aztec/bb.js": "portal:../../../../barretenberg/ts",
     "@noir-lang/types": "workspace:*",
     "fflate": "^0.8.0"
   },
