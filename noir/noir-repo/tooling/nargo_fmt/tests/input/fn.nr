fn main(x: pub u8, y: u8) {}

fn main(x: pub u8, y: u8) -> pub Field {}

fn main<A, B>(x: A, y: B) -> pub Field where A: Eq, B: Eq {}

fn main()
// hello
{}

fn main(
    // hello
) {}

fn main(
    // hello
    unit: ()
) {}

fn main<T>() where T: Eq {}

fn main(tape: [Field; TAPE_LEN], initial_registers: [Field; REGISTER_COUNT], initial_memory: [Field; MEM_COUNT], initial_program_counter: Field, initial_call_stack: [Field; MAX_CALL_STACK], initial_call_stack_pointer: u64) -> pub ExecutionResult {}

fn apply_binary_field_op<N>(lhs: RegisterIndex, rhs: RegisterIndex, result: RegisterIndex, op: u8, registers: &mut Registers<N>) -> bool {}

fn main() -> pub [Field;2] {}

fn ret_normal_lambda1() -> ((fn() -> Field)) {}

fn ret_normal_lambda1() -> fn() -> Field {}

fn ret_closure1() -> fn[(Field,)]() -> Field {}

fn ret_closure2() -> fn[(Field,Field)]() -> Field {}

fn ret_closure3() -> fn[(u32,u64)]() -> u64 {}

fn make_counter() -> fn[(&mut Field,)]() -> Field {}

fn get_some<Env>(generator: fn[Env]() -> Field) -> [Field;5] {}

fn main(
    message: [u8; 10], message_field: Field, pub_key_x: Field, pub_key_y: Field, signature: [u8; 64]
) {}

pub fn from_baz(x: [Field; crate::foo::MAGIC_NUMBER]) {}

fn id< T   ,    let  I :  Field > ( x :  [ Field ;  I ] )  -> [Field; I ]  {  }

fn id_two<T,
let   I :    Field >(x: [Field ;  I])  ->   [ Field; I] {}

fn whitespace_before_generics <    T   >  (foo: T) {}

fn more_whitespace_before_generics   <
T   >  (foo: T) {}

fn with_unconstrained(x: unconstrained fn() -> ()) {}

pub ( crate ) fn one() {}

unconstrained   pub   fn two() {}

unconstrained   pub  comptime   fn two() {}

/// Documented
#[test] fn three() {}

#[test(should_fail)]
// comment
fn four() {}

<<<<<<< HEAD
#[test(should_fail_with="oops")]
=======
#[test(should_fail_with = "oops")]
>>>>>>> 1823bde2
fn five() {}
<|MERGE_RESOLUTION|>--- conflicted
+++ resolved
@@ -70,9 +70,5 @@
 // comment
 fn four() {}
 
-<<<<<<< HEAD
-#[test(should_fail_with="oops")]
-=======
 #[test(should_fail_with = "oops")]
->>>>>>> 1823bde2
 fn five() {}
