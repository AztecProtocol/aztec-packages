fn main(x: pub u8, y: u8) {
<<<<<<< HEAD
    /// Safety: testing
    unsafe {}
=======
    unsafe { //@safety: testing
    }
>>>>>>> 3883a0ea

    /// Safety: testing
    unsafe {
        //@safety: testing
        assert_eq(x, y);
    }
}
<|MERGE_RESOLUTION|>--- conflicted
+++ resolved
@@ -1,11 +1,6 @@
 fn main(x: pub u8, y: u8) {
-<<<<<<< HEAD
     /// Safety: testing
     unsafe {}
-=======
-    unsafe { //@safety: testing
-    }
->>>>>>> 3883a0ea
 
     /// Safety: testing
     unsafe {
