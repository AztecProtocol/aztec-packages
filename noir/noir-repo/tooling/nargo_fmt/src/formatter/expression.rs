--- conflicted
+++ resolved
@@ -1911,11 +1911,7 @@
 
     #[test]
     fn format_unsafe_one_expression() {
-<<<<<<< HEAD
-        let src = "global x = unsafe {
-=======
         let src = "global x = unsafe { 
->>>>>>> e9c5985f
         1  } ;";
         let expected = "global x = unsafe { 1 };\n";
         assert_format(src, expected);
@@ -1923,11 +1919,7 @@
 
     #[test]
     fn format_unsafe_two_expressions() {
-<<<<<<< HEAD
-        let src = "global x = unsafe {
-=======
         let src = "global x = unsafe { 
->>>>>>> e9c5985f
         1; 2  } ;";
         let expected = "global x = unsafe {
     1;
@@ -1940,11 +1932,7 @@
     #[test]
     fn format_unsafe_with_doc_comment() {
         let src = "fn foo() {
-<<<<<<< HEAD
-        /// Comment
-=======
         /// Comment 
->>>>>>> e9c5985f
         unsafe { 1  } }";
         let expected = "fn foo() {
     /// Comment
