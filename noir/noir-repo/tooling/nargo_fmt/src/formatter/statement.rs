--- conflicted
+++ resolved
@@ -1,11 +1,7 @@
 use noirc_frontend::{
     ast::{
         AssignStatement, Expression, ExpressionKind, ForLoopStatement, ForRange, LetStatement,
-<<<<<<< HEAD
         Pattern, Statement, StatementKind, UnresolvedType, UnresolvedTypeData, WhileStatement,
-=======
-        Pattern, Statement, StatementKind, UnresolvedType, UnresolvedTypeData,
->>>>>>> 6089220e
     },
     token::{Keyword, SecondaryAttribute, Token, TokenKind},
 };
@@ -412,7 +408,7 @@
 
     #[test]
     fn format_let_statement_with_unsafe_comment() {
-        let src = " fn foo() { 
+        let src = " fn foo() {
         // Safety: some comment
         let  x  =  unsafe { 1 } ; } ";
         let expected = "fn foo() {
@@ -425,7 +421,7 @@
 
     #[test]
     fn format_let_statement_with_unsafe_doc_comment() {
-        let src = " fn foo() { 
+        let src = " fn foo() {
         /// Safety: some comment
         let  x  =  unsafe { 1 } ; } ";
         let expected = "fn foo() {
@@ -551,7 +547,7 @@
 
     #[test]
     fn format_unsafe_statement() {
-        let src = " fn foo() { unsafe { 
+        let src = " fn foo() { unsafe {
         1  } } ";
         let expected = "fn foo() {
     unsafe {
