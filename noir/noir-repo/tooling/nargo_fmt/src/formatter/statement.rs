use noirc_frontend::{
    ast::{
        AssignStatement, ConstrainKind, ConstrainStatement, Expression, ExpressionKind,
        ForLoopStatement, ForRange, LetStatement, Pattern, Statement, StatementKind,
        UnresolvedType, UnresolvedTypeData,
    },
    token::{Keyword, SecondaryAttribute, Token, TokenKind},
};

use crate::chunks::{ChunkFormatter, ChunkGroup, GroupKind};

impl<'a, 'b> ChunkFormatter<'a, 'b> {
    pub(super) fn format_statement(
        &mut self,
        statement: Statement,
        group: &mut ChunkGroup,
        mut ignore_next: bool,
    ) {
        // First skip any whitespace to avoid writing multiple lines
        group.text(self.chunk(|formatter| {
            formatter.skip_whitespace();
        }));

        // Now write any leading comment respecting multiple newlines after them
        group.leading_comment(self.chunk(|formatter| {
<<<<<<< HEAD
            if formatter.token.kind() == TokenKind::OuterDocComment {
                formatter.format_outer_doc_comments();
            }
=======
            // Doc comments for a let statement could come before a potential non-doc comment
            if formatter.token.kind() == TokenKind::OuterDocComment {
                formatter.format_outer_doc_comments();
            }

>>>>>>> a9843464
            formatter.skip_comments_and_whitespace_writing_multiple_lines_if_found();

            // Or doc comments could come after a potential non-doc comment
            if formatter.token.kind() == TokenKind::OuterDocComment {
                formatter.format_outer_doc_comments();
            }
        }));

        ignore_next |= self.ignore_next;

        if ignore_next {
            group.text(self.chunk(|formatter| {
                formatter.write_and_skip_span_without_formatting(statement.span);
            }));
            return;
        }

        match statement.kind {
            StatementKind::Let(let_statement) => {
                group.group(self.format_let_statement(let_statement));
            }
            StatementKind::Constrain(constrain_statement) => {
                group.group(self.format_constrain_statement(constrain_statement));
            }
            StatementKind::Expression(expression) => match expression.kind {
                ExpressionKind::Block(block) => group.group(self.format_block_expression(
                    block, true, // force multiple lines
                )),
                ExpressionKind::Unsafe(block, _) => {
                    group.group(self.format_unsafe_expression(
                        block, true, // force multiple lines
                    ));
                }
                ExpressionKind::If(if_expression) => {
                    group.group(self.format_if_expression(
                        *if_expression,
                        true, // force multiple lines
                    ));
                }
                _ => self.format_expression(expression, group),
            },
            StatementKind::Assign(assign_statement) => {
                group.group(self.format_assign(assign_statement));
            }
            StatementKind::For(for_loop_statement) => {
                group.group(self.format_for_loop(for_loop_statement));
            }
            StatementKind::Break => {
                group.text(self.chunk(|formatter| {
                    formatter.write_keyword(Keyword::Break);
                    formatter.write_semicolon();
                }));
            }
            StatementKind::Continue => {
                group.text(self.chunk(|formatter| {
                    formatter.write_keyword(Keyword::Continue);
                    formatter.write_semicolon();
                }));
            }
            StatementKind::Comptime(statement) => {
                group.group(self.format_comptime_statement(*statement));
            }
            StatementKind::Semi(expression) => {
                group.group(self.format_semi_statement(expression));
            }
            StatementKind::Interned(..) | StatementKind::Error => {
                unreachable!("Should not be present in the AST")
            }
        }
    }

    fn format_let_statement(&mut self, let_statement: LetStatement) -> ChunkGroup {
        self.format_let_or_global(
            Keyword::Let,
            let_statement.pattern,
            let_statement.r#type,
            Some(let_statement.expression),
            let_statement.attributes,
        )
    }

    pub(super) fn format_let_or_global(
        &mut self,
        keyword: Keyword,
        pattern: Pattern,
        typ: UnresolvedType,
        value: Option<Expression>,
        attributes: Vec<SecondaryAttribute>,
    ) -> ChunkGroup {
        let mut group = ChunkGroup::new();

        group.text(self.chunk(|formatter| {
            formatter.format_secondary_attributes(attributes);
            formatter.write_keyword(keyword);
            formatter.write_space();
            formatter.format_pattern(pattern);
            if typ.typ != UnresolvedTypeData::Unspecified {
                formatter.write_token(Token::Colon);
                formatter.write_space();
                formatter.format_type(typ);
            }
        }));

        if let Some(value) = value {
            group.text(self.chunk(|formatter| {
                formatter.write_space();
                formatter.write_token(Token::Assign);
                formatter.write_space();
            }));

            let mut value_group = ChunkGroup::new();
            value_group.kind = GroupKind::AssignValue;
            self.format_expression(value, &mut value_group);
            value_group.semicolon(self);
            group.group(value_group);
        } else {
            group.semicolon(self);
        }

        group
    }

    fn format_constrain_statement(
        &mut self,
        constrain_statement: ConstrainStatement,
    ) -> ChunkGroup {
        let mut group = ChunkGroup::new();

        let keyword = match constrain_statement.kind {
            ConstrainKind::Assert => Keyword::Assert,
            ConstrainKind::AssertEq => Keyword::AssertEq,
            ConstrainKind::Constrain => {
                unreachable!("constrain always produces an error, and the formatter doesn't run when there are errors")
            }
        };

        group.text(self.chunk(|formatter| {
            formatter.write_keyword(keyword);
            formatter.write_left_paren();
        }));

        group.kind = GroupKind::ExpressionList {
            prefix_width: group.width(),
            expressions_count: constrain_statement.arguments.len(),
        };

        self.format_expressions_separated_by_comma(
            constrain_statement.arguments,
            false, // force trailing comma
            &mut group,
        );

        group.text(self.chunk(|formatter| {
            formatter.write_right_paren();
            formatter.write_semicolon();
        }));

        group
    }

    fn format_assign(&mut self, assign_statement: AssignStatement) -> ChunkGroup {
        let mut group = ChunkGroup::new();
        let mut is_op_assign = false;

        group.text(self.chunk(|formatter| {
            formatter.format_lvalue(assign_statement.lvalue);
            formatter.write_space();
            if formatter.is_at(Token::Assign) {
                formatter.write_token(Token::Assign);
            } else {
                // This is something like `x += 1`, which is parsed as an
                // Assign with an InfixExpression as its right-hand side: `x = x + 1`.
                // There will always be two tokens here, like `+ =` or `> >=`.
                formatter.write_current_token();
                formatter.bump();
                formatter.skip_comments_and_whitespace();
                formatter.write_current_token();
                formatter.bump();

                is_op_assign = true;
            }
            formatter.write_space();
        }));

        let mut value_group = ChunkGroup::new();
        value_group.kind = GroupKind::AssignValue;

        if is_op_assign {
            let ExpressionKind::Infix(infix) = assign_statement.expression.kind else {
                panic!("Expected an infix expression for op assign");
            };
            self.format_expression(infix.rhs, &mut value_group);
        } else {
            self.format_expression(assign_statement.expression, &mut value_group);
        }
        value_group.semicolon(self);
        group.group(value_group);

        group
    }

    fn format_for_loop(&mut self, for_loop: ForLoopStatement) -> ChunkGroup {
        let mut group = ChunkGroup::new();

        group.text(self.chunk(|formatter| {
            formatter.write_keyword(Keyword::For);
            formatter.write_space();
            formatter.write_identifier(for_loop.identifier);
            formatter.write_space();
            formatter.write_keyword(Keyword::In);
            formatter.write_space();
        }));

        match for_loop.range {
            ForRange::Range(for_bounds) => {
                self.format_expression(for_bounds.start, &mut group);
                group.text(self.chunk(|formatter| {
                    formatter.skip_comments_and_whitespace();
                    formatter.write_current_token();
                    formatter.bump();
                }));
                self.format_expression(for_bounds.end, &mut group);
            }
            ForRange::Array(expression) => {
                self.format_expression(expression, &mut group);
            }
        }

        group.space(self);

        let ExpressionKind::Block(block) = for_loop.block.kind else {
            panic!("Expected a block expression for for loop body");
        };

        group.group(self.format_block_expression(
            block, true, // force multiple lines
        ));

        // If there's a trailing semicolon, remove it
        group.text(self.chunk(|formatter| {
            formatter.skip_whitespace_if_it_is_not_a_newline();
            if formatter.is_at(Token::Semicolon) {
                formatter.bump();
            }
        }));

        group
    }

    fn format_comptime_statement(&mut self, statement: Statement) -> ChunkGroup {
        let mut group = ChunkGroup::new();

        // A comptime statement can be a let, a block or a for.
        // We always want to force multiple lines except for let.
        group.force_multiple_lines = !matches!(statement.kind, StatementKind::Let(..));

        group.text(self.chunk(|formatter| {
            formatter.write_keyword(Keyword::Comptime);
            formatter.write_space();
        }));
        self.format_statement(
            statement, &mut group, false, // ignore next
        );
        group
    }

    fn format_semi_statement(&mut self, expression: Expression) -> ChunkGroup {
        let mut group = ChunkGroup::new();

        self.format_expression(expression, &mut group);

        group.text(self.chunk(|formatter| {
            formatter.skip_comments_and_whitespace();
        }));

        group.semicolon(self);

        group
    }
}

#[cfg(test)]
mod tests {
    use crate::{assert_format, assert_format_with_max_width};

    #[test]
    fn format_expression_statement() {
        let src = " fn foo() { 1 } ";
        let expected = "fn foo() {
    1
}
";
        assert_format(src, expected);
    }

    #[test]
    fn format_semi_statement() {
        let src = " fn foo() { 1 ; } ";
        let expected = "fn foo() {
    1;
}
";
        assert_format(src, expected);
    }

    #[test]
    fn format_break_statement() {
        let src = " fn foo() { break  ; } ";
        let expected = "fn foo() {
    break;
}
";
        assert_format(src, expected);
    }

    #[test]
    fn format_continue_statement() {
        let src = " fn foo() { continue  ; } ";
        let expected = "fn foo() {
    continue;
}
";
        assert_format(src, expected);
    }

    #[test]
    fn format_let_statement_no_type() {
        let src = " fn foo() { let  x  =  1 ; } ";
        let expected = "fn foo() {
    let x = 1;
}
";
        assert_format(src, expected);
    }

    #[test]
    fn format_let_statement_with_type() {
        let src = " fn foo() { let  x  :  Field  =  1 ; } ";
        let expected = "fn foo() {
    let x: Field = 1;
}
";
        assert_format(src, expected);
    }

    #[test]
    fn format_let_statement_with_attribute() {
        let src = " fn foo() {   #[allow(unused_variables)] let  x  =  1 ; } ";
        let expected = "fn foo() {
    #[allow(unused_variables)]
    let x = 1;
}
";
        assert_format(src, expected);
    }

    #[test]
    fn format_let_statement_with_unsafe() {
        let src = " fn foo() { 
        /// Safety: some doc
        let  x  =  unsafe { 1 } ; } ";
        let expected = "fn foo() {
    /// Safety: some doc
    let x = unsafe { 1 };
}
";
        assert_format(src, expected);
    }

    #[test]
<<<<<<< HEAD
=======
    fn format_let_statement_with_unsafe_and_comment_before_it() {
        let src = " fn foo() { 
        // Some comment
        /// Safety: some doc
        let  x  =  unsafe { 1 } ; } ";
        let expected = "fn foo() {
    // Some comment
    /// Safety: some doc
    let x = unsafe { 1 };
}
";
        assert_format(src, expected);
    }

    #[test]
>>>>>>> a9843464
    fn format_assign() {
        let src = " fn foo() { x  =  2 ; } ";
        let expected = "fn foo() {
    x = 2;
}
";
        assert_format(src, expected);
    }

    #[test]
    fn format_assign_to_member() {
        let src = " fn foo() { x . y  =  2 ; } ";
        let expected = "fn foo() {
    x.y = 2;
}
";
        assert_format(src, expected);
    }

    #[test]
    fn format_assign_to_tuple_member() {
        let src = " fn foo() { x . 0  =  2 ; } ";
        let expected = "fn foo() {
    x.0 = 2;
}
";
        assert_format(src, expected);
    }

    #[test]
    fn format_assign_to_index() {
        let src = " fn foo() { x [ y ]  =  2 ; } ";
        let expected = "fn foo() {
    x[y] = 2;
}
";
        assert_format(src, expected);
    }

    #[test]
    fn format_assign_to_dereference() {
        let src = " fn foo() { * x  =  2 ; } ";
        let expected = "fn foo() {
    *x = 2;
}
";
        assert_format(src, expected);
    }

    #[test]
    fn format_assign_with_parentheses() {
        let src = " fn foo() { ( array[0] )[1] = 2; } ";
        let expected = "fn foo() {
    (array[0])[1] = 2;
}
";
        assert_format(src, expected);
    }

    #[test]
    fn format_op_assign() {
        let src = " fn foo() { x  + =  2 ; } ";
        let expected = "fn foo() {
    x += 2;
}
";
        assert_format(src, expected);
    }

    #[test]
    fn format_shift_right_assign() {
        let src = " fn foo() { x  >>=  2 ; } ";
        let expected = "fn foo() {
    x >>= 2;
}
";
        assert_format(src, expected);
    }

    #[test]
    fn format_comptime_let_statement() {
        let src = " fn foo() { comptime  let  x  =  1 ; } ";
        let expected = "fn foo() {
    comptime let x = 1;
}
";
        assert_format(src, expected);
    }

    #[test]
    fn format_empty_block_statement() {
        let src = " fn foo() { { } } ";
        let expected = "fn foo() {
    {}
}
";
        assert_format(src, expected);
    }

    #[test]
    fn format_block_statement() {
        let src = " fn foo() { { 1 ; 2 } } ";
        let expected = "fn foo() {
    {
        1;
        2
    }
}
";
        assert_format(src, expected);
    }

    #[test]
    fn format_unsafe_statement() {
        let src = " fn foo() { unsafe { 
        1  } } ";
        let expected = "fn foo() {
    unsafe {
        1
    }
}
";
        assert_format(src, expected);
    }

    #[test]
    fn format_comptime_statement_one_statement() {
        let src = " fn foo() { comptime { 1  } } ";
        let expected = "fn foo() {
    comptime {
        1
    }
}
";
        assert_format(src, expected);
    }

    #[test]
    fn format_comptime_block_statement() {
        let src = " fn foo() { comptime { 1 ; 2 } } ";
        let expected = "fn foo() {
    comptime {
        1;
        2
    }
}
";
        assert_format(src, expected);
    }

    #[test]
    fn format_for_array() {
        let src = " fn foo() {  for  x  in  array  {  1  } } ";
        let expected = "fn foo() {
    for x in array {
        1
    }
}
";
        assert_format(src, expected);
    }

    #[test]
    fn format_for_array_trailing_semicolon() {
        let src = " fn foo() {  for  x  in  array  {  1  } ; } ";
        let expected = "fn foo() {
    for x in array {
        1
    }
}
";
        assert_format(src, expected);
    }

    #[test]
    fn format_for_range_exclusive() {
        let src = " fn foo() {  for  x  in  1 .. 10  {  1  } } ";
        let expected = "fn foo() {
    for x in 1..10 {
        1
    }
}
";
        assert_format(src, expected);
    }

    #[test]
    fn format_for_range_inclusive() {
        let src = " fn foo() {  for  x  in  1 ..= 10  {  1  } } ";
        let expected = "fn foo() {
    for x in 1..=10 {
        1
    }
}
";
        assert_format(src, expected);
    }

    #[test]
    fn format_two_for_separated_by_multiple_lines() {
        let src = " fn foo() {  for  x  in  array  {  1  }

        for  x  in  array  {  1  }

        } ";
        let expected = "fn foo() {
    for x in array {
        1
    }

    for x in array {
        1
    }
}
";
        assert_format(src, expected);
    }

    #[test]
    fn format_assert() {
        let src = r#" fn foo() {  assert ( true , "hello" ) ;  } "#;
        let expected = r#"fn foo() {
    assert(true, "hello");
}
"#;
        assert_format(src, expected);
    }

    #[test]
    fn format_assert_eq() {
        let src = r#" fn foo() {  assert ( 1 , 2 , "hello" ) ;  } "#;
        let expected = r#"fn foo() {
    assert(1, 2, "hello");
}
"#;
        assert_format(src, expected);
    }

    #[test]
    fn format_if_statement() {
        let src = r#" fn foo() {  if 1 {  2  }  } "#;
        let expected = r#"fn foo() {
    if 1 {
        2
    }
}
"#;
        assert_format(src, expected);
    }

    #[test]
    fn does_not_format_statement_if_there_is_a_directive_not_to() {
        let src = "fn foo() {
    // noir-fmt:ignore
    let  x  =
                  1  ;

    let  y  =
                  2 ;

    // noir-fmt:ignore
    let  z  =
                  3  ;
}\n";
        let expected = "fn foo() {
    // noir-fmt:ignore
    let  x  =
                  1  ;

    let y = 2;

    // noir-fmt:ignore
    let  z  =
                  3  ;
}\n";
        assert_format(src, expected);
    }

    #[test]
    fn attaches_semicolon_to_last_group_in_let_statement() {
        let src = "fn foo() {
    let x = foo(1, 2);
}
";
        let expected = "fn foo() {
    let x =
        foo(1, 2);
}
";
        assert_format_with_max_width(src, expected, "    let x = foo(1, 2);".len() - 1);
    }

    #[test]
    fn attaches_semicolon_to_last_group_in_semi_statement() {
        let src = "fn foo() {
    foo(1, 2, 3, 4, 5);
}
";
        let expected = "fn foo() {
    foo(
        1,
        2,
        3,
        4,
        5,
    );
}
";
        assert_format_with_max_width(src, expected, "    foo(1, 2, 3, 4, 5);".len() - 1);
    }

    #[test]
    fn attaches_semicolon_to_last_group_in_assign() {
        let src = "fn foo() {
    a_long_variable = foo(1, 2);
}
";
        let expected = "fn foo() {
    a_long_variable =
        foo(1, 2);
}
";
        assert_format_with_max_width(src, expected, "    a_long_variable = foo(1, 2);".len() - 1);
    }

    #[test]
    fn long_let_preceded_by_two_newlines() {
        let src = "fn foo() {
    let y = 0;

    let x = 123456;
}
";
        let expected = src;
        assert_format_with_max_width(src, expected, "    let x = 123456;".len());
    }
}<|MERGE_RESOLUTION|>--- conflicted
+++ resolved
@@ -23,17 +23,11 @@
 
         // Now write any leading comment respecting multiple newlines after them
         group.leading_comment(self.chunk(|formatter| {
-<<<<<<< HEAD
-            if formatter.token.kind() == TokenKind::OuterDocComment {
-                formatter.format_outer_doc_comments();
-            }
-=======
             // Doc comments for a let statement could come before a potential non-doc comment
             if formatter.token.kind() == TokenKind::OuterDocComment {
                 formatter.format_outer_doc_comments();
             }
 
->>>>>>> a9843464
             formatter.skip_comments_and_whitespace_writing_multiple_lines_if_found();
 
             // Or doc comments could come after a potential non-doc comment
@@ -404,8 +398,6 @@
     }
 
     #[test]
-<<<<<<< HEAD
-=======
     fn format_let_statement_with_unsafe_and_comment_before_it() {
         let src = " fn foo() { 
         // Some comment
@@ -421,7 +413,6 @@
     }
 
     #[test]
->>>>>>> a9843464
     fn format_assign() {
         let src = " fn foo() { x  =  2 ; } ";
         let expected = "fn foo() {
