--- conflicted
+++ resolved
@@ -379,7 +379,7 @@
 
     #[test]
     fn format_let_statement_with_unsafe() {
-        let src = " fn foo() { 
+        let src = " fn foo() {
         /// Safety: some doc
         let  x  =  unsafe { 1 } ; } ";
         let expected = "fn foo() {
@@ -505,11 +505,7 @@
 
     #[test]
     fn format_unsafe_statement() {
-        let src = " fn foo() { unsafe { 
-<<<<<<< HEAD
-=======
-        //@safety: testing context
->>>>>>> 3883a0ea
+        let src = " fn foo() { unsafe {
         1  } } ";
         let expected = "fn foo() {
     unsafe {
@@ -596,10 +592,10 @@
 
     #[test]
     fn format_two_for_separated_by_multiple_lines() {
-        let src = " fn foo() {  for  x  in  array  {  1  } 
-        
+        let src = " fn foo() {  for  x  in  array  {  1  }
+
         for  x  in  array  {  1  }
-        
+
         } ";
         let expected = "fn foo() {
     for x in array {
