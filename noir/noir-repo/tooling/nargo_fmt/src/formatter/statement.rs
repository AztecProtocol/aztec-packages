use noirc_frontend::{
    ast::{
        AssignStatement, ConstrainKind, ConstrainStatement, Expression, ExpressionKind,
        ForLoopStatement, ForRange, LetStatement, Pattern, Statement, StatementKind,
        UnresolvedType, UnresolvedTypeData,
    },
    token::{Keyword, SecondaryAttribute, Token, TokenKind},
};

use crate::chunks::{ChunkFormatter, ChunkGroup, GroupKind};

impl<'a, 'b> ChunkFormatter<'a, 'b> {
    pub(super) fn format_statement(
        &mut self,
        statement: Statement,
        group: &mut ChunkGroup,
        mut ignore_next: bool,
    ) {
        // First skip any whitespace to avoid writing multiple lines
        group.text(self.chunk(|formatter| {
            formatter.skip_whitespace();
        }));

        // Now write any leading comment respecting multiple newlines after them
        group.leading_comment(self.chunk(|formatter| {
            // Doc comments for a let statement could come before a potential non-doc comment
            if formatter.token.kind() == TokenKind::OuterDocComment {
                formatter.format_outer_doc_comments();
            }

            formatter.skip_comments_and_whitespace_writing_multiple_lines_if_found();

            // Or doc comments could come after a potential non-doc comment
            if formatter.token.kind() == TokenKind::OuterDocComment {
                formatter.format_outer_doc_comments();
            }
        }));

        ignore_next |= self.ignore_next;

        if ignore_next {
            group.text(self.chunk(|formatter| {
                formatter.write_and_skip_span_without_formatting(statement.span);
            }));
            return;
        }

        match statement.kind {
            StatementKind::Let(let_statement) => {
                group.group(self.format_let_statement(let_statement));
            }
            StatementKind::Constrain(constrain_statement) => {
                group.group(self.format_constrain_statement(constrain_statement));
            }
            StatementKind::Expression(expression) => match expression.kind {
                ExpressionKind::Block(block) => group.group(self.format_block_expression(
                    block, true, // force multiple lines
                )),
                ExpressionKind::Unsafe(block, _) => {
                    group.group(self.format_unsafe_expression(
                        block, true, // force multiple lines
                    ));
                }
                ExpressionKind::If(if_expression) => {
                    group.group(self.format_if_expression(
                        *if_expression,
                        true, // force multiple lines
                    ));
                }
                _ => self.format_expression(expression, group),
            },
            StatementKind::Assign(assign_statement) => {
                group.group(self.format_assign(assign_statement));
            }
            StatementKind::For(for_loop_statement) => {
                group.group(self.format_for_loop(for_loop_statement));
            }
            StatementKind::Loop(block) => {
                group.group(self.format_loop(block));
            }
            StatementKind::Break => {
                group.text(self.chunk(|formatter| {
                    formatter.write_keyword(Keyword::Break);
                    formatter.write_semicolon();
                }));
            }
            StatementKind::Continue => {
                group.text(self.chunk(|formatter| {
                    formatter.write_keyword(Keyword::Continue);
                    formatter.write_semicolon();
                }));
            }
            StatementKind::Comptime(statement) => {
                group.group(self.format_comptime_statement(*statement));
            }
            StatementKind::Semi(expression) => {
                group.group(self.format_semi_statement(expression));
            }
            StatementKind::Interned(..) | StatementKind::Error => {
                unreachable!("Should not be present in the AST")
            }
        }
    }

    fn format_let_statement(&mut self, let_statement: LetStatement) -> ChunkGroup {
        self.format_let_or_global(
            Keyword::Let,
            let_statement.pattern,
            let_statement.r#type,
            Some(let_statement.expression),
            let_statement.attributes,
        )
    }

    pub(super) fn format_let_or_global(
        &mut self,
        keyword: Keyword,
        pattern: Pattern,
        typ: UnresolvedType,
        value: Option<Expression>,
        attributes: Vec<SecondaryAttribute>,
    ) -> ChunkGroup {
        let mut group = ChunkGroup::new();

        group.text(self.chunk(|formatter| {
            formatter.format_secondary_attributes(attributes);
            formatter.write_keyword(keyword);
            formatter.write_space();
            formatter.format_pattern(pattern);
            if typ.typ != UnresolvedTypeData::Unspecified {
                formatter.write_token(Token::Colon);
                formatter.write_space();
                formatter.format_type(typ);
            }
        }));

        if let Some(value) = value {
            group.text(self.chunk(|formatter| {
                formatter.write_space();
                formatter.write_token(Token::Assign);
                formatter.write_space();
            }));

            let mut value_group = ChunkGroup::new();
            value_group.kind = GroupKind::AssignValue;
            self.format_expression(value, &mut value_group);
            value_group.semicolon(self);
            group.group(value_group);
        } else {
            group.semicolon(self);
        }

        group
    }

    fn format_constrain_statement(
        &mut self,
        constrain_statement: ConstrainStatement,
    ) -> ChunkGroup {
        let mut group = ChunkGroup::new();

        let keyword = match constrain_statement.kind {
            ConstrainKind::Assert => Keyword::Assert,
            ConstrainKind::AssertEq => Keyword::AssertEq,
            ConstrainKind::Constrain => {
                unreachable!("constrain always produces an error, and the formatter doesn't run when there are errors")
            }
        };

        group.text(self.chunk(|formatter| {
            formatter.write_keyword(keyword);
            formatter.write_left_paren();
        }));

        group.kind = GroupKind::ExpressionList {
            prefix_width: group.width(),
            expressions_count: constrain_statement.arguments.len(),
        };

        self.format_expressions_separated_by_comma(
            constrain_statement.arguments,
            false, // force trailing comma
            &mut group,
        );

        group.text(self.chunk(|formatter| {
            formatter.write_right_paren();
            formatter.write_semicolon();
        }));

        group
    }

    fn format_assign(&mut self, assign_statement: AssignStatement) -> ChunkGroup {
        let mut group = ChunkGroup::new();
        let mut is_op_assign = false;

        group.text(self.chunk(|formatter| {
            formatter.format_lvalue(assign_statement.lvalue);
            formatter.write_space();
            if formatter.is_at(Token::Assign) {
                formatter.write_token(Token::Assign);
            } else {
                // This is something like `x += 1`, which is parsed as an
                // Assign with an InfixExpression as its right-hand side: `x = x + 1`.
                // There will always be two tokens here, like `+ =` or `> >=`.
                formatter.write_current_token();
                formatter.bump();
                formatter.skip_comments_and_whitespace();
                formatter.write_current_token();
                formatter.bump();

                is_op_assign = true;
            }
            formatter.write_space();
        }));

        let mut value_group = ChunkGroup::new();
        value_group.kind = GroupKind::AssignValue;

        if is_op_assign {
            let ExpressionKind::Infix(infix) = assign_statement.expression.kind else {
                panic!("Expected an infix expression for op assign");
            };
            self.format_expression(infix.rhs, &mut value_group);
        } else {
            self.format_expression(assign_statement.expression, &mut value_group);
        }
        value_group.semicolon(self);
        group.group(value_group);

        group
    }

    fn format_for_loop(&mut self, for_loop: ForLoopStatement) -> ChunkGroup {
        let mut group = ChunkGroup::new();

        group.text(self.chunk(|formatter| {
            formatter.write_keyword(Keyword::For);
            formatter.write_space();
            formatter.write_identifier(for_loop.identifier);
            formatter.write_space();
            formatter.write_keyword(Keyword::In);
            formatter.write_space();
        }));

        match for_loop.range {
            ForRange::Range(for_bounds) => {
                self.format_expression(for_bounds.start, &mut group);
                group.text(self.chunk(|formatter| {
                    formatter.skip_comments_and_whitespace();
                    formatter.write_current_token();
                    formatter.bump();
                }));
                self.format_expression(for_bounds.end, &mut group);
            }
            ForRange::Array(expression) => {
                self.format_expression(expression, &mut group);
            }
        }

        group.space(self);

        let ExpressionKind::Block(block) = for_loop.block.kind else {
            panic!("Expected a block expression for for loop body");
        };

        group.group(self.format_block_expression(
            block, true, // force multiple lines
        ));

        // If there's a trailing semicolon, remove it
        group.text(self.chunk(|formatter| {
            formatter.skip_whitespace_if_it_is_not_a_newline();
            if formatter.is_at(Token::Semicolon) {
                formatter.bump();
            }
        }));

        group
    }

    fn format_loop(&mut self, block: Expression) -> ChunkGroup {
        let mut group = ChunkGroup::new();

        group.text(self.chunk(|formatter| {
            formatter.write_keyword(Keyword::Loop);
        }));

        group.space(self);

        let ExpressionKind::Block(block) = block.kind else {
            panic!("Expected a block expression for loop body");
        };

        group.group(self.format_block_expression(
            block, true, // force multiple lines
        ));

        // If there's a trailing semicolon, remove it
        group.text(self.chunk(|formatter| {
            formatter.skip_whitespace_if_it_is_not_a_newline();
            if formatter.is_at(Token::Semicolon) {
                formatter.bump();
            }
        }));

        group
    }

    fn format_comptime_statement(&mut self, statement: Statement) -> ChunkGroup {
        let mut group = ChunkGroup::new();

        // A comptime statement can be a let, a block or a for.
        // We always want to force multiple lines except for let.
        group.force_multiple_lines = !matches!(statement.kind, StatementKind::Let(..));

        group.text(self.chunk(|formatter| {
            formatter.write_keyword(Keyword::Comptime);
            formatter.write_space();
        }));
        self.format_statement(
            statement, &mut group, false, // ignore next
        );
        group
    }

    fn format_semi_statement(&mut self, expression: Expression) -> ChunkGroup {
        let mut group = ChunkGroup::new();

        self.format_expression(expression, &mut group);

        group.text(self.chunk(|formatter| {
            formatter.skip_comments_and_whitespace();
        }));

        group.semicolon(self);

        group
    }
}

#[cfg(test)]
mod tests {
    use crate::{assert_format, assert_format_with_max_width};

    #[test]
    fn format_expression_statement() {
        let src = " fn foo() { 1 } ";
        let expected = "fn foo() {
    1
}
";
        assert_format(src, expected);
    }

    #[test]
    fn format_semi_statement() {
        let src = " fn foo() { 1 ; } ";
        let expected = "fn foo() {
    1;
}
";
        assert_format(src, expected);
    }

    #[test]
    fn format_break_statement() {
        let src = " fn foo() { break  ; } ";
        let expected = "fn foo() {
    break;
}
";
        assert_format(src, expected);
    }

    #[test]
    fn format_continue_statement() {
        let src = " fn foo() { continue  ; } ";
        let expected = "fn foo() {
    continue;
}
";
        assert_format(src, expected);
    }

    #[test]
    fn format_let_statement_no_type() {
        let src = " fn foo() { let  x  =  1 ; } ";
        let expected = "fn foo() {
    let x = 1;
}
";
        assert_format(src, expected);
    }

    #[test]
    fn format_let_statement_with_type() {
        let src = " fn foo() { let  x  :  Field  =  1 ; } ";
        let expected = "fn foo() {
    let x: Field = 1;
}
";
        assert_format(src, expected);
    }

    #[test]
    fn format_let_statement_with_attribute() {
        let src = " fn foo() {   #[allow(unused_variables)] let  x  =  1 ; } ";
        let expected = "fn foo() {
    #[allow(unused_variables)]
    let x = 1;
}
";
        assert_format(src, expected);
    }

    #[test]
    fn format_let_statement_with_unsafe() {
<<<<<<< HEAD
        let src = " fn foo() {
=======
        let src = " fn foo() { 
>>>>>>> f21b8210
        /// Safety: some doc
        let  x  =  unsafe { 1 } ; } ";
        let expected = "fn foo() {
    /// Safety: some doc
    let x = unsafe { 1 };
}
";
        assert_format(src, expected);
    }

    #[test]
    fn format_let_statement_with_unsafe_and_comment_before_it() {
<<<<<<< HEAD
        let src = " fn foo() {
=======
        let src = " fn foo() { 
>>>>>>> f21b8210
        // Some comment
        /// Safety: some doc
        let  x  =  unsafe { 1 } ; } ";
        let expected = "fn foo() {
    // Some comment
    /// Safety: some doc
    let x = unsafe { 1 };
}
";
        assert_format(src, expected);
    }

    #[test]
    fn format_assign() {
        let src = " fn foo() { x  =  2 ; } ";
        let expected = "fn foo() {
    x = 2;
}
";
        assert_format(src, expected);
    }

    #[test]
    fn format_assign_to_member() {
        let src = " fn foo() { x . y  =  2 ; } ";
        let expected = "fn foo() {
    x.y = 2;
}
";
        assert_format(src, expected);
    }

    #[test]
    fn format_assign_to_tuple_member() {
        let src = " fn foo() { x . 0  =  2 ; } ";
        let expected = "fn foo() {
    x.0 = 2;
}
";
        assert_format(src, expected);
    }

    #[test]
    fn format_assign_to_index() {
        let src = " fn foo() { x [ y ]  =  2 ; } ";
        let expected = "fn foo() {
    x[y] = 2;
}
";
        assert_format(src, expected);
    }

    #[test]
    fn format_assign_to_dereference() {
        let src = " fn foo() { * x  =  2 ; } ";
        let expected = "fn foo() {
    *x = 2;
}
";
        assert_format(src, expected);
    }

    #[test]
    fn format_assign_with_parentheses() {
        let src = " fn foo() { ( array[0] )[1] = 2; } ";
        let expected = "fn foo() {
    (array[0])[1] = 2;
}
";
        assert_format(src, expected);
    }

    #[test]
    fn format_op_assign() {
        let src = " fn foo() { x  + =  2 ; } ";
        let expected = "fn foo() {
    x += 2;
}
";
        assert_format(src, expected);
    }

    #[test]
    fn format_shift_right_assign() {
        let src = " fn foo() { x  >>=  2 ; } ";
        let expected = "fn foo() {
    x >>= 2;
}
";
        assert_format(src, expected);
    }

    #[test]
    fn format_comptime_let_statement() {
        let src = " fn foo() { comptime  let  x  =  1 ; } ";
        let expected = "fn foo() {
    comptime let x = 1;
}
";
        assert_format(src, expected);
    }

    #[test]
    fn format_empty_block_statement() {
        let src = " fn foo() { { } } ";
        let expected = "fn foo() {
    {}
}
";
        assert_format(src, expected);
    }

    #[test]
    fn format_block_statement() {
        let src = " fn foo() { { 1 ; 2 } } ";
        let expected = "fn foo() {
    {
        1;
        2
    }
}
";
        assert_format(src, expected);
    }

    #[test]
    fn format_unsafe_statement() {
<<<<<<< HEAD
        let src = " fn foo() { unsafe {
=======
        let src = " fn foo() { unsafe { 
>>>>>>> f21b8210
        1  } } ";
        let expected = "fn foo() {
    unsafe {
        1
    }
}
";
        assert_format(src, expected);
    }

    #[test]
    fn format_comptime_statement_one_statement() {
        let src = " fn foo() { comptime { 1  } } ";
        let expected = "fn foo() {
    comptime {
        1
    }
}
";
        assert_format(src, expected);
    }

    #[test]
    fn format_comptime_block_statement() {
        let src = " fn foo() { comptime { 1 ; 2 } } ";
        let expected = "fn foo() {
    comptime {
        1;
        2
    }
}
";
        assert_format(src, expected);
    }

    #[test]
    fn format_for_array() {
        let src = " fn foo() {  for  x  in  array  {  1  } } ";
        let expected = "fn foo() {
    for x in array {
        1
    }
}
";
        assert_format(src, expected);
    }

    #[test]
    fn format_for_array_trailing_semicolon() {
        let src = " fn foo() {  for  x  in  array  {  1  } ; } ";
        let expected = "fn foo() {
    for x in array {
        1
    }
}
";
        assert_format(src, expected);
    }

    #[test]
    fn format_for_range_exclusive() {
        let src = " fn foo() {  for  x  in  1 .. 10  {  1  } } ";
        let expected = "fn foo() {
    for x in 1..10 {
        1
    }
}
";
        assert_format(src, expected);
    }

    #[test]
    fn format_for_range_inclusive() {
        let src = " fn foo() {  for  x  in  1 ..= 10  {  1  } } ";
        let expected = "fn foo() {
    for x in 1..=10 {
        1
    }
}
";
        assert_format(src, expected);
    }

    #[test]
    fn format_two_for_separated_by_multiple_lines() {
        let src = " fn foo() {  for  x  in  array  {  1  }

        for  x  in  array  {  1  }

        } ";
        let expected = "fn foo() {
    for x in array {
        1
    }

    for x in array {
        1
    }
}
";
        assert_format(src, expected);
    }

    #[test]
    fn format_assert() {
        let src = r#" fn foo() {  assert ( true , "hello" ) ;  } "#;
        let expected = r#"fn foo() {
    assert(true, "hello");
}
"#;
        assert_format(src, expected);
    }

    #[test]
    fn format_assert_eq() {
        let src = r#" fn foo() {  assert ( 1 , 2 , "hello" ) ;  } "#;
        let expected = r#"fn foo() {
    assert(1, 2, "hello");
}
"#;
        assert_format(src, expected);
    }

    #[test]
    fn format_if_statement() {
        let src = r#" fn foo() {  if 1 {  2  }  } "#;
        let expected = r#"fn foo() {
    if 1 {
        2
    }
}
"#;
        assert_format(src, expected);
    }

    #[test]
    fn does_not_format_statement_if_there_is_a_directive_not_to() {
        let src = "fn foo() {
    // noir-fmt:ignore
    let  x  =
                  1  ;

    let  y  =
                  2 ;

    // noir-fmt:ignore
    let  z  =
                  3  ;
}\n";
        let expected = "fn foo() {
    // noir-fmt:ignore
    let  x  =
                  1  ;

    let y = 2;

    // noir-fmt:ignore
    let  z  =
                  3  ;
}\n";
        assert_format(src, expected);
    }

    #[test]
    fn attaches_semicolon_to_last_group_in_let_statement() {
        let src = "fn foo() {
    let x = foo(1, 2);
}
";
        let expected = "fn foo() {
    let x =
        foo(1, 2);
}
";
        assert_format_with_max_width(src, expected, "    let x = foo(1, 2);".len() - 1);
    }

    #[test]
    fn attaches_semicolon_to_last_group_in_semi_statement() {
        let src = "fn foo() {
    foo(1, 2, 3, 4, 5);
}
";
        let expected = "fn foo() {
    foo(
        1,
        2,
        3,
        4,
        5,
    );
}
";
        assert_format_with_max_width(src, expected, "    foo(1, 2, 3, 4, 5);".len() - 1);
    }

    #[test]
    fn attaches_semicolon_to_last_group_in_assign() {
        let src = "fn foo() {
    a_long_variable = foo(1, 2);
}
";
        let expected = "fn foo() {
    a_long_variable =
        foo(1, 2);
}
";
        assert_format_with_max_width(src, expected, "    a_long_variable = foo(1, 2);".len() - 1);
    }

    #[test]
    fn long_let_preceded_by_two_newlines() {
        let src = "fn foo() {
    let y = 0;

    let x = 123456;
}
";
        let expected = src;
        assert_format_with_max_width(src, expected, "    let x = 123456;".len());
    }

    #[test]
    fn format_empty_loop() {
        let src = " fn foo() {  loop  {   }  } ";
        let expected = "fn foo() {
    loop {}
}
";
        assert_format(src, expected);
    }

    #[test]
    fn format_non_empty_loop() {
        let src = " fn foo() {  loop  { 1 ; 2  }  } ";
        let expected = "fn foo() {
    loop {
        1;
        2
    }
}
";
        assert_format(src, expected);
    }
}<|MERGE_RESOLUTION|>--- conflicted
+++ resolved
@@ -417,11 +417,7 @@
 
     #[test]
     fn format_let_statement_with_unsafe() {
-<<<<<<< HEAD
-        let src = " fn foo() {
-=======
         let src = " fn foo() { 
->>>>>>> f21b8210
         /// Safety: some doc
         let  x  =  unsafe { 1 } ; } ";
         let expected = "fn foo() {
@@ -434,11 +430,7 @@
 
     #[test]
     fn format_let_statement_with_unsafe_and_comment_before_it() {
-<<<<<<< HEAD
-        let src = " fn foo() {
-=======
         let src = " fn foo() { 
->>>>>>> f21b8210
         // Some comment
         /// Safety: some doc
         let  x  =  unsafe { 1 } ; } ";
@@ -566,11 +558,7 @@
 
     #[test]
     fn format_unsafe_statement() {
-<<<<<<< HEAD
-        let src = " fn foo() { unsafe {
-=======
         let src = " fn foo() { unsafe { 
->>>>>>> f21b8210
         1  } } ";
         let expected = "fn foo() {
     unsafe {
