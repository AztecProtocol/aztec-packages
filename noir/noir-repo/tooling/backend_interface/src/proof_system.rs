use std::fs::File;
use std::io::Write;
use std::path::Path;

use acvm::acir::{
    circuit::Program,
    native_types::{WitnessMap, WitnessStack},
};
use acvm::FieldElement;
use tempfile::tempdir;
use tracing::warn;

use crate::cli::{
<<<<<<< HEAD
    CircuitReport, GatesCommand, InfoCommand, ProofAsFieldsCommand, ProveCommand, VerifyCommand,
    VkAsFieldsCommand, WriteVkCommand,
=======
    GatesCommand, ProofAsFieldsCommand, ProveCommand, VerifyCommand, VkAsFieldsCommand,
    WriteVkCommand,
>>>>>>> 11cde443
};
use crate::{Backend, BackendError};

impl Backend {
    pub fn get_exact_circuit_sizes(
        &self,
        program: &Program,
    ) -> Result<Vec<CircuitReport>, BackendError> {
        let binary_path = self.assert_binary_exists()?;
        self.assert_correct_version()?;

        let temp_directory = tempdir().expect("could not create a temporary directory");
        let temp_directory = temp_directory.path().to_path_buf();

        // Create a temporary file for the circuit
        let circuit_path = temp_directory.join("circuit").with_extension("bytecode");
        let serialized_program = Program::serialize_program(program);
        write_to_file(&serialized_program, &circuit_path);

        GatesCommand { crs_path: self.crs_directory(), bytecode_path: circuit_path }
            .run(binary_path)
    }

    #[tracing::instrument(level = "trace", skip_all)]
    pub fn prove(
        &self,
        program: &Program,
        witness_stack: WitnessStack,
    ) -> Result<Vec<u8>, BackendError> {
        let binary_path = self.assert_binary_exists()?;
        self.assert_correct_version()?;

        let temp_directory = tempdir().expect("could not create a temporary directory");
        let temp_directory = temp_directory.path().to_path_buf();

        // Create a temporary file for the witness
        let serialized_witnesses: Vec<u8> =
            witness_stack.try_into().expect("could not serialize witness map");
        let witness_path = temp_directory.join("witness").with_extension("tr");
        write_to_file(&serialized_witnesses, &witness_path);

        // Create a temporary file for the circuit
        //
        let bytecode_path = temp_directory.join("program").with_extension("bytecode");
        let serialized_program = Program::serialize_program(program);
        write_to_file(&serialized_program, &bytecode_path);

        // Create proof and store it in the specified path
        let proof_with_public_inputs =
            ProveCommand { crs_path: self.crs_directory(), bytecode_path, witness_path }
                .run(binary_path)?;

        let proof = bb_abstraction_leaks::remove_public_inputs(
            // TODO(https://github.com/noir-lang/noir/issues/4428)
            program.functions[0].public_inputs().0.len(),
            &proof_with_public_inputs,
        );
        Ok(proof)
    }

    #[tracing::instrument(level = "trace", skip_all)]
    pub fn verify(
        &self,
        proof: &[u8],
        public_inputs: WitnessMap,
        program: &Program,
    ) -> Result<bool, BackendError> {
        let binary_path = self.assert_binary_exists()?;
        self.assert_correct_version()?;

        let temp_directory = tempdir().expect("could not create a temporary directory");
        let temp_directory = temp_directory.path().to_path_buf();

        // Create a temporary file for the proof
        let proof_with_public_inputs =
            bb_abstraction_leaks::prepend_public_inputs(proof.to_vec(), public_inputs);
        let proof_path = temp_directory.join("proof").with_extension("proof");
        write_to_file(&proof_with_public_inputs, &proof_path);

        // Create a temporary file for the circuit
        let bytecode_path = temp_directory.join("program").with_extension("bytecode");
        let serialized_program = Program::serialize_program(program);
        write_to_file(&serialized_program, &bytecode_path);

        // Create the verification key and write it to the specified path
        let vk_path = temp_directory.join("vk");

        WriteVkCommand {
            crs_path: self.crs_directory(),
            bytecode_path,
            vk_path_output: vk_path.clone(),
        }
        .run(binary_path)?;

        // Verify the proof
        VerifyCommand { crs_path: self.crs_directory(), proof_path, vk_path }.run(binary_path)
    }

    pub fn get_intermediate_proof_artifacts(
        &self,
        program: &Program,
        proof: &[u8],
        public_inputs: WitnessMap,
    ) -> Result<(Vec<FieldElement>, FieldElement, Vec<FieldElement>), BackendError> {
        let binary_path = self.assert_binary_exists()?;
        self.assert_correct_version()?;

        let temp_directory = tempdir().expect("could not create a temporary directory");
        let temp_directory = temp_directory.path().to_path_buf();

        // Create a temporary file for the circuit
        //
        let bytecode_path = temp_directory.join("program").with_extension("bytecode");
        let serialized_program = Program::serialize_program(program);
        write_to_file(&serialized_program, &bytecode_path);

        // Create the verification key and write it to the specified path
        let vk_path = temp_directory.join("vk");

        WriteVkCommand {
            crs_path: self.crs_directory(),
            bytecode_path,
            vk_path_output: vk_path.clone(),
        }
        .run(binary_path)?;

        // Create a temporary file for the proof

        let proof_with_public_inputs =
            bb_abstraction_leaks::prepend_public_inputs(proof.to_vec(), public_inputs);
        let proof_path = temp_directory.join("proof").with_extension("proof");
        write_to_file(&proof_with_public_inputs, &proof_path);

        // Now ready to generate intermediate artifacts.

        let proof_as_fields =
            ProofAsFieldsCommand { proof_path, vk_path: vk_path.clone() }.run(binary_path)?;

        let (vk_hash, vk_as_fields) = VkAsFieldsCommand { vk_path }.run(binary_path)?;

        Ok((proof_as_fields, vk_hash, vk_as_fields))
    }
}

pub(super) fn write_to_file(bytes: &[u8], path: &Path) -> String {
    let display = path.display();

    let mut file = match File::create(path) {
        Err(why) => panic!("couldn't create {display}: {why}"),
        Ok(file) => file,
    };

    match file.write_all(bytes) {
        Err(why) => panic!("couldn't write to {display}: {why}"),
        Ok(_) => display.to_string(),
    }
}<|MERGE_RESOLUTION|>--- conflicted
+++ resolved
@@ -11,13 +11,8 @@
 use tracing::warn;
 
 use crate::cli::{
-<<<<<<< HEAD
-    CircuitReport, GatesCommand, InfoCommand, ProofAsFieldsCommand, ProveCommand, VerifyCommand,
+    CircuitReport, GatesCommand, ProofAsFieldsCommand, ProveCommand, VerifyCommand,
     VkAsFieldsCommand, WriteVkCommand,
-=======
-    GatesCommand, ProofAsFieldsCommand, ProveCommand, VerifyCommand, VkAsFieldsCommand,
-    WriteVkCommand,
->>>>>>> 11cde443
 };
 use crate::{Backend, BackendError};
 
