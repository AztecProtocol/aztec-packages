--- conflicted
+++ resolved
@@ -66,12 +66,9 @@
 
 #[derive(Debug, Error)]
 pub enum ForeignCallError {
-<<<<<<< HEAD
-=======
     #[error("Attempted to call disabled foreign call `{0}`")]
     Disabled(String),
 
->>>>>>> 68ba915b
     #[error("No handler could be found for foreign call `{0}`")]
     NoHandler(String),
 
