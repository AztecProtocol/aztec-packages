--- conflicted
+++ resolved
@@ -178,18 +178,9 @@
 }
 
 /// Handler that panics if any of the mock functions are called.
-<<<<<<< HEAD
-#[allow(dead_code)] // TODO: Make the mocker optional
-pub(crate) struct DisabledMockForeignCallExecutor<F> {
-    _field: PhantomData<F>,
-}
-
-impl<F> ForeignCallExecutor<F> for DisabledMockForeignCallExecutor<F> {
-=======
 pub struct DisabledMockForeignCallExecutor;
 
 impl<F> ForeignCallExecutor<F> for DisabledMockForeignCallExecutor {
->>>>>>> 68ba915b
     fn execute(
         &mut self,
         foreign_call: &ForeignCallWaitInfo<F>,
@@ -204,12 +195,8 @@
             | ForeignCall::ClearMock,
         ) = ForeignCall::lookup(foreign_call_name)
         {
-<<<<<<< HEAD
-            panic!("unexpected mock call: {}", foreign_call.function)
-=======
             // Returning an error instead of panicking so this can be tested.
             return Err(ForeignCallError::Disabled(foreign_call.function.to_string()));
->>>>>>> 68ba915b
         }
         Err(ForeignCallError::NoHandler(foreign_call.function.clone()))
     }
