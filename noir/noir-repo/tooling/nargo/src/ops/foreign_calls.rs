use acvm::{
    acir::brillig::{ForeignCallParam, ForeignCallResult},
    pwg::ForeignCallWaitInfo,
    AcirField,
};
use jsonrpc::{arg as build_json_rpc_arg, minreq_http::Builder, Client};
use noirc_printable_type::{decode_string_value, ForeignCallError, PrintableValueDisplay};
use rand::Rng;
use serde::{Deserialize, Serialize};

pub trait ForeignCallExecutor<F> {
    fn execute(
        &mut self,
        foreign_call: &ForeignCallWaitInfo<F>,
    ) -> Result<ForeignCallResult<F>, ForeignCallError>;
}

/// This enumeration represents the Brillig foreign calls that are natively supported by nargo.
/// After resolution of a foreign call, nargo will restart execution of the ACVM
pub enum ForeignCall {
    Print,
    CreateMock,
    SetMockParams,
    GetMockLastParams,
    SetMockReturns,
    SetMockTimes,
    ClearMock,
}

impl std::fmt::Display for ForeignCall {
    fn fmt(&self, f: &mut std::fmt::Formatter<'_>) -> std::fmt::Result {
        write!(f, "{}", self.name())
    }
}

impl ForeignCall {
    pub(crate) fn name(&self) -> &'static str {
        match self {
            ForeignCall::Print => "print",
            ForeignCall::CreateMock => "create_mock",
            ForeignCall::SetMockParams => "set_mock_params",
            ForeignCall::GetMockLastParams => "get_mock_last_params",
            ForeignCall::SetMockReturns => "set_mock_returns",
            ForeignCall::SetMockTimes => "set_mock_times",
            ForeignCall::ClearMock => "clear_mock",
        }
    }

    pub(crate) fn lookup(op_name: &str) -> Option<ForeignCall> {
        match op_name {
            "print" => Some(ForeignCall::Print),
            "create_mock" => Some(ForeignCall::CreateMock),
            "set_mock_params" => Some(ForeignCall::SetMockParams),
            "get_mock_last_params" => Some(ForeignCall::GetMockLastParams),
            "set_mock_returns" => Some(ForeignCall::SetMockReturns),
            "set_mock_times" => Some(ForeignCall::SetMockTimes),
            "clear_mock" => Some(ForeignCall::ClearMock),
            _ => None,
        }
    }
}

/// This struct represents an oracle mock. It can be used for testing programs that use oracles.
#[derive(Debug, PartialEq, Eq, Clone)]
struct MockedCall<F> {
    /// The id of the mock, used to update or remove it
    id: usize,
    /// The oracle it's mocking
    name: String,
    /// Optionally match the parameters
    params: Option<Vec<ForeignCallParam<F>>>,
    /// The parameters with which the mock was last called
    last_called_params: Option<Vec<ForeignCallParam<F>>>,
    /// The result to return when this mock is called
    result: ForeignCallResult<F>,
    /// How many times should this mock be called before it is removed
    times_left: Option<u64>,
}

impl<F> MockedCall<F> {
    fn new(id: usize, name: String) -> Self {
        Self {
            id,
            name,
            params: None,
            last_called_params: None,
            result: ForeignCallResult { values: vec![] },
            times_left: None,
        }
    }
}

impl<F: PartialEq> MockedCall<F> {
    fn matches(&self, name: &str, params: &[ForeignCallParam<F>]) -> bool {
        self.name == name && (self.params.is_none() || self.params.as_deref() == Some(params))
    }
}

#[derive(Debug, Default)]
<<<<<<< HEAD
pub struct DefaultForeignCallExecutor {
=======
pub struct DefaultForeignCallExecutor<F> {
>>>>>>> b456ac1c
    /// A randomly generated id for this `DefaultForeignCallExecutor`.
    ///
    /// This is used so that a single `external_resolver` can distinguish between requests from multiple
    /// instantiations of `DefaultForeignCallExecutor`.
    id: u64,

    /// Mocks have unique ids used to identify them in Noir, allowing to update or remove them.
    last_mock_id: usize,
    /// The registered mocks
    mocked_responses: Vec<MockedCall<F>>,
    /// Whether to print [`ForeignCall::Print`] output.
    show_output: bool,
    /// JSON RPC client to resolve foreign calls
    external_resolver: Option<Client>,
}

#[derive(Debug, Serialize, Deserialize)]
struct ResolveForeignCallRequest<F> {
    /// A session ID which allows the external RPC server to link this foreign call request to other foreign calls
    /// for the same program execution.
    ///
    /// This is intended to allow a single RPC server to maintain state related to multiple program executions being
    /// performed in parallel.
    session_id: u64,

    #[serde(flatten)]
    /// The foreign call which the external RPC server is to provide a response for.
    function_call: ForeignCallWaitInfo<F>,
}

<<<<<<< HEAD
impl DefaultForeignCallExecutor {
=======
impl<F> DefaultForeignCallExecutor<F> {
>>>>>>> b456ac1c
    pub fn new(show_output: bool, resolver_url: Option<&str>) -> Self {
        let oracle_resolver = resolver_url.map(|resolver_url| {
            let mut transport_builder =
                Builder::new().url(resolver_url).expect("Invalid oracle resolver URL");

            if let Some(Ok(timeout)) =
                std::env::var("NARGO_FOREIGN_CALL_TIMEOUT").ok().map(|timeout| timeout.parse())
            {
                let timeout_duration = std::time::Duration::from_millis(timeout);
                transport_builder = transport_builder.timeout(timeout_duration);
            };
            Client::with_transport(transport_builder.build())
        });
        DefaultForeignCallExecutor {
            show_output,
            external_resolver: oracle_resolver,
            id: rand::thread_rng().gen(),
<<<<<<< HEAD
            ..DefaultForeignCallExecutor::default()
=======
            mocked_responses: Vec::new(),
            last_mock_id: 0,
>>>>>>> b456ac1c
        }
    }
}

impl<F: AcirField> DefaultForeignCallExecutor<F> {
    fn extract_mock_id(
        foreign_call_inputs: &[ForeignCallParam<F>],
    ) -> Result<(usize, &[ForeignCallParam<F>]), ForeignCallError> {
        let (id, params) =
            foreign_call_inputs.split_first().ok_or(ForeignCallError::MissingForeignCallInputs)?;
        let id =
            usize::try_from(id.unwrap_field().try_to_u64().expect("value does not fit into u64"))
                .expect("value does not fit into usize");
        Ok((id, params))
    }

    fn find_mock_by_id(&self, id: usize) -> Option<&MockedCall<F>> {
        self.mocked_responses.iter().find(|response| response.id == id)
    }

    fn find_mock_by_id_mut(&mut self, id: usize) -> Option<&mut MockedCall<F>> {
        self.mocked_responses.iter_mut().find(|response| response.id == id)
    }

    fn parse_string(param: &ForeignCallParam<F>) -> String {
        let fields: Vec<_> = param.fields().to_vec();
        decode_string_value(&fields)
    }

    fn execute_print(foreign_call_inputs: &[ForeignCallParam<F>]) -> Result<(), ForeignCallError> {
        let skip_newline = foreign_call_inputs[0].unwrap_field().is_zero();

        let foreign_call_inputs =
            foreign_call_inputs.split_first().ok_or(ForeignCallError::MissingForeignCallInputs)?.1;
        let display_string = Self::format_printable_value(foreign_call_inputs, skip_newline)?;

        print!("{display_string}");

        Ok(())
    }

    fn format_printable_value(
        foreign_call_inputs: &[ForeignCallParam<F>],
        skip_newline: bool,
    ) -> Result<String, ForeignCallError> {
        let display_values: PrintableValueDisplay<F> = foreign_call_inputs.try_into()?;

        let result = format!("{display_values}{}", if skip_newline { "" } else { "\n" });

        Ok(result)
    }
}

impl<F: AcirField + Serialize + for<'a> Deserialize<'a>> ForeignCallExecutor<F>
    for DefaultForeignCallExecutor<F>
{
    fn execute(
        &mut self,
        foreign_call: &ForeignCallWaitInfo<F>,
    ) -> Result<ForeignCallResult<F>, ForeignCallError> {
        let foreign_call_name = foreign_call.function.as_str();
        match ForeignCall::lookup(foreign_call_name) {
            Some(ForeignCall::Print) => {
                if self.show_output {
                    Self::execute_print(&foreign_call.inputs)?;
                }
                Ok(ForeignCallResult::default())
            }
            Some(ForeignCall::CreateMock) => {
                let mock_oracle_name = Self::parse_string(&foreign_call.inputs[0]);
                assert!(ForeignCall::lookup(&mock_oracle_name).is_none());
                let id = self.last_mock_id;
                self.mocked_responses.push(MockedCall::new(id, mock_oracle_name));
                self.last_mock_id += 1;

                Ok(F::from(id).into())
            }
            Some(ForeignCall::SetMockParams) => {
                let (id, params) = Self::extract_mock_id(&foreign_call.inputs)?;
                self.find_mock_by_id_mut(id)
                    .unwrap_or_else(|| panic!("Unknown mock id {}", id))
                    .params = Some(params.to_vec());

                Ok(ForeignCallResult::default())
            }
            Some(ForeignCall::GetMockLastParams) => {
                let (id, _) = Self::extract_mock_id(&foreign_call.inputs)?;
                let mock =
                    self.find_mock_by_id(id).unwrap_or_else(|| panic!("Unknown mock id {}", id));

                let last_called_params = mock
                    .last_called_params
                    .clone()
                    .unwrap_or_else(|| panic!("Mock {} was never called", mock.name));

                Ok(last_called_params.into())
            }
            Some(ForeignCall::SetMockReturns) => {
                let (id, params) = Self::extract_mock_id(&foreign_call.inputs)?;
                self.find_mock_by_id_mut(id)
                    .unwrap_or_else(|| panic!("Unknown mock id {}", id))
                    .result = ForeignCallResult { values: params.to_vec() };

                Ok(ForeignCallResult::default())
            }
            Some(ForeignCall::SetMockTimes) => {
                let (id, params) = Self::extract_mock_id(&foreign_call.inputs)?;
                let times =
                    params[0].unwrap_field().try_to_u64().expect("Invalid bit size of times");

                self.find_mock_by_id_mut(id)
                    .unwrap_or_else(|| panic!("Unknown mock id {}", id))
                    .times_left = Some(times);

                Ok(ForeignCallResult::default())
            }
            Some(ForeignCall::ClearMock) => {
                let (id, _) = Self::extract_mock_id(&foreign_call.inputs)?;
                self.mocked_responses.retain(|response| response.id != id);
                Ok(ForeignCallResult::default())
            }
            None => {
                let mock_response_position = self
                    .mocked_responses
                    .iter()
                    .position(|response| response.matches(foreign_call_name, &foreign_call.inputs));

                if let Some(response_position) = mock_response_position {
                    // If the program has registered a mocked response to this oracle call then we prefer responding
                    // with that.

                    let mock = self
                        .mocked_responses
                        .get_mut(response_position)
                        .expect("Invalid position of mocked response");

                    mock.last_called_params = Some(foreign_call.inputs.clone());

                    let result = mock.result.values.clone();

                    if let Some(times_left) = &mut mock.times_left {
                        *times_left -= 1;
                        if *times_left == 0 {
                            self.mocked_responses.remove(response_position);
                        }
                    }

                    Ok(result.into())
                } else if let Some(external_resolver) = &self.external_resolver {
                    // If the user has registered an external resolver then we forward any remaining oracle calls there.

                    let encoded_params = vec![build_json_rpc_arg(ResolveForeignCallRequest {
                        session_id: self.id,
                        function_call: foreign_call.clone(),
                    })];

                    let req =
                        external_resolver.build_request("resolve_foreign_call", &encoded_params);

                    let response = external_resolver.send_request(req)?;

                    let parsed_response: ForeignCallResult<F> = response.result()?;

                    Ok(parsed_response)
                } else {
                    // If there's no registered mock oracle response and no registered resolver then we cannot
                    // return a correct response to the ACVM. The best we can do is to return an empty response,
                    // this allows us to ignore any foreign calls which exist solely to pass information from inside
                    // the circuit to the environment (e.g. custom logging) as the execution will still be able to progress.
                    //
                    // We optimistically return an empty response for all oracle calls as the ACVM will error
                    // should a response have been required.
                    Ok(ForeignCallResult::default())
                }
            }
        }
    }
}

#[cfg(test)]
mod tests {
    use acvm::{
        acir::brillig::ForeignCallParam, brillig_vm::brillig::ForeignCallResult,
        pwg::ForeignCallWaitInfo, FieldElement,
    };
    use jsonrpc_core::Result as RpcResult;
    use jsonrpc_derive::rpc;
    use jsonrpc_http_server::{Server, ServerBuilder};

    use crate::ops::{DefaultForeignCallExecutor, ForeignCallExecutor};

    use super::ResolveForeignCallRequest;

    #[allow(unreachable_pub)]
    #[rpc]
    pub trait OracleResolver {
        #[rpc(name = "resolve_foreign_call")]
        fn resolve_foreign_call(
            &self,
            req: ResolveForeignCallRequest<FieldElement>,
        ) -> RpcResult<ForeignCallResult<FieldElement>>;
    }

    struct OracleResolverImpl;

    impl OracleResolverImpl {
        fn echo(&self, param: ForeignCallParam<FieldElement>) -> ForeignCallResult<FieldElement> {
            vec![param].into()
        }

        fn sum(&self, array: ForeignCallParam<FieldElement>) -> ForeignCallResult<FieldElement> {
            let mut res: FieldElement = 0_usize.into();

            for value in array.fields() {
                res += value;
            }

            res.into()
        }
    }

    impl OracleResolver for OracleResolverImpl {
        fn resolve_foreign_call(
            &self,
            req: ResolveForeignCallRequest<FieldElement>,
        ) -> RpcResult<ForeignCallResult<FieldElement>> {
            let response = match req.function_call.function.as_str() {
                "sum" => self.sum(req.function_call.inputs[0].clone()),
                "echo" => self.echo(req.function_call.inputs[0].clone()),
                "id" => FieldElement::from(req.session_id as u128).into(),

                _ => panic!("unexpected foreign call"),
            };
            Ok(response)
        }
    }

    fn build_oracle_server() -> (Server, String) {
        let mut io = jsonrpc_core::IoHandler::new();
        io.extend_with(OracleResolverImpl.to_delegate());

        // Choosing port 0 results in a random port being assigned.
        let server = ServerBuilder::new(io)
            .start_http(&"127.0.0.1:0".parse().expect("Invalid address"))
            .expect("Could not start server");

        let url = format!("http://{}", server.address());
        (server, url)
    }

    #[test]
    fn test_oracle_resolver_echo() {
        let (server, url) = build_oracle_server();

        let mut executor = DefaultForeignCallExecutor::<FieldElement>::new(false, Some(&url));

        let foreign_call = ForeignCallWaitInfo {
            function: "echo".to_string(),
            inputs: vec![ForeignCallParam::Single(1_u128.into())],
        };

        let result = executor.execute(&foreign_call);
        assert_eq!(result.unwrap(), ForeignCallResult { values: foreign_call.inputs });

        server.close();
    }

    #[test]
    fn test_oracle_resolver_sum() {
        let (server, url) = build_oracle_server();

        let mut executor = DefaultForeignCallExecutor::new(false, Some(&url));

        let foreign_call = ForeignCallWaitInfo {
            function: "sum".to_string(),
            inputs: vec![ForeignCallParam::Array(vec![1_usize.into(), 2_usize.into()])],
        };

        let result = executor.execute(&foreign_call);
        assert_eq!(result.unwrap(), FieldElement::from(3_usize).into());

        server.close();
    }

    #[test]
    fn foreign_call_executor_id_is_persistent() {
        let (server, url) = build_oracle_server();

<<<<<<< HEAD
        let mut executor = DefaultForeignCallExecutor::new(false, Some(&url));
=======
        let mut executor = DefaultForeignCallExecutor::<FieldElement>::new(false, Some(&url));
>>>>>>> b456ac1c

        let foreign_call = ForeignCallWaitInfo { function: "id".to_string(), inputs: Vec::new() };

        let result_1 = executor.execute(&foreign_call).unwrap();
        let result_2 = executor.execute(&foreign_call).unwrap();
        assert_eq!(result_1, result_2);

        server.close();
    }

    #[test]
    fn oracle_resolver_rpc_can_distinguish_executors() {
        let (server, url) = build_oracle_server();

<<<<<<< HEAD
        let mut executor_1 = DefaultForeignCallExecutor::new(false, Some(&url));
        let mut executor_2 = DefaultForeignCallExecutor::new(false, Some(&url));
=======
        let mut executor_1 = DefaultForeignCallExecutor::<FieldElement>::new(false, Some(&url));
        let mut executor_2 = DefaultForeignCallExecutor::<FieldElement>::new(false, Some(&url));
>>>>>>> b456ac1c

        let foreign_call = ForeignCallWaitInfo { function: "id".to_string(), inputs: Vec::new() };

        let result_1 = executor_1.execute(&foreign_call).unwrap();
        let result_2 = executor_2.execute(&foreign_call).unwrap();
        assert_ne!(result_1, result_2);

        server.close();
    }
}<|MERGE_RESOLUTION|>--- conflicted
+++ resolved
@@ -97,11 +97,7 @@
 }
 
 #[derive(Debug, Default)]
-<<<<<<< HEAD
-pub struct DefaultForeignCallExecutor {
-=======
 pub struct DefaultForeignCallExecutor<F> {
->>>>>>> b456ac1c
     /// A randomly generated id for this `DefaultForeignCallExecutor`.
     ///
     /// This is used so that a single `external_resolver` can distinguish between requests from multiple
@@ -132,11 +128,7 @@
     function_call: ForeignCallWaitInfo<F>,
 }
 
-<<<<<<< HEAD
-impl DefaultForeignCallExecutor {
-=======
 impl<F> DefaultForeignCallExecutor<F> {
->>>>>>> b456ac1c
     pub fn new(show_output: bool, resolver_url: Option<&str>) -> Self {
         let oracle_resolver = resolver_url.map(|resolver_url| {
             let mut transport_builder =
@@ -154,12 +146,8 @@
             show_output,
             external_resolver: oracle_resolver,
             id: rand::thread_rng().gen(),
-<<<<<<< HEAD
-            ..DefaultForeignCallExecutor::default()
-=======
             mocked_responses: Vec::new(),
             last_mock_id: 0,
->>>>>>> b456ac1c
         }
     }
 }
@@ -448,11 +436,7 @@
     fn foreign_call_executor_id_is_persistent() {
         let (server, url) = build_oracle_server();
 
-<<<<<<< HEAD
-        let mut executor = DefaultForeignCallExecutor::new(false, Some(&url));
-=======
         let mut executor = DefaultForeignCallExecutor::<FieldElement>::new(false, Some(&url));
->>>>>>> b456ac1c
 
         let foreign_call = ForeignCallWaitInfo { function: "id".to_string(), inputs: Vec::new() };
 
@@ -467,13 +451,8 @@
     fn oracle_resolver_rpc_can_distinguish_executors() {
         let (server, url) = build_oracle_server();
 
-<<<<<<< HEAD
-        let mut executor_1 = DefaultForeignCallExecutor::new(false, Some(&url));
-        let mut executor_2 = DefaultForeignCallExecutor::new(false, Some(&url));
-=======
         let mut executor_1 = DefaultForeignCallExecutor::<FieldElement>::new(false, Some(&url));
         let mut executor_2 = DefaultForeignCallExecutor::<FieldElement>::new(false, Some(&url));
->>>>>>> b456ac1c
 
         let foreign_call = ForeignCallWaitInfo { function: "id".to_string(), inputs: Vec::new() };
 
