use acvm::{
    AcirField, BlackBoxFunctionSolver, FieldElement,
    acir::{
        brillig::ForeignCallResult,
        native_types::{WitnessMap, WitnessStack},
    },
    pwg::ForeignCallWaitInfo,
};
use noirc_abi::Abi;
use noirc_driver::{CompileError, CompileOptions, DEFAULT_EXPRESSION_WIDTH, compile_no_check};
use noirc_errors::{CustomDiagnostic, debug_info::DebugInfo};
use noirc_frontend::hir::{Context, def_map::TestFunction};

use crate::{
    NargoError,
    errors::try_to_diagnose_runtime_error,
<<<<<<< HEAD
    foreign_calls::{ForeignCallError, ForeignCallExecutor, layers, print::PrintOutput},
=======
    foreign_calls::{
        ForeignCallError, ForeignCallExecutor, layers,
        print::PrintOutput,
        transcript::{ForeignCallLog, LoggingForeignCallExecutor},
    },
>>>>>>> 54c6e8ca
};

use super::execute_program;

#[derive(Debug)]
pub enum TestStatus {
    Pass,
    Fail { message: String, error_diagnostic: Option<CustomDiagnostic> },
    Skipped,
    CompileError(CustomDiagnostic),
}

impl TestStatus {
    pub fn failed(&self) -> bool {
        !matches!(self, TestStatus::Pass | TestStatus::Skipped)
    }
}

pub fn run_test<'a, B, F, E>(
    blackbox_solver: &B,
    context: &mut Context,
    test_function: &TestFunction,
    output: PrintOutput<'a>,
    config: &CompileOptions,
    build_foreign_call_executor: F,
) -> TestStatus
where
    B: BlackBoxFunctionSolver<FieldElement>,
    F: Fn(PrintOutput<'a>, layers::Unhandled) -> E + 'a,
    E: ForeignCallExecutor<FieldElement>,
{
    let test_function_has_no_arguments = context
        .def_interner
        .function_meta(&test_function.get_id())
        .function_signature()
        .0
        .is_empty();

    match compile_no_check(context, config, test_function.get_id(), None, false) {
        Ok(compiled_program) => {
            // Do the same optimizations as `compile_cmd`.
            let target_width = config.expression_width.unwrap_or(DEFAULT_EXPRESSION_WIDTH);
            let compiled_program = crate::ops::transform_program(compiled_program, target_width);

            if test_function_has_no_arguments {
                let ignore_foreign_call_failures =
                    std::env::var("NARGO_IGNORE_TEST_FAILURES_FROM_FOREIGN_CALLS")
                        .is_ok_and(|var| &var == "true");

                let mut foreign_call_log = ForeignCallLog::from_env("NARGO_TEST_FOREIGN_CALL_LOG");

                // Run the backend to ensure the PWG evaluates functions like std::hash::pedersen,
                // otherwise constraints involving these expressions will not error.
                // Use a base layer that doesn't handle anything, which we handle in the `execute` below.
                let foreign_call_executor = build_foreign_call_executor(output, layers::Unhandled);
                let foreign_call_executor = TestForeignCallExecutor::new(foreign_call_executor);
                let mut foreign_call_executor = LoggingForeignCallExecutor::new(
                    foreign_call_executor,
                    foreign_call_log.print_output(),
                );

                let circuit_execution = execute_program(
                    &compiled_program.program,
                    WitnessMap::new(),
                    blackbox_solver,
                    &mut foreign_call_executor,
                );

                let status = test_status_program_compile_pass(
                    test_function,
                    &compiled_program.abi,
                    &compiled_program.debug,
                    &circuit_execution,
                );

                let foreign_call_executor = foreign_call_executor.executor;
                foreign_call_log.write_log().expect("failed to write foreign call log");

                if let TestStatus::Fail { .. } = status {
                    if ignore_foreign_call_failures
                        && foreign_call_executor.encountered_unknown_foreign_call
                    {
                        TestStatus::Skipped
                    } else {
                        status
                    }
                } else {
                    status
                }
            } else {
                use acvm::acir::circuit::Program;
                use noir_fuzzer::FuzzedExecutor;
                use proptest::test_runner::Config;
                use proptest::test_runner::TestRunner;

                let runner =
                    TestRunner::new(Config { failure_persistence: None, ..Config::default() });

                let abi = compiled_program.abi.clone();
                let debug = compiled_program.debug.clone();

                let executor = |program: &Program<FieldElement>,
                                initial_witness: WitnessMap<FieldElement>|
                 -> Result<WitnessStack<FieldElement>, String> {
                    // Use a base layer that doesn't handle anything, which we handle in the `execute` below.
                    let inner_executor =
                        build_foreign_call_executor(PrintOutput::None, layers::Unhandled);

                    let mut foreign_call_executor = TestForeignCallExecutor::new(inner_executor);

                    let circuit_execution = execute_program(
                        program,
                        initial_witness,
                        blackbox_solver,
                        &mut foreign_call_executor,
                    );

                    // Check if a failure was actually expected.
                    let status = test_status_program_compile_pass(
                        test_function,
                        &abi,
                        &debug,
                        &circuit_execution,
                    );

                    if let TestStatus::Fail { message, error_diagnostic: _ } = status {
                        Err(message)
                    } else {
                        // The fuzzer doesn't care about the actual result.
                        Ok(WitnessStack::default())
                    }
                };

                let fuzzer = FuzzedExecutor::new(compiled_program.into(), executor, runner);

                let result = fuzzer.fuzz();
                if result.success {
                    TestStatus::Pass
                } else {
                    TestStatus::Fail {
                        message: result.reason.unwrap_or_default(),
                        error_diagnostic: None,
                    }
                }
            }
        }
        Err(err) => test_status_program_compile_fail(err, test_function),
    }
}

/// Test function failed to compile
///
/// Note: This could be because the compiler was able to deduce
/// that a constraint was never satisfiable.
/// An example of this is the program `assert(false)`
/// In that case, we check if the test function should fail, and if so, we return `TestStatus::Pass`.
fn test_status_program_compile_fail(err: CompileError, test_function: &TestFunction) -> TestStatus {
    // The test has failed compilation, but it should never fail. Report error.
    if !test_function.should_fail() {
        return TestStatus::CompileError(err.into());
    }

    check_expected_failure_message(test_function, None, Some(err.into()))
}

/// The test function compiled successfully.
///
/// We now check whether execution passed/failed and whether it should have
/// passed/failed to determine the test status.
fn test_status_program_compile_pass(
    test_function: &TestFunction,
    abi: &Abi,
    debug: &[DebugInfo],
    circuit_execution: &Result<WitnessStack<FieldElement>, NargoError<FieldElement>>,
) -> TestStatus {
    let circuit_execution_err = match circuit_execution {
        // Circuit execution was successful; ie no errors or unsatisfied constraints
        // were encountered.
        Ok(_) => {
            if test_function.should_fail() {
                return TestStatus::Fail {
                    message: "error: Test passed when it should have failed".to_string(),
                    error_diagnostic: None,
                };
            }
            return TestStatus::Pass;
        }
        Err(err) => err,
    };

    // If we reach here, then the circuit execution failed.
    //
    // Check if the function should have passed
    let diagnostic = try_to_diagnose_runtime_error(circuit_execution_err, abi, debug);
    let test_should_have_passed = !test_function.should_fail();
    if test_should_have_passed {
        return TestStatus::Fail {
            message: circuit_execution_err.to_string(),
            error_diagnostic: diagnostic,
        };
    }

    check_expected_failure_message(
        test_function,
        circuit_execution_err.user_defined_failure_message(&abi.error_types),
        diagnostic,
    )
}

fn check_expected_failure_message(
    test_function: &TestFunction,
    failed_assertion: Option<String>,
    error_diagnostic: Option<CustomDiagnostic>,
) -> TestStatus {
    // Extract the expected failure message, if there was one
    //
    // #[test(should_fail)] will not produce any message
    // #[test(should_fail_with = "reason")] will produce a message
    //
    let expected_failure_message = match test_function.failure_reason() {
        Some(reason) => reason,
        None => return TestStatus::Pass,
    };

    // Match the failure message that the user will see, i.e. the failed_assertion
    // if present or else the error_diagnostic's message, against the
    // expected_failure_message
    let expected_failure_message_matches = failed_assertion
        .as_ref()
        .or_else(|| error_diagnostic.as_ref().map(|file_diagnostic| &file_diagnostic.message))
        .map(|message| message.contains(expected_failure_message))
        .unwrap_or(false);
    if expected_failure_message_matches {
        return TestStatus::Pass;
    }

    // The expected failure message does not match the actual failure message
    TestStatus::Fail {
        message: format!(
            "\nerror: Test failed with the wrong message. \nExpected: {} \nGot: {}",
            test_function.failure_reason().unwrap_or_default(),
            failed_assertion.unwrap_or_default().trim_matches('\'')
        ),
        error_diagnostic,
    }
}

/// A specialized foreign call executor which tracks whether it has encountered any unknown foreign calls
struct TestForeignCallExecutor<E> {
    executor: E,
    encountered_unknown_foreign_call: bool,
}

impl<E> TestForeignCallExecutor<E> {
    fn new(executor: E) -> Self {
        Self { executor, encountered_unknown_foreign_call: false }
    }
}

impl<E, F> ForeignCallExecutor<F> for TestForeignCallExecutor<E>
where
    F: AcirField,
    E: ForeignCallExecutor<F>,
{
    fn execute(
        &mut self,
        foreign_call: &ForeignCallWaitInfo<F>,
    ) -> Result<ForeignCallResult<F>, ForeignCallError> {
        // If the circuit has reached a new foreign call opcode then it can't have failed from any previous unknown foreign calls.
        self.encountered_unknown_foreign_call = false;
        match self.executor.execute(foreign_call) {
            Err(ForeignCallError::NoHandler(_)) => {
                self.encountered_unknown_foreign_call = true;
                // If the inner executor cannot handle this foreign call, then it's very likely that this is a custom
                // foreign call. We then return an empty response in case the foreign call doesn't need return values.
                layers::Empty.execute(foreign_call)
            }
            other => other,
        }
    }
}<|MERGE_RESOLUTION|>--- conflicted
+++ resolved
@@ -14,15 +14,11 @@
 use crate::{
     NargoError,
     errors::try_to_diagnose_runtime_error,
-<<<<<<< HEAD
-    foreign_calls::{ForeignCallError, ForeignCallExecutor, layers, print::PrintOutput},
-=======
     foreign_calls::{
         ForeignCallError, ForeignCallExecutor, layers,
         print::PrintOutput,
         transcript::{ForeignCallLog, LoggingForeignCallExecutor},
     },
->>>>>>> 54c6e8ca
 };
 
 use super::execute_program;
