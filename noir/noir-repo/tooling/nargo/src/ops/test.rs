--- conflicted
+++ resolved
@@ -137,56 +137,7 @@
                         // The fuzzer doesn't care about the actual result.
                         Ok(WitnessStack::default())
                     }
-<<<<<<< HEAD
-                }
-
-                #[cfg(not(target_arch = "wasm32"))]
-                {
-                    use acvm::acir::circuit::Program;
-                    use noir_fuzzer::FuzzedExecutor;
-                    use proptest::test_runner::Config;
-                    use proptest::test_runner::TestRunner;
-
-                    let runner =
-                        TestRunner::new(Config { failure_persistence: None, ..Config::default() });
-
-                    let abi = compiled_program.abi.clone();
-                    let debug = compiled_program.debug.clone();
-
-                    let executor =
-                        |program: &Program<FieldElement>,
-                         initial_witness: WitnessMap<FieldElement>|
-                         -> Result<WitnessStack<FieldElement>, String> {
-                            // Use a base layer that doesn't handle anything, which we handle in the `execute` below.
-                            let inner_executor =
-                                build_foreign_call_executor(PrintOutput::None, layers::Unhandled);
-                            let mut foreign_call_executor =
-                                TestForeignCallExecutor::new(inner_executor);
-
-                            let circuit_execution = execute_program(
-                                program,
-                                initial_witness,
-                                blackbox_solver,
-                                &mut foreign_call_executor,
-                            );
-
-                            let status = test_status_program_compile_pass(
-                                test_function,
-                                &abi,
-                                &debug,
-                                &circuit_execution,
-                            );
-
-                            if let TestStatus::Fail { message, error_diagnostic: _ } = status {
-                                Err(message)
-                            } else {
-                                // The fuzzer doesn't care about the actual result.
-                                Ok(WitnessStack::default())
-                            }
-                        };
-=======
                 };
->>>>>>> 65c7e620
 
                 let fuzzer = FuzzedExecutor::new(compiled_program.into(), executor, runner);
 
