--- conflicted
+++ resolved
@@ -1,9 +1,5 @@
-<<<<<<< HEAD
 use acvm::acir::circuit::{OpcodeLocation, Program, ResolvedOpcodeLocation};
-=======
 use acvm::acir::circuit::brillig::BrilligBytecode;
-use acvm::acir::circuit::Program;
->>>>>>> a7b9d20a
 use acvm::acir::native_types::WitnessStack;
 use acvm::brillig_vm::brillig::ForeignCallResult;
 use acvm::pwg::{ACVMStatus, ErrorLocation, OpcodeNotSolvable, OpcodeResolutionError, ACVM};
@@ -60,23 +56,9 @@
     }
 
     #[tracing::instrument(level = "trace", skip_all)]
-<<<<<<< HEAD
     fn execute_circuit(&mut self, initial_witness: WitnessMap) -> Result<WitnessMap, NargoError> {
         let circuit = &self.functions[self.current_function_index];
-        let mut acvm = ACVM::new(self.blackbox_solver, &circuit.opcodes, initial_witness);
-=======
-    fn execute_circuit(
-        &mut self,
-        circuit: &Circuit,
-        initial_witness: WitnessMap,
-    ) -> Result<WitnessMap, NargoError> {
-        let mut acvm = ACVM::new(
-            self.blackbox_solver,
-            &circuit.opcodes,
-            initial_witness,
-            self.unconstrained_functions,
-        );
->>>>>>> a7b9d20a
+        let mut acvm = ACVM::new(self.blackbox_solver, &circuit.opcodes, initial_witness, self.unconstrained_functions);
 
         // This message should be resolved by a nargo foreign call only when we have an unsatisfied assertion.
         let mut assert_message: Option<String> = None;
@@ -216,21 +198,9 @@
     blackbox_solver: &B,
     foreign_call_executor: &mut F,
 ) -> Result<WitnessStack, NargoError> {
-<<<<<<< HEAD
     let mut executor =
-        ProgramExecutor::new(&program.functions, blackbox_solver, foreign_call_executor);
+        ProgramExecutor::new(&program.functions, &program.unconstrained_functions, blackbox_solver, foreign_call_executor);
     let main_witness = executor.execute_circuit(initial_witness)?;
-=======
-    let main = &program.functions[0];
-
-    let mut executor = ProgramExecutor::new(
-        &program.functions,
-        &program.unconstrained_functions,
-        blackbox_solver,
-        foreign_call_executor,
-    );
-    let main_witness = executor.execute_circuit(main, initial_witness)?;
->>>>>>> a7b9d20a
     executor.witness_stack.push(0, main_witness);
 
     Ok(executor.finalize())
