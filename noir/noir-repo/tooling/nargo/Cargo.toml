--- conflicted
+++ resolved
@@ -34,13 +34,6 @@
 # Some dependencies are optional so we can compile to Wasm.
 tokio = { workspace = true, optional = true }
 rand = { workspace = true, optional = true }
-<<<<<<< HEAD
-
-[target.'cfg(not(target_arch = "wasm32"))'.dependencies]
-noir_fuzzer = { workspace = true }
-proptest = { workspace = true }
-=======
->>>>>>> 65c7e620
 
 [dev-dependencies]
 jsonrpsee = { workspace = true, features = ["server"] }
