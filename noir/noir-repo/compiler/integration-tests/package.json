{
    "name": "integration-tests",
    "license": "(MIT OR Apache-2.0)",
    "main": "index.js",
    "private": true,
    "scripts": {
        "build": "echo Integration Test build step",
        "test": "yarn test:browser && yarn test:node",
<<<<<<< HEAD
        "test:node": "bash ./scripts/setup.sh && hardhat test test/node/**/*",
=======
        "test:node": "bash ./scripts/setup.sh && hardhat test test/node/prove_and_verify.test.ts && hardhat test test/node/smart_contract_verifier.test.ts && hardhat test test/node/onchain_recursive_verification.test.ts",
>>>>>>> 4ba553ba
        "test:browser": "web-test-runner",
        "test:integration:browser": "web-test-runner test/browser/**/*.test.ts",
        "test:integration:browser:watch": "web-test-runner test/browser/**/*.test.ts --watch",
        "lint": "NODE_NO_WARNINGS=1 eslint . --ext .ts --ignore-path ./.eslintignore  --max-warnings 0"
    },
    "dependencies": {
        "@noir-lang/backend_barretenberg": "workspace:*",
        "@noir-lang/noir_js": "workspace:*",
        "@noir-lang/noir_wasm": "workspace:*",
        "@nomicfoundation/hardhat-chai-matchers": "^2.0.0",
        "@nomicfoundation/hardhat-ethers": "^3.0.0",
        "@web/dev-server-esbuild": "^0.3.6",
        "@web/dev-server-import-maps": "^0.2.0",
        "@web/test-runner": "^0.18.1",
        "@web/test-runner-playwright": "^0.10.0",
        "eslint": "^8.57.0",
        "eslint-plugin-prettier": "^5.1.3",
        "ethers": "^6.7.1",
        "hardhat": "^2.17.4",
        "prettier": "3.2.5",
        "smol-toml": "^1.1.2",
        "toml": "^3.0.0",
        "tslog": "^4.9.2"
    }
}<|MERGE_RESOLUTION|>--- conflicted
+++ resolved
@@ -1,38 +1,34 @@
 {
-    "name": "integration-tests",
-    "license": "(MIT OR Apache-2.0)",
-    "main": "index.js",
-    "private": true,
-    "scripts": {
-        "build": "echo Integration Test build step",
-        "test": "yarn test:browser && yarn test:node",
-<<<<<<< HEAD
-        "test:node": "bash ./scripts/setup.sh && hardhat test test/node/**/*",
-=======
-        "test:node": "bash ./scripts/setup.sh && hardhat test test/node/prove_and_verify.test.ts && hardhat test test/node/smart_contract_verifier.test.ts && hardhat test test/node/onchain_recursive_verification.test.ts",
->>>>>>> 4ba553ba
-        "test:browser": "web-test-runner",
-        "test:integration:browser": "web-test-runner test/browser/**/*.test.ts",
-        "test:integration:browser:watch": "web-test-runner test/browser/**/*.test.ts --watch",
-        "lint": "NODE_NO_WARNINGS=1 eslint . --ext .ts --ignore-path ./.eslintignore  --max-warnings 0"
-    },
-    "dependencies": {
-        "@noir-lang/backend_barretenberg": "workspace:*",
-        "@noir-lang/noir_js": "workspace:*",
-        "@noir-lang/noir_wasm": "workspace:*",
-        "@nomicfoundation/hardhat-chai-matchers": "^2.0.0",
-        "@nomicfoundation/hardhat-ethers": "^3.0.0",
-        "@web/dev-server-esbuild": "^0.3.6",
-        "@web/dev-server-import-maps": "^0.2.0",
-        "@web/test-runner": "^0.18.1",
-        "@web/test-runner-playwright": "^0.10.0",
-        "eslint": "^8.57.0",
-        "eslint-plugin-prettier": "^5.1.3",
-        "ethers": "^6.7.1",
-        "hardhat": "^2.17.4",
-        "prettier": "3.2.5",
-        "smol-toml": "^1.1.2",
-        "toml": "^3.0.0",
-        "tslog": "^4.9.2"
-    }
+  "name": "integration-tests",
+  "license": "(MIT OR Apache-2.0)",
+  "main": "index.js",
+  "private": true,
+  "scripts": {
+    "build": "echo Integration Test build step",
+    "test": "yarn test:browser && yarn test:node",
+    "test:node": "bash ./scripts/setup.sh && hardhat test test/node/**/*",
+    "test:browser": "web-test-runner",
+    "test:integration:browser": "web-test-runner test/browser/**/*.test.ts",
+    "test:integration:browser:watch": "web-test-runner test/browser/**/*.test.ts --watch",
+    "lint": "NODE_NO_WARNINGS=1 eslint . --ext .ts --ignore-path ./.eslintignore  --max-warnings 0"
+  },
+  "dependencies": {
+    "@noir-lang/backend_barretenberg": "workspace:*",
+    "@noir-lang/noir_js": "workspace:*",
+    "@noir-lang/noir_wasm": "workspace:*",
+    "@nomicfoundation/hardhat-chai-matchers": "^2.0.0",
+    "@nomicfoundation/hardhat-ethers": "^3.0.0",
+    "@web/dev-server-esbuild": "^0.3.6",
+    "@web/dev-server-import-maps": "^0.2.0",
+    "@web/test-runner": "^0.18.1",
+    "@web/test-runner-playwright": "^0.10.0",
+    "eslint": "^8.57.0",
+    "eslint-plugin-prettier": "^5.1.3",
+    "ethers": "^6.7.1",
+    "hardhat": "^2.17.4",
+    "prettier": "3.2.5",
+    "smol-toml": "^1.1.2",
+    "toml": "^3.0.0",
+    "tslog": "^4.9.2"
+  }
 }