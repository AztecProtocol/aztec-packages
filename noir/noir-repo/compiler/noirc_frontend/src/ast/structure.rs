use std::fmt::Display;

use crate::ast::{Ident, UnresolvedGenerics, UnresolvedType};
use crate::token::SecondaryAttribute;

use iter_extended::vecmap;
use noirc_errors::Span;

/// Ast node for a struct
#[derive(Clone, Debug, PartialEq, Eq)]
pub struct NoirStruct {
    pub name: Ident,
    pub attributes: Vec<SecondaryAttribute>,
    pub generics: UnresolvedGenerics,
    pub fields: Vec<(Ident, UnresolvedType)>,
    pub span: Span,
<<<<<<< HEAD
    pub is_comptime: bool,
=======
>>>>>>> 234ecd15
}

impl Display for NoirStruct {
    fn fmt(&self, f: &mut std::fmt::Formatter<'_>) -> std::fmt::Result {
        let generics = vecmap(&self.generics, |generic| generic.to_string());
        let generics = if generics.is_empty() { "".into() } else { generics.join(", ") };

        writeln!(f, "struct {}{} {{", self.name, generics)?;

        for (name, typ) in self.fields.iter() {
            writeln!(f, "    {name}: {typ},")?;
        }

        write!(f, "}}")
    }
}<|MERGE_RESOLUTION|>--- conflicted
+++ resolved
@@ -14,10 +14,6 @@
     pub generics: UnresolvedGenerics,
     pub fields: Vec<(Ident, UnresolvedType)>,
     pub span: Span,
-<<<<<<< HEAD
-    pub is_comptime: bool,
-=======
->>>>>>> 234ecd15
 }
 
 impl Display for NoirStruct {
