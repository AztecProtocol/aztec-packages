use std::fmt::Display;

use acvm::FieldElement;
use acvm::acir::AcirField;
use iter_extended::vecmap;
use noirc_errors::{Located, Location, Span};

use super::{
    BinaryOpKind, BlockExpression, ConstructorExpression, Expression, ExpressionKind,
    GenericTypeArgs, IndexExpression, InfixExpression, ItemVisibility, MemberAccessExpression,
    MethodCallExpression, UnresolvedType,
};
use crate::ast::UnresolvedTypeData;
use crate::elaborator::Turbofish;
<<<<<<< HEAD
use crate::elaborator::types::SELF_TYPE_NAME;
=======
>>>>>>> a0edfa3d
use crate::node_interner::{
    InternedExpressionKind, InternedPattern, InternedStatementKind, NodeInterner,
};
use crate::parser::{ParserError, ParserErrorReason};
use crate::token::{LocatedToken, SecondaryAttribute, Token};

/// This is used when an identifier fails to parse in the parser.
/// Instead of failing the parse, we can often recover using this
/// as the default value instead. Further passes like name resolution
/// should also check for this ident to avoid issuing multiple errors
/// for an identifier that already failed to parse.
pub const ERROR_IDENT: &str = "$error";

/// This is used to represent an UnresolvedTypeData::Unspecified in a Path
pub const WILDCARD_TYPE: &str = "_";

#[derive(Debug, PartialEq, Eq, Clone)]
pub struct Statement {
    pub kind: StatementKind,
    pub location: Location,
}

/// Ast node for statements in noir. Statements are always within a block { }
/// of some kind and are terminated via a Semicolon, except if the statement
/// ends in a block, such as a Statement::Expression containing an if expression.
#[derive(Debug, PartialEq, Eq, Clone)]
pub enum StatementKind {
    Let(LetStatement),
    Expression(Expression),
    Assign(AssignStatement),
    For(ForLoopStatement),
    Loop(Expression, Location /* loop keyword location */),
    While(WhileStatement),
    Break,
    Continue,
    /// This statement should be executed at compile-time
    Comptime(Box<Statement>),
    // This is an expression with a trailing semi-colon
    Semi(Expression),
    // This is an interned StatementKind during comptime code.
    // The actual StatementKind can be retrieved with a NodeInterner.
    Interned(InternedStatementKind),
    // This statement is the result of a recovered parse error.
    // To avoid issuing multiple errors in later steps, it should
    // be skipped in any future analysis if possible.
    Error,
}

impl Statement {
    pub fn add_semicolon(
        mut self,
        semi: Option<Token>,
        location: Location,
        last_statement_in_block: bool,
        emit_error: &mut dyn FnMut(ParserError),
    ) -> Self {
        self.kind = self.kind.add_semicolon(semi, location, last_statement_in_block, emit_error);
        self
    }

    /// Returns the innermost location that gives this statement its type.
    pub fn type_location(&self) -> Location {
        match &self.kind {
            StatementKind::Expression(expression) => expression.type_location(),
            StatementKind::Comptime(statement) => statement.type_location(),
            StatementKind::Let(..)
            | StatementKind::Assign(..)
            | StatementKind::For(..)
            | StatementKind::Loop(..)
            | StatementKind::While(..)
            | StatementKind::Break
            | StatementKind::Continue
            | StatementKind::Semi(..)
            | StatementKind::Interned(..)
            | StatementKind::Error => self.location,
        }
    }
}

impl StatementKind {
    pub fn add_semicolon(
        self,
        semi: Option<Token>,
        location: Location,
        last_statement_in_block: bool,
        emit_error: &mut dyn FnMut(ParserError),
    ) -> Self {
        let missing_semicolon =
            ParserError::with_reason(ParserErrorReason::MissingSeparatingSemi, location);

        match self {
            StatementKind::Let(_)
            | StatementKind::Assign(_)
            | StatementKind::Semi(_)
            | StatementKind::Break
            | StatementKind::Continue
            | StatementKind::Error => {
                // To match rust, statements always require a semicolon, even at the end of a block
                if semi.is_none() {
                    emit_error(missing_semicolon);
                }
                self
            }
            StatementKind::Comptime(mut statement) => {
                *statement =
                    statement.add_semicolon(semi, location, last_statement_in_block, emit_error);
                StatementKind::Comptime(statement)
            }
            // A semicolon on a for loop, loop or while is optional and does nothing
            StatementKind::For(_) | StatementKind::Loop(..) | StatementKind::While(..) => self,

            // No semicolon needed for a resolved statement
            StatementKind::Interned(_) => self,

            StatementKind::Expression(expr) => {
                match (&expr.kind, semi, last_statement_in_block) {
                    // Semicolons are optional for these expressions
                    (ExpressionKind::Block(_), semi, _)
                    | (ExpressionKind::Unsafe(..), semi, _)
                    | (ExpressionKind::Interned(..), semi, _)
                    | (ExpressionKind::InternedStatement(..), semi, _)
                    | (ExpressionKind::Match(..), semi, _)
                    | (ExpressionKind::If(_), semi, _) => {
                        if semi.is_some() {
                            StatementKind::Semi(expr)
                        } else {
                            StatementKind::Expression(expr)
                        }
                    }
                    (_, None, false) => {
                        emit_error(missing_semicolon);
                        StatementKind::Expression(expr)
                    }
                    (_, Some(_), _) => StatementKind::Semi(expr),
                    (_, None, true) => StatementKind::Expression(expr),
                }
            }
        }
    }
}

impl StatementKind {
    pub fn new_let(
        pattern: Pattern,
        r#type: UnresolvedType,
        expression: Expression,
        attributes: Vec<SecondaryAttribute>,
    ) -> StatementKind {
        StatementKind::Let(LetStatement {
            pattern,
            r#type,
            expression,
            comptime: false,
            is_global_let: false,
            attributes,
        })
    }
}

#[derive(Eq, Debug, Clone, Default)]
pub struct Ident(pub Located<String>);

impl Ident {
    pub fn is_self_type_name(&self) -> bool {
        self.0.contents == SELF_TYPE_NAME
    }
}

impl PartialEq<Ident> for Ident {
    fn eq(&self, other: &Ident) -> bool {
        self.0.contents == other.0.contents
    }
}

impl PartialOrd for Ident {
    fn partial_cmp(&self, other: &Self) -> Option<std::cmp::Ordering> {
        Some(self.cmp(other))
    }
}

impl Ord for Ident {
    fn cmp(&self, other: &Self) -> std::cmp::Ordering {
        self.0.contents.cmp(&other.0.contents)
    }
}

impl PartialEq<str> for Ident {
    fn eq(&self, other: &str) -> bool {
        self.0.contents == other
    }
}

impl std::hash::Hash for Ident {
    fn hash<H: std::hash::Hasher>(&self, state: &mut H) {
        self.0.contents.hash(state);
    }
}

impl Display for Ident {
    fn fmt(&self, f: &mut std::fmt::Formatter<'_>) -> std::fmt::Result {
        self.0.contents.fmt(f)
    }
}

impl From<Located<String>> for Ident {
    fn from(a: Located<String>) -> Ident {
        Ident(a)
    }
}

impl From<String> for Ident {
    fn from(a: String) -> Ident {
        Located::from(Location::dummy(), a).into()
    }
}
impl From<&str> for Ident {
    fn from(a: &str) -> Ident {
        Ident::from(a.to_owned())
    }
}

impl From<LocatedToken> for Ident {
    fn from(lt: LocatedToken) -> Ident {
        let located_str = Located::from(lt.location(), lt.token().to_string());
        Ident(located_str)
    }
}

impl From<Ident> for Expression {
    fn from(i: Ident) -> Expression {
<<<<<<< HEAD
        let location = i.location();
        let kind = ExpressionKind::Variable(Path::plain(vec![PathSegment::from(i)], location));
        Expression { location, kind }
=======
        Expression {
            location: i.0.location(),
            kind: ExpressionKind::Variable(Path {
                location: i.location(),
                segments: vec![PathSegment::from(i)],
                kind: PathKind::Plain,
            }),
        }
>>>>>>> a0edfa3d
    }
}

impl Ident {
    pub fn location(&self) -> Location {
        self.0.location()
    }

    pub fn span(&self) -> Span {
        self.0.span()
    }

    pub fn new(text: String, location: Location) -> Ident {
        Ident(Located::from(location, text))
    }
}

#[derive(Debug, PartialEq, Eq, Clone)]
pub struct ModuleDeclaration {
    pub visibility: ItemVisibility,
    pub ident: Ident,
    pub outer_attributes: Vec<SecondaryAttribute>,
    pub has_semicolon: bool,
}

impl std::fmt::Display for ModuleDeclaration {
    fn fmt(&self, f: &mut std::fmt::Formatter<'_>) -> std::fmt::Result {
        write!(f, "mod {}", self.ident)
    }
}

#[derive(Debug, PartialEq, Eq, Clone)]
pub struct ImportStatement {
    pub visibility: ItemVisibility,
    pub path: Path,
    pub alias: Option<Ident>,
}

#[derive(Debug, PartialEq, Eq, Copy, Clone, Hash)]
pub enum PathKind {
    Crate,
    Dep,
    Plain,
    Super,
}

#[derive(Debug, PartialEq, Eq, Clone)]
pub struct UseTree {
    pub prefix: Path,
    pub kind: UseTreeKind,
    pub location: Location,
}

impl Display for UseTree {
    fn fmt(&self, f: &mut std::fmt::Formatter<'_>) -> std::fmt::Result {
        write!(f, "{}", self.prefix)?;

        if !self.prefix.segments.is_empty() {
            write!(f, "::")?;
        }

        match &self.kind {
            UseTreeKind::Path(name, alias) => {
                write!(f, "{name}")?;

                if let Some(alias) = alias {
                    write!(f, " as {alias}")?;
                }

                Ok(())
            }
            UseTreeKind::List(trees) => {
                write!(f, "{{")?;
                let tree = vecmap(trees, ToString::to_string).join(", ");
                write!(f, "{tree}}}")
            }
        }
    }
}

#[derive(Debug, PartialEq, Eq, Clone)]
pub enum UseTreeKind {
    Path(Ident, Option<Ident>),
    List(Vec<UseTree>),
}

impl UseTree {
    pub fn desugar(self, root: Option<Path>, visibility: ItemVisibility) -> Vec<ImportStatement> {
        let prefix = if let Some(mut root) = root {
            root.segments.extend(self.prefix.segments);
            root
        } else {
            self.prefix
        };

        match self.kind {
            UseTreeKind::Path(name, alias) => {
                // Desugar `use foo::{self}` to `use foo`
                let path = if name.0.contents == "self" { prefix } else { prefix.join(name) };
                vec![ImportStatement { visibility, path, alias }]
            }
            UseTreeKind::List(trees) => {
                let trees = trees.into_iter();
                trees.flat_map(|tree| tree.desugar(Some(prefix.clone()), visibility)).collect()
            }
        }
    }
}

#[derive(Debug, PartialEq, Eq, Clone)]
pub struct UnsafeExpression {
    pub block: BlockExpression,
    pub unsafe_keyword_location: Location,
}

/// A special kind of path in the form `<MyType as Trait>::ident`.
/// Note that this path must consist of exactly two segments.
///
/// An AsTraitPath may be used in either a type context where `ident`
/// refers to an associated type of a particular impl, or in a value
/// context where `ident` may refer to an associated constant or a
/// function within the impl.
#[derive(Debug, PartialEq, Eq, Clone, Hash)]
pub struct AsTraitPath {
    pub typ: UnresolvedType,
    pub trait_path: Path,
    pub trait_generics: GenericTypeArgs,
    pub impl_item: Ident,
}

/// A special kind of path in the form `Type::ident::<turbofish>`
/// Unlike normal paths, the type here can be a primitive type or
/// interned type.
#[derive(Debug, PartialEq, Eq, Clone, Hash)]
pub struct TypePath {
    pub typ: UnresolvedType,
    pub item: Ident,
    pub turbofish: Option<GenericTypeArgs>,
}

#[derive(Debug, PartialEq, Eq, Clone, Hash)]
pub struct Path {
    pub segments: Vec<PathSegment>,
    pub kind: PathKind,
    pub location: Location,
<<<<<<< HEAD
    // The location of `kind` (this is the same as `location` for plain kinds)
    pub kind_location: Location,
=======
>>>>>>> a0edfa3d
}

impl Path {
    pub fn plain(segments: Vec<PathSegment>, location: Location) -> Self {
        Self { segments, location, kind: PathKind::Plain, kind_location: location }
    }

    pub fn pop(&mut self) -> PathSegment {
        self.segments.pop().unwrap()
    }

    fn join(mut self, ident: Ident) -> Path {
        self.segments.push(PathSegment::from(ident));
        self
    }

    /// Construct a PathKind::Plain from this single
    pub fn from_single(name: String, location: Location) -> Path {
        let segment = Ident::from(Located::from(location, name));
        Path::from_ident(segment)
    }

    pub fn from_ident(name: Ident) -> Path {
<<<<<<< HEAD
        let location = name.location();
        Path::plain(vec![PathSegment::from(name)], location)
=======
        Path {
            location: name.location(),
            segments: vec![PathSegment::from(name)],
            kind: PathKind::Plain,
        }
>>>>>>> a0edfa3d
    }

    pub fn span(&self) -> Span {
        self.location.span
    }

    pub fn last_segment(&self) -> PathSegment {
        assert!(!self.segments.is_empty());
        self.segments.last().unwrap().clone()
    }

    pub fn last_ident(&self) -> Ident {
        self.last_segment().ident
    }

    pub fn first_name(&self) -> Option<&str> {
        self.segments.first().map(|segment| segment.ident.0.contents.as_str())
    }

    pub fn last_name(&self) -> &str {
        assert!(!self.segments.is_empty());
        &self.segments.last().unwrap().ident.0.contents
    }

    pub fn is_ident(&self) -> bool {
        self.kind == PathKind::Plain
            && self.segments.len() == 1
            && self.segments.first().unwrap().generics.is_none()
    }

    pub fn as_ident(&self) -> Option<&Ident> {
        if !self.is_ident() {
            return None;
        }
        self.segments.first().map(|segment| &segment.ident)
    }

    pub fn to_ident(&self) -> Option<Ident> {
        if !self.is_ident() {
            return None;
        }
        self.segments.first().cloned().map(|segment| segment.ident)
    }

    pub(crate) fn is_wildcard(&self) -> bool {
        self.to_ident().map(|ident| ident.0.contents) == Some(WILDCARD_TYPE.to_string())
    }

    pub fn is_empty(&self) -> bool {
        self.segments.is_empty() && self.kind == PathKind::Plain
    }

    pub fn as_string(&self) -> String {
        let mut string = String::new();

        let mut segments = self.segments.iter();
        match segments.next() {
            None => panic!("empty segment"),
            Some(seg) => {
                string.push_str(&seg.ident.0.contents);
            }
        }

        for segment in segments {
            string.push_str("::");
            string.push_str(&segment.ident.0.contents);
        }

        string
    }
}

#[derive(Debug, PartialEq, Eq, Clone, Hash)]
pub struct PathSegment {
    pub ident: Ident,
    pub generics: Option<Vec<UnresolvedType>>,
    pub location: Location,
}

impl PathSegment {
    /// Returns the span where turbofish happen. For example:
    ///
    ///    foo::<T>
    ///       ~^^^^
    ///
    /// Returns an empty span at the end of `foo` if there's no turbofish.
    pub fn turbofish_span(&self) -> Span {
<<<<<<< HEAD
        if self.ident.location().file == self.location.file {
            Span::from(self.ident.span().end()..self.location.span.end())
        } else {
            self.location.span
        }
=======
        Span::from(self.ident.span().end()..self.location.span.end())
>>>>>>> a0edfa3d
    }

    pub fn turbofish_location(&self) -> Location {
        Location::new(self.turbofish_span(), self.location.file)
    }

    pub fn turbofish(&self) -> Option<Turbofish> {
        self.generics.as_ref().map(|generics| Turbofish {
            location: self.turbofish_location(),
            generics: generics.clone(),
        })
    }
}

impl From<Ident> for PathSegment {
    fn from(ident: Ident) -> PathSegment {
        let location = ident.location();
        PathSegment { ident, generics: None, location }
    }
}

impl Display for PathSegment {
    fn fmt(&self, f: &mut std::fmt::Formatter<'_>) -> std::fmt::Result {
        self.ident.fmt(f)?;

        if let Some(generics) = &self.generics {
            let generics = vecmap(generics, ToString::to_string);
            write!(f, "::<{}>", generics.join(", "))?;
        }

        Ok(())
    }
}

#[derive(Debug, PartialEq, Eq, Clone)]
pub struct LetStatement {
    pub pattern: Pattern,
    pub r#type: UnresolvedType,
    pub expression: Expression,
    pub attributes: Vec<SecondaryAttribute>,

    // True if this should only be run during compile-time
    pub comptime: bool,
    pub is_global_let: bool,
}

#[derive(Debug, PartialEq, Eq, Clone)]
pub struct AssignStatement {
    pub lvalue: LValue,
    pub expression: Expression,
}

/// Represents an Ast form that can be assigned to
#[derive(Debug, PartialEq, Eq, Clone)]
pub enum LValue {
    Ident(Ident),
    MemberAccess { object: Box<LValue>, field_name: Ident, location: Location },
    Index { array: Box<LValue>, index: Expression, location: Location },
    Dereference(Box<LValue>, Location),
    Interned(InternedExpressionKind, Location),
}

#[derive(Debug, PartialEq, Eq, Clone)]
pub enum Pattern {
    Identifier(Ident),
    Mutable(Box<Pattern>, Location, /*is_synthesized*/ bool),
    Tuple(Vec<Pattern>, Location),
    Struct(Path, Vec<(Ident, Pattern)>, Location),
    Interned(InternedPattern, Location),
}

impl Pattern {
    pub fn is_synthesized(&self) -> bool {
        matches!(self, Pattern::Mutable(_, _, true))
    }
    pub fn location(&self) -> Location {
        match self {
            Pattern::Identifier(ident) => ident.location(),
            Pattern::Mutable(_, location, _)
            | Pattern::Tuple(_, location)
            | Pattern::Struct(_, _, location)
            | Pattern::Interned(_, location) => *location,
        }
    }

    pub fn span(&self) -> Span {
        self.location().span
    }

    pub fn name_ident(&self) -> &Ident {
        match self {
            Pattern::Identifier(name_ident) => name_ident,
            Pattern::Mutable(pattern, ..) => pattern.name_ident(),
            _ => panic!("Only the Identifier or Mutable patterns can return a name"),
        }
    }

    pub(crate) fn try_as_expression(&self, interner: &NodeInterner) -> Option<Expression> {
        match self {
            Pattern::Identifier(ident) => Some(Expression {
                kind: ExpressionKind::Variable(Path::from_ident(ident.clone())),
                location: ident.location(),
            }),
            Pattern::Mutable(_, _, _) => None,
            Pattern::Tuple(patterns, location) => {
                let mut expressions = Vec::new();
                for pattern in patterns {
                    expressions.push(pattern.try_as_expression(interner)?);
                }
                Some(Expression { kind: ExpressionKind::Tuple(expressions), location: *location })
            }
            Pattern::Struct(path, patterns, location) => {
                let mut fields = Vec::new();
                for (field, pattern) in patterns {
                    let expression = pattern.try_as_expression(interner)?;
                    fields.push((field.clone(), expression));
                }
                Some(Expression {
                    kind: ExpressionKind::Constructor(Box::new(ConstructorExpression {
                        typ: UnresolvedType::from_path(path.clone()),
                        fields,
                    })),
                    location: *location,
                })
            }
            Pattern::Interned(id, _) => interner.get_pattern(*id).try_as_expression(interner),
        }
    }
}

impl LValue {
    pub fn as_expression(&self) -> Expression {
        let kind = match self {
            LValue::Ident(ident) => ExpressionKind::Variable(Path::from_ident(ident.clone())),
            LValue::MemberAccess { object, field_name, location: _ } => {
                ExpressionKind::MemberAccess(Box::new(MemberAccessExpression {
                    lhs: object.as_expression(),
                    rhs: field_name.clone(),
                }))
            }
            LValue::Index { array, index, location: _ } => {
                ExpressionKind::Index(Box::new(IndexExpression {
                    collection: array.as_expression(),
                    index: index.clone(),
                }))
            }
            LValue::Dereference(lvalue, _span) => {
                ExpressionKind::Prefix(Box::new(crate::ast::PrefixExpression {
                    operator: crate::ast::UnaryOp::Dereference { implicitly_added: false },
                    rhs: lvalue.as_expression(),
                }))
            }
            LValue::Interned(id, _) => ExpressionKind::Interned(*id),
        };
        Expression::new(kind, self.location())
    }

    pub fn from_expression(expr: Expression) -> Option<LValue> {
        LValue::from_expression_kind(expr.kind, expr.location)
    }

    pub fn from_expression_kind(expr: ExpressionKind, location: Location) -> Option<LValue> {
        match expr {
            ExpressionKind::Variable(path) => Some(LValue::Ident(path.as_ident().unwrap().clone())),
            ExpressionKind::MemberAccess(member_access) => Some(LValue::MemberAccess {
                object: Box::new(LValue::from_expression(member_access.lhs)?),
                field_name: member_access.rhs,
                location,
            }),
            ExpressionKind::Index(index) => Some(LValue::Index {
                array: Box::new(LValue::from_expression(index.collection)?),
                index: index.index,
                location,
            }),
            ExpressionKind::Prefix(prefix) => {
                if matches!(
                    prefix.operator,
                    crate::ast::UnaryOp::Dereference { implicitly_added: false }
                ) {
                    Some(LValue::Dereference(
                        Box::new(LValue::from_expression(prefix.rhs)?),
                        location,
                    ))
                } else {
                    None
                }
            }
            ExpressionKind::Parenthesized(expr) => LValue::from_expression(*expr),
            ExpressionKind::Interned(id) => Some(LValue::Interned(id, location)),
            _ => None,
        }
    }

    pub fn location(&self) -> Location {
        match self {
            LValue::Ident(ident) => ident.location(),
            LValue::MemberAccess { location, .. }
            | LValue::Index { location, .. }
            | LValue::Dereference(_, location)
            | LValue::Interned(_, location) => *location,
        }
    }

    pub fn span(&self) -> Span {
        self.location().span
    }
}

#[derive(Debug, PartialEq, Eq, Clone)]
pub struct ForBounds {
    pub start: Expression,
    pub end: Expression,
    pub inclusive: bool,
}

impl ForBounds {
    /// Create a half-open range bounded inclusively below and exclusively above (`start..end`),  
    /// desugaring `start..=end` into `start..end+1` if necessary.
    ///
    /// Returns the `start` and `end` expressions.
    pub(crate) fn into_half_open(self) -> (Expression, Expression) {
        let end = if self.inclusive {
            let end_location = self.end.location;
            let end = ExpressionKind::Infix(Box::new(InfixExpression {
                lhs: self.end,
                operator: Located::from(end_location, BinaryOpKind::Add),
                rhs: Expression::new(
                    ExpressionKind::integer(FieldElement::from(1u32)),
                    end_location,
                ),
            }));
            Expression::new(end, end_location)
        } else {
            self.end
        };

        (self.start, end)
    }
}

#[derive(Debug, PartialEq, Eq, Clone)]
pub enum ForRange {
    Range(ForBounds),
    Array(Expression),
}

impl ForRange {
    /// Create a half-open range, bounded inclusively below and exclusively above.
    pub fn range(start: Expression, end: Expression) -> Self {
        Self::Range(ForBounds { start, end, inclusive: false })
    }

    /// Create a range bounded inclusively below and above.
    pub fn range_inclusive(start: Expression, end: Expression) -> Self {
        Self::Range(ForBounds { start, end, inclusive: true })
    }

    /// Create a range over some array.
    pub fn array(value: Expression) -> Self {
        Self::Array(value)
    }

    /// Create a 'for' expression taking care of desugaring a 'for e in array' loop
    /// into the following if needed:
    ///
    /// {
    ///     let fresh1 = array;
    ///     for fresh2 in 0 .. std::array::len(fresh1) {
    ///         let elem = fresh1[fresh2];
    ///         ...
    ///     }
    /// }
    pub(crate) fn into_for(
        self,
        identifier: Ident,
        block: Expression,
        for_loop_location: Location,
    ) -> Statement {
        // Counter used to generate unique names when desugaring
        // code in the parser requires the creation of fresh variables.
        let mut unique_name_counter: u32 = 0;

        match self {
            ForRange::Range(..) => {
                unreachable!()
            }
            ForRange::Array(array) => {
                let array_location = array.location;
                let start_range = ExpressionKind::integer(FieldElement::zero());
                let start_range = Expression::new(start_range, array_location);

                let next_unique_id = unique_name_counter;
                unique_name_counter += 1;
                let array_name = format!("$i{next_unique_id}");
                let array_location = array.location;
                let array_ident = Ident::new(array_name, array_location);

                // let fresh1 = array;
                let let_array = Statement {
                    kind: StatementKind::new_let(
                        Pattern::Identifier(array_ident.clone()),
                        UnresolvedTypeData::Unspecified.with_dummy_location(),
                        array,
                        vec![],
                    ),
                    location: array_location,
                };

                // array.len()
                let segments = vec![PathSegment::from(array_ident)];
<<<<<<< HEAD
                let array_ident = ExpressionKind::Variable(Path::plain(segments, array_location));
=======
                let array_ident = ExpressionKind::Variable(Path {
                    segments,
                    kind: PathKind::Plain,
                    location: array_location,
                });
>>>>>>> a0edfa3d

                let end_range = ExpressionKind::MethodCall(Box::new(MethodCallExpression {
                    object: Expression::new(array_ident.clone(), array_location),
                    method_name: Ident::new("len".to_string(), array_location),
                    generics: None,
                    is_macro_call: false,
                    arguments: vec![],
                }));
                let end_range = Expression::new(end_range, array_location);

                let next_unique_id = unique_name_counter;
                let index_name = format!("$i{next_unique_id}");
                let fresh_identifier = Ident::new(index_name.clone(), array_location);

                // array[i]
                let segments = vec![PathSegment::from(Ident::new(index_name, array_location))];
<<<<<<< HEAD
                let index_ident = ExpressionKind::Variable(Path::plain(segments, array_location));
=======
                let index_ident = ExpressionKind::Variable(Path {
                    segments,
                    kind: PathKind::Plain,
                    location: array_location,
                });
>>>>>>> a0edfa3d

                let loop_element = ExpressionKind::Index(Box::new(IndexExpression {
                    collection: Expression::new(array_ident, array_location),
                    index: Expression::new(index_ident, array_location),
                }));

                // let elem = array[i];
                let let_elem = Statement {
                    kind: StatementKind::new_let(
                        Pattern::Identifier(identifier),
                        UnresolvedTypeData::Unspecified.with_dummy_location(),
                        Expression::new(loop_element, array_location),
                        vec![],
                    ),
                    location: array_location,
                };

                let block_location = block.location;
                let new_block = BlockExpression {
                    statements: vec![
                        let_elem,
                        Statement {
                            kind: StatementKind::Expression(block),
                            location: block_location,
                        },
                    ],
                };
                let new_block = Expression::new(ExpressionKind::Block(new_block), block_location);
                let for_loop = Statement {
                    kind: StatementKind::For(ForLoopStatement {
                        identifier: fresh_identifier,
                        range: ForRange::range(start_range, end_range),
                        block: new_block,
                        location: for_loop_location,
                    }),
                    location: for_loop_location,
                };

                let block = ExpressionKind::Block(BlockExpression {
                    statements: vec![let_array, for_loop],
                });
                Statement {
                    kind: StatementKind::Expression(Expression::new(block, for_loop_location)),
                    location: for_loop_location,
                }
            }
        }
    }
}

#[derive(Debug, PartialEq, Eq, Clone)]
pub struct ForLoopStatement {
    pub identifier: Ident,
    pub range: ForRange,
    pub block: Expression,
    pub location: Location,
}

#[derive(Debug, PartialEq, Eq, Clone)]
pub struct WhileStatement {
    pub condition: Expression,
    pub body: Expression,
    pub while_keyword_location: Location,
}

impl Display for StatementKind {
    fn fmt(&self, f: &mut std::fmt::Formatter<'_>) -> std::fmt::Result {
        match self {
            StatementKind::Let(let_statement) => let_statement.fmt(f),
            StatementKind::Expression(expression) => expression.fmt(f),
            StatementKind::Assign(assign) => assign.fmt(f),
            StatementKind::For(for_loop) => for_loop.fmt(f),
            StatementKind::Loop(block, _) => write!(f, "loop {}", block),
            StatementKind::While(while_) => {
                write!(f, "while {} {}", while_.condition, while_.body)
            }
            StatementKind::Break => write!(f, "break"),
            StatementKind::Continue => write!(f, "continue"),
            StatementKind::Comptime(statement) => write!(f, "comptime {}", statement.kind),
            StatementKind::Semi(semi) => write!(f, "{semi};"),
            StatementKind::Interned(_) => write!(f, "(resolved);"),
            StatementKind::Error => write!(f, "Error"),
        }
    }
}

impl Display for LetStatement {
    fn fmt(&self, f: &mut std::fmt::Formatter<'_>) -> std::fmt::Result {
        if matches!(&self.r#type.typ, UnresolvedTypeData::Unspecified) {
            write!(f, "let {} = {}", self.pattern, self.expression)
        } else {
            write!(f, "let {}: {} = {}", self.pattern, self.r#type, self.expression)
        }
    }
}

impl Display for AssignStatement {
    fn fmt(&self, f: &mut std::fmt::Formatter<'_>) -> std::fmt::Result {
        write!(f, "{} = {}", self.lvalue, self.expression)
    }
}

impl Display for LValue {
    fn fmt(&self, f: &mut std::fmt::Formatter<'_>) -> std::fmt::Result {
        match self {
            LValue::Ident(ident) => ident.fmt(f),
            LValue::MemberAccess { object, field_name, location: _ } => {
                write!(f, "{object}.{field_name}")
            }
            LValue::Index { array, index, location: _ } => write!(f, "{array}[{index}]"),
            LValue::Dereference(lvalue, _span) => write!(f, "*{lvalue}"),
            LValue::Interned(_, _) => write!(f, "?Interned"),
        }
    }
}

impl Display for Path {
    fn fmt(&self, f: &mut std::fmt::Formatter<'_>) -> std::fmt::Result {
        let segments = vecmap(&self.segments, ToString::to_string);
        if self.kind == PathKind::Plain {
            write!(f, "{}", segments.join("::"))
        } else {
            write!(f, "{}::{}", self.kind, segments.join("::"))
        }
    }
}

impl Display for PathKind {
    fn fmt(&self, f: &mut std::fmt::Formatter<'_>) -> std::fmt::Result {
        match self {
            PathKind::Crate => write!(f, "crate"),
            PathKind::Dep => write!(f, "dep"),
            PathKind::Super => write!(f, "super"),
            PathKind::Plain => write!(f, "plain"),
        }
    }
}

impl Display for ImportStatement {
    fn fmt(&self, f: &mut std::fmt::Formatter<'_>) -> std::fmt::Result {
        write!(f, "use {}", self.path)?;
        if let Some(alias) = &self.alias {
            write!(f, " as {alias}")?;
        }
        Ok(())
    }
}

impl Display for Pattern {
    fn fmt(&self, f: &mut std::fmt::Formatter<'_>) -> std::fmt::Result {
        match self {
            Pattern::Identifier(name) => name.fmt(f),
            Pattern::Mutable(name, _, _) => write!(f, "mut {name}"),
            Pattern::Tuple(fields, _) => {
                let fields = vecmap(fields, ToString::to_string);
                write!(f, "({})", fields.join(", "))
            }
            Pattern::Struct(typename, fields, _) => {
                let fields = vecmap(fields, |(name, pattern)| format!("{name}: {pattern}"));
                write!(f, "{} {{ {} }}", typename, fields.join(", "))
            }
            Pattern::Interned(_, _) => {
                write!(f, "?Interned")
            }
        }
    }
}

impl Display for ForLoopStatement {
    fn fmt(&self, f: &mut std::fmt::Formatter<'_>) -> std::fmt::Result {
        let range = match &self.range {
            ForRange::Range(bounds) => {
                format!(
                    "{}{}{}",
                    bounds.start,
                    if bounds.inclusive { "..=" } else { ".." },
                    bounds.end
                )
            }
            ForRange::Array(expr) => expr.to_string(),
        };

        write!(f, "for {} in {range} {}", self.identifier, self.block)
    }
}<|MERGE_RESOLUTION|>--- conflicted
+++ resolved
@@ -1,7 +1,7 @@
 use std::fmt::Display;
 
+use acvm::acir::AcirField;
 use acvm::FieldElement;
-use acvm::acir::AcirField;
 use iter_extended::vecmap;
 use noirc_errors::{Located, Location, Span};
 
@@ -11,11 +11,8 @@
     MethodCallExpression, UnresolvedType,
 };
 use crate::ast::UnresolvedTypeData;
+use crate::elaborator::types::SELF_TYPE_NAME;
 use crate::elaborator::Turbofish;
-<<<<<<< HEAD
-use crate::elaborator::types::SELF_TYPE_NAME;
-=======
->>>>>>> a0edfa3d
 use crate::node_interner::{
     InternedExpressionKind, InternedPattern, InternedStatementKind, NodeInterner,
 };
@@ -246,20 +243,9 @@
 
 impl From<Ident> for Expression {
     fn from(i: Ident) -> Expression {
-<<<<<<< HEAD
         let location = i.location();
         let kind = ExpressionKind::Variable(Path::plain(vec![PathSegment::from(i)], location));
         Expression { location, kind }
-=======
-        Expression {
-            location: i.0.location(),
-            kind: ExpressionKind::Variable(Path {
-                location: i.location(),
-                segments: vec![PathSegment::from(i)],
-                kind: PathKind::Plain,
-            }),
-        }
->>>>>>> a0edfa3d
     }
 }
 
@@ -405,11 +391,8 @@
     pub segments: Vec<PathSegment>,
     pub kind: PathKind,
     pub location: Location,
-<<<<<<< HEAD
     // The location of `kind` (this is the same as `location` for plain kinds)
     pub kind_location: Location,
-=======
->>>>>>> a0edfa3d
 }
 
 impl Path {
@@ -433,16 +416,8 @@
     }
 
     pub fn from_ident(name: Ident) -> Path {
-<<<<<<< HEAD
         let location = name.location();
         Path::plain(vec![PathSegment::from(name)], location)
-=======
-        Path {
-            location: name.location(),
-            segments: vec![PathSegment::from(name)],
-            kind: PathKind::Plain,
-        }
->>>>>>> a0edfa3d
     }
 
     pub fn span(&self) -> Span {
@@ -530,15 +505,11 @@
     ///
     /// Returns an empty span at the end of `foo` if there's no turbofish.
     pub fn turbofish_span(&self) -> Span {
-<<<<<<< HEAD
         if self.ident.location().file == self.location.file {
             Span::from(self.ident.span().end()..self.location.span.end())
         } else {
             self.location.span
         }
-=======
-        Span::from(self.ident.span().end()..self.location.span.end())
->>>>>>> a0edfa3d
     }
 
     pub fn turbofish_location(&self) -> Location {
@@ -849,15 +820,7 @@
 
                 // array.len()
                 let segments = vec![PathSegment::from(array_ident)];
-<<<<<<< HEAD
                 let array_ident = ExpressionKind::Variable(Path::plain(segments, array_location));
-=======
-                let array_ident = ExpressionKind::Variable(Path {
-                    segments,
-                    kind: PathKind::Plain,
-                    location: array_location,
-                });
->>>>>>> a0edfa3d
 
                 let end_range = ExpressionKind::MethodCall(Box::new(MethodCallExpression {
                     object: Expression::new(array_ident.clone(), array_location),
@@ -874,15 +837,7 @@
 
                 // array[i]
                 let segments = vec![PathSegment::from(Ident::new(index_name, array_location))];
-<<<<<<< HEAD
                 let index_ident = ExpressionKind::Variable(Path::plain(segments, array_location));
-=======
-                let index_ident = ExpressionKind::Variable(Path {
-                    segments,
-                    kind: PathKind::Plain,
-                    location: array_location,
-                });
->>>>>>> a0edfa3d
 
                 let loop_element = ExpressionKind::Index(Box::new(IndexExpression {
                     collection: Expression::new(array_ident, array_location),
