--- conflicted
+++ resolved
@@ -44,11 +44,7 @@
     Expression(Expression),
     Assign(AssignStatement),
     For(ForLoopStatement),
-<<<<<<< HEAD
     Loop(Expression, Location /* loop keyword location */),
-=======
-    Loop(Expression, Span /* loop keyword span */),
->>>>>>> 06e1041f
     While(WhileStatement),
     Break,
     Continue,
@@ -77,19 +73,11 @@
         self
     }
 
-<<<<<<< HEAD
     /// Returns the innermost location that gives this statement its type.
     pub fn type_location(&self) -> Location {
         match &self.kind {
             StatementKind::Expression(expression) => expression.type_location(),
             StatementKind::Comptime(statement) => statement.type_location(),
-=======
-    /// Returns the innermost span that gives this statement its type.
-    pub fn type_span(&self) -> Span {
-        match &self.kind {
-            StatementKind::Expression(expression) => expression.type_span(),
-            StatementKind::Comptime(statement) => statement.type_span(),
->>>>>>> 06e1041f
             StatementKind::Let(..)
             | StatementKind::Assign(..)
             | StatementKind::For(..)
@@ -99,11 +87,7 @@
             | StatementKind::Continue
             | StatementKind::Semi(..)
             | StatementKind::Interned(..)
-<<<<<<< HEAD
             | StatementKind::Error => self.location,
-=======
-            | StatementKind::Error => self.span,
->>>>>>> 06e1041f
         }
     }
 }
@@ -279,14 +263,11 @@
         self.0.span()
     }
 
-<<<<<<< HEAD
     pub fn new(text: String, location: Location) -> Ident {
         Ident(Located::from(location, text))
     }
 }
 
-=======
->>>>>>> 06e1041f
 #[derive(Debug, PartialEq, Eq, Clone)]
 pub struct ModuleDeclaration {
     pub visibility: ItemVisibility,
@@ -577,17 +558,10 @@
 #[derive(Debug, PartialEq, Eq, Clone)]
 pub enum LValue {
     Ident(Ident),
-<<<<<<< HEAD
     MemberAccess { object: Box<LValue>, field_name: Ident, location: Location },
     Index { array: Box<LValue>, index: Expression, location: Location },
     Dereference(Box<LValue>, Location),
     Interned(InternedExpressionKind, Location),
-=======
-    MemberAccess { object: Box<LValue>, field_name: Ident, span: Span },
-    Index { array: Box<LValue>, index: Expression, span: Span },
-    Dereference(Box<LValue>, Span),
-    Interned(InternedExpressionKind, Span),
->>>>>>> 06e1041f
 }
 
 #[derive(Debug, PartialEq, Eq, Clone)]
