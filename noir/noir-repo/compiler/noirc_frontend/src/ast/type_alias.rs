use super::{Ident, ItemVisibility, UnresolvedGenerics, UnresolvedType};
use iter_extended::vecmap;
use noirc_errors::Location;
use std::fmt::Display;

/// Ast node for type aliases
#[derive(Clone, Debug)]
pub struct NoirTypeAlias {
    pub name: Ident,
    pub generics: UnresolvedGenerics,
    pub typ: UnresolvedType,
    pub visibility: ItemVisibility,
<<<<<<< HEAD
    pub span: Span,
=======
    pub location: Location,
>>>>>>> ec399fef
}

impl Display for NoirTypeAlias {
    fn fmt(&self, f: &mut std::fmt::Formatter<'_>) -> std::fmt::Result {
        let generics = vecmap(&self.generics, |generic| generic.to_string());
        write!(f, "type {}<{}> = {}", self.name, generics.join(", "), self.typ)
    }
}<|MERGE_RESOLUTION|>--- conflicted
+++ resolved
@@ -10,11 +10,7 @@
     pub generics: UnresolvedGenerics,
     pub typ: UnresolvedType,
     pub visibility: ItemVisibility,
-<<<<<<< HEAD
-    pub span: Span,
-=======
     pub location: Location,
->>>>>>> ec399fef
 }
 
 impl Display for NoirTypeAlias {
