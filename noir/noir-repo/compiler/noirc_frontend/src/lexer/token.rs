--- conflicted
+++ resolved
@@ -1034,10 +1034,7 @@
     Impl,
     In,
     Let,
-<<<<<<< HEAD
     Loop,
-=======
->>>>>>> fbcc8efe
     Match,
     Mod,
     Module,
@@ -1097,10 +1094,7 @@
             Keyword::Impl => write!(f, "impl"),
             Keyword::In => write!(f, "in"),
             Keyword::Let => write!(f, "let"),
-<<<<<<< HEAD
             Keyword::Loop => write!(f, "loop"),
-=======
->>>>>>> fbcc8efe
             Keyword::Match => write!(f, "match"),
             Keyword::Mod => write!(f, "mod"),
             Keyword::Module => write!(f, "Module"),
@@ -1163,10 +1157,7 @@
             "impl" => Keyword::Impl,
             "in" => Keyword::In,
             "let" => Keyword::Let,
-<<<<<<< HEAD
             "loop" => Keyword::Loop,
-=======
->>>>>>> fbcc8efe
             "match" => Keyword::Match,
             "mod" => Keyword::Mod,
             "Module" => Keyword::Module,
