--- conflicted
+++ resolved
@@ -4,10 +4,6 @@
 
 use crate::{
     ast::{Expression, Path},
-<<<<<<< HEAD
-    lexer::errors::LexerErrorKind,
-=======
->>>>>>> eabf1fdc
     node_interner::{
         ExprId, InternedExpressionKind, InternedPattern, InternedStatementKind,
         InternedUnresolvedTypeData, QuotedTypeId,
