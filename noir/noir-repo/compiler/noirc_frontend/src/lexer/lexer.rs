--- conflicted
+++ resolved
@@ -796,16 +796,6 @@
                 ch => content.push(ch),
             }
         }
-<<<<<<< HEAD
-=======
-        if doc_style == Some(DocStyle::Safety) {
-            if content.starts_with("@safety") {
-                content = content["@safety".len()..].to_string();
-            } else {
-                doc_style = None;
-            }
-        }
->>>>>>> 3883a0ea
         if depth == 0 {
             if !content.is_ascii() {
                 let span = Span::from(start..self.position);
