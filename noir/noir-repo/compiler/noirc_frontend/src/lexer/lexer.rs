use crate::token::DocStyle;

use super::{
    errors::LexerErrorKind,
    token::{FmtStrFragment, IntType, Keyword, LocatedToken, SpannedToken, Token, Tokens},
};
use acvm::{AcirField, FieldElement};
use fm::FileId;
use noirc_errors::{Location, Position, Span};
use num_bigint::BigInt;
use num_traits::{Num, One};
use std::str::{CharIndices, FromStr};

/// The job of the lexer is to transform an iterator of characters (`char_iter`)
/// into an iterator of `SpannedToken`. Each `Token` corresponds roughly to 1 word or operator.
/// Tokens are tagged with their location in the source file (a `Span`) for use in error reporting.
pub struct Lexer<'a> {
    file_id: FileId,
    chars: CharIndices<'a>,
    position: Position,
    done: bool,
    skip_comments: bool,
    skip_whitespaces: bool,
    max_integer: BigInt,
}

pub type SpannedTokenResult = Result<SpannedToken, LexerErrorKind>;

pub type LocatedTokenResult = Result<LocatedToken, LexerErrorKind>;

impl<'a> Lexer<'a> {
    /// Given a source file of noir code, return all the tokens in the file
    /// in order, along with any lexing errors that occurred.
    pub fn lex(source: &'a str, file_id: FileId) -> (Tokens, Vec<LexerErrorKind>) {
        let lexer = Lexer::new(source, file_id);
        let mut tokens = vec![];
        let mut errors = vec![];
        for result in lexer {
            match result {
                Ok(token) => tokens.push(token),
                Err(error) => errors.push(error),
            }
        }
        (Tokens(tokens), errors)
    }

    pub fn new(source: &'a str, file_id: FileId) -> Self {
        Lexer {
            file_id,
            chars: source.char_indices(),
            position: 0,
            done: false,
            skip_comments: true,
            skip_whitespaces: true,
            max_integer: BigInt::from_biguint(num_bigint::Sign::Plus, FieldElement::modulus())
                - BigInt::one(),
        }
    }

    pub fn new_with_dummy_file(source: &'a str) -> Self {
        Self::new(source, FileId::dummy())
    }

    pub fn skip_comments(mut self, flag: bool) -> Self {
        self.skip_comments = flag;
        self
    }

    pub fn skip_whitespaces(mut self, flag: bool) -> Self {
        self.skip_whitespaces = flag;
        self
    }

    /// Iterates the cursor and returns the char at the new cursor position
    fn next_char(&mut self) -> Option<char> {
        let (position, ch) = self.chars.next()?;
        self.position = position as u32;
        Some(ch)
    }

    /// Peeks at the next char. Does not iterate the cursor
    fn peek_char(&mut self) -> Option<char> {
        self.chars.clone().next().map(|(_, ch)| ch)
    }

    /// Peeks at the character two positions ahead. Does not iterate the cursor
    fn peek2_char(&mut self) -> Option<char> {
        let mut chars = self.chars.clone();
        chars.next();
        chars.next().map(|(_, ch)| ch)
    }

    /// Peeks at the next char and returns true if it is equal to the char argument
    fn peek_char_is(&mut self, ch: char) -> bool {
        self.peek_char() == Some(ch)
    }

    /// Peeks at the character two positions ahead and returns true if it is equal to the char argument
    fn peek2_char_is(&mut self, ch: char) -> bool {
        self.peek2_char() == Some(ch)
    }

    fn ampersand(&mut self) -> SpannedTokenResult {
        if self.peek_char_is('&') {
            // When we issue this error the first '&' will already be consumed
            // and the next token issued will be the next '&'.
            let span = Span::inclusive(self.position, self.position + 1);
            Err(LexerErrorKind::LogicalAnd { location: self.location(span) })
        } else {
            self.single_char_token(Token::Ampersand)
        }
    }

    fn next_token(&mut self) -> LocatedTokenResult {
        self.next_spanned_token().map(|token| {
            let span = token.span();
            LocatedToken::new(token.into_token(), Location::new(span, self.file_id))
        })
    }

    fn next_spanned_token(&mut self) -> SpannedTokenResult {
        if !self.skip_comments {
            return self.next_spanned_token_without_checking_comments();
        }

        // Read tokens and skip comments. This is done like this to avoid recursion
        // and hitting stack overflow when there are many comments in a row.
        loop {
            let token = self.next_spanned_token_without_checking_comments()?;
            if matches!(token.token(), Token::LineComment(_, None) | Token::BlockComment(_, None)) {
                continue;
            }
            return Ok(token);
        }
    }

    /// Reads the next token, which might be a comment token (these aren't skipped in this method)
    fn next_spanned_token_without_checking_comments(&mut self) -> SpannedTokenResult {
        match self.next_char() {
            Some(x) if Self::is_code_whitespace(x) => {
                let spanned = self.eat_whitespace(x);
                if self.skip_whitespaces {
                    self.next_spanned_token_without_checking_comments()
                } else {
                    Ok(spanned)
                }
            }
            Some('<') => self.glue(Token::Less),
            Some('>') => self.glue(Token::Greater),
            Some('=') => self.glue(Token::Assign),
            Some('/') => self.glue(Token::Slash),
            Some('.') => self.glue(Token::Dot),
            Some(':') => self.glue(Token::Colon),
            Some('!') => self.glue(Token::Bang),
            Some('-') => self.glue(Token::Minus),
            Some('&') => self.ampersand(),
            Some('|') => self.single_char_token(Token::Pipe),
            Some('%') => self.single_char_token(Token::Percent),
            Some('^') => self.single_char_token(Token::Caret),
            Some(';') => self.single_char_token(Token::Semicolon),
            Some('*') => self.single_char_token(Token::Star),
            Some('(') => self.single_char_token(Token::LeftParen),
            Some(')') => self.single_char_token(Token::RightParen),
            Some(',') => self.single_char_token(Token::Comma),
            Some('+') => self.single_char_token(Token::Plus),
            Some('{') => self.single_char_token(Token::LeftBrace),
            Some('}') => self.single_char_token(Token::RightBrace),
            Some('[') => self.single_char_token(Token::LeftBracket),
            Some(']') => self.single_char_token(Token::RightBracket),
            Some('$') => self.single_char_token(Token::DollarSign),
            Some('"') => self.eat_string_literal(),
            Some('f') => self.eat_format_string_or_alpha_numeric(),
            Some('r') => self.eat_raw_string_or_alpha_numeric(),
            Some('q') => self.eat_quote_or_alpha_numeric(),
            Some('#') => self.eat_attribute_start(),
            Some(ch) if ch.is_ascii_alphanumeric() || ch == '_' => self.eat_alpha_numeric(ch),
            Some(ch) => {
                // We don't report invalid tokens in the source as errors until parsing to
                // avoid reporting the error twice. See the note on Token::Invalid's documentation for details.
                Ok(Token::Invalid(ch).into_single_span(self.position))
            }
            None => {
                self.done = true;
                Ok(Token::EOF.into_single_span(self.position))
            }
        }
    }

    fn single_char_token(&self, token: Token) -> SpannedTokenResult {
        Ok(token.into_single_span(self.position))
    }

    /// If `single` is followed by `character` then extend it as `double`.
    fn single_double_peek_token(
        &mut self,
        character: char,
        single: Token,
        double: Token,
    ) -> SpannedTokenResult {
        let start = self.position;

        match self.peek_char_is(character) {
            false => Ok(single.into_single_span(start)),
            true => {
                self.next_char();
                Ok(double.into_span(start, start + 1))
            }
        }
    }

    /// Given that some tokens can contain two characters, such as <= , !=, >=, or even three like ..=
    /// Glue will take the first character of the token and check if it can be glued onto the next character(s)
    /// forming a double or triple token
    ///
    /// Returns an error if called with a token which cannot be extended with anything.
    fn glue(&mut self, prev_token: Token) -> SpannedTokenResult {
        match prev_token {
            Token::Dot => {
                if self.peek_char_is('.') && self.peek2_char_is('=') {
                    let start = self.position;
                    self.next_char();
                    self.next_char();
                    Ok(Token::DoubleDotEqual.into_span(start, start + 2))
                } else {
                    self.single_double_peek_token('.', prev_token, Token::DoubleDot)
                }
            }
            Token::Less => {
                let start = self.position;
                if self.peek_char_is('=') {
                    self.next_char();
                    Ok(Token::LessEqual.into_span(start, start + 1))
                } else if self.peek_char_is('<') {
                    self.next_char();
                    Ok(Token::ShiftLeft.into_span(start, start + 1))
                } else {
                    Ok(prev_token.into_single_span(start))
                }
            }
            Token::Greater => {
                let start = self.position;
                if self.peek_char_is('=') {
                    self.next_char();
                    Ok(Token::GreaterEqual.into_span(start, start + 1))
                    // Note: There is deliberately no case for RightShift. We always lex >> as
                    // two separate Greater tokens to help the parser parse nested generic types.
                } else {
                    Ok(prev_token.into_single_span(start))
                }
            }
            Token::Assign => {
                let start = self.position;
                if self.peek_char_is('=') {
                    self.next_char();
                    Ok(Token::Equal.into_span(start, start + 1))
                } else if self.peek_char_is('>') {
                    self.next_char();
                    Ok(Token::FatArrow.into_span(start, start + 1))
                } else {
                    Ok(prev_token.into_single_span(start))
                }
            }
            Token::Bang => self.single_double_peek_token('=', prev_token, Token::NotEqual),
            Token::Minus => self.single_double_peek_token('>', prev_token, Token::Arrow),
            Token::Colon => self.single_double_peek_token(':', prev_token, Token::DoubleColon),
            Token::Slash => {
                let start = self.position;

                if self.peek_char_is('/') {
                    self.next_char();
                    return self.parse_comment(start);
                } else if self.peek_char_is('*') {
                    self.next_char();
                    return self.parse_block_comment(start);
                }

                Ok(prev_token.into_single_span(start))
            }
            _ => Err(LexerErrorKind::NotADoubleChar {
                location: self.location(Span::single_char(self.position)),
                found: prev_token,
            }),
        }
    }

    /// Keeps consuming tokens as long as the predicate is satisfied
    fn eat_while<F: Fn(char) -> bool>(
        &mut self,
        initial_char: Option<char>,
        predicate: F,
    ) -> String {
        // This function is only called when we want to continue consuming a character of the same type.
        // For example, we see a digit and we want to consume the whole integer
        // Therefore, the current character which triggered this function will need to be appended
        let mut word = String::new();
        if let Some(init_char) = initial_char {
            word.push(init_char);
        }

        // Keep checking that we are not at the EOF
        while let Some(peek_char) = self.peek_char() {
            // Then check for the predicate, if predicate matches append char and increment the cursor
            // If not, return word. The next character will be analyzed on the next iteration of next_token,
            // Which will increment the cursor
            if !predicate(peek_char) {
                return word;
            }
            word.push(peek_char);

            // If we arrive at this point, then the char has been added to the word and we should increment the cursor
            self.next_char();
        }

        word
    }

    fn eat_alpha_numeric(&mut self, initial_char: char) -> SpannedTokenResult {
        match initial_char {
            'A'..='Z' | 'a'..='z' | '_' => Ok(self.eat_word(initial_char)?),
            '0'..='9' => self.eat_digit(initial_char),
            _ => Err(LexerErrorKind::UnexpectedCharacter {
                location: self.location(Span::single_char(self.position)),
                found: initial_char.into(),
                expected: "an alpha numeric character".to_owned(),
            }),
        }
    }

    fn eat_attribute_start(&mut self) -> SpannedTokenResult {
        let start = self.position;

        let is_inner = if self.peek_char_is('!') {
            self.next_char();
            true
        } else {
            false
        };

        if !self.peek_char_is('[') {
            return Err(LexerErrorKind::UnexpectedCharacter {
                location: self.location(Span::single_char(self.position)),
                found: self.next_char(),
                expected: "[".to_owned(),
            });
        }
        self.next_char();

        let is_tag = self.peek_char_is('\'');
        if is_tag {
            self.next_char();
        }

        let end = self.position;

        Ok(Token::AttributeStart { is_inner, is_tag }.into_span(start, end))
    }

    //XXX(low): Can increase performance if we use iterator semantic and utilize some of the methods on String. See below
    // https://doc.rust-lang.org/stable/std/primitive.str.html#method.rsplit
    fn eat_word(&mut self, initial_char: char) -> SpannedTokenResult {
        let (start, word, end) = self.lex_word(initial_char);
        self.lookup_word_token(word, start, end)
    }

    /// Lex the next word in the input stream. Returns (start position, word, end position)
    fn lex_word(&mut self, initial_char: char) -> (Position, String, Position) {
        let start = self.position;
        let word = self.eat_while(Some(initial_char), |ch| {
            ch.is_ascii_alphabetic() || ch.is_numeric() || ch == '_'
        });
        (start, word, self.position)
    }

    fn lookup_word_token(
        &self,
        word: String,
        start: Position,
        end: Position,
    ) -> SpannedTokenResult {
        // Check if word either an identifier or a keyword
        if let Some(keyword_token) = Keyword::lookup_keyword(&word) {
            return Ok(keyword_token.into_span(start, end));
        }

        // Check if word an int type
        // if no error occurred, then it is either a valid integer type or it is not an int type
        let parsed_token = IntType::lookup_int_type(&word);

        // Check if it is an int type
        if let Some(int_type) = parsed_token {
            return Ok(Token::IntType(int_type).into_span(start, end));
        }

        // Else it is just an identifier
        let ident_token = Token::Ident(word);
        Ok(ident_token.into_span(start, end))
    }

    fn eat_digit(&mut self, initial_char: char) -> SpannedTokenResult {
        let start = self.position;

        let integer_str = self.eat_while(Some(initial_char), |ch| {
            ch.is_ascii_digit() | ch.is_ascii_hexdigit() | (ch == 'x') | (ch == '_')
        });

        let end = self.position;

        // We want to enforce some simple rules about usage of underscores:
        // 1. Underscores cannot appear at the end of a integer literal. e.g. 0x123_.
        // 2. There cannot be more than one underscore consecutively, e.g. 0x5__5, 5__5.
        //
        // We're not concerned with an underscore at the beginning of a decimal literal
        // such as `_5` as this would be lexed into an ident rather than an integer literal.
        let invalid_underscore_location = integer_str.ends_with('_');
        let consecutive_underscores = integer_str.contains("__");
        if invalid_underscore_location || consecutive_underscores {
            return Err(LexerErrorKind::InvalidIntegerLiteral {
                location: self.location(Span::inclusive(start, end)),
                found: integer_str,
            });
        }

        // Underscores needs to be stripped out before the literal can be converted to a `FieldElement.
        let integer_str = integer_str.replace('_', "");

        let bigint_result = match integer_str.strip_prefix("0x") {
            Some(integer_str) => BigInt::from_str_radix(integer_str, 16),
            None => BigInt::from_str(&integer_str),
        };

        let integer = match bigint_result {
            Ok(bigint) => {
                if bigint > self.max_integer {
                    return Err(LexerErrorKind::IntegerLiteralTooLarge {
                        location: self.location(Span::inclusive(start, end)),
                        limit: self.max_integer.to_string(),
                    });
                }
                let big_uint = bigint.magnitude();
                FieldElement::from_be_bytes_reduce(&big_uint.to_bytes_be())
            }
            Err(_) => {
                return Err(LexerErrorKind::InvalidIntegerLiteral {
                    location: self.location(Span::inclusive(start, end)),
                    found: integer_str,
                });
            }
        };

        let integer_token = Token::Int(integer);
        Ok(integer_token.into_span(start, end))
    }

    fn eat_string_literal(&mut self) -> SpannedTokenResult {
        let start = self.position;
        let mut string = String::new();

        loop {
            if let Some(next) = self.next_char() {
                let char = match next {
                    '"' => break,
                    '\\' => match self.next_char() {
                        Some('r') => '\r',
                        Some('n') => '\n',
                        Some('t') => '\t',
                        Some('0') => '\0',
                        Some('"') => '"',
                        Some('\\') => '\\',
                        Some(escaped) => {
                            let span = Span::inclusive(start, self.position);
                            return Err(LexerErrorKind::InvalidEscape {
                                escaped,
                                location: self.location(span),
                            });
                        }
                        None => {
                            let span = Span::inclusive(start, self.position);
                            return Err(LexerErrorKind::UnterminatedStringLiteral {
                                location: self.location(span),
                            });
                        }
                    },
                    other => other,
                };

                string.push(char);
            } else {
                let span = Span::inclusive(start, self.position);
                return Err(LexerErrorKind::UnterminatedStringLiteral {
                    location: self.location(span),
                });
            }
        }

        let str_literal_token = Token::Str(string);
        let end = self.position;
        Ok(str_literal_token.into_span(start, end))
    }

    fn eat_fmt_string(&mut self) -> SpannedTokenResult {
        let start = self.position;
        self.next_char();

        let mut fragments = Vec::new();
        let mut length = 0;

        loop {
            // String fragment until '{' or '"'
            let mut string = String::new();
            let mut found_curly = false;

            loop {
                if let Some(next) = self.next_char() {
                    let char = match next {
                        '"' => break,
                        '\\' => match self.next_char() {
                            Some('r') => '\r',
                            Some('n') => '\n',
                            Some('t') => '\t',
                            Some('0') => '\0',
                            Some('"') => '"',
                            Some('\\') => '\\',
                            Some(escaped) => {
                                let span = Span::inclusive(start, self.position);
                                return Err(LexerErrorKind::InvalidEscape {
                                    escaped,
                                    location: self.location(span),
                                });
                            }
                            None => {
                                let span = Span::inclusive(start, self.position);
                                return Err(LexerErrorKind::UnterminatedStringLiteral {
                                    location: self.location(span),
                                });
                            }
                        },
                        '{' if self.peek_char_is('{') => {
                            self.next_char();
                            '{'
                        }
                        '}' if self.peek_char_is('}') => {
                            self.next_char();
                            '}'
                        }
                        '}' => {
                            let error_position = self.position;

                            // Keep consuming chars until we find the closing double quote
                            self.skip_until_string_end();

                            let span = Span::inclusive(error_position, error_position);
                            return Err(LexerErrorKind::InvalidFormatString {
                                found: '}',
                                location: self.location(span),
                            });
                        }
                        '{' => {
                            found_curly = true;
                            break;
                        }
                        other => other,
                    };

                    string.push(char);
                    length += 1;

                    if char == '{' || char == '}' {
                        // This might look a bit strange, but if there's `{{` or `}}` in the format string
                        // then it will be `{` and `}` in the string fragment respectively, but on the codegen
                        // phase it will be translated back to `{{` and `}}` to avoid executing an interpolation,
                        // thus the actual length of the codegen'd string will be one more than what we get here.
                        //
                        // We could just make the fragment include the double curly braces, but then the interpreter
                        // would need to undo the curly braces, so it's simpler to add them during codegen.
                        length += 1;
                    }
                } else {
                    let span = Span::inclusive(start, self.position);
                    return Err(LexerErrorKind::UnterminatedStringLiteral {
                        location: self.location(span),
                    });
                }
            }

            if !string.is_empty() {
                fragments.push(FmtStrFragment::String(string));
            }

            if !found_curly {
                break;
            }

            length += 1; // for the curly brace

            // Interpolation fragment until '}' or '"'
            let mut string = String::new();
            let interpolation_start = self.position + 1; // + 1 because we are at '{'
            let mut first_char = true;
            while let Some(next) = self.next_char() {
                let char = match next {
                    '}' => {
                        if string.is_empty() {
                            let error_position = self.position;

                            // Keep consuming chars until we find the closing double quote
                            self.skip_until_string_end();

                            let span = Span::inclusive(error_position, error_position);
                            return Err(LexerErrorKind::EmptyFormatStringInterpolation {
                                location: self.location(span),
                            });
                        }

                        break;
                    }
                    other => {
                        let is_valid_char = if first_char {
                            other.is_ascii_alphabetic() || other == '_'
                        } else {
                            other.is_ascii_alphanumeric() || other == '_'
                        };
                        if !is_valid_char {
                            let error_position = self.position;

                            // Keep consuming chars until we find the closing double quote
                            // (unless we bumped into a double quote now, in which case we are done)
                            if other != '"' {
                                self.skip_until_string_end();
                            }

                            let span = Span::inclusive(error_position, error_position);
                            return Err(LexerErrorKind::InvalidFormatString {
                                found: other,
                                location: self.location(span),
                            });
                        }
                        first_char = false;
                        other
                    }
                };
                length += 1;
                string.push(char);
            }

            length += 1; // for the closing curly brace

            let span = Span::from(interpolation_start..self.position);
            let location = Location::new(span, self.file_id);
            fragments.push(FmtStrFragment::Interpolation(string, location));
        }

        let token = Token::FmtStr(fragments, length);
        let end = self.position;
        Ok(token.into_span(start, end))
    }

    fn skip_until_string_end(&mut self) {
        while let Some(next) = self.next_char() {
            if next == '\'' && self.peek_char_is('"') {
                self.next_char();
            } else if next == '"' {
                break;
            }
        }
    }

    fn eat_format_string_or_alpha_numeric(&mut self) -> SpannedTokenResult {
        if self.peek_char_is('"') { self.eat_fmt_string() } else { self.eat_alpha_numeric('f') }
    }

    fn eat_raw_string(&mut self) -> SpannedTokenResult {
        let start = self.position;

        let beginning_hashes = self.eat_while(None, |ch| ch == '#');
        let beginning_hashes_count = beginning_hashes.chars().count();
        if beginning_hashes_count > 255 {
            // too many hashes (unlikely in practice)
            // also, Rust disallows 256+ hashes as well
            return Err(LexerErrorKind::UnexpectedCharacter {
                location: self.location(Span::single_char(start + 255)),
                found: Some('#'),
                expected: "\"".to_owned(),
            });
        }

        if !self.peek_char_is('"') {
            return Err(LexerErrorKind::UnexpectedCharacter {
                location: self.location(Span::single_char(self.position)),
                found: self.next_char(),
                expected: "\"".to_owned(),
            });
        }
        self.next_char();

        let mut str_literal = String::new();
        loop {
            let chars = self.eat_while(None, |ch| ch != '"');
            str_literal.push_str(&chars[..]);
            if !self.peek_char_is('"') {
                return Err(LexerErrorKind::UnexpectedCharacter {
                    location: self.location(Span::single_char(self.position)),
                    found: self.next_char(),
                    expected: "\"".to_owned(),
                });
            }
            self.next_char();
            let mut ending_hashes_count = 0;
            while let Some('#') = self.peek_char() {
                if ending_hashes_count == beginning_hashes_count {
                    break;
                }
                self.next_char();
                ending_hashes_count += 1;
            }
            if ending_hashes_count == beginning_hashes_count {
                break;
            } else {
                str_literal.push('"');
                for _ in 0..ending_hashes_count {
                    str_literal.push('#');
                }
            }
        }

        let str_literal_token = Token::RawStr(str_literal, beginning_hashes_count as u8);

        let end = self.position;
        Ok(str_literal_token.into_span(start, end))
    }

    fn eat_raw_string_or_alpha_numeric(&mut self) -> SpannedTokenResult {
        // Problem: we commit to eating raw strings once we see one or two characters.
        // This is unclean, but likely ok in all practical cases, and works with existing
        // `Lexer` methods.
        let peek1 = self.peek_char().unwrap_or('X');
        let peek2 = self.peek2_char().unwrap_or('X');
        match (peek1, peek2) {
            ('#', '#') | ('#', '"') | ('"', _) => self.eat_raw_string(),
            _ => self.eat_alpha_numeric('r'),
        }
    }

    fn eat_quote_or_alpha_numeric(&mut self) -> SpannedTokenResult {
        let (start, word, end) = self.lex_word('q');
        if word != "quote" {
            return self.lookup_word_token(word, start, end);
        }

        let mut delimiter = self.next_token()?;
        while let Token::Whitespace(_) = delimiter.token() {
            delimiter = self.next_token()?;
        }

        let (start_delim, end_delim) = match delimiter.token() {
            Token::LeftBrace => (Token::LeftBrace, Token::RightBrace),
            Token::LeftBracket => (Token::LeftBracket, Token::RightBracket),
            Token::LeftParen => (Token::LeftParen, Token::RightParen),
            _ => return Err(LexerErrorKind::InvalidQuoteDelimiter { delimiter }),
        };

        let mut tokens = Vec::new();

        // Keep track of each nested delimiter we need to close.
        let mut nested_delimiters = vec![delimiter];

        while !nested_delimiters.is_empty() {
            let token = self.next_token()?;

            if *token.token() == start_delim {
                nested_delimiters.push(token.clone());
            } else if *token.token() == end_delim {
                nested_delimiters.pop();
            } else if *token.token() == Token::EOF {
                let start_delim =
                    nested_delimiters.pop().expect("If this were empty, we wouldn't be looping");
                return Err(LexerErrorKind::UnclosedQuote { start_delim, end_delim });
            }

            tokens.push(token);
        }

        // Pop the closing delimiter from the token stream
        if !tokens.is_empty() {
            tokens.pop();
        }

        let end = self.position;
        Ok(Token::Quote(Tokens(tokens)).into_span(start, end))
    }

    fn parse_comment(&mut self, start: u32) -> SpannedTokenResult {
        let doc_style = match self.peek_char() {
            Some('!') => {
                self.next_char();
                Some(DocStyle::Inner)
            }
            Some('/') if self.peek2_char() != '/'.into() => {
                self.next_char();
                Some(DocStyle::Outer)
            }
            _ => None,
        };
        let comment = self.eat_while(None, |ch| ch != '\n');

        if !comment.is_ascii() {
            let span = Span::from(start..self.position);
            return Err(LexerErrorKind::NonAsciiComment { location: self.location(span) });
        }

        Ok(Token::LineComment(comment, doc_style).into_span(start, self.position))
    }

    fn parse_block_comment(&mut self, start: u32) -> SpannedTokenResult {
        let doc_style = match self.peek_char() {
            Some('!') => {
                self.next_char();
                Some(DocStyle::Inner)
            }
            Some('*') if !matches!(self.peek2_char(), Some('*' | '/')) => {
                self.next_char();
                Some(DocStyle::Outer)
            }
            _ => None,
        };

        let mut depth = 1usize;

        let mut content = String::new();
        while let Some(ch) = self.next_char() {
            match ch {
                '/' if self.peek_char_is('*') => {
                    self.next_char();
                    depth += 1;
                }
                '*' if self.peek_char_is('/') => {
                    self.next_char();
                    depth -= 1;

                    // This block comment is closed, so for a construction like "/* */ */"
                    // there will be a successfully parsed block comment "/* */"
                    // and " */" will be processed separately.
                    if depth == 0 {
                        break;
                    }
                }
                ch => content.push(ch),
            }
        }
        if depth == 0 {
            if !content.is_ascii() {
                let span = Span::from(start..self.position);
                return Err(LexerErrorKind::NonAsciiComment { location: self.location(span) });
            }

            Ok(Token::BlockComment(content, doc_style).into_span(start, self.position))
        } else {
            let span = Span::inclusive(start, self.position);
            Err(LexerErrorKind::UnterminatedBlockComment { location: self.location(span) })
        }
    }

    fn is_code_whitespace(c: char) -> bool {
        c == '\t' || c == '\n' || c == '\r' || c == ' '
    }

    /// Skips white space. They are not significant in the source language
    fn eat_whitespace(&mut self, initial_char: char) -> SpannedToken {
        let start = self.position;
        let whitespace = self.eat_while(initial_char.into(), Self::is_code_whitespace);
        SpannedToken::new(Token::Whitespace(whitespace), Span::inclusive(start, self.position))
    }

    fn location(&self, span: Span) -> Location {
        Location::new(span, self.file_id)
    }
}

<<<<<<< HEAD
impl Iterator for Lexer<'_> {
=======
impl<'a> Iterator for Lexer<'a> {
>>>>>>> a0edfa3d
    type Item = LocatedTokenResult;

    fn next(&mut self) -> Option<Self::Item> {
        if self.done { None } else { Some(self.next_token()) }
    }
}

#[cfg(test)]
mod tests {
    use iter_extended::vecmap;

    use super::*;

    #[test]
    fn test_single_multi_char() {
        let input = "! != + ( ) { } [ ] | , ; : :: < <= > >= & - -> . .. ..= % / * = == << >>";

        let expected = vec![
            Token::Bang,
            Token::NotEqual,
            Token::Plus,
            Token::LeftParen,
            Token::RightParen,
            Token::LeftBrace,
            Token::RightBrace,
            Token::LeftBracket,
            Token::RightBracket,
            Token::Pipe,
            Token::Comma,
            Token::Semicolon,
            Token::Colon,
            Token::DoubleColon,
            Token::Less,
            Token::LessEqual,
            Token::Greater,
            Token::GreaterEqual,
            Token::Ampersand,
            Token::Minus,
            Token::Arrow,
            Token::Dot,
            Token::DoubleDot,
            Token::DoubleDotEqual,
            Token::Percent,
            Token::Slash,
            Token::Star,
            Token::Assign,
            Token::Equal,
            Token::ShiftLeft,
            Token::Greater,
            Token::Greater,
            Token::EOF,
        ];

        let mut lexer = Lexer::new_with_dummy_file(input);

        for token in expected.into_iter() {
            let got = lexer.next_token().unwrap();
            assert_eq!(got, token);
        }
    }

    #[test]
    fn invalid_attribute() {
        let input = "#";
        let mut lexer = Lexer::new_with_dummy_file(input);

        let token = lexer.next().unwrap();
        assert!(token.is_err());
    }

    #[test]
    fn test_attribute_start() {
        let input = r#"#[something]"#;
        let mut lexer = Lexer::new_with_dummy_file(input);

        let token = lexer.next_token().unwrap();
        assert_eq!(token.token(), &Token::AttributeStart { is_inner: false, is_tag: false });
    }

    #[test]
    fn test_attribute_start_with_tag() {
        let input = r#"#['something]"#;
        let mut lexer = Lexer::new_with_dummy_file(input);

        let token = lexer.next_token().unwrap();
        assert_eq!(token.token(), &Token::AttributeStart { is_inner: false, is_tag: true });
    }

    #[test]
    fn test_inner_attribute_start() {
        let input = r#"#![something]"#;
        let mut lexer = Lexer::new_with_dummy_file(input);

        let token = lexer.next_token().unwrap();
        assert_eq!(token.token(), &Token::AttributeStart { is_inner: true, is_tag: false });
    }

    #[test]
    fn test_inner_attribute_start_with_tag() {
        let input = r#"#!['something]"#;
        let mut lexer = Lexer::new_with_dummy_file(input);

        let token = lexer.next_token().unwrap();
        assert_eq!(token.token(), &Token::AttributeStart { is_inner: true, is_tag: true });
    }

    #[test]
    fn test_int_type() {
        let input = "u16 i16 i108 u104.5";

        let expected = vec![
            Token::IntType(IntType::Unsigned(16)),
            Token::IntType(IntType::Signed(16)),
            Token::IntType(IntType::Signed(108)),
            Token::IntType(IntType::Unsigned(104)),
            Token::Dot,
            Token::Int(5_i128.into()),
        ];

        let mut lexer = Lexer::new_with_dummy_file(input);
        for token in expected.into_iter() {
            let got = lexer.next_token().unwrap();
            assert_eq!(got, token);
        }
    }

    #[test]
    fn test_int_too_large() {
        let modulus = FieldElement::modulus();
        let input = modulus.to_string();

        let mut lexer = Lexer::new_with_dummy_file(&input);
        let token = lexer.next_token();
        assert!(
            matches!(token, Err(LexerErrorKind::IntegerLiteralTooLarge { .. })),
            "expected {input} to throw error"
        );
    }

    #[test]
    fn test_arithmetic_sugar() {
        let input = "+= -= *= /= %=";

        let expected = vec![
            Token::Plus,
            Token::Assign,
            Token::Minus,
            Token::Assign,
            Token::Star,
            Token::Assign,
            Token::Slash,
            Token::Assign,
            Token::Percent,
            Token::Assign,
        ];

        let mut lexer = Lexer::new_with_dummy_file(input);
        for token in expected.into_iter() {
            let got = lexer.next_token().unwrap();
            assert_eq!(got, token);
        }
    }

    #[test]
    fn unterminated_block_comment() {
        let input = "/*/";

        let mut lexer = Lexer::new_with_dummy_file(input);
        let token = lexer.next().unwrap();

        assert!(token.is_err());
    }

    #[test]
    fn test_comment() {
        let input = "// hello
        let x = 5
    ";

        let expected = vec![
            Token::Keyword(Keyword::Let),
            Token::Ident("x".to_string()),
            Token::Assign,
            Token::Int(FieldElement::from(5_i128)),
        ];

        let mut lexer = Lexer::new_with_dummy_file(input);
        for token in expected.into_iter() {
            let first_lexer_output = lexer.next_token().unwrap();
            assert_eq!(first_lexer_output, token);
        }
    }

    #[test]
    fn test_block_comment() {
        let input = "
    /* comment */
    let x = 5
    /* comment */
    ";

        let expected = vec![
            Token::Keyword(Keyword::Let),
            Token::Ident("x".to_string()),
            Token::Assign,
            Token::Int(FieldElement::from(5_i128)),
        ];

        let mut lexer = Lexer::new_with_dummy_file(input);
        for token in expected.into_iter() {
            let first_lexer_output = lexer.next_token().unwrap();
            assert_eq!(first_lexer_output, token);
        }
    }

    #[test]
    fn test_comments() {
        let input = "
            // comment
            /// comment
            //! comment
            /* comment */
            /** outer doc block */
            /*! inner doc block */
        ";
        let expected = [
            Token::LineComment(" comment".into(), None),
            Token::LineComment(" comment".into(), DocStyle::Outer.into()),
            Token::LineComment(" comment".into(), DocStyle::Inner.into()),
            Token::BlockComment(" comment ".into(), None),
            Token::BlockComment(" outer doc block ".into(), DocStyle::Outer.into()),
            Token::BlockComment(" inner doc block ".into(), DocStyle::Inner.into()),
        ];

        let mut lexer = Lexer::new_with_dummy_file(input).skip_comments(false);
        for token in expected {
            let first_lexer_output = lexer.next_token().unwrap();
            assert_eq!(token, first_lexer_output);
        }
    }

    #[test]
    fn test_nested_block_comments() {
        let input = "
    /*   /* */  /** */  /*! */  */
    let x = 5
    /*   /* */  /** */  /*! */  */
    ";

        let expected = vec![
            Token::Keyword(Keyword::Let),
            Token::Ident("x".to_string()),
            Token::Assign,
            Token::Int(FieldElement::from(5_i128)),
        ];

        let mut lexer = Lexer::new_with_dummy_file(input);
        for token in expected.into_iter() {
            let first_lexer_output = lexer.next_token().unwrap();
            assert_eq!(first_lexer_output, token);
        }
    }
    #[test]
    fn test_eat_string_literal() {
        let input = "let _word = \"hello\"";

        let expected = vec![
            Token::Keyword(Keyword::Let),
            Token::Ident("_word".to_string()),
            Token::Assign,
            Token::Str("hello".to_string()),
        ];
        let mut lexer = Lexer::new_with_dummy_file(input);

        for token in expected.into_iter() {
            let got = lexer.next_token().unwrap();
            assert_eq!(got, token);
        }
    }

    #[test]
    fn test_eat_string_literal_with_escapes() {
        let input = "let _word = \"hello\\n\\t\"";

        let expected = vec![
            Token::Keyword(Keyword::Let),
            Token::Ident("_word".to_string()),
            Token::Assign,
            Token::Str("hello\n\t".to_string()),
        ];
        let mut lexer = Lexer::new_with_dummy_file(input);

        for token in expected.into_iter() {
            let got = lexer.next_token().unwrap();
            assert_eq!(got, token);
        }
    }

    #[test]
    fn test_eat_string_literal_missing_double_quote() {
        let input = "\"hello";
        let mut lexer = Lexer::new_with_dummy_file(input);
        assert!(matches!(
            lexer.next_token(),
            Err(LexerErrorKind::UnterminatedStringLiteral { .. })
        ));
    }

    #[test]
    fn test_eat_fmt_string_literal_without_interpolations() {
        let input = "let _word = f\"hello\"";

        let expected = vec![
            Token::Keyword(Keyword::Let),
            Token::Ident("_word".to_string()),
            Token::Assign,
            Token::FmtStr(vec![FmtStrFragment::String("hello".to_string())], 5),
        ];
        let mut lexer = Lexer::new_with_dummy_file(input);

        for token in expected.into_iter() {
            let got = lexer.next_token().unwrap();
            assert_eq!(got, token);
        }
    }

    #[test]
    fn test_eat_fmt_string_literal_with_escapes_without_interpolations() {
        let input = "let _word = f\"hello\\n\\t{{x}}\"";

        let expected = vec![
            Token::Keyword(Keyword::Let),
            Token::Ident("_word".to_string()),
            Token::Assign,
            Token::FmtStr(vec![FmtStrFragment::String("hello\n\t{x}".to_string())], 12),
        ];
        let mut lexer = Lexer::new_with_dummy_file(input);

        for token in expected.into_iter() {
            let got = lexer.next_token().unwrap();
            assert_eq!(got, token);
        }
    }

    #[test]
    fn test_eat_fmt_string_literal_with_interpolations() {
        let input = "let _word = f\"hello {world} and {_another} {vAr_123}\"";
        let file = FileId::dummy();

        let expected = vec![
            Token::Keyword(Keyword::Let),
            Token::Ident("_word".to_string()),
            Token::Assign,
            Token::FmtStr(
                vec![
                    FmtStrFragment::String("hello ".to_string()),
                    FmtStrFragment::Interpolation(
                        "world".to_string(),
                        Location::new(Span::from(21..26), file),
                    ),
                    FmtStrFragment::String(" and ".to_string()),
                    FmtStrFragment::Interpolation(
                        "_another".to_string(),
                        Location::new(Span::from(33..41), file),
                    ),
                    FmtStrFragment::String(" ".to_string()),
                    FmtStrFragment::Interpolation(
                        "vAr_123".to_string(),
                        Location::new(Span::from(44..51), file),
                    ),
                ],
                38,
            ),
        ];
        let mut lexer = Lexer::new_with_dummy_file(input);

        for token in expected.into_iter() {
            let got = lexer.next_token().unwrap().into_token();
            assert_eq!(got, token);
        }
    }

    #[test]
    fn test_eat_fmt_string_literal_missing_double_quote() {
        let input = "f\"hello";
        let mut lexer = Lexer::new_with_dummy_file(input);
        assert!(matches!(
            lexer.next_token(),
            Err(LexerErrorKind::UnterminatedStringLiteral { .. })
        ));
    }

    #[test]
    fn test_eat_fmt_string_literal_invalid_char_in_interpolation() {
        let input = "f\"hello {foo.bar}\" true";
        let mut lexer = Lexer::new_with_dummy_file(input);
        assert!(matches!(lexer.next_token(), Err(LexerErrorKind::InvalidFormatString { .. })));

        // Make sure the lexer went past the ending double quote for better recovery
        let token = lexer.next_token().unwrap().into_token();
        assert!(matches!(token, Token::Bool(true)));
    }

    #[test]
    fn test_eat_fmt_string_literal_double_quote_inside_interpolation() {
        let input = "f\"hello {world\" true";
        let mut lexer = Lexer::new_with_dummy_file(input);
        assert!(matches!(lexer.next_token(), Err(LexerErrorKind::InvalidFormatString { .. })));

        // Make sure the lexer stopped parsing the string literal when it found \" inside the interpolation
        let token = lexer.next_token().unwrap().into_token();
        assert!(matches!(token, Token::Bool(true)));
    }

    #[test]
    fn test_eat_fmt_string_literal_unmatched_closing_curly() {
        let input = "f\"hello }\" true";
        let mut lexer = Lexer::new_with_dummy_file(input);
        assert!(matches!(lexer.next_token(), Err(LexerErrorKind::InvalidFormatString { .. })));

        // Make sure the lexer went past the ending double quote for better recovery
        let token = lexer.next_token().unwrap().into_token();
        assert!(matches!(token, Token::Bool(true)));
    }

    #[test]
    fn test_eat_fmt_string_literal_empty_interpolation() {
        let input = "f\"{}\" true";
        let mut lexer = Lexer::new_with_dummy_file(input);
        assert!(matches!(
            lexer.next_token(),
            Err(LexerErrorKind::EmptyFormatStringInterpolation { .. })
        ));

        // Make sure the lexer went past the ending double quote for better recovery
        let token = lexer.next_token().unwrap().into_token();
        assert!(matches!(token, Token::Bool(true)));
    }

    #[test]
    fn test_eat_integer_literals() {
        let test_cases: Vec<(&str, Token)> = vec![
            ("0x05", Token::Int(5_i128.into())),
            ("5", Token::Int(5_i128.into())),
            ("0x1234_5678", Token::Int(0x1234_5678_u128.into())),
            ("0x_01", Token::Int(0x1_u128.into())),
            ("1_000_000", Token::Int(1_000_000_u128.into())),
        ];

        for (input, expected_token) in test_cases {
            let mut lexer = Lexer::new_with_dummy_file(input);
            let got = lexer.next_token().unwrap();
            assert_eq!(got.token(), &expected_token);
        }
    }

    #[test]
    fn test_reject_invalid_underscores_in_integer_literal() {
        let test_cases: Vec<&str> = vec!["0x05_", "5_", "5__5", "0x5__5"];

        for input in test_cases {
            let mut lexer = Lexer::new_with_dummy_file(input);
            let token = lexer.next_token();
            assert!(
                matches!(token, Err(LexerErrorKind::InvalidIntegerLiteral { .. })),
                "expected {input} to throw error"
            );
        }
    }

    #[test]
    fn test_span() {
        let input = "let x = 5";

        // Let
        let start_position = Position::default();
        let let_position = start_position + 2;
        let let_token = Token::Keyword(Keyword::Let).into_span(start_position, let_position);

        // Skip whitespace
        let whitespace_position = let_position + 1;

        // Identifier position
        let ident_position = whitespace_position + 1;
        let ident_token = Token::Ident("x".to_string()).into_single_span(ident_position);

        // Skip whitespace
        let whitespace_position = ident_position + 1;

        // Assign position
        let assign_position = whitespace_position + 1;
        let assign_token = Token::Assign.into_single_span(assign_position);

        // Skip whitespace
        let whitespace_position = assign_position + 1;

        // Int position
        let int_position = whitespace_position + 1;
        let int_token = Token::Int(5_i128.into()).into_single_span(int_position);

        let expected = vec![let_token, ident_token, assign_token, int_token];
        let mut lexer = Lexer::new_with_dummy_file(input);

        for spanned_token in expected.into_iter() {
            let got = lexer.next_token().unwrap();
            assert_eq!(got.span(), spanned_token.span());
            assert_eq!(got.into_spanned_token(), spanned_token);
        }
    }

    #[test]
    fn test_basic_language_syntax() {
        let input = "
        let five = 5;
        let ten : Field = 10;
        let mul = fn(x, y) {
            x * y;
        };
        constrain mul(five, ten) == 50;
        assert(ten + five == 15);
    ";

        let expected = vec![
            Token::Keyword(Keyword::Let),
            Token::Ident("five".to_string()),
            Token::Assign,
            Token::Int(5_i128.into()),
            Token::Semicolon,
            Token::Keyword(Keyword::Let),
            Token::Ident("ten".to_string()),
            Token::Colon,
            Token::Keyword(Keyword::Field),
            Token::Assign,
            Token::Int(10_i128.into()),
            Token::Semicolon,
            Token::Keyword(Keyword::Let),
            Token::Ident("mul".to_string()),
            Token::Assign,
            Token::Keyword(Keyword::Fn),
            Token::LeftParen,
            Token::Ident("x".to_string()),
            Token::Comma,
            Token::Ident("y".to_string()),
            Token::RightParen,
            Token::LeftBrace,
            Token::Ident("x".to_string()),
            Token::Star,
            Token::Ident("y".to_string()),
            Token::Semicolon,
            Token::RightBrace,
            Token::Semicolon,
            Token::Keyword(Keyword::Constrain),
            Token::Ident("mul".to_string()),
            Token::LeftParen,
            Token::Ident("five".to_string()),
            Token::Comma,
            Token::Ident("ten".to_string()),
            Token::RightParen,
            Token::Equal,
            Token::Int(50_i128.into()),
            Token::Semicolon,
            Token::Keyword(Keyword::Assert),
            Token::LeftParen,
            Token::Ident("ten".to_string()),
            Token::Plus,
            Token::Ident("five".to_string()),
            Token::Equal,
            Token::Int(15_i128.into()),
            Token::RightParen,
            Token::Semicolon,
            Token::EOF,
        ];
        let mut lexer = Lexer::new_with_dummy_file(input);

        for token in expected.into_iter() {
            let got = lexer.next_token().unwrap();
            assert_eq!(got, token);
        }
    }

    // returns a vector of:
    //   (expected_token_discriminator, strings_to_lex)
    // expected_token_discriminator matches a given token when
    // std::mem::discriminant returns the same discriminant for both.
    fn blns_base64_to_statements(base64_str: String) -> Vec<(Option<Token>, Vec<String>)> {
        use base64::engine::general_purpose;
        use std::borrow::Cow;
        use std::io::Cursor;
        use std::io::Read;

        let mut wrapped_reader = Cursor::new(base64_str);
        let mut decoder =
            base64::read::DecoderReader::new(&mut wrapped_reader, &general_purpose::STANDARD);
        let mut base64_decoded = Vec::new();
        decoder.read_to_end(&mut base64_decoded).unwrap();

        // NOTE: when successful, this is the same conversion method as used in
        // noirc_driver::stdlib::stdlib_paths_with_source, viz.
        //
        // let source = std::str::from_utf8(..).unwrap().to_string();
        let s: Cow<'_, str> = match std::str::from_utf8(&base64_decoded) {
            Ok(s) => std::borrow::Cow::Borrowed(s),
            Err(_err) => {
                // recover as much of the string as possible
                // when str::from_utf8 fails
                String::from_utf8_lossy(&base64_decoded)
            }
        };

        vec![
            // Token::Ident(_)
            (None, vec![format!("let \"{s}\" = ();")]),
            (Some(Token::Str("".to_string())), vec![format!("let s = \"{s}\";")]),
            (
                Some(Token::RawStr("".to_string(), 0)),
                vec![
                    // let s = r"Hello world";
                    format!("let s = r\"{s}\";"),
                    // let s = r#"Simon says "hello world""#;
                    format!("let s = r#\"{s}\"#;"),
                    // // Any number of hashes may be used (>= 1) as long as the string also terminates with the same number of hashes
                    // let s = r#####"One "#, Two "##, Three "###, Four "####, Five will end the string."#####;
                    format!("let s = r##\"{s}\"##;"),
                    format!("let s = r###\"{s}\"###;"),
                    format!("let s = r####\"{s}\"####; "),
                    format!("let s = r#####\"{s}\"#####;"),
                ],
            ),
            (Some(Token::FmtStr(vec![], 0)), vec![format!("assert(x == y, f\"{s}\");")]),
            // expected token not found
            // (Some(Token::LineComment("".to_string(), None)), vec![
            (None, vec![format!("//{s}"), format!("// {s}")]),
            // expected token not found
            // (Some(Token::BlockComment("".to_string(), None)), vec![
            (None, vec![format!("/*{s}*/"), format!("/* {s} */"), format!("/*\n{s}\n*/")]),
        ]
    }

    #[test]
    fn test_big_list_of_naughty_strings() {
        use std::mem::discriminant;

        let blns_contents = include_str!("./blns/blns.base64.json");
        let blns_base64: Vec<String> =
            serde_json::from_str(blns_contents).expect("BLNS json invalid");
        for blns_base64_str in blns_base64 {
            let statements = blns_base64_to_statements(blns_base64_str);
            for (token_discriminator_opt, blns_program_strs) in statements {
                for blns_program_str in blns_program_strs {
                    let mut expected_token_found = false;
                    let mut lexer = Lexer::new_with_dummy_file(&blns_program_str);
                    let mut result_tokens = Vec::new();
                    loop {
                        match lexer.next_token() {
                            Ok(next_token) => {
                                result_tokens.push(next_token.clone());
                                expected_token_found |= token_discriminator_opt
                                    .as_ref()
                                    .map(|token_discriminator| {
                                        discriminant(token_discriminator)
                                            == discriminant(next_token.token())
                                    })
                                    .unwrap_or(true);

                                if next_token == Token::EOF {
                                    assert!(lexer.done, "lexer not done when EOF emitted!");
                                    break;
                                }
                            }

                            Err(LexerErrorKind::InvalidIntegerLiteral { .. })
                            | Err(LexerErrorKind::UnexpectedCharacter { .. })
                            | Err(LexerErrorKind::NonAsciiComment { .. })
                            | Err(LexerErrorKind::UnterminatedBlockComment { .. })
                            | Err(LexerErrorKind::UnterminatedStringLiteral { .. })
                            | Err(LexerErrorKind::InvalidFormatString { .. }) => {
                                expected_token_found = true;
                            }
                            Err(err) => {
                                panic!(
                                    "Unexpected lexer error found {:?} for input string {:?}",
                                    err, blns_program_str
                                )
                            }
                        }
                    }

                    assert!(
                        expected_token_found,
                        "expected token not found: {token_discriminator_opt:?}\noutput:\n{result_tokens:?}",
                    );
                }
            }
        }
    }

    #[test]
    fn test_quote() {
        // cases is a vector of pairs of (test string, expected # of tokens in token stream)
        let cases = vec![
            ("quote {}", 0),
            ("quote { a.b }", 3),
            ("quote { ) ( }", 2), // invalid syntax is fine in a quote
            ("quote { { } }", 2), // Nested `{` and `}` shouldn't close the quote as long as they are matched.
            ("quote { 1 { 2 { 3 { 4 { 5 } 4 4 } 3 3 } 2 2 } 1 1 }", 21),
            ("quote [ } } ]", 2), // In addition to `{}`, `[]`, and `()` can also be used as delimiters.
            ("quote [ } foo[] } ]", 5),
            ("quote ( } () } )", 4),
        ];

        for (source, expected_stream_length) in cases {
            let mut tokens =
                vecmap(Lexer::new_with_dummy_file(source), |result| result.unwrap().into_token());

            // All examples should be a single TokenStream token followed by an EOF token.
            assert_eq!(tokens.len(), 2, "Unexpected token count: {tokens:?}");

            tokens.pop();
            match tokens.pop().unwrap() {
                Token::Quote(stream) => assert_eq!(stream.0.len(), expected_stream_length),
                other => panic!(
                    "test_quote test failure! Expected a single TokenStream token, got {other} for input `{source}`"
                ),
            }
        }
    }

    #[test]
    fn test_unclosed_quote() {
        let cases = vec!["quote {", "quote { {  }", "quote [ []", "quote (((((((())))"];

        for source in cases {
            // `quote` is not itself a keyword so if the token stream fails to
            // parse we don't expect any valid tokens from the quote construct
            for token in Lexer::new_with_dummy_file(source) {
                assert!(token.is_err(), "Expected Err, found {token:?}");
            }
        }
    }

    #[test]
    fn test_non_ascii_comments() {
        let cases = vec!["// 🙂", "// schön", "/* in the middle 🙂 of a comment */"];

        for source in cases {
            let mut lexer = Lexer::new_with_dummy_file(source);
            assert!(
                lexer.any(|token| matches!(token, Err(LexerErrorKind::NonAsciiComment { .. }))),
                "Expected NonAsciiComment error"
            );
        }
    }
}<|MERGE_RESOLUTION|>--- conflicted
+++ resolved
@@ -665,7 +665,11 @@
     }
 
     fn eat_format_string_or_alpha_numeric(&mut self) -> SpannedTokenResult {
-        if self.peek_char_is('"') { self.eat_fmt_string() } else { self.eat_alpha_numeric('f') }
+        if self.peek_char_is('"') {
+            self.eat_fmt_string()
+        } else {
+            self.eat_alpha_numeric('f')
+        }
     }
 
     fn eat_raw_string(&mut self) -> SpannedTokenResult {
@@ -875,15 +879,15 @@
     }
 }
 
-<<<<<<< HEAD
 impl Iterator for Lexer<'_> {
-=======
-impl<'a> Iterator for Lexer<'a> {
->>>>>>> a0edfa3d
     type Item = LocatedTokenResult;
 
     fn next(&mut self) -> Option<Self::Item> {
-        if self.done { None } else { Some(self.next_token()) }
+        if self.done {
+            None
+        } else {
+            Some(self.next_token())
+        }
     }
 }
 
