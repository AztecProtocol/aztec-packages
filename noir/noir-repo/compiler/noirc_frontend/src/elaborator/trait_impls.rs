--- conflicted
+++ resolved
@@ -1,5 +1,4 @@
 use crate::{
-    ResolvedGeneric,
     ast::{Ident, UnresolvedType, UnresolvedTypeData, UnresolvedTypeExpression},
     graph::CrateId,
     hir::def_collector::{
@@ -7,12 +6,13 @@
         errors::DefCollectorErrorKind,
     },
     node_interner::TraitImplId,
+    ResolvedGeneric,
 };
 use crate::{
-    Type,
     hir::def_collector::errors::DuplicateType,
     hir_def::traits::{TraitConstraint, TraitFunction},
     node_interner::{FuncId, TraitId},
+    Type,
 };
 
 use rustc_hash::FxHashSet as HashSet;
@@ -60,13 +60,7 @@
 
                     let func_id = self.interner.push_empty_fn();
                     let module = self.module_id();
-<<<<<<< HEAD
                     let location = default_impl.def.location;
-=======
-                    // TODO: check this, it doesn't make sense to mix locations from two different files
-                    let location =
-                        Location::new(default_impl.def.location.span, trait_impl.file_id);
->>>>>>> a0edfa3d
                     self.interner.push_function(func_id, &default_impl.def, module, location);
                     self.define_function_meta(&mut default_impl_clone, func_id, None);
                     func_ids_in_trait.insert(func_id);
@@ -76,22 +70,11 @@
                         *default_impl_clone,
                     ));
                 } else {
-<<<<<<< HEAD
                     self.push_err(DefCollectorErrorKind::TraitMissingMethod {
                         trait_name: self.interner.get_trait(trait_id).name.clone(),
                         method_name: method.name.clone(),
                         trait_impl_location: trait_impl.object_type.location,
                     });
-=======
-                    self.push_err(
-                        DefCollectorErrorKind::TraitMissingMethod {
-                            trait_name: self.interner.get_trait(trait_id).name.clone(),
-                            method_name: method.name.clone(),
-                            trait_impl_span: trait_impl.object_type.location.span,
-                        },
-                        trait_impl.object_type.location.file,
-                    );
->>>>>>> a0edfa3d
                 }
             } else {
                 for (_, func_id, _) in &overrides {
@@ -133,18 +116,10 @@
         for (_, func_id, func) in &trait_impl.methods.functions {
             if !func_ids_in_trait.contains(func_id) {
                 let trait_name = trait_name.clone();
-<<<<<<< HEAD
                 let impl_method = func.name_ident().clone();
                 let error = DefCollectorErrorKind::MethodNotInTrait { trait_name, impl_method };
                 let error: CompilationError = error.into();
                 self.push_err(error);
-=======
-                let trait_name_file = trait_name.location().file;
-                let impl_method = func.name_ident().clone();
-                let error = DefCollectorErrorKind::MethodNotInTrait { trait_name, impl_method };
-                let error: CompilationError = error.into();
-                self.push_err(error, trait_name_file);
->>>>>>> a0edfa3d
             }
         }
 
@@ -228,7 +203,6 @@
             )) {
                 let the_trait =
                     self.interner.get_trait(override_trait_constraint.trait_bound.trait_id);
-<<<<<<< HEAD
                 self.push_err(DefCollectorErrorKind::ImplIsStricterThanTrait {
                     constraint_typ: override_trait_constraint.typ,
                     constraint_name: the_trait.name.0.contents.clone(),
@@ -237,19 +211,6 @@
                     trait_method_name: method.name.0.contents.clone(),
                     trait_method_location: method.location,
                 });
-=======
-                self.push_err(
-                    DefCollectorErrorKind::ImplIsStricterThanTrait {
-                        constraint_typ: override_trait_constraint.typ,
-                        constraint_name: the_trait.name.0.contents.clone(),
-                        constraint_generics: override_trait_constraint.trait_bound.trait_generics,
-                        constraint_span: override_trait_constraint.trait_bound.span,
-                        trait_method_name: method.name.0.contents.clone(),
-                        trait_method_span: method.location.span,
-                    },
-                    method.location.file,
-                );
->>>>>>> a0edfa3d
             }
         }
     }
@@ -268,18 +229,9 @@
 
         let the_trait = self.interner.get_trait(trait_id);
         if self.crate_id != the_trait.crate_id && self.crate_id != object_crate {
-<<<<<<< HEAD
             self.push_err(DefCollectorErrorKind::TraitImplOrphaned {
                 location: trait_impl.object_type.location,
             });
-=======
-            self.push_err(
-                DefCollectorErrorKind::TraitImplOrphaned {
-                    span: trait_impl.object_type.location.span,
-                },
-                trait_impl.object_type.location.file,
-            );
->>>>>>> a0edfa3d
         }
     }
 
@@ -293,11 +245,7 @@
             let typ = match UnresolvedTypeExpression::from_expr(expr, location) {
                 Ok(expr) => UnresolvedTypeData::Expression(expr).with_location(location),
                 Err(error) => {
-<<<<<<< HEAD
                     self.push_err(error);
-=======
-                    self.push_err(error, location.file);
->>>>>>> a0edfa3d
                     UnresolvedTypeData::Error.with_location(location)
                 }
             };
