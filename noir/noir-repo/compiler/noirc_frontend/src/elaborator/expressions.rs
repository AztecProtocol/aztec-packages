use acvm::{AcirField, FieldElement};
use iter_extended::vecmap;
<<<<<<< HEAD
use noirc_errors::{Located, Location};
=======
use noirc_errors::{Located, Location, Span};
>>>>>>> a0edfa3d
use rustc_hash::FxHashSet as HashSet;

use crate::{
    DataType, Kind, QuotedType, Shared, Type,
    ast::{
        ArrayLiteral, BinaryOpKind, BlockExpression, CallExpression, CastExpression,
        ConstrainExpression, ConstrainKind, ConstructorExpression, Expression, ExpressionKind,
        Ident, IfExpression, IndexExpression, InfixExpression, ItemVisibility, Lambda, Literal,
        MatchExpression, MemberAccessExpression, MethodCallExpression, Path, PathSegment,
        PrefixExpression, StatementKind, UnaryOp, UnresolvedTypeData, UnresolvedTypeExpression,
        UnsafeExpression,
    },
    hir::{
        comptime::{self, InterpreterError},
        def_collector::dc_crate::CompilationError,
        resolution::{
            errors::ResolverError, import::PathResolutionError, visibility::method_call_is_visible,
        },
        type_check::{TypeCheckError, generics::TraitGenerics},
    },
    hir_def::{
        expr::{
            HirArrayLiteral, HirBinaryOp, HirBlockExpression, HirCallExpression, HirCastExpression,
            HirConstrainExpression, HirConstructorExpression, HirExpression, HirIdent,
            HirIfExpression, HirIndexExpression, HirInfixExpression, HirLambda, HirLiteral,
            HirMemberAccess, HirMethodCallExpression, HirPrefixExpression,
        },
        stmt::{HirLetStatement, HirPattern, HirStatement},
        traits::{ResolvedTraitBound, TraitConstraint},
    },
    node_interner::{
        DefinitionId, DefinitionKind, ExprId, FuncId, InternedStatementKind, StmtId, TraitMethodId,
    },
    token::{FmtStrFragment, Tokens},
};

use super::{Elaborator, LambdaContext, UnsafeBlockStatus};

impl Elaborator<'_> {
    pub(crate) fn elaborate_expression(&mut self, expr: Expression) -> (ExprId, Type) {
        self.elaborate_expression_with_target_type(expr, None)
    }

    pub(crate) fn elaborate_expression_with_target_type(
        &mut self,
        expr: Expression,
        target_type: Option<&Type>,
    ) -> (ExprId, Type) {
        let (hir_expr, typ) = match expr.kind {
<<<<<<< HEAD
            ExpressionKind::Literal(literal) => self.elaborate_literal(literal, expr.location),
=======
            ExpressionKind::Literal(literal) => self.elaborate_literal(literal, expr.location.span),
>>>>>>> a0edfa3d
            ExpressionKind::Block(block) => self.elaborate_block(block, target_type),
            ExpressionKind::Prefix(prefix) => return self.elaborate_prefix(*prefix, expr.location),
            ExpressionKind::Index(index) => self.elaborate_index(*index),
            ExpressionKind::Call(call) => self.elaborate_call(*call, expr.location),
            ExpressionKind::MethodCall(call) => self.elaborate_method_call(*call, expr.location),
            ExpressionKind::Constrain(constrain) => self.elaborate_constrain(constrain),
            ExpressionKind::Constructor(constructor) => self.elaborate_constructor(*constructor),
            ExpressionKind::MemberAccess(access) => {
<<<<<<< HEAD
                return self.elaborate_member_access(*access, expr.location);
=======
                return self.elaborate_member_access(*access, expr.location)
>>>>>>> a0edfa3d
            }
            ExpressionKind::Cast(cast) => self.elaborate_cast(*cast, expr.location),
            ExpressionKind::Infix(infix) => return self.elaborate_infix(*infix, expr.location),
            ExpressionKind::If(if_) => self.elaborate_if(*if_, target_type),
            ExpressionKind::Match(match_) => self.elaborate_match(*match_, expr.location),
            ExpressionKind::Variable(variable) => return self.elaborate_variable(variable),
            ExpressionKind::Tuple(tuple) => self.elaborate_tuple(tuple, target_type),
            ExpressionKind::Lambda(lambda) => {
                self.elaborate_lambda_with_target_type(*lambda, target_type)
            }
            ExpressionKind::Parenthesized(expr) => {
                return self.elaborate_expression_with_target_type(*expr, target_type);
            }
            ExpressionKind::Quote(quote) => self.elaborate_quote(quote, expr.location),
            ExpressionKind::Comptime(comptime, _) => {
<<<<<<< HEAD
                return self.elaborate_comptime_block(comptime, expr.location, target_type);
            }
            ExpressionKind::Unsafe(unsafe_expression) => {
                self.elaborate_unsafe_block(unsafe_expression, target_type)
=======
                return self.elaborate_comptime_block(comptime, expr.location, target_type)
            }
            ExpressionKind::Unsafe(block_expression, location) => {
                self.elaborate_unsafe_block(block_expression, location, target_type)
>>>>>>> a0edfa3d
            }
            ExpressionKind::Resolved(id) => return (id, self.interner.id_type(id)),
            ExpressionKind::Interned(id) => {
                let expr_kind = self.interner.get_expression_kind(id);
                let expr = Expression::new(expr_kind.clone(), expr.location);
                return self.elaborate_expression(expr);
            }
            ExpressionKind::InternedStatement(id) => {
                return self.elaborate_interned_statement_as_expr(id, expr.location);
            }
            ExpressionKind::Error => (HirExpression::Error, Type::Error),
            ExpressionKind::Unquote(_) => {
<<<<<<< HEAD
                self.push_err(ResolverError::UnquoteUsedOutsideQuote { location: expr.location });
                (HirExpression::Error, Type::Error)
            }
            ExpressionKind::AsTraitPath(_) => {
                self.push_err(ResolverError::AsTraitPathNotYetImplemented {
                    location: expr.location,
                });
=======
                self.push_err(
                    ResolverError::UnquoteUsedOutsideQuote { span: expr.location.span },
                    expr.location.file,
                );
                (HirExpression::Error, Type::Error)
            }
            ExpressionKind::AsTraitPath(_) => {
                self.push_err(
                    ResolverError::AsTraitPathNotYetImplemented { span: expr.location.span },
                    expr.location.file,
                );
>>>>>>> a0edfa3d
                (HirExpression::Error, Type::Error)
            }
            ExpressionKind::TypePath(path) => return self.elaborate_type_path(path),
        };
        let id = self.interner.push_expr(hir_expr);
        self.interner.push_expr_location(id, expr.location);
        self.interner.push_expr_type(id, typ.clone());
        (id, typ)
    }

    fn elaborate_interned_statement_as_expr(
        &mut self,
        id: InternedStatementKind,
        location: Location,
    ) -> (ExprId, Type) {
        match self.interner.get_statement_kind(id) {
            StatementKind::Expression(expr) | StatementKind::Semi(expr) => {
                self.elaborate_expression(expr.clone())
            }
            StatementKind::Interned(id) => self.elaborate_interned_statement_as_expr(*id, location),
            StatementKind::Error => {
                let expr = Expression::new(ExpressionKind::Error, location);
                self.elaborate_expression(expr)
            }
            other => {
                let statement = other.to_string();
<<<<<<< HEAD
                self.push_err(ResolverError::InvalidInternedStatementInExpr {
                    statement,
                    location,
                });
=======
                self.push_err(
                    ResolverError::InvalidInternedStatementInExpr {
                        statement,
                        span: location.span,
                    },
                    location.file,
                );
>>>>>>> a0edfa3d
                let expr = Expression::new(ExpressionKind::Error, location);
                self.elaborate_expression(expr)
            }
        }
    }

    pub(super) fn elaborate_block(
        &mut self,
        block: BlockExpression,
        target_type: Option<&Type>,
    ) -> (HirExpression, Type) {
        let (block, typ) = self.elaborate_block_expression(block, target_type);
        (HirExpression::Block(block), typ)
    }

    fn elaborate_block_expression(
        &mut self,
        block: BlockExpression,
        target_type: Option<&Type>,
    ) -> (HirBlockExpression, Type) {
        self.push_scope();
        let mut block_type = Type::Unit;
        let statements_len = block.statements.len();
        let mut statements = Vec::with_capacity(statements_len);

        for (i, statement) in block.statements.into_iter().enumerate() {
            let statement_target_type = if i == statements_len - 1 { target_type } else { None };
            let (id, stmt_type) =
                self.elaborate_statement_with_target_type(statement, statement_target_type);
            statements.push(id);

            if let HirStatement::Semi(expr) = self.interner.statement(&id) {
                let inner_expr_type = self.interner.id_type(expr);
                let location = self.interner.expr_location(&expr);
<<<<<<< HEAD

                self.unify(&inner_expr_type, &Type::Unit, || TypeCheckError::UnusedResultError {
                    expr_type: inner_expr_type.clone(),
                    expr_location: location,
=======
                let span = location.span;

                self.unify(&inner_expr_type, &Type::Unit, location.file, || {
                    TypeCheckError::UnusedResultError {
                        expr_type: inner_expr_type.clone(),
                        expr_span: span,
                    }
>>>>>>> a0edfa3d
                });
            }

            if i + 1 == statements.len() {
                block_type = stmt_type;
            }
        }

        self.pop_scope();
        (HirBlockExpression { statements }, block_type)
    }

    fn elaborate_unsafe_block(
        &mut self,
<<<<<<< HEAD
        unsafe_expression: UnsafeExpression,
=======
        block: BlockExpression,
        location: Location,
>>>>>>> a0edfa3d
        target_type: Option<&Type>,
    ) -> (HirExpression, Type) {
        // Before entering the block we cache the old value of `in_unsafe_block` so it can be restored.
        let span = location.span;
        let old_in_unsafe_block = self.unsafe_block_status;
        let is_nested_unsafe_block =
            !matches!(old_in_unsafe_block, UnsafeBlockStatus::NotInUnsafeBlock);
        if is_nested_unsafe_block {
<<<<<<< HEAD
            self.push_err(TypeCheckError::NestedUnsafeBlock {
                location: unsafe_expression.unsafe_keyword_location,
            });
=======
            let span = Span::from(span.start()..span.start() + 6); // Only highlight the `unsafe` keyword
            self.push_err(TypeCheckError::NestedUnsafeBlock { span }, location.file);
>>>>>>> a0edfa3d
        }

        self.unsafe_block_status = UnsafeBlockStatus::InUnsafeBlockWithoutUnconstrainedCalls;

        let (hir_block_expression, typ) =
            self.elaborate_block_expression(unsafe_expression.block, target_type);

        if let UnsafeBlockStatus::InUnsafeBlockWithoutUnconstrainedCalls = self.unsafe_block_status
        {
<<<<<<< HEAD
            self.push_err(TypeCheckError::UnnecessaryUnsafeBlock {
                location: unsafe_expression.unsafe_keyword_location,
            });
=======
            let span = Span::from(span.start()..span.start() + 6); // Only highlight the `unsafe` keyword
            self.push_err(TypeCheckError::UnnecessaryUnsafeBlock { span }, location.file);
>>>>>>> a0edfa3d
        }

        // Finally, we restore the original value of `self.in_unsafe_block`,
        // but only if this isn't a nested unsafe block (that way if we found an unconstrained call
        // for this unsafe block we'll also consider the outer one as finding one, and we don't double error)
        if !is_nested_unsafe_block {
            self.unsafe_block_status = old_in_unsafe_block;
        }

        (HirExpression::Unsafe(hir_block_expression), typ)
    }

    fn elaborate_literal(&mut self, literal: Literal, location: Location) -> (HirExpression, Type) {
        use HirExpression::Literal as Lit;
        match literal {
            Literal::Unit => (Lit(HirLiteral::Unit), Type::Unit),
            Literal::Bool(b) => (Lit(HirLiteral::Bool(b)), Type::Bool),
            Literal::Integer(integer) => {
                (Lit(HirLiteral::Integer(integer)), self.polymorphic_integer_or_field())
            }
            Literal::Str(str) | Literal::RawStr(str, _) => {
                let len = Type::Constant(str.len().into(), Kind::u32());
                (Lit(HirLiteral::Str(str)), Type::String(Box::new(len)))
            }
            Literal::FmtStr(fragments, length) => self.elaborate_fmt_string(fragments, length),
            Literal::Array(array_literal) => {
                self.elaborate_array_literal(array_literal, location, true)
            }
            Literal::Slice(array_literal) => {
                self.elaborate_array_literal(array_literal, location, false)
            }
        }
    }

    fn elaborate_array_literal(
        &mut self,
        array_literal: ArrayLiteral,
        location: Location,
        is_array: bool,
    ) -> (HirExpression, Type) {
        let (expr, elem_type, length) = match array_literal {
            ArrayLiteral::Standard(elements) => {
                let first_elem_type = self.interner.next_type_variable();
<<<<<<< HEAD
                let first_location = elements.first().map(|elem| elem.location).unwrap_or(location);

                let elements = vecmap(elements.into_iter().enumerate(), |(i, elem)| {
                    let location = elem.location;
=======
                let first_span = elements.first().map(|elem| elem.location.span).unwrap_or(span);

                let elements = vecmap(elements.into_iter().enumerate(), |(i, elem)| {
                    let span = elem.location.span;
                    let file = elem.location.file;
>>>>>>> a0edfa3d
                    let (elem_id, elem_type) = self.elaborate_expression(elem);

                    self.unify(&elem_type, &first_elem_type, file, || {
                        TypeCheckError::NonHomogeneousArray {
                            first_location,
                            first_type: first_elem_type.to_string(),
                            first_index: 0,
                            second_location: location,
                            second_type: elem_type.to_string(),
                            second_index: i,
                        }
                        .add_context("elements in an array must have the same type")
                    });
                    elem_id
                });

                let length = Type::Constant(elements.len().into(), Kind::u32());
                (HirArrayLiteral::Standard(elements), first_elem_type, length)
            }
            ArrayLiteral::Repeated { repeated_element, length } => {
                let location = length.location;
                let length = UnresolvedTypeExpression::from_expr(*length, location).unwrap_or_else(
                    |error| {
<<<<<<< HEAD
                        self.push_err(ResolverError::ParserError(Box::new(error)));
=======
                        self.push_err(ResolverError::ParserError(Box::new(error)), location.file);
>>>>>>> a0edfa3d
                        UnresolvedTypeExpression::Constant(FieldElement::zero(), location)
                    },
                );

                let length = self.convert_expression_type(length, &Kind::u32(), location);
                let (repeated_element, elem_type) = self.elaborate_expression(*repeated_element);

                let length_clone = length.clone();
                (HirArrayLiteral::Repeated { repeated_element, length }, elem_type, length_clone)
            }
        };
        let constructor = if is_array { HirLiteral::Array } else { HirLiteral::Slice };
        let elem_type = Box::new(elem_type);
        let typ = if is_array {
            Type::Array(Box::new(length), elem_type)
        } else {
            Type::Slice(elem_type)
        };
        (HirExpression::Literal(constructor(expr)), typ)
    }

    fn elaborate_fmt_string(
        &mut self,
        fragments: Vec<FmtStrFragment>,
        length: u32,
    ) -> (HirExpression, Type) {
        let mut fmt_str_idents = Vec::new();
        let mut capture_types = Vec::new();

        for fragment in &fragments {
            if let FmtStrFragment::Interpolation(ident_name, location) = fragment {
                let scope_tree = self.scopes.current_scope_tree();
                let variable = scope_tree.find(ident_name);

                let hir_ident = if let Some((old_value, _)) = variable {
                    old_value.num_times_used += 1;
                    old_value.ident.clone()
                } else if let Ok((definition_id, _)) =
                    self.lookup_global(Path::from_single(ident_name.to_string(), *location))
                {
                    HirIdent::non_trait_method(definition_id, *location)
                } else {
<<<<<<< HEAD
                    self.push_err(ResolverError::VariableNotDeclared {
                        name: ident_name.to_owned(),
                        location: *location,
                    });
=======
                    self.push_err(
                        ResolverError::VariableNotDeclared {
                            name: ident_name.to_owned(),
                            span: location.span,
                        },
                        location.file,
                    );
>>>>>>> a0edfa3d
                    continue;
                };

                let hir_expr = HirExpression::Ident(hir_ident.clone(), None);
                let expr_id = self.interner.push_expr(hir_expr);
                self.interner.push_expr_location(expr_id, *location);
                let typ = self.type_check_variable(hir_ident, expr_id, None);
                self.interner.push_expr_type(expr_id, typ.clone());
                capture_types.push(typ);
                fmt_str_idents.push(expr_id);
            }
        }

        let len = Type::Constant(length.into(), Kind::u32());
        let typ = Type::FmtString(Box::new(len), Box::new(Type::Tuple(capture_types)));
        (HirExpression::Literal(HirLiteral::FmtStr(fragments, fmt_str_idents, length)), typ)
    }

    fn elaborate_prefix(&mut self, prefix: PrefixExpression, location: Location) -> (ExprId, Type) {
        let rhs_location = prefix.rhs.location;

        let (rhs, rhs_type) = self.elaborate_expression(prefix.rhs);
        let trait_id = self.interner.get_prefix_operator_trait_method(&prefix.operator);

        let operator = prefix.operator;

        if let UnaryOp::MutableReference = operator {
            self.check_can_mutate(rhs, rhs_location);
        }

        let expr =
            HirExpression::Prefix(HirPrefixExpression { operator, rhs, trait_method_id: trait_id });
        let expr_id = self.interner.push_expr(expr);
        self.interner.push_expr_location(expr_id, location);

        let result = self.prefix_operand_type_rules(&operator, &rhs_type, location);
        let typ =
            self.handle_operand_type_rules_result(result, &rhs_type, trait_id, expr_id, location);

        self.interner.push_expr_type(expr_id, typ.clone());
        (expr_id, typ)
    }

    fn check_can_mutate(&mut self, expr_id: ExprId, location: Location) {
        let expr = self.interner.expression(&expr_id);
        match expr {
            HirExpression::Ident(hir_ident, _) => {
                if let Some(definition) = self.interner.try_definition(hir_ident.id) {
                    if !definition.mutable {
<<<<<<< HEAD
                        self.push_err(TypeCheckError::CannotMutateImmutableVariable {
                            name: definition.name.clone(),
                            location,
                        });
=======
                        self.push_err(
                            TypeCheckError::CannotMutateImmutableVariable {
                                name: definition.name.clone(),
                                span: location.span,
                            },
                            location.file,
                        );
>>>>>>> a0edfa3d
                    }
                }
            }
            HirExpression::MemberAccess(member_access) => {
                self.check_can_mutate(member_access.lhs, location);
            }
            _ => (),
        }
    }

    fn elaborate_index(&mut self, index_expr: IndexExpression) -> (HirExpression, Type) {
<<<<<<< HEAD
        let location = index_expr.index.location;
=======
        let span = index_expr.index.location.span;
        let file = index_expr.index.location.file;
>>>>>>> a0edfa3d

        let (index, index_type) = self.elaborate_expression(index_expr.index);

        let expected = self.polymorphic_integer_or_field();
        self.unify(&index_type, &expected, file, || TypeCheckError::TypeMismatch {
            expected_typ: "an integer".to_owned(),
            expr_typ: index_type.to_string(),
            expr_location: location,
        });

        // When writing `a[i]`, if `a : &mut ...` then automatically dereference `a` as many
        // times as needed to get the underlying array.
        let lhs_location = index_expr.collection.location;
<<<<<<< HEAD
=======
        let lhs_span = lhs_location.span;
>>>>>>> a0edfa3d
        let (lhs, lhs_type) = self.elaborate_expression(index_expr.collection);
        let (collection, lhs_type) = self.insert_auto_dereferences(lhs, lhs_type);

        let typ = match lhs_type.follow_bindings() {
            // XXX: We can check the array bounds here also, but it may be better to constant fold first
            // and have ConstId instead of ExprId for constants
            Type::Array(_, base_type) => *base_type,
            Type::Slice(base_type) => *base_type,
            Type::Error => Type::Error,
            Type::TypeVariable(_) => {
<<<<<<< HEAD
                self.push_err(TypeCheckError::TypeAnnotationsNeededForIndex {
                    location: lhs_location,
                });
                Type::Error
            }
            typ => {
                self.push_err(TypeCheckError::TypeMismatch {
                    expected_typ: "Array".to_owned(),
                    expr_typ: typ.to_string(),
                    expr_location: lhs_location,
                });
=======
                self.push_err(
                    TypeCheckError::TypeAnnotationsNeededForIndex { span: lhs_span },
                    lhs_location.file,
                );
                Type::Error
            }
            typ => {
                self.push_err(
                    TypeCheckError::TypeMismatch {
                        expected_typ: "Array".to_owned(),
                        expr_typ: typ.to_string(),
                        expr_span: lhs_span,
                    },
                    lhs_location.file,
                );
>>>>>>> a0edfa3d
                Type::Error
            }
        };

        let expr = HirExpression::Index(HirIndexExpression { collection, index });
        (expr, typ)
    }

    fn elaborate_call(
        &mut self,
        call: CallExpression,
        location: Location,
    ) -> (HirExpression, Type) {
        let (func, func_type) = self.elaborate_expression(*call.func);
        let func_type = func_type.follow_bindings();
        let func_arg_types =
            if let Type::Function(args, _, _, _) = &func_type { Some(args) } else { None };

        let mut arguments = Vec::with_capacity(call.arguments.len());
        let args = vecmap(call.arguments.into_iter().enumerate(), |(arg_index, arg)| {
            let location = arg.location;
            let expected_type = func_arg_types.and_then(|args| args.get(arg_index));

            let (arg, typ) = if call.is_macro_call {
                self.elaborate_in_comptime_context(|this| {
                    this.elaborate_expression_with_type(arg, expected_type)
                })
            } else {
                self.elaborate_expression_with_type(arg, expected_type)
            };

            // Try to unify this argument type against the function's argument type
            // so that a potential lambda following this argument can have more concrete types.
            if let Some(expected_type) = expected_type {
                let _ = expected_type.unify(&typ);
            }

            arguments.push(arg);
            (typ, arg, location)
        });

        // Avoid cloning arguments unless this is a macro call
        let mut comptime_args = Vec::new();
        if call.is_macro_call {
            comptime_args = arguments.clone();
        }

        let is_macro_call = call.is_macro_call;
        let hir_call = HirCallExpression { func, arguments, location, is_macro_call };
        let mut typ = self.type_check_call(&hir_call, func_type, args, location);

        if is_macro_call {
            if self.in_comptime_context() {
                typ = self.interner.next_type_variable();
            } else {
                return self
                    .call_macro(func, comptime_args, location, typ)
                    .unwrap_or((HirExpression::Error, Type::Error));
            }
        }

        (HirExpression::Call(hir_call), typ)
    }

    fn elaborate_method_call(
        &mut self,
        method_call: MethodCallExpression,
        location: Location,
    ) -> (HirExpression, Type) {
        let object_location = method_call.object.location;
        let (mut object, mut object_type) = self.elaborate_expression(method_call.object);
        object_type = object_type.follow_bindings();

        let method_name_location = method_call.method_name.location();
        let method_name = method_call.method_name.0.contents.as_str();
<<<<<<< HEAD
        let check_self_param = true;
        match self.lookup_method(&object_type, method_name, location, check_self_param) {
=======
        match self.lookup_method(&object_type, method_name, location, true) {
>>>>>>> a0edfa3d
            Some(method_ref) => {
                // Automatically add `&mut` if the method expects a mutable reference and
                // the object is not already one.
                let func_id = method_ref
                    .func_id(self.interner)
                    .expect("Expected trait function to be a DefinitionKind::Function");

                let generics = if func_id != FuncId::dummy_id() {
                    let function_type = self.interner.function_meta(&func_id).typ.clone();
                    self.try_add_mutable_reference_to_object(
                        &function_type,
                        &mut object_type,
                        &mut object,
                    );

                    self.resolve_function_turbofish_generics(
                        &func_id,
                        method_call.generics,
                        location,
                    )
                } else {
                    None
                };

                let location = object_location.merge(method_name_location);

                let (function_id, function_name) = method_ref.clone().into_function_id_and_name(
                    object_type.clone(),
                    generics.clone(),
                    location,
                    self.interner,
                );

                let func_type =
                    self.type_check_variable(function_name.clone(), function_id, generics.clone());
                self.interner.push_expr_type(function_id, func_type.clone());

                let func_arg_types =
                    if let Type::Function(args, _, _, _) = &func_type { Some(args) } else { None };

                // Try to unify the object type with the first argument of the function.
                // The reason to do this is that many methods that take a lambda will yield `self` or part of `self`
                // as a parameter. By unifying `self` with the first argument we'll potentially get more
                // concrete types in the arguments that are function types, which will later be passed as
                // lambda parameter hints.
                if let Some(first_arg_type) = func_arg_types.and_then(|args| args.first()) {
                    let _ = first_arg_type.unify(&object_type);
                }

                // These arguments will be given to the desugared function call.
                // Compared to the method arguments, they also contain the object.
                let mut function_args = Vec::with_capacity(method_call.arguments.len() + 1);
                let mut arguments = Vec::with_capacity(method_call.arguments.len());

                function_args.push((object_type.clone(), object, object_location));

                for (arg_index, arg) in method_call.arguments.into_iter().enumerate() {
                    let location = arg.location;
                    let expected_type = func_arg_types.and_then(|args| args.get(arg_index + 1));
                    let (arg, typ) = self.elaborate_expression_with_type(arg, expected_type);

                    // Try to unify this argument type against the function's argument type
                    // so that a potential lambda following this argument can have more concrete types.
                    if let Some(expected_type) = expected_type {
                        let _ = expected_type.unify(&typ);
                    }

                    arguments.push(arg);
                    function_args.push((typ, arg, location));
                }

                let method = method_call.method_name;
                let is_macro_call = method_call.is_macro_call;
                let method_call =
                    HirMethodCallExpression { method, object, arguments, location, generics };

                self.check_method_call_visibility(func_id, &object_type, &method_call.method);

                // Desugar the method call into a normal, resolved function call
                // so that the backend doesn't need to worry about methods
                // TODO: update object_type here?

                let function_call =
                    method_call.into_function_call(function_id, is_macro_call, location);

                self.interner.add_function_reference(func_id, method_name_location);

                // Type check the new call now that it has been changed from a method call
                // to a function call. This way we avoid duplicating code.
                let mut typ =
                    self.type_check_call(&function_call, func_type, function_args, location);
                if is_macro_call {
                    if self.in_comptime_context() {
                        typ = self.interner.next_type_variable();
                    } else {
                        let args = function_call.arguments.clone();
                        return self
                            .call_macro(function_call.func, args, location, typ)
                            .unwrap_or((HirExpression::Error, Type::Error));
                    }
                }
                (HirExpression::Call(function_call), typ)
            }
            None => (HirExpression::Error, Type::Error),
        }
    }

    pub(super) fn elaborate_constrain(
        &mut self,
        mut expr: ConstrainExpression,
    ) -> (HirExpression, Type) {
        let location = expr.location;
<<<<<<< HEAD
=======
        let span = location.span;
>>>>>>> a0edfa3d
        let min_args_count = expr.kind.required_arguments_count();
        let max_args_count = min_args_count + 1;
        let actual_args_count = expr.arguments.len();

        let (message, expr) = if !(min_args_count..=max_args_count).contains(&actual_args_count) {
<<<<<<< HEAD
            self.push_err(TypeCheckError::AssertionParameterCountMismatch {
                kind: expr.kind,
                found: actual_args_count,
                location,
            });
=======
            self.push_err(
                TypeCheckError::AssertionParameterCountMismatch {
                    kind: expr.kind,
                    found: actual_args_count,
                    span,
                },
                location.file,
            );
>>>>>>> a0edfa3d

            // Given that we already produced an error, let's make this an `assert(true)` so
            // we don't get further errors.
            let message = None;
            let kind = ExpressionKind::Literal(crate::ast::Literal::Bool(true));
            let expr = Expression { kind, location };
            (message, expr)
        } else {
            let message =
                (actual_args_count != min_args_count).then(|| expr.arguments.pop().unwrap());
            let expr = match expr.kind {
                ConstrainKind::Assert | ConstrainKind::Constrain => expr.arguments.pop().unwrap(),
                ConstrainKind::AssertEq => {
                    let rhs = expr.arguments.pop().unwrap();
                    let lhs = expr.arguments.pop().unwrap();
                    let location = lhs.location.merge(rhs.location);
                    let operator = Located::from(location, BinaryOpKind::Equal);
                    let kind =
                        ExpressionKind::Infix(Box::new(InfixExpression { lhs, operator, rhs }));
                    Expression { kind, location }
                }
            };
            (message, expr)
        };

<<<<<<< HEAD
        let expr_location = expr.location;
=======
        let expr_span = expr.location.span;
        let expr_file = expr.location.file;
>>>>>>> a0edfa3d
        let (expr_id, expr_type) = self.elaborate_expression(expr);

        // Must type check the assertion message expression so that we instantiate bindings
        let msg = message.map(|assert_msg_expr| self.elaborate_expression(assert_msg_expr).0);

        self.unify(&expr_type, &Type::Bool, expr_file, || TypeCheckError::TypeMismatch {
            expr_typ: expr_type.to_string(),
            expected_typ: Type::Bool.to_string(),
            expr_location,
        });

        (HirExpression::Constrain(HirConstrainExpression(expr_id, location.file, msg)), Type::Unit)
    }

    /// Elaborates an expression knowing that it has to match a given type.
    fn elaborate_expression_with_type(
        &mut self,
        arg: Expression,
        typ: Option<&Type>,
    ) -> (ExprId, Type) {
        let ExpressionKind::Lambda(lambda) = arg.kind else {
            return self.elaborate_expression(arg);
        };

        let location = arg.location;
        let type_hint =
            if let Some(Type::Function(func_args, _, _, _)) = typ { Some(func_args) } else { None };
        let (hir_expr, typ) = self.elaborate_lambda_with_parameter_type_hints(*lambda, type_hint);
        let id = self.interner.push_expr(hir_expr);
        self.interner.push_expr_location(id, location);
        self.interner.push_expr_type(id, typ.clone());
        (id, typ)
    }

    fn check_method_call_visibility(&mut self, func_id: FuncId, object_type: &Type, name: &Ident) {
        if !method_call_is_visible(
            object_type,
            func_id,
            self.module_id(),
            self.interner,
            self.def_maps,
        ) {
            self.push_err(
                ResolverError::PathResolutionError(PathResolutionError::Private(name.clone())),
                name.location().file,
            );
        }
    }

    fn elaborate_constructor(
        &mut self,
        constructor: ConstructorExpression,
    ) -> (HirExpression, Type) {
        let location = constructor.typ.location;

        // A constructor type can either be a Path or an interned UnresolvedType.
        // We represent both as UnresolvedType (with Path being a Named UnresolvedType)
        // and error if we don't get a Named path.
        let mut typ = constructor.typ.typ;
        if let UnresolvedTypeData::Interned(id) = typ {
            typ = self.interner.get_unresolved_type_data(id).clone();
        }
        if let UnresolvedTypeData::Resolved(id) = typ {
            // If this type is already resolved we can skip the rest of this function
            // which just resolves the type, and go straight to resolving the fields.
            let resolved = self.interner.get_quoted_type(id).clone();
            return self.elaborate_constructor_with_type(
                resolved,
                constructor.fields,
                location,
                None,
            );
        }
        let UnresolvedTypeData::Named(mut path, generics, _) = typ else {
<<<<<<< HEAD
            self.push_err(ResolverError::NonStructUsedInConstructor {
                typ: typ.to_string(),
                location,
            });
=======
            self.push_err(
                ResolverError::NonStructUsedInConstructor {
                    typ: typ.to_string(),
                    span: location.span,
                },
                location.file,
            );
>>>>>>> a0edfa3d
            return (HirExpression::Error, Type::Error);
        };

        let last_segment = path.segments.last_mut().unwrap();
        if !generics.ordered_args.is_empty() {
            last_segment.generics = Some(generics.ordered_args);
        }

        let last_segment = path.last_segment();

        let Some(typ) = self.lookup_type_or_error(path) else {
            return (HirExpression::Error, Type::Error);
        };

        self.elaborate_constructor_with_type(typ, constructor.fields, location, Some(last_segment))
    }

    fn elaborate_constructor_with_type(
        &mut self,
        typ: Type,
        fields: Vec<(Ident, Expression)>,
        location: Location,
        last_segment: Option<PathSegment>,
    ) -> (HirExpression, Type) {
        let typ = typ.follow_bindings_shallow();
        let (r#type, generics) = match typ.as_ref() {
            Type::DataType(r#type, struct_generics) if r#type.borrow().is_struct() => {
                (r#type, struct_generics)
            }
            typ => {
<<<<<<< HEAD
                self.push_err(ResolverError::NonStructUsedInConstructor {
                    typ: typ.to_string(),
                    location,
                });
=======
                self.push_err(
                    ResolverError::NonStructUsedInConstructor {
                        typ: typ.to_string(),
                        span: location.span,
                    },
                    location.file,
                );
>>>>>>> a0edfa3d
                return (HirExpression::Error, Type::Error);
            }
        };
        self.mark_struct_as_constructed(r#type.clone());

        // `last_segment` is optional if this constructor was resolved from a quoted type
        let mut generics = generics.clone();
        let mut is_self_type = false;
        let mut constructor_type_location = location;

        if let Some(last_segment) = last_segment {
            let turbofish_location = last_segment.turbofish_location();
            is_self_type = last_segment.ident.is_self_type_name();
            constructor_type_location = last_segment.ident.location();

            generics = self.resolve_struct_turbofish_generics(
                &r#type.borrow(),
                generics,
                last_segment.generics,
                turbofish_location,
            );
        }

        let struct_type = r#type.clone();

        let field_types = r#type
            .borrow()
            .get_fields_with_visibility(&generics)
            .expect("This type should already be validated to be a struct");

        let fields = self.resolve_constructor_expr_fields(
            struct_type.clone(),
            field_types,
            fields,
            location,
        );
        let expr = HirExpression::Constructor(HirConstructorExpression {
            fields,
            r#type: struct_type.clone(),
            struct_generics: generics.clone(),
        });

        let struct_id = struct_type.borrow().id;
        self.interner.add_type_reference(struct_id, constructor_type_location, is_self_type);

        (expr, Type::DataType(struct_type, generics))
    }

    pub(super) fn mark_struct_as_constructed(&mut self, struct_type: Shared<DataType>) {
        let struct_type = struct_type.borrow();
        let parent_module_id = struct_type.id.parent_module_id(self.def_maps);
        self.usage_tracker.mark_as_used(parent_module_id, &struct_type.name);
    }

    /// Resolve all the fields of a struct constructor expression.
    /// Ensures all fields are present, none are repeated, and all
    /// are part of the struct.
    fn resolve_constructor_expr_fields(
        &mut self,
        struct_type: Shared<DataType>,
        field_types: Vec<(String, ItemVisibility, Type)>,
        fields: Vec<(Ident, Expression)>,
        location: Location,
    ) -> Vec<(Ident, ExprId)> {
        let mut ret = Vec::with_capacity(fields.len());
        let mut seen_fields = HashSet::default();
        let mut unseen_fields = struct_type
            .borrow()
            .field_names()
            .expect("This type should already be validated to be a struct");

        for (field_name, field) in fields {
            let expected_field_with_index = field_types
                .iter()
                .enumerate()
                .find(|(_, (name, _, _))| name == &field_name.0.contents);
            let expected_index_and_visibility =
                expected_field_with_index.map(|(index, (_, visibility, _))| (index, visibility));
            let expected_type =
                expected_field_with_index.map(|(_, (_, _, typ))| typ).unwrap_or(&Type::Error);

            let field_location = field.location;
            let (resolved, field_type) = self.elaborate_expression(field);

            if unseen_fields.contains(&field_name) {
                unseen_fields.remove(&field_name);
                seen_fields.insert(field_name.clone());

                self.unify_with_coercions(
                    &field_type,
                    expected_type,
                    resolved,
                    field_location,
                    || TypeCheckError::TypeMismatch {
                        expected_typ: expected_type.to_string(),
                        expr_typ: field_type.to_string(),
<<<<<<< HEAD
                        expr_location: field_location,
=======
                        expr_span: field_location.span,
>>>>>>> a0edfa3d
                    },
                );
            } else if seen_fields.contains(&field_name) {
                // duplicate field
                self.push_err(
                    ResolverError::DuplicateField { field: field_name.clone() },
                    field_name.location().file,
                );
            } else {
                // field not required by struct
                self.push_err(
                    ResolverError::NoSuchField {
                        field: field_name.clone(),
                        struct_definition: struct_type.borrow().name.clone(),
                    },
                    field_name.location().file,
                );
            }

            if let Some((index, visibility)) = expected_index_and_visibility {
                let struct_type = struct_type.borrow();
                let field_location = field_name.location();
                let field_name = &field_name.0.contents;
                self.check_struct_field_visibility(
                    &struct_type,
                    field_name,
                    *visibility,
                    field_location,
                );

                self.interner.add_struct_member_reference(struct_type.id, index, field_location);
            }

            ret.push((field_name, resolved));
        }

        if !unseen_fields.is_empty() {
<<<<<<< HEAD
            self.push_err(ResolverError::MissingFields {
                location,
                missing_fields: unseen_fields.into_iter().map(|field| field.to_string()).collect(),
                struct_definition: struct_type.borrow().name.clone(),
            });
=======
            self.push_err(
                ResolverError::MissingFields {
                    span: location.span,
                    missing_fields: unseen_fields
                        .into_iter()
                        .map(|field| field.to_string())
                        .collect(),
                    struct_definition: struct_type.borrow().name.clone(),
                },
                location.file,
            );
>>>>>>> a0edfa3d
        }

        ret
    }

    fn elaborate_member_access(
        &mut self,
        access: MemberAccessExpression,
        location: Location,
    ) -> (ExprId, Type) {
        let (lhs, lhs_type) = self.elaborate_expression(access.lhs);
        let rhs = access.rhs;
        let rhs_location = rhs.location();
        // `is_offset` is only used when lhs is a reference and we want to return a reference to rhs
        let access = HirMemberAccess { lhs, rhs, is_offset: false };
        let expr_id = self.intern_expr(HirExpression::MemberAccess(access.clone()), location);
        let typ = self.type_check_member_access(access, expr_id, lhs_type, rhs_location);
        self.interner.push_expr_type(expr_id, typ.clone());
        (expr_id, typ)
    }

    pub fn intern_expr(&mut self, expr: HirExpression, location: Location) -> ExprId {
        let id = self.interner.push_expr(expr);
        self.interner.push_expr_location(id, location);
        id
    }

    fn elaborate_cast(
        &mut self,
        cast: CastExpression,
        location: Location,
    ) -> (HirExpression, Type) {
        let (lhs, lhs_type) = self.elaborate_expression(cast.lhs);
        let r#type = self.resolve_type(cast.r#type);
        let result = self.check_cast(&lhs, &lhs_type, &r#type, location);
        let expr = HirExpression::Cast(HirCastExpression { lhs, r#type });
        (expr, result)
    }

    fn elaborate_infix(&mut self, infix: InfixExpression, location: Location) -> (ExprId, Type) {
        let (lhs, lhs_type) = self.elaborate_expression(infix.lhs);
        let (rhs, rhs_type) = self.elaborate_expression(infix.rhs);
        let trait_id = self.interner.get_operator_trait_method(infix.operator.contents);

        let file = infix.operator.location().file;
        let operator = HirBinaryOp::new(infix.operator, file);
        let expr = HirExpression::Infix(HirInfixExpression {
            lhs,
            operator,
            trait_method_id: trait_id,
            rhs,
        });

        let expr_id = self.interner.push_expr(expr);
        self.interner.push_expr_location(expr_id, location);

        let result = self.infix_operand_type_rules(&lhs_type, &operator, &rhs_type, location);
        let typ = self.handle_operand_type_rules_result(
            result,
            &lhs_type,
            Some(trait_id),
            expr_id,
            location,
        );

        self.interner.push_expr_type(expr_id, typ.clone());
        (expr_id, typ)
    }

    fn handle_operand_type_rules_result(
        &mut self,
        result: Result<(Type, bool), TypeCheckError>,
        operand_type: &Type,
        trait_id: Option<TraitMethodId>,
        expr_id: ExprId,
        location: Location,
    ) -> Type {
        match result {
            Ok((typ, use_impl)) => {
                if use_impl {
                    let trait_id =
                        trait_id.expect("ice: expected some trait_id when use_impl is true");

                    // Delay checking the trait constraint until the end of the function.
                    // Checking it now could bind an unbound type variable to any type
                    // that implements the trait.
                    let constraint = TraitConstraint {
                        typ: operand_type.clone(),
                        trait_bound: ResolvedTraitBound {
                            trait_id: trait_id.trait_id,
                            trait_generics: TraitGenerics::default(),
<<<<<<< HEAD
                            location,
=======
                            span: location.span,
>>>>>>> a0edfa3d
                        },
                    };
                    self.push_trait_constraint(
                        constraint, expr_id,
                        true, // this constraint should lead to choosing a trait impl
                    );
                    self.type_check_operator_method(expr_id, trait_id, operand_type, location);
                }
                typ
            }
            Err(error) => {
                self.push_err(error, location.file);
                Type::Error
            }
        }
    }

    fn elaborate_if(
        &mut self,
        if_expr: IfExpression,
        target_type: Option<&Type>,
    ) -> (HirExpression, Type) {
        let expr_location = if_expr.condition.type_location();
        let consequence_location = if_expr.consequence.type_location();
        let (condition, cond_type) = self.elaborate_expression(if_expr.condition);
        let (consequence, mut ret_type) =
            self.elaborate_expression_with_target_type(if_expr.consequence, target_type);

        self.unify(&cond_type, &Type::Bool, expr_location.file, || TypeCheckError::TypeMismatch {
            expected_typ: Type::Bool.to_string(),
            expr_typ: cond_type.to_string(),
<<<<<<< HEAD
            expr_location,
=======
            expr_span: expr_location.span,
>>>>>>> a0edfa3d
        });

        let (alternative, else_type, error_location) =
            if let Some(alternative) = if_expr.alternative {
                let alternative_location = alternative.type_location();
                let (else_, else_type) =
                    self.elaborate_expression_with_target_type(alternative, target_type);
                (Some(else_), else_type, alternative_location)
            } else {
                (None, Type::Unit, consequence_location)
            };

        self.unify(&ret_type, &else_type, error_location.file, || {
            let err = TypeCheckError::TypeMismatch {
                expected_typ: ret_type.to_string(),
                expr_typ: else_type.to_string(),
<<<<<<< HEAD
                expr_location: error_location,
=======
                expr_span: error_location.span,
>>>>>>> a0edfa3d
            };

            let context = if ret_type == Type::Unit {
                "Are you missing a semicolon at the end of your 'else' branch?"
            } else if else_type == Type::Unit {
                "Are you missing a semicolon at the end of the first block of this 'if'?"
            } else {
                "Expected the types of both if branches to be equal"
            };

            err.add_context(context)
        });

        if alternative.is_none() {
            ret_type = Type::Unit;
        }

        let if_expr = HirIfExpression { condition, consequence, alternative };
        (HirExpression::If(if_expr), ret_type)
    }

    fn elaborate_match(
        &mut self,
        match_expr: MatchExpression,
        location: Location,
    ) -> (HirExpression, Type) {
<<<<<<< HEAD
        self.use_unstable_feature(super::UnstableFeature::Enums, location);

=======
        let span = location.span;
>>>>>>> a0edfa3d
        let (expression, typ) = self.elaborate_expression(match_expr.expression);
        let (let_, variable) = self.wrap_in_let(expression, typ);

        let (rows, result_type) = self.elaborate_match_rules(variable, match_expr.rules);
        let tree = HirExpression::Match(self.elaborate_match_rows(rows));
        let tree = self.interner.push_expr(tree);
        self.interner.push_expr_type(tree, result_type.clone());
        self.interner.push_expr_location(tree, location);

        let tree = self.interner.push_stmt(HirStatement::Expression(tree));
        self.interner.push_stmt_location(tree, location);

        let block = HirExpression::Block(HirBlockExpression { statements: vec![let_, tree] });
        (block, result_type)
    }

    fn wrap_in_let(&mut self, expr_id: ExprId, typ: Type) -> (StmtId, DefinitionId) {
        let location = self.interner.expr_location(&expr_id);
        let name = "internal variable".to_string();
        let definition = DefinitionKind::Local(None);
        let variable = self.interner.push_definition(name, false, false, definition, location);
        self.interner.push_definition_type(variable, typ.clone());

        let pattern = HirPattern::Identifier(HirIdent::non_trait_method(variable, location));
        let let_ = HirStatement::Let(HirLetStatement::basic(pattern, typ, expr_id));
        let let_ = self.interner.push_stmt(let_);
        self.interner.push_stmt_location(let_, location);
        (let_, variable)
    }

    fn elaborate_tuple(
        &mut self,
        tuple: Vec<Expression>,
        target_type: Option<&Type>,
    ) -> (HirExpression, Type) {
        let mut element_ids = Vec::with_capacity(tuple.len());
        let mut element_types = Vec::with_capacity(tuple.len());

        for (index, element) in tuple.into_iter().enumerate() {
            let target_type = target_type.map(|typ| typ.follow_bindings());
            let expr_target_type =
                if let Some(Type::Tuple(types)) = &target_type { types.get(index) } else { None };
            let (id, typ) = self.elaborate_expression_with_target_type(element, expr_target_type);
            element_ids.push(id);
            element_types.push(typ);
        }

        (HirExpression::Tuple(element_ids), Type::Tuple(element_types))
    }

    fn elaborate_lambda_with_target_type(
        &mut self,
        lambda: Lambda,
        target_type: Option<&Type>,
    ) -> (HirExpression, Type) {
        let target_type = target_type.map(|typ| typ.follow_bindings());

        if let Some(Type::Function(args, _, _, _)) = target_type {
            return self.elaborate_lambda_with_parameter_type_hints(lambda, Some(&args));
        }

        self.elaborate_lambda_with_parameter_type_hints(lambda, None)
    }

    /// For elaborating a lambda we might get `parameters_type_hints`. These come from a potential
    /// call that has this lambda as the argument.
    /// The parameter type hints will be the types of the function type corresponding to the lambda argument.
    fn elaborate_lambda_with_parameter_type_hints(
        &mut self,
        lambda: Lambda,
        parameters_type_hints: Option<&Vec<Type>>,
    ) -> (HirExpression, Type) {
        self.push_scope();
        let scope_index = self.scopes.current_scope_index();

        self.lambda_stack.push(LambdaContext { captures: Vec::new(), scope_index });

        let mut arg_types = Vec::with_capacity(lambda.parameters.len());
        let parameters =
            vecmap(lambda.parameters.into_iter().enumerate(), |(index, (pattern, typ))| {
                let parameter = DefinitionKind::Local(None);
                let typ = if let UnresolvedTypeData::Unspecified = typ.typ {
                    if let Some(parameter_type_hint) =
                        parameters_type_hints.and_then(|hints| hints.get(index))
                    {
                        parameter_type_hint.clone()
                    } else {
                        self.interner.next_type_variable_with_kind(Kind::Any)
                    }
                } else {
                    self.resolve_type(typ)
                };

                arg_types.push(typ.clone());
                (self.elaborate_pattern(pattern, typ.clone(), parameter, true), typ)
            });

        let return_type = self.resolve_inferred_type(lambda.return_type);
        let body_location = lambda.body.location;
        let (body, body_type) = self.elaborate_expression(lambda.body);

        let lambda_context = self.lambda_stack.pop().unwrap();
        self.pop_scope();

        self.unify(&body_type, &return_type, body_location.file, || TypeCheckError::TypeMismatch {
            expected_typ: return_type.to_string(),
            expr_typ: body_type.to_string(),
<<<<<<< HEAD
            expr_location: body_location,
=======
            expr_span: body_location.span,
>>>>>>> a0edfa3d
        });

        let captured_vars = vecmap(&lambda_context.captures, |capture| {
            self.interner.definition_type(capture.ident.id)
        });

        let env_type =
            if captured_vars.is_empty() { Type::Unit } else { Type::Tuple(captured_vars) };

        let captures = lambda_context.captures;
        let expr = HirExpression::Lambda(HirLambda { parameters, return_type, body, captures });
        (expr, Type::Function(arg_types, Box::new(body_type), Box::new(env_type), false))
    }

    fn elaborate_quote(&mut self, mut tokens: Tokens, location: Location) -> (HirExpression, Type) {
        tokens = self.find_unquoted_exprs_tokens(tokens);

        if self.in_comptime_context() {
            (HirExpression::Quote(tokens), Type::Quoted(QuotedType::Quoted))
        } else {
<<<<<<< HEAD
            self.push_err(ResolverError::QuoteInRuntimeCode { location });
=======
            self.push_err(ResolverError::QuoteInRuntimeCode { span: location.span }, location.file);
>>>>>>> a0edfa3d
            (HirExpression::Error, Type::Quoted(QuotedType::Quoted))
        }
    }

    fn elaborate_comptime_block(
        &mut self,
        block: BlockExpression,
        location: Location,
        target_type: Option<&Type>,
    ) -> (ExprId, Type) {
        let (block, _typ) = self.elaborate_in_comptime_context(|this| {
            this.elaborate_block_expression(block, target_type)
        });

        let mut interpreter = self.setup_interpreter();
        let value = interpreter.evaluate_block(block);
        let (id, typ) = self.inline_comptime_value(value, location);

        let location = self.interner.id_location(id);
        self.debug_comptime(location, |interner| {
            interner.expression(&id).to_display_ast(interner, location).kind
        });

        (id, typ)
    }

    pub fn inline_comptime_value(
        &mut self,
        value: Result<comptime::Value, InterpreterError>,
        location: Location,
    ) -> (ExprId, Type) {
        let make_error = |this: &mut Self, error: InterpreterError| {
<<<<<<< HEAD
            let error: CompilationError = error.into();
            this.push_err(error);
=======
            let (error, file) = error.into_compilation_error_pair();
            this.push_err(error, file);
>>>>>>> a0edfa3d
            let error = this.interner.push_expr(HirExpression::Error);
            this.interner.push_expr_location(error, location);
            (error, Type::Error)
        };

        let value = match value {
            Ok(value) => value,
            Err(error) => return make_error(self, error),
        };

        match value.into_expression(self, location) {
            Ok(new_expr) => {
                // At this point the Expression was already elaborated and we got a Value.
                // We'll elaborate this value turned into Expression to inline it and get
                // an ExprId and Type, but we don't want any visibility errors to happen
                // here (they could if we have `Foo { inner: 5 }` and `inner` is not
                // accessible from where this expression is being elaborated).
                self.silence_field_visibility_errors += 1;
                let value = self.elaborate_expression(new_expr);
                self.silence_field_visibility_errors -= 1;
                value
            }
            Err(error) => make_error(self, error),
        }
    }

    fn try_get_comptime_function(
        &mut self,
        func: ExprId,
        location: Location,
    ) -> Result<Option<FuncId>, ResolverError> {
        match self.interner.expression(&func) {
            HirExpression::Ident(ident, _generics) => {
                if let Some(definition) = self.interner.try_definition(ident.id) {
                    if let DefinitionKind::Function(function) = definition.kind {
                        let meta = self.interner.function_modifiers(&function);
                        if meta.is_comptime {
                            Ok(Some(function))
                        } else {
                            Err(ResolverError::MacroIsNotComptime { location })
                        }
                    } else {
                        Err(ResolverError::InvalidSyntaxInMacroCall { location })
                    }
                } else {
                    // Assume a name resolution error has already been issued
                    Ok(None)
                }
            }
            _ => Err(ResolverError::InvalidSyntaxInMacroCall { location }),
        }
    }

    /// Call a macro function and inlines its code at the call site.
    /// This will also perform a type check to ensure that the return type is an `Expr` value.
    fn call_macro(
        &mut self,
        func: ExprId,
        arguments: Vec<ExprId>,
        location: Location,
        return_type: Type,
    ) -> Option<(HirExpression, Type)> {
<<<<<<< HEAD
        self.unify(&return_type, &Type::Quoted(QuotedType::Quoted), || {
            TypeCheckError::MacroReturningNonExpr { typ: return_type.clone(), location }
=======
        self.unify(&return_type, &Type::Quoted(QuotedType::Quoted), location.file, || {
            TypeCheckError::MacroReturningNonExpr { typ: return_type.clone(), span: location.span }
>>>>>>> a0edfa3d
        });

        let function = match self.try_get_comptime_function(func, location) {
            Ok(function) => function?,
            Err(error) => {
                self.push_err(error, location.file);
                return None;
            }
        };

        let mut interpreter = self.setup_interpreter();
        let mut comptime_args = Vec::new();
        let mut errors = Vec::new();

        for argument in arguments {
            match interpreter.evaluate(argument) {
                Ok(arg) => {
                    let location = interpreter.elaborator.interner.expr_location(&argument);
                    comptime_args.push((arg, location));
                }
                Err(error) => errors.push(error.into()),
            }
        }

        let bindings = interpreter.elaborator.interner.get_instantiation_bindings(func).clone();
        let result = interpreter.call_function(function, comptime_args, bindings, location);

        if !errors.is_empty() {
            self.errors.append(&mut errors);
            return None;
        }

        let (expr_id, typ) = self.inline_comptime_value(result, location);
        Some((self.interner.expression(&expr_id), typ))
    }
}<|MERGE_RESOLUTION|>--- conflicted
+++ resolved
@@ -1,14 +1,9 @@
 use acvm::{AcirField, FieldElement};
 use iter_extended::vecmap;
-<<<<<<< HEAD
 use noirc_errors::{Located, Location};
-=======
-use noirc_errors::{Located, Location, Span};
->>>>>>> a0edfa3d
 use rustc_hash::FxHashSet as HashSet;
 
 use crate::{
-    DataType, Kind, QuotedType, Shared, Type,
     ast::{
         ArrayLiteral, BinaryOpKind, BlockExpression, CallExpression, CastExpression,
         ConstrainExpression, ConstrainKind, ConstructorExpression, Expression, ExpressionKind,
@@ -23,7 +18,7 @@
         resolution::{
             errors::ResolverError, import::PathResolutionError, visibility::method_call_is_visible,
         },
-        type_check::{TypeCheckError, generics::TraitGenerics},
+        type_check::{generics::TraitGenerics, TypeCheckError},
     },
     hir_def::{
         expr::{
@@ -39,6 +34,7 @@
         DefinitionId, DefinitionKind, ExprId, FuncId, InternedStatementKind, StmtId, TraitMethodId,
     },
     token::{FmtStrFragment, Tokens},
+    DataType, Kind, QuotedType, Shared, Type,
 };
 
 use super::{Elaborator, LambdaContext, UnsafeBlockStatus};
@@ -54,11 +50,7 @@
         target_type: Option<&Type>,
     ) -> (ExprId, Type) {
         let (hir_expr, typ) = match expr.kind {
-<<<<<<< HEAD
             ExpressionKind::Literal(literal) => self.elaborate_literal(literal, expr.location),
-=======
-            ExpressionKind::Literal(literal) => self.elaborate_literal(literal, expr.location.span),
->>>>>>> a0edfa3d
             ExpressionKind::Block(block) => self.elaborate_block(block, target_type),
             ExpressionKind::Prefix(prefix) => return self.elaborate_prefix(*prefix, expr.location),
             ExpressionKind::Index(index) => self.elaborate_index(*index),
@@ -67,11 +59,7 @@
             ExpressionKind::Constrain(constrain) => self.elaborate_constrain(constrain),
             ExpressionKind::Constructor(constructor) => self.elaborate_constructor(*constructor),
             ExpressionKind::MemberAccess(access) => {
-<<<<<<< HEAD
                 return self.elaborate_member_access(*access, expr.location);
-=======
-                return self.elaborate_member_access(*access, expr.location)
->>>>>>> a0edfa3d
             }
             ExpressionKind::Cast(cast) => self.elaborate_cast(*cast, expr.location),
             ExpressionKind::Infix(infix) => return self.elaborate_infix(*infix, expr.location),
@@ -87,17 +75,10 @@
             }
             ExpressionKind::Quote(quote) => self.elaborate_quote(quote, expr.location),
             ExpressionKind::Comptime(comptime, _) => {
-<<<<<<< HEAD
                 return self.elaborate_comptime_block(comptime, expr.location, target_type);
             }
             ExpressionKind::Unsafe(unsafe_expression) => {
                 self.elaborate_unsafe_block(unsafe_expression, target_type)
-=======
-                return self.elaborate_comptime_block(comptime, expr.location, target_type)
-            }
-            ExpressionKind::Unsafe(block_expression, location) => {
-                self.elaborate_unsafe_block(block_expression, location, target_type)
->>>>>>> a0edfa3d
             }
             ExpressionKind::Resolved(id) => return (id, self.interner.id_type(id)),
             ExpressionKind::Interned(id) => {
@@ -110,7 +91,6 @@
             }
             ExpressionKind::Error => (HirExpression::Error, Type::Error),
             ExpressionKind::Unquote(_) => {
-<<<<<<< HEAD
                 self.push_err(ResolverError::UnquoteUsedOutsideQuote { location: expr.location });
                 (HirExpression::Error, Type::Error)
             }
@@ -118,19 +98,6 @@
                 self.push_err(ResolverError::AsTraitPathNotYetImplemented {
                     location: expr.location,
                 });
-=======
-                self.push_err(
-                    ResolverError::UnquoteUsedOutsideQuote { span: expr.location.span },
-                    expr.location.file,
-                );
-                (HirExpression::Error, Type::Error)
-            }
-            ExpressionKind::AsTraitPath(_) => {
-                self.push_err(
-                    ResolverError::AsTraitPathNotYetImplemented { span: expr.location.span },
-                    expr.location.file,
-                );
->>>>>>> a0edfa3d
                 (HirExpression::Error, Type::Error)
             }
             ExpressionKind::TypePath(path) => return self.elaborate_type_path(path),
@@ -157,20 +124,10 @@
             }
             other => {
                 let statement = other.to_string();
-<<<<<<< HEAD
                 self.push_err(ResolverError::InvalidInternedStatementInExpr {
                     statement,
                     location,
                 });
-=======
-                self.push_err(
-                    ResolverError::InvalidInternedStatementInExpr {
-                        statement,
-                        span: location.span,
-                    },
-                    location.file,
-                );
->>>>>>> a0edfa3d
                 let expr = Expression::new(ExpressionKind::Error, location);
                 self.elaborate_expression(expr)
             }
@@ -205,20 +162,10 @@
             if let HirStatement::Semi(expr) = self.interner.statement(&id) {
                 let inner_expr_type = self.interner.id_type(expr);
                 let location = self.interner.expr_location(&expr);
-<<<<<<< HEAD
 
                 self.unify(&inner_expr_type, &Type::Unit, || TypeCheckError::UnusedResultError {
                     expr_type: inner_expr_type.clone(),
                     expr_location: location,
-=======
-                let span = location.span;
-
-                self.unify(&inner_expr_type, &Type::Unit, location.file, || {
-                    TypeCheckError::UnusedResultError {
-                        expr_type: inner_expr_type.clone(),
-                        expr_span: span,
-                    }
->>>>>>> a0edfa3d
                 });
             }
 
@@ -233,12 +180,7 @@
 
     fn elaborate_unsafe_block(
         &mut self,
-<<<<<<< HEAD
         unsafe_expression: UnsafeExpression,
-=======
-        block: BlockExpression,
-        location: Location,
->>>>>>> a0edfa3d
         target_type: Option<&Type>,
     ) -> (HirExpression, Type) {
         // Before entering the block we cache the old value of `in_unsafe_block` so it can be restored.
@@ -247,14 +189,9 @@
         let is_nested_unsafe_block =
             !matches!(old_in_unsafe_block, UnsafeBlockStatus::NotInUnsafeBlock);
         if is_nested_unsafe_block {
-<<<<<<< HEAD
             self.push_err(TypeCheckError::NestedUnsafeBlock {
                 location: unsafe_expression.unsafe_keyword_location,
             });
-=======
-            let span = Span::from(span.start()..span.start() + 6); // Only highlight the `unsafe` keyword
-            self.push_err(TypeCheckError::NestedUnsafeBlock { span }, location.file);
->>>>>>> a0edfa3d
         }
 
         self.unsafe_block_status = UnsafeBlockStatus::InUnsafeBlockWithoutUnconstrainedCalls;
@@ -264,14 +201,9 @@
 
         if let UnsafeBlockStatus::InUnsafeBlockWithoutUnconstrainedCalls = self.unsafe_block_status
         {
-<<<<<<< HEAD
             self.push_err(TypeCheckError::UnnecessaryUnsafeBlock {
                 location: unsafe_expression.unsafe_keyword_location,
             });
-=======
-            let span = Span::from(span.start()..span.start() + 6); // Only highlight the `unsafe` keyword
-            self.push_err(TypeCheckError::UnnecessaryUnsafeBlock { span }, location.file);
->>>>>>> a0edfa3d
         }
 
         // Finally, we restore the original value of `self.in_unsafe_block`,
@@ -315,18 +247,10 @@
         let (expr, elem_type, length) = match array_literal {
             ArrayLiteral::Standard(elements) => {
                 let first_elem_type = self.interner.next_type_variable();
-<<<<<<< HEAD
                 let first_location = elements.first().map(|elem| elem.location).unwrap_or(location);
 
                 let elements = vecmap(elements.into_iter().enumerate(), |(i, elem)| {
                     let location = elem.location;
-=======
-                let first_span = elements.first().map(|elem| elem.location.span).unwrap_or(span);
-
-                let elements = vecmap(elements.into_iter().enumerate(), |(i, elem)| {
-                    let span = elem.location.span;
-                    let file = elem.location.file;
->>>>>>> a0edfa3d
                     let (elem_id, elem_type) = self.elaborate_expression(elem);
 
                     self.unify(&elem_type, &first_elem_type, file, || {
@@ -350,11 +274,7 @@
                 let location = length.location;
                 let length = UnresolvedTypeExpression::from_expr(*length, location).unwrap_or_else(
                     |error| {
-<<<<<<< HEAD
                         self.push_err(ResolverError::ParserError(Box::new(error)));
-=======
-                        self.push_err(ResolverError::ParserError(Box::new(error)), location.file);
->>>>>>> a0edfa3d
                         UnresolvedTypeExpression::Constant(FieldElement::zero(), location)
                     },
                 );
@@ -397,20 +317,10 @@
                 {
                     HirIdent::non_trait_method(definition_id, *location)
                 } else {
-<<<<<<< HEAD
                     self.push_err(ResolverError::VariableNotDeclared {
                         name: ident_name.to_owned(),
                         location: *location,
                     });
-=======
-                    self.push_err(
-                        ResolverError::VariableNotDeclared {
-                            name: ident_name.to_owned(),
-                            span: location.span,
-                        },
-                        location.file,
-                    );
->>>>>>> a0edfa3d
                     continue;
                 };
 
@@ -460,20 +370,10 @@
             HirExpression::Ident(hir_ident, _) => {
                 if let Some(definition) = self.interner.try_definition(hir_ident.id) {
                     if !definition.mutable {
-<<<<<<< HEAD
                         self.push_err(TypeCheckError::CannotMutateImmutableVariable {
                             name: definition.name.clone(),
                             location,
                         });
-=======
-                        self.push_err(
-                            TypeCheckError::CannotMutateImmutableVariable {
-                                name: definition.name.clone(),
-                                span: location.span,
-                            },
-                            location.file,
-                        );
->>>>>>> a0edfa3d
                     }
                 }
             }
@@ -485,12 +385,7 @@
     }
 
     fn elaborate_index(&mut self, index_expr: IndexExpression) -> (HirExpression, Type) {
-<<<<<<< HEAD
         let location = index_expr.index.location;
-=======
-        let span = index_expr.index.location.span;
-        let file = index_expr.index.location.file;
->>>>>>> a0edfa3d
 
         let (index, index_type) = self.elaborate_expression(index_expr.index);
 
@@ -504,10 +399,6 @@
         // When writing `a[i]`, if `a : &mut ...` then automatically dereference `a` as many
         // times as needed to get the underlying array.
         let lhs_location = index_expr.collection.location;
-<<<<<<< HEAD
-=======
-        let lhs_span = lhs_location.span;
->>>>>>> a0edfa3d
         let (lhs, lhs_type) = self.elaborate_expression(index_expr.collection);
         let (collection, lhs_type) = self.insert_auto_dereferences(lhs, lhs_type);
 
@@ -518,7 +409,6 @@
             Type::Slice(base_type) => *base_type,
             Type::Error => Type::Error,
             Type::TypeVariable(_) => {
-<<<<<<< HEAD
                 self.push_err(TypeCheckError::TypeAnnotationsNeededForIndex {
                     location: lhs_location,
                 });
@@ -530,23 +420,6 @@
                     expr_typ: typ.to_string(),
                     expr_location: lhs_location,
                 });
-=======
-                self.push_err(
-                    TypeCheckError::TypeAnnotationsNeededForIndex { span: lhs_span },
-                    lhs_location.file,
-                );
-                Type::Error
-            }
-            typ => {
-                self.push_err(
-                    TypeCheckError::TypeMismatch {
-                        expected_typ: "Array".to_owned(),
-                        expr_typ: typ.to_string(),
-                        expr_span: lhs_span,
-                    },
-                    lhs_location.file,
-                );
->>>>>>> a0edfa3d
                 Type::Error
             }
         };
@@ -622,12 +495,8 @@
 
         let method_name_location = method_call.method_name.location();
         let method_name = method_call.method_name.0.contents.as_str();
-<<<<<<< HEAD
         let check_self_param = true;
         match self.lookup_method(&object_type, method_name, location, check_self_param) {
-=======
-        match self.lookup_method(&object_type, method_name, location, true) {
->>>>>>> a0edfa3d
             Some(method_ref) => {
                 // Automatically add `&mut` if the method expects a mutable reference and
                 // the object is not already one.
@@ -740,31 +609,16 @@
         mut expr: ConstrainExpression,
     ) -> (HirExpression, Type) {
         let location = expr.location;
-<<<<<<< HEAD
-=======
-        let span = location.span;
->>>>>>> a0edfa3d
         let min_args_count = expr.kind.required_arguments_count();
         let max_args_count = min_args_count + 1;
         let actual_args_count = expr.arguments.len();
 
         let (message, expr) = if !(min_args_count..=max_args_count).contains(&actual_args_count) {
-<<<<<<< HEAD
             self.push_err(TypeCheckError::AssertionParameterCountMismatch {
                 kind: expr.kind,
                 found: actual_args_count,
                 location,
             });
-=======
-            self.push_err(
-                TypeCheckError::AssertionParameterCountMismatch {
-                    kind: expr.kind,
-                    found: actual_args_count,
-                    span,
-                },
-                location.file,
-            );
->>>>>>> a0edfa3d
 
             // Given that we already produced an error, let's make this an `assert(true)` so
             // we don't get further errors.
@@ -790,12 +644,7 @@
             (message, expr)
         };
 
-<<<<<<< HEAD
         let expr_location = expr.location;
-=======
-        let expr_span = expr.location.span;
-        let expr_file = expr.location.file;
->>>>>>> a0edfa3d
         let (expr_id, expr_type) = self.elaborate_expression(expr);
 
         // Must type check the assertion message expression so that we instantiate bindings
@@ -870,20 +719,10 @@
             );
         }
         let UnresolvedTypeData::Named(mut path, generics, _) = typ else {
-<<<<<<< HEAD
             self.push_err(ResolverError::NonStructUsedInConstructor {
                 typ: typ.to_string(),
                 location,
             });
-=======
-            self.push_err(
-                ResolverError::NonStructUsedInConstructor {
-                    typ: typ.to_string(),
-                    span: location.span,
-                },
-                location.file,
-            );
->>>>>>> a0edfa3d
             return (HirExpression::Error, Type::Error);
         };
 
@@ -914,20 +753,10 @@
                 (r#type, struct_generics)
             }
             typ => {
-<<<<<<< HEAD
                 self.push_err(ResolverError::NonStructUsedInConstructor {
                     typ: typ.to_string(),
                     location,
                 });
-=======
-                self.push_err(
-                    ResolverError::NonStructUsedInConstructor {
-                        typ: typ.to_string(),
-                        span: location.span,
-                    },
-                    location.file,
-                );
->>>>>>> a0edfa3d
                 return (HirExpression::Error, Type::Error);
             }
         };
@@ -1024,11 +853,7 @@
                     || TypeCheckError::TypeMismatch {
                         expected_typ: expected_type.to_string(),
                         expr_typ: field_type.to_string(),
-<<<<<<< HEAD
                         expr_location: field_location,
-=======
-                        expr_span: field_location.span,
->>>>>>> a0edfa3d
                     },
                 );
             } else if seen_fields.contains(&field_name) {
@@ -1066,25 +891,11 @@
         }
 
         if !unseen_fields.is_empty() {
-<<<<<<< HEAD
             self.push_err(ResolverError::MissingFields {
                 location,
                 missing_fields: unseen_fields.into_iter().map(|field| field.to_string()).collect(),
                 struct_definition: struct_type.borrow().name.clone(),
             });
-=======
-            self.push_err(
-                ResolverError::MissingFields {
-                    span: location.span,
-                    missing_fields: unseen_fields
-                        .into_iter()
-                        .map(|field| field.to_string())
-                        .collect(),
-                    struct_definition: struct_type.borrow().name.clone(),
-                },
-                location.file,
-            );
->>>>>>> a0edfa3d
         }
 
         ret
@@ -1176,11 +987,7 @@
                         trait_bound: ResolvedTraitBound {
                             trait_id: trait_id.trait_id,
                             trait_generics: TraitGenerics::default(),
-<<<<<<< HEAD
                             location,
-=======
-                            span: location.span,
->>>>>>> a0edfa3d
                         },
                     };
                     self.push_trait_constraint(
@@ -1212,11 +1019,7 @@
         self.unify(&cond_type, &Type::Bool, expr_location.file, || TypeCheckError::TypeMismatch {
             expected_typ: Type::Bool.to_string(),
             expr_typ: cond_type.to_string(),
-<<<<<<< HEAD
             expr_location,
-=======
-            expr_span: expr_location.span,
->>>>>>> a0edfa3d
         });
 
         let (alternative, else_type, error_location) =
@@ -1233,11 +1036,7 @@
             let err = TypeCheckError::TypeMismatch {
                 expected_typ: ret_type.to_string(),
                 expr_typ: else_type.to_string(),
-<<<<<<< HEAD
                 expr_location: error_location,
-=======
-                expr_span: error_location.span,
->>>>>>> a0edfa3d
             };
 
             let context = if ret_type == Type::Unit {
@@ -1264,12 +1063,8 @@
         match_expr: MatchExpression,
         location: Location,
     ) -> (HirExpression, Type) {
-<<<<<<< HEAD
         self.use_unstable_feature(super::UnstableFeature::Enums, location);
 
-=======
-        let span = location.span;
->>>>>>> a0edfa3d
         let (expression, typ) = self.elaborate_expression(match_expr.expression);
         let (let_, variable) = self.wrap_in_let(expression, typ);
 
@@ -1377,11 +1172,7 @@
         self.unify(&body_type, &return_type, body_location.file, || TypeCheckError::TypeMismatch {
             expected_typ: return_type.to_string(),
             expr_typ: body_type.to_string(),
-<<<<<<< HEAD
             expr_location: body_location,
-=======
-            expr_span: body_location.span,
->>>>>>> a0edfa3d
         });
 
         let captured_vars = vecmap(&lambda_context.captures, |capture| {
@@ -1402,11 +1193,7 @@
         if self.in_comptime_context() {
             (HirExpression::Quote(tokens), Type::Quoted(QuotedType::Quoted))
         } else {
-<<<<<<< HEAD
             self.push_err(ResolverError::QuoteInRuntimeCode { location });
-=======
-            self.push_err(ResolverError::QuoteInRuntimeCode { span: location.span }, location.file);
->>>>>>> a0edfa3d
             (HirExpression::Error, Type::Quoted(QuotedType::Quoted))
         }
     }
@@ -1439,13 +1226,8 @@
         location: Location,
     ) -> (ExprId, Type) {
         let make_error = |this: &mut Self, error: InterpreterError| {
-<<<<<<< HEAD
             let error: CompilationError = error.into();
             this.push_err(error);
-=======
-            let (error, file) = error.into_compilation_error_pair();
-            this.push_err(error, file);
->>>>>>> a0edfa3d
             let error = this.interner.push_expr(HirExpression::Error);
             this.interner.push_expr_location(error, location);
             (error, Type::Error)
@@ -1508,13 +1290,8 @@
         location: Location,
         return_type: Type,
     ) -> Option<(HirExpression, Type)> {
-<<<<<<< HEAD
         self.unify(&return_type, &Type::Quoted(QuotedType::Quoted), || {
             TypeCheckError::MacroReturningNonExpr { typ: return_type.clone(), location }
-=======
-        self.unify(&return_type, &Type::Quoted(QuotedType::Quoted), location.file, || {
-            TypeCheckError::MacroReturningNonExpr { typ: return_type.clone(), span: location.span }
->>>>>>> a0edfa3d
         });
 
         let function = match self.try_get_comptime_function(func, location) {
