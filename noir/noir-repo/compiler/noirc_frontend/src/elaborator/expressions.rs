--- conflicted
+++ resolved
@@ -26,11 +26,7 @@
             HirPrefixExpression,
         },
         stmt::HirStatement,
-<<<<<<< HEAD
-        traits::TraitConstraint,
-=======
         traits::{ResolvedTraitBound, TraitConstraint},
->>>>>>> 23b90bba
     },
     node_interner::{DefinitionKind, ExprId, FuncId, InternedStatementKind, TraitMethodId},
     token::Tokens,
