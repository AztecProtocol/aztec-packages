--- conflicted
+++ resolved
@@ -62,11 +62,7 @@
             ExpressionKind::Cast(cast) => self.elaborate_cast(*cast, expr.span),
             ExpressionKind::Infix(infix) => return self.elaborate_infix(*infix, expr.span),
             ExpressionKind::If(if_) => self.elaborate_if(*if_, target_type),
-<<<<<<< HEAD
-            ExpressionKind::Match(match_) => self.elaborate_match(*match_),
-=======
             ExpressionKind::Match(match_) => self.elaborate_match(*match_, expr.span),
->>>>>>> cfa62f67
             ExpressionKind::Variable(variable) => return self.elaborate_variable(variable),
             ExpressionKind::Tuple(tuple) => self.elaborate_tuple(tuple, target_type),
             ExpressionKind::Lambda(lambda) => {
