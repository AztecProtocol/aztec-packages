--- conflicted
+++ resolved
@@ -215,11 +215,7 @@
                         UnresolvedTypeExpression::Constant(0, span)
                     });
 
-<<<<<<< HEAD
-                let length = self.convert_expression_type(length, span);
-=======
                 let length = self.convert_expression_type(length, &Kind::u32(), span);
->>>>>>> e7e01cd4
                 let (repeated_element, elem_type) = self.elaborate_expression(*repeated_element);
 
                 let length_clone = length.clone();
