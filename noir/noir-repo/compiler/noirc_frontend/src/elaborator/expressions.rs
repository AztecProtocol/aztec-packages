use iter_extended::vecmap;
use noirc_errors::{Location, Span};
use regex::Regex;
use rustc_hash::FxHashSet as HashSet;

use crate::{
    ast::{
        ArrayLiteral, ConstructorExpression, IfExpression, InfixExpression, Lambda, UnaryOp,
        UnresolvedTypeData, UnresolvedTypeExpression,
    },
    hir::{
        comptime::{self, InterpreterError},
        resolution::errors::ResolverError,
        type_check::{generics::TraitGenerics, TypeCheckError},
    },
    hir_def::{
        expr::{
            HirArrayLiteral, HirBinaryOp, HirBlockExpression, HirCallExpression, HirCastExpression,
            HirConstructorExpression, HirExpression, HirIfExpression, HirIndexExpression,
            HirInfixExpression, HirLambda, HirMemberAccess, HirMethodCallExpression,
            HirMethodReference, HirPrefixExpression,
        },
        traits::TraitConstraint,
    },
    macros_api::{
        BlockExpression, CallExpression, CastExpression, Expression, ExpressionKind, HirLiteral,
        HirStatement, Ident, IndexExpression, Literal, MemberAccessExpression,
        MethodCallExpression, PrefixExpression, StatementKind,
    },
    node_interner::{DefinitionKind, ExprId, FuncId, InternedStatementKind, TraitMethodId},
    token::Tokens,
    QuotedType, Shared, StructType, Type,
};

use super::{Elaborator, LambdaContext};

impl<'context> Elaborator<'context> {
    pub(crate) fn elaborate_expression(&mut self, expr: Expression) -> (ExprId, Type) {
        let (hir_expr, typ) = match expr.kind {
            ExpressionKind::Literal(literal) => self.elaborate_literal(literal, expr.span),
            ExpressionKind::Block(block) => self.elaborate_block(block),
            ExpressionKind::Prefix(prefix) => return self.elaborate_prefix(*prefix, expr.span),
            ExpressionKind::Index(index) => self.elaborate_index(*index),
            ExpressionKind::Call(call) => self.elaborate_call(*call, expr.span),
            ExpressionKind::MethodCall(call) => self.elaborate_method_call(*call, expr.span),
            ExpressionKind::Constructor(constructor) => self.elaborate_constructor(*constructor),
            ExpressionKind::MemberAccess(access) => {
                return self.elaborate_member_access(*access, expr.span)
            }
            ExpressionKind::Cast(cast) => self.elaborate_cast(*cast, expr.span),
            ExpressionKind::Infix(infix) => return self.elaborate_infix(*infix, expr.span),
            ExpressionKind::If(if_) => self.elaborate_if(*if_),
            ExpressionKind::Variable(variable) => return self.elaborate_variable(variable),
            ExpressionKind::Tuple(tuple) => self.elaborate_tuple(tuple),
            ExpressionKind::Lambda(lambda) => self.elaborate_lambda(*lambda),
            ExpressionKind::Parenthesized(expr) => return self.elaborate_expression(*expr),
            ExpressionKind::Quote(quote) => self.elaborate_quote(quote, expr.span),
            ExpressionKind::Comptime(comptime, _) => {
                return self.elaborate_comptime_block(comptime, expr.span)
            }
            ExpressionKind::Unsafe(block_expression, _) => {
                self.elaborate_unsafe_block(block_expression)
            }
            ExpressionKind::Resolved(id) => return (id, self.interner.id_type(id)),
            ExpressionKind::Interned(id) => {
                let expr_kind = self.interner.get_expression_kind(id);
                let expr = Expression::new(expr_kind.clone(), expr.span);
                return self.elaborate_expression(expr);
            }
            ExpressionKind::InternedStatement(id) => {
                return self.elaborate_interned_statement_as_expr(id, expr.span);
            }
            ExpressionKind::Error => (HirExpression::Error, Type::Error),
            ExpressionKind::Unquote(_) => {
                self.push_err(ResolverError::UnquoteUsedOutsideQuote { span: expr.span });
                (HirExpression::Error, Type::Error)
            }
            ExpressionKind::AsTraitPath(_) => todo!("Implement AsTraitPath"),
        };
        let id = self.interner.push_expr(hir_expr);
        self.interner.push_expr_location(id, expr.span, self.file);
        self.interner.push_expr_type(id, typ.clone());
        (id, typ)
    }

    fn elaborate_interned_statement_as_expr(
        &mut self,
        id: InternedStatementKind,
        span: Span,
    ) -> (ExprId, Type) {
        match self.interner.get_statement_kind(id) {
            StatementKind::Expression(expr) | StatementKind::Semi(expr) => {
                self.elaborate_expression(expr.clone())
            }
            StatementKind::Interned(id) => self.elaborate_interned_statement_as_expr(*id, span),
            StatementKind::Error => {
                let expr = Expression::new(ExpressionKind::Error, span);
                self.elaborate_expression(expr)
            }
            other => {
                let statement = other.to_string();
                self.push_err(ResolverError::InvalidInternedStatementInExpr { statement, span });
                let expr = Expression::new(ExpressionKind::Error, span);
                self.elaborate_expression(expr)
            }
        }
    }

    pub(super) fn elaborate_block(&mut self, block: BlockExpression) -> (HirExpression, Type) {
        let (block, typ) = self.elaborate_block_expression(block);
        (HirExpression::Block(block), typ)
    }

    fn elaborate_block_expression(&mut self, block: BlockExpression) -> (HirBlockExpression, Type) {
        self.push_scope();
        let mut block_type = Type::Unit;
        let mut statements = Vec::with_capacity(block.statements.len());

        for (i, statement) in block.statements.into_iter().enumerate() {
            let (id, stmt_type) = self.elaborate_statement(statement);
            statements.push(id);

            if let HirStatement::Semi(expr) = self.interner.statement(&id) {
                let inner_expr_type = self.interner.id_type(expr);
                let span = self.interner.expr_span(&expr);

                self.unify(&inner_expr_type, &Type::Unit, || TypeCheckError::UnusedResultError {
                    expr_type: inner_expr_type.clone(),
                    expr_span: span,
                });
            }

            if i + 1 == statements.len() {
                block_type = stmt_type;
            }
        }

        self.pop_scope();
        (HirBlockExpression { statements }, block_type)
    }

    fn elaborate_unsafe_block(&mut self, block: BlockExpression) -> (HirExpression, Type) {
        // Before entering the block we cache the old value of `in_unsafe_block` so it can be restored.
        let old_in_unsafe_block = self.in_unsafe_block;
        self.in_unsafe_block = true;

        let (hir_block_expression, typ) = self.elaborate_block_expression(block);

        // Finally, we restore the original value of `self.in_unsafe_block`.
        self.in_unsafe_block = old_in_unsafe_block;

        (HirExpression::Unsafe(hir_block_expression), typ)
    }

    fn elaborate_literal(&mut self, literal: Literal, span: Span) -> (HirExpression, Type) {
        use HirExpression::Literal as Lit;
        match literal {
            Literal::Unit => (Lit(HirLiteral::Unit), Type::Unit),
            Literal::Bool(b) => (Lit(HirLiteral::Bool(b)), Type::Bool),
            Literal::Integer(integer, sign) => {
                let int = HirLiteral::Integer(integer, sign);
                (Lit(int), self.polymorphic_integer_or_field())
            }
            Literal::Str(str) | Literal::RawStr(str, _) => {
                let len = Type::Constant(str.len() as u32);
                (Lit(HirLiteral::Str(str)), Type::String(Box::new(len)))
            }
            Literal::FmtStr(str) => self.elaborate_fmt_string(str, span),
            Literal::Array(array_literal) => {
                self.elaborate_array_literal(array_literal, span, true)
            }
            Literal::Slice(array_literal) => {
                self.elaborate_array_literal(array_literal, span, false)
            }
        }
    }

    fn elaborate_array_literal(
        &mut self,
        array_literal: ArrayLiteral,
        span: Span,
        is_array: bool,
    ) -> (HirExpression, Type) {
        let (expr, elem_type, length) = match array_literal {
            ArrayLiteral::Standard(elements) => {
                let first_elem_type = self.interner.next_type_variable();
                let first_span = elements.first().map(|elem| elem.span).unwrap_or(span);

                let elements = vecmap(elements.into_iter().enumerate(), |(i, elem)| {
                    let span = elem.span;
                    let (elem_id, elem_type) = self.elaborate_expression(elem);

                    self.unify(&elem_type, &first_elem_type, || {
                        TypeCheckError::NonHomogeneousArray {
                            first_span,
                            first_type: first_elem_type.to_string(),
                            first_index: 0,
                            second_span: span,
                            second_type: elem_type.to_string(),
                            second_index: i,
                        }
                        .add_context("elements in an array must have the same type")
                    });
                    elem_id
                });

                let length = Type::Constant(elements.len() as u32);
                (HirArrayLiteral::Standard(elements), first_elem_type, length)
            }
            ArrayLiteral::Repeated { repeated_element, length } => {
                let span = length.span;
                let length =
                    UnresolvedTypeExpression::from_expr(*length, span).unwrap_or_else(|error| {
                        self.push_err(ResolverError::ParserError(Box::new(error)));
                        UnresolvedTypeExpression::Constant(0, span)
                    });

                let length = self.convert_expression_type(length);
                let (repeated_element, elem_type) = self.elaborate_expression(*repeated_element);

                let length_clone = length.clone();
                (HirArrayLiteral::Repeated { repeated_element, length }, elem_type, length_clone)
            }
        };
        let constructor = if is_array { HirLiteral::Array } else { HirLiteral::Slice };
        let elem_type = Box::new(elem_type);
        let typ = if is_array {
            Type::Array(Box::new(length), elem_type)
        } else {
            Type::Slice(elem_type)
        };
        (HirExpression::Literal(constructor(expr)), typ)
    }

    fn elaborate_fmt_string(&mut self, str: String, call_expr_span: Span) -> (HirExpression, Type) {
        let re = Regex::new(r"\{([a-zA-Z0-9_]+)\}")
            .expect("ICE: an invalid regex pattern was used for checking format strings");

        let mut fmt_str_idents = Vec::new();
        let mut capture_types = Vec::new();

        for field in re.find_iter(&str) {
            let matched_str = field.as_str();
            let ident_name = &matched_str[1..(matched_str.len() - 1)];

            let scope_tree = self.scopes.current_scope_tree();
            let variable = scope_tree.find(ident_name);
            if let Some((old_value, _)) = variable {
                old_value.num_times_used += 1;
                let ident = HirExpression::Ident(old_value.ident.clone(), None);
                let expr_id = self.interner.push_expr(ident);
                self.interner.push_expr_location(expr_id, call_expr_span, self.file);
                let ident = old_value.ident.clone();
                let typ = self.type_check_variable(ident, expr_id, None);
                self.interner.push_expr_type(expr_id, typ.clone());
                capture_types.push(typ);
                fmt_str_idents.push(expr_id);
            } else if ident_name.parse::<usize>().is_ok() {
                self.push_err(ResolverError::NumericConstantInFormatString {
                    name: ident_name.to_owned(),
                    span: call_expr_span,
                });
            } else {
                self.push_err(ResolverError::VariableNotDeclared {
                    name: ident_name.to_owned(),
                    span: call_expr_span,
                });
            }
        }

        let len = Type::Constant(str.len() as u32);
        let typ = Type::FmtString(Box::new(len), Box::new(Type::Tuple(capture_types)));
        (HirExpression::Literal(HirLiteral::FmtStr(str, fmt_str_idents)), typ)
    }

    fn elaborate_prefix(&mut self, prefix: PrefixExpression, span: Span) -> (ExprId, Type) {
        let rhs_span = prefix.rhs.span;

        let (rhs, rhs_type) = self.elaborate_expression(prefix.rhs);
        let trait_id = self.interner.get_prefix_operator_trait_method(&prefix.operator);

        let operator = prefix.operator;

        if let UnaryOp::MutableReference = operator {
            self.check_can_mutate(rhs, rhs_span);
        }

        let expr =
            HirExpression::Prefix(HirPrefixExpression { operator, rhs, trait_method_id: trait_id });
        let expr_id = self.interner.push_expr(expr);
        self.interner.push_expr_location(expr_id, span, self.file);

        let result = self.prefix_operand_type_rules(&operator, &rhs_type, span);
        let typ = self.handle_operand_type_rules_result(result, &rhs_type, trait_id, expr_id, span);

        self.interner.push_expr_type(expr_id, typ.clone());
        (expr_id, typ)
    }

    fn check_can_mutate(&mut self, expr_id: ExprId, span: Span) {
        let expr = self.interner.expression(&expr_id);
        match expr {
            HirExpression::Ident(hir_ident, _) => {
<<<<<<< HEAD
                let definition = self.interner.definition(hir_ident.id);
                if !definition.mutable {
                    self.push_err(TypeCheckError::CannotMutateImmutableVariable {
                        name: definition.name.clone(),
                        span,
                    });
=======
                if let Some(definition) = self.interner.try_definition(hir_ident.id) {
                    if !definition.mutable {
                        self.push_err(TypeCheckError::CannotMutateImmutableVariable {
                            name: definition.name.clone(),
                            span,
                        });
                    }
>>>>>>> e5d6b185
                }
            }
            HirExpression::MemberAccess(member_access) => {
                self.check_can_mutate(member_access.lhs, span);
            }
            _ => (),
        }
    }

    fn elaborate_index(&mut self, index_expr: IndexExpression) -> (HirExpression, Type) {
        let span = index_expr.index.span;
        let (index, index_type) = self.elaborate_expression(index_expr.index);

        let expected = self.polymorphic_integer_or_field();
        self.unify(&index_type, &expected, || TypeCheckError::TypeMismatch {
            expected_typ: "an integer".to_owned(),
            expr_typ: index_type.to_string(),
            expr_span: span,
        });

        // When writing `a[i]`, if `a : &mut ...` then automatically dereference `a` as many
        // times as needed to get the underlying array.
        let lhs_span = index_expr.collection.span;
        let (lhs, lhs_type) = self.elaborate_expression(index_expr.collection);
        let (collection, lhs_type) = self.insert_auto_dereferences(lhs, lhs_type);

        let typ = match lhs_type.follow_bindings() {
            // XXX: We can check the array bounds here also, but it may be better to constant fold first
            // and have ConstId instead of ExprId for constants
            Type::Array(_, base_type) => *base_type,
            Type::Slice(base_type) => *base_type,
            Type::Error => Type::Error,
            typ => {
                self.push_err(TypeCheckError::TypeMismatch {
                    expected_typ: "Array".to_owned(),
                    expr_typ: typ.to_string(),
                    expr_span: lhs_span,
                });
                Type::Error
            }
        };

        let expr = HirExpression::Index(HirIndexExpression { collection, index });
        (expr, typ)
    }

    fn elaborate_call(&mut self, call: CallExpression, span: Span) -> (HirExpression, Type) {
        let (func, func_type) = self.elaborate_expression(*call.func);

        let mut arguments = Vec::with_capacity(call.arguments.len());
        let args = vecmap(call.arguments, |arg| {
            let span = arg.span;

            let (arg, typ) = if call.is_macro_call {
                self.elaborate_in_comptime_context(|this| this.elaborate_expression(arg))
            } else {
                self.elaborate_expression(arg)
            };

            arguments.push(arg);
            (typ, arg, span)
        });

        // Avoid cloning arguments unless this is a macro call
        let mut comptime_args = Vec::new();
        if call.is_macro_call {
            comptime_args = arguments.clone();
        }

        let location = Location::new(span, self.file);
        let is_macro_call = call.is_macro_call;
        let hir_call = HirCallExpression { func, arguments, location, is_macro_call };
        let mut typ = self.type_check_call(&hir_call, func_type, args, span);

        if is_macro_call {
            if self.in_comptime_context() {
                typ = self.interner.next_type_variable();
            } else {
                return self
                    .call_macro(func, comptime_args, location, typ)
                    .unwrap_or_else(|| (HirExpression::Error, Type::Error));
            }
        }

        (HirExpression::Call(hir_call), typ)
    }

    fn elaborate_method_call(
        &mut self,
        method_call: MethodCallExpression,
        span: Span,
    ) -> (HirExpression, Type) {
        let object_span = method_call.object.span;
        let (mut object, mut object_type) = self.elaborate_expression(method_call.object);
        object_type = object_type.follow_bindings();

        let method_name_span = method_call.method_name.span();
        let method_name = method_call.method_name.0.contents.as_str();
        match self.lookup_method(&object_type, method_name, span) {
            Some(method_ref) => {
                // Automatically add `&mut` if the method expects a mutable reference and
                // the object is not already one.
                let func_id = match &method_ref {
                    HirMethodReference::FuncId(func_id) => *func_id,
                    HirMethodReference::TraitMethodId(method_id, _) => {
                        let id = self.interner.trait_method_id(*method_id);
                        let definition = self.interner.definition(id);
                        let DefinitionKind::Function(func_id) = definition.kind else {
                            unreachable!("Expected trait function to be a DefinitionKind::Function")
                        };
                        func_id
                    }
                };

                let generics = if func_id != FuncId::dummy_id() {
                    let function_type = self.interner.function_meta(&func_id).typ.clone();
                    self.try_add_mutable_reference_to_object(
                        &function_type,
                        &mut object_type,
                        &mut object,
                    );

                    self.resolve_function_turbofish_generics(&func_id, method_call.generics, span)
                } else {
                    None
                };

                // These arguments will be given to the desugared function call.
                // Compared to the method arguments, they also contain the object.
                let mut function_args = Vec::with_capacity(method_call.arguments.len() + 1);
                let mut arguments = Vec::with_capacity(method_call.arguments.len());

                function_args.push((object_type.clone(), object, object_span));

                for arg in method_call.arguments {
                    let span = arg.span;
                    let (arg, typ) = self.elaborate_expression(arg);
                    arguments.push(arg);
                    function_args.push((typ, arg, span));
                }

                let call_span = Span::from(object_span.start()..method_name_span.end());
                let location = Location::new(call_span, self.file);
                let method = method_call.method_name;
                let turbofish_generics = generics.clone();
                let is_macro_call = method_call.is_macro_call;
                let method_call =
                    HirMethodCallExpression { method, object, arguments, location, generics };

                // Desugar the method call into a normal, resolved function call
                // so that the backend doesn't need to worry about methods
                // TODO: update object_type here?
                let ((function_id, function_name), function_call) = method_call.into_function_call(
                    method_ref,
                    object_type,
                    is_macro_call,
                    location,
                    self.interner,
                );

                let func_type =
                    self.type_check_variable(function_name, function_id, turbofish_generics);

                self.interner.push_expr_type(function_id, func_type.clone());

                self.interner
                    .add_function_reference(func_id, Location::new(method_name_span, self.file));

                // Type check the new call now that it has been changed from a method call
                // to a function call. This way we avoid duplicating code.
                let typ = self.type_check_call(&function_call, func_type, function_args, span);
                (HirExpression::Call(function_call), typ)
            }
            None => (HirExpression::Error, Type::Error),
        }
    }

    fn elaborate_constructor(
        &mut self,
        constructor: ConstructorExpression,
    ) -> (HirExpression, Type) {
        let span = constructor.typ.span;

        // A constructor type can either be a Path or an interned UnresolvedType.
        // We represent both as UnresolvedType (with Path being a Named UnresolvedType)
        // and error if we don't get a Named path.
        let mut typ = constructor.typ.typ;
        if let UnresolvedTypeData::Interned(id) = typ {
            typ = self.interner.get_unresolved_type_data(id).clone();
        }
        let UnresolvedTypeData::Named(mut path, generics, _) = typ else {
            self.push_err(ResolverError::NonStructUsedInConstructor { typ: typ.to_string(), span });
            return (HirExpression::Error, Type::Error);
        };

        let last_segment = path.segments.last_mut().unwrap();
        if !generics.ordered_args.is_empty() {
            last_segment.generics = Some(generics.ordered_args);
        }

        let exclude_last_segment = true;
        self.check_unsupported_turbofish_usage(&path, exclude_last_segment);

        let last_segment = path.last_segment();
        let is_self_type = last_segment.ident.is_self_type_name();

        let (r#type, struct_generics) = if let Some(struct_id) = constructor.struct_type {
            let typ = self.interner.get_struct(struct_id);
            let generics = typ.borrow().instantiate(self.interner);
            (typ, generics)
        } else {
            match self.lookup_type_or_error(path) {
                Some(Type::Struct(r#type, struct_generics)) => (r#type, struct_generics),
                Some(typ) => {
                    self.push_err(ResolverError::NonStructUsedInConstructor {
                        typ: typ.to_string(),
                        span,
                    });
                    return (HirExpression::Error, Type::Error);
                }
                None => return (HirExpression::Error, Type::Error),
            }
        };

        let turbofish_span = last_segment.turbofish_span();

        let struct_generics = self.resolve_struct_turbofish_generics(
            &r#type.borrow(),
            struct_generics,
            last_segment.generics,
            turbofish_span,
        );

        let struct_type = r#type.clone();
        let generics = struct_generics.clone();

        let fields = constructor.fields;
        let field_types = r#type.borrow().get_fields(&struct_generics);
        let fields =
            self.resolve_constructor_expr_fields(struct_type.clone(), field_types, fields, span);
        let expr = HirExpression::Constructor(HirConstructorExpression {
            fields,
            r#type,
            struct_generics,
        });

        let struct_id = struct_type.borrow().id;
        let reference_location = Location::new(last_segment.ident.span(), self.file);
        self.interner.add_struct_reference(struct_id, reference_location, is_self_type);

        (expr, Type::Struct(struct_type, generics))
    }

    /// Resolve all the fields of a struct constructor expression.
    /// Ensures all fields are present, none are repeated, and all
    /// are part of the struct.
    fn resolve_constructor_expr_fields(
        &mut self,
        struct_type: Shared<StructType>,
        field_types: Vec<(String, Type)>,
        fields: Vec<(Ident, Expression)>,
        span: Span,
    ) -> Vec<(Ident, ExprId)> {
        let mut ret = Vec::with_capacity(fields.len());
        let mut seen_fields = HashSet::default();
        let mut unseen_fields = struct_type.borrow().field_names();

        for (field_name, field) in fields {
            let expected_field_with_index = field_types
                .iter()
                .enumerate()
                .find(|(_, (name, _))| name == &field_name.0.contents);
            let expected_index = expected_field_with_index.map(|(index, _)| index);
            let expected_type =
                expected_field_with_index.map(|(_, (_, typ))| typ).unwrap_or(&Type::Error);

            let field_span = field.span;
            let (resolved, field_type) = self.elaborate_expression(field);

            if unseen_fields.contains(&field_name) {
                unseen_fields.remove(&field_name);
                seen_fields.insert(field_name.clone());

                self.unify_with_coercions(&field_type, expected_type, resolved, field_span, || {
                    TypeCheckError::TypeMismatch {
                        expected_typ: expected_type.to_string(),
                        expr_typ: field_type.to_string(),
                        expr_span: field_span,
                    }
                });
            } else if seen_fields.contains(&field_name) {
                // duplicate field
                self.push_err(ResolverError::DuplicateField { field: field_name.clone() });
            } else {
                // field not required by struct
                self.push_err(ResolverError::NoSuchField {
                    field: field_name.clone(),
                    struct_definition: struct_type.borrow().name.clone(),
                });
            }

            if let Some(expected_index) = expected_index {
                self.interner.add_struct_member_reference(
                    struct_type.borrow().id,
                    expected_index,
                    Location::new(field_name.span(), self.file),
                );
            }

            ret.push((field_name, resolved));
        }

        if !unseen_fields.is_empty() {
            self.push_err(ResolverError::MissingFields {
                span,
                missing_fields: unseen_fields.into_iter().map(|field| field.to_string()).collect(),
                struct_definition: struct_type.borrow().name.clone(),
            });
        }

        ret
    }

    fn elaborate_member_access(
        &mut self,
        access: MemberAccessExpression,
        span: Span,
    ) -> (ExprId, Type) {
        let (lhs, lhs_type) = self.elaborate_expression(access.lhs);
        let rhs = access.rhs;
        let rhs_span = rhs.span();
        // `is_offset` is only used when lhs is a reference and we want to return a reference to rhs
        let access = HirMemberAccess { lhs, rhs, is_offset: false };
        let expr_id = self.intern_expr(HirExpression::MemberAccess(access.clone()), span);
        let typ = self.type_check_member_access(access, expr_id, lhs_type, rhs_span);
        self.interner.push_expr_type(expr_id, typ.clone());
        (expr_id, typ)
    }

    pub fn intern_expr(&mut self, expr: HirExpression, span: Span) -> ExprId {
        let id = self.interner.push_expr(expr);
        self.interner.push_expr_location(id, span, self.file);
        id
    }

    fn elaborate_cast(&mut self, cast: CastExpression, span: Span) -> (HirExpression, Type) {
        let (lhs, lhs_type) = self.elaborate_expression(cast.lhs);
        let r#type = self.resolve_type(cast.r#type);
        let result = self.check_cast(&lhs_type, &r#type, span);
        let expr = HirExpression::Cast(HirCastExpression { lhs, r#type });
        (expr, result)
    }

    fn elaborate_infix(&mut self, infix: InfixExpression, span: Span) -> (ExprId, Type) {
        let (lhs, lhs_type) = self.elaborate_expression(infix.lhs);
        let (rhs, rhs_type) = self.elaborate_expression(infix.rhs);
        let trait_id = self.interner.get_operator_trait_method(infix.operator.contents);

        let operator = HirBinaryOp::new(infix.operator, self.file);
        let expr = HirExpression::Infix(HirInfixExpression {
            lhs,
            operator,
            trait_method_id: trait_id,
            rhs,
        });

        let expr_id = self.interner.push_expr(expr);
        self.interner.push_expr_location(expr_id, span, self.file);

        let result = self.infix_operand_type_rules(&lhs_type, &operator, &rhs_type, span);
        let typ =
            self.handle_operand_type_rules_result(result, &lhs_type, Some(trait_id), expr_id, span);

        self.interner.push_expr_type(expr_id, typ.clone());
        (expr_id, typ)
    }

    fn handle_operand_type_rules_result(
        &mut self,
        result: Result<(Type, bool), TypeCheckError>,
        operand_type: &Type,
        trait_id: Option<TraitMethodId>,
        expr_id: ExprId,
        span: Span,
    ) -> Type {
        match result {
            Ok((typ, use_impl)) => {
                if use_impl {
                    let trait_id =
                        trait_id.expect("ice: expected some trait_id when use_impl is true");

                    // Delay checking the trait constraint until the end of the function.
                    // Checking it now could bind an unbound type variable to any type
                    // that implements the trait.
                    let constraint = TraitConstraint {
                        typ: operand_type.clone(),
                        trait_id: trait_id.trait_id,
                        trait_generics: TraitGenerics::default(),
                        span,
                    };
                    self.push_trait_constraint(constraint, expr_id);
                    self.type_check_operator_method(expr_id, trait_id, operand_type, span);
                }
                typ
            }
            Err(error) => {
                self.push_err(error);
                Type::Error
            }
        }
    }

    fn elaborate_if(&mut self, if_expr: IfExpression) -> (HirExpression, Type) {
        let expr_span = if_expr.condition.span;
        let (condition, cond_type) = self.elaborate_expression(if_expr.condition);
        let (consequence, mut ret_type) = self.elaborate_expression(if_expr.consequence);

        self.unify(&cond_type, &Type::Bool, || TypeCheckError::TypeMismatch {
            expected_typ: Type::Bool.to_string(),
            expr_typ: cond_type.to_string(),
            expr_span,
        });

        let alternative = if_expr.alternative.map(|alternative| {
            let expr_span = alternative.span;
            let (else_, else_type) = self.elaborate_expression(alternative);

            self.unify(&ret_type, &else_type, || {
                let err = TypeCheckError::TypeMismatch {
                    expected_typ: ret_type.to_string(),
                    expr_typ: else_type.to_string(),
                    expr_span,
                };

                let context = if ret_type == Type::Unit {
                    "Are you missing a semicolon at the end of your 'else' branch?"
                } else if else_type == Type::Unit {
                    "Are you missing a semicolon at the end of the first block of this 'if'?"
                } else {
                    "Expected the types of both if branches to be equal"
                };

                err.add_context(context)
            });
            else_
        });

        if alternative.is_none() {
            ret_type = Type::Unit;
        }

        let if_expr = HirIfExpression { condition, consequence, alternative };
        (HirExpression::If(if_expr), ret_type)
    }

    fn elaborate_tuple(&mut self, tuple: Vec<Expression>) -> (HirExpression, Type) {
        let mut element_ids = Vec::with_capacity(tuple.len());
        let mut element_types = Vec::with_capacity(tuple.len());

        for element in tuple {
            let (id, typ) = self.elaborate_expression(element);
            element_ids.push(id);
            element_types.push(typ);
        }

        (HirExpression::Tuple(element_ids), Type::Tuple(element_types))
    }

    fn elaborate_lambda(&mut self, lambda: Lambda) -> (HirExpression, Type) {
        self.push_scope();
        let scope_index = self.scopes.current_scope_index();

        self.lambda_stack.push(LambdaContext { captures: Vec::new(), scope_index });

        let mut arg_types = Vec::with_capacity(lambda.parameters.len());
        let parameters = vecmap(lambda.parameters, |(pattern, typ)| {
            let parameter = DefinitionKind::Local(None);
            let typ = self.resolve_inferred_type(typ);
            arg_types.push(typ.clone());
            (self.elaborate_pattern(pattern, typ.clone(), parameter), typ)
        });

        let return_type = self.resolve_inferred_type(lambda.return_type);
        let body_span = lambda.body.span;
        let (body, body_type) = self.elaborate_expression(lambda.body);

        let lambda_context = self.lambda_stack.pop().unwrap();
        self.pop_scope();

        self.unify(&body_type, &return_type, || TypeCheckError::TypeMismatch {
            expected_typ: return_type.to_string(),
            expr_typ: body_type.to_string(),
            expr_span: body_span,
        });

        let captured_vars = vecmap(&lambda_context.captures, |capture| {
            self.interner.definition_type(capture.ident.id)
        });

        let env_type =
            if captured_vars.is_empty() { Type::Unit } else { Type::Tuple(captured_vars) };

        let captures = lambda_context.captures;
        let expr = HirExpression::Lambda(HirLambda { parameters, return_type, body, captures });
        (expr, Type::Function(arg_types, Box::new(body_type), Box::new(env_type), false))
    }

    fn elaborate_quote(&mut self, mut tokens: Tokens, span: Span) -> (HirExpression, Type) {
        tokens = self.find_unquoted_exprs_tokens(tokens);

        if self.in_comptime_context() {
            (HirExpression::Quote(tokens), Type::Quoted(QuotedType::Quoted))
        } else {
            self.push_err(ResolverError::QuoteInRuntimeCode { span });
            (HirExpression::Error, Type::Quoted(QuotedType::Quoted))
        }
    }

    fn elaborate_comptime_block(&mut self, block: BlockExpression, span: Span) -> (ExprId, Type) {
        let (block, _typ) =
            self.elaborate_in_comptime_context(|this| this.elaborate_block_expression(block));

        let mut interpreter = self.setup_interpreter();
        let value = interpreter.evaluate_block(block);
        let (id, typ) = self.inline_comptime_value(value, span);

        let location = self.interner.id_location(id);
        self.debug_comptime(location, |interner| {
            interner.expression(&id).to_display_ast(interner, location.span).kind
        });

        (id, typ)
    }

    pub fn inline_comptime_value(
        &mut self,
        value: Result<comptime::Value, InterpreterError>,
        span: Span,
    ) -> (ExprId, Type) {
        let make_error = |this: &mut Self, error: InterpreterError| {
            this.errors.push(error.into_compilation_error_pair());
            let error = this.interner.push_expr(HirExpression::Error);
            this.interner.push_expr_location(error, span, this.file);
            (error, Type::Error)
        };

        let value = match value {
            Ok(value) => value,
            Err(error) => return make_error(self, error),
        };

        let location = Location::new(span, self.file);
        match value.into_expression(self.interner, location) {
            Ok(new_expr) => self.elaborate_expression(new_expr),
            Err(error) => make_error(self, error),
        }
    }

    fn try_get_comptime_function(
        &mut self,
        func: ExprId,
        location: Location,
    ) -> Result<Option<FuncId>, ResolverError> {
        match self.interner.expression(&func) {
            HirExpression::Ident(ident, _generics) => {
                if let Some(definition) = self.interner.try_definition(ident.id) {
                    if let DefinitionKind::Function(function) = definition.kind {
                        let meta = self.interner.function_modifiers(&function);
                        if meta.is_comptime {
                            Ok(Some(function))
                        } else {
                            Err(ResolverError::MacroIsNotComptime { span: location.span })
                        }
                    } else {
                        Err(ResolverError::InvalidSyntaxInMacroCall { span: location.span })
                    }
                } else {
                    // Assume a name resolution error has already been issued
                    Ok(None)
                }
            }
            _ => Err(ResolverError::InvalidSyntaxInMacroCall { span: location.span }),
        }
    }

    /// Call a macro function and inlines its code at the call site.
    /// This will also perform a type check to ensure that the return type is an `Expr` value.
    fn call_macro(
        &mut self,
        func: ExprId,
        arguments: Vec<ExprId>,
        location: Location,
        return_type: Type,
    ) -> Option<(HirExpression, Type)> {
        self.unify(&return_type, &Type::Quoted(QuotedType::Quoted), || {
            TypeCheckError::MacroReturningNonExpr { typ: return_type.clone(), span: location.span }
        });

        let function = match self.try_get_comptime_function(func, location) {
            Ok(function) => function?,
            Err(error) => {
                self.push_err(error);
                return None;
            }
        };

        let file = self.file;
        let mut interpreter = self.setup_interpreter();
        let mut comptime_args = Vec::new();
        let mut errors = Vec::new();

        for argument in arguments {
            match interpreter.evaluate(argument) {
                Ok(arg) => {
                    let location = interpreter.elaborator.interner.expr_location(&argument);
                    comptime_args.push((arg, location));
                }
                Err(error) => errors.push((error.into(), file)),
            }
        }

        let bindings = interpreter.elaborator.interner.get_instantiation_bindings(func).clone();
        let result = interpreter.call_function(function, comptime_args, bindings, location);

        if !errors.is_empty() {
            self.errors.append(&mut errors);
            return None;
        }

        let (expr_id, typ) = self.inline_comptime_value(result, location.span);
        Some((self.interner.expression(&expr_id), typ))
    }
}<|MERGE_RESOLUTION|>--- conflicted
+++ resolved
@@ -301,14 +301,6 @@
         let expr = self.interner.expression(&expr_id);
         match expr {
             HirExpression::Ident(hir_ident, _) => {
-<<<<<<< HEAD
-                let definition = self.interner.definition(hir_ident.id);
-                if !definition.mutable {
-                    self.push_err(TypeCheckError::CannotMutateImmutableVariable {
-                        name: definition.name.clone(),
-                        span,
-                    });
-=======
                 if let Some(definition) = self.interner.try_definition(hir_ident.id) {
                     if !definition.mutable {
                         self.push_err(TypeCheckError::CannotMutateImmutableVariable {
@@ -316,7 +308,6 @@
                             span,
                         });
                     }
->>>>>>> e5d6b185
                 }
             }
             HirExpression::MemberAccess(member_access) => {
