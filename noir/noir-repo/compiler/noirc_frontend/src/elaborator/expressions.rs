use acvm::{AcirField, FieldElement};
use iter_extended::vecmap;
use noirc_errors::{Location, Span};
use regex::Regex;
use rustc_hash::FxHashSet as HashSet;

use crate::{
    ast::{
        ArrayLiteral, BlockExpression, CallExpression, CastExpression, ConstructorExpression,
<<<<<<< HEAD
        Expression, ExpressionKind, Ident, IfExpression, IndexExpression, InfixExpression, Lambda,
        Literal, MemberAccessExpression, MethodCallExpression, PrefixExpression, StatementKind,
        UnaryOp, UnresolvedTypeData, UnresolvedTypeExpression,
=======
        Expression, ExpressionKind, Ident, IfExpression, IndexExpression, InfixExpression,
        ItemVisibility, Lambda, Literal, MemberAccessExpression, MethodCallExpression,
        PrefixExpression, StatementKind, UnaryOp, UnresolvedTypeData, UnresolvedTypeExpression,
>>>>>>> 7c635e6b
    },
    hir::{
        comptime::{self, InterpreterError},
        resolution::{
            errors::ResolverError, import::PathResolutionError, visibility::method_call_is_visible,
        },
        type_check::{generics::TraitGenerics, TypeCheckError},
    },
    hir_def::{
        expr::{
            HirArrayLiteral, HirBinaryOp, HirBlockExpression, HirCallExpression, HirCastExpression,
            HirConstructorExpression, HirExpression, HirIfExpression, HirIndexExpression,
            HirInfixExpression, HirLambda, HirLiteral, HirMemberAccess, HirMethodCallExpression,
            HirPrefixExpression,
        },
        stmt::HirStatement,
        traits::TraitConstraint,
    },
    node_interner::{DefinitionKind, ExprId, FuncId, InternedStatementKind, TraitMethodId},
    token::Tokens,
    Kind, QuotedType, Shared, StructType, Type,
};

use super::{Elaborator, LambdaContext};

impl<'context> Elaborator<'context> {
    pub(crate) fn elaborate_expression(&mut self, expr: Expression) -> (ExprId, Type) {
        let (hir_expr, typ) = match expr.kind {
            ExpressionKind::Literal(literal) => self.elaborate_literal(literal, expr.span),
            ExpressionKind::Block(block) => self.elaborate_block(block),
            ExpressionKind::Prefix(prefix) => return self.elaborate_prefix(*prefix, expr.span),
            ExpressionKind::Index(index) => self.elaborate_index(*index),
            ExpressionKind::Call(call) => self.elaborate_call(*call, expr.span),
            ExpressionKind::MethodCall(call) => self.elaborate_method_call(*call, expr.span),
            ExpressionKind::Constructor(constructor) => self.elaborate_constructor(*constructor),
            ExpressionKind::MemberAccess(access) => {
                return self.elaborate_member_access(*access, expr.span)
            }
            ExpressionKind::Cast(cast) => self.elaborate_cast(*cast, expr.span),
            ExpressionKind::Infix(infix) => return self.elaborate_infix(*infix, expr.span),
            ExpressionKind::If(if_) => self.elaborate_if(*if_),
            ExpressionKind::Variable(variable) => return self.elaborate_variable(variable),
            ExpressionKind::Tuple(tuple) => self.elaborate_tuple(tuple),
            ExpressionKind::Lambda(lambda) => self.elaborate_lambda(*lambda),
            ExpressionKind::Parenthesized(expr) => return self.elaborate_expression(*expr),
            ExpressionKind::Quote(quote) => self.elaborate_quote(quote, expr.span),
            ExpressionKind::Comptime(comptime, _) => {
                return self.elaborate_comptime_block(comptime, expr.span)
            }
            ExpressionKind::Unsafe(block_expression, _) => {
                self.elaborate_unsafe_block(block_expression)
            }
            ExpressionKind::Resolved(id) => return (id, self.interner.id_type(id)),
            ExpressionKind::Interned(id) => {
                let expr_kind = self.interner.get_expression_kind(id);
                let expr = Expression::new(expr_kind.clone(), expr.span);
                return self.elaborate_expression(expr);
            }
            ExpressionKind::InternedStatement(id) => {
                return self.elaborate_interned_statement_as_expr(id, expr.span);
            }
            ExpressionKind::Error => (HirExpression::Error, Type::Error),
            ExpressionKind::Unquote(_) => {
                self.push_err(ResolverError::UnquoteUsedOutsideQuote { span: expr.span });
                (HirExpression::Error, Type::Error)
            }
            ExpressionKind::AsTraitPath(_) => todo!("Implement AsTraitPath"),
            ExpressionKind::TypePath(path) => return self.elaborate_type_path(path),
        };
        let id = self.interner.push_expr(hir_expr);
        self.interner.push_expr_location(id, expr.span, self.file);
        self.interner.push_expr_type(id, typ.clone());
        (id, typ)
    }

    fn elaborate_interned_statement_as_expr(
        &mut self,
        id: InternedStatementKind,
        span: Span,
    ) -> (ExprId, Type) {
        match self.interner.get_statement_kind(id) {
            StatementKind::Expression(expr) | StatementKind::Semi(expr) => {
                self.elaborate_expression(expr.clone())
            }
            StatementKind::Interned(id) => self.elaborate_interned_statement_as_expr(*id, span),
            StatementKind::Error => {
                let expr = Expression::new(ExpressionKind::Error, span);
                self.elaborate_expression(expr)
            }
            other => {
                let statement = other.to_string();
                self.push_err(ResolverError::InvalidInternedStatementInExpr { statement, span });
                let expr = Expression::new(ExpressionKind::Error, span);
                self.elaborate_expression(expr)
            }
        }
    }

    pub(super) fn elaborate_block(&mut self, block: BlockExpression) -> (HirExpression, Type) {
        let (block, typ) = self.elaborate_block_expression(block);
        (HirExpression::Block(block), typ)
    }

    fn elaborate_block_expression(&mut self, block: BlockExpression) -> (HirBlockExpression, Type) {
        self.push_scope();
        let mut block_type = Type::Unit;
        let mut statements = Vec::with_capacity(block.statements.len());

        for (i, statement) in block.statements.into_iter().enumerate() {
            let (id, stmt_type) = self.elaborate_statement(statement);
            statements.push(id);

            if let HirStatement::Semi(expr) = self.interner.statement(&id) {
                let inner_expr_type = self.interner.id_type(expr);
                let span = self.interner.expr_span(&expr);

                self.unify(&inner_expr_type, &Type::Unit, || TypeCheckError::UnusedResultError {
                    expr_type: inner_expr_type.clone(),
                    expr_span: span,
                });
            }

            if i + 1 == statements.len() {
                block_type = stmt_type;
            }
        }

        self.pop_scope();
        (HirBlockExpression { statements }, block_type)
    }

    fn elaborate_unsafe_block(&mut self, block: BlockExpression) -> (HirExpression, Type) {
        // Before entering the block we cache the old value of `in_unsafe_block` so it can be restored.
        let old_in_unsafe_block = self.in_unsafe_block;
        self.in_unsafe_block = true;

        let (hir_block_expression, typ) = self.elaborate_block_expression(block);

        // Finally, we restore the original value of `self.in_unsafe_block`.
        self.in_unsafe_block = old_in_unsafe_block;

        (HirExpression::Unsafe(hir_block_expression), typ)
    }

    fn elaborate_literal(&mut self, literal: Literal, span: Span) -> (HirExpression, Type) {
        use HirExpression::Literal as Lit;
        match literal {
            Literal::Unit => (Lit(HirLiteral::Unit), Type::Unit),
            Literal::Bool(b) => (Lit(HirLiteral::Bool(b)), Type::Bool),
            Literal::Integer(integer, sign) => {
                let int = HirLiteral::Integer(integer, sign);
                (Lit(int), self.polymorphic_integer_or_field())
            }
            Literal::Str(str) | Literal::RawStr(str, _) => {
                let len = Type::Constant(str.len().into(), Kind::u32());
                (Lit(HirLiteral::Str(str)), Type::String(Box::new(len)))
            }
            Literal::FmtStr(str) => self.elaborate_fmt_string(str, span),
            Literal::Array(array_literal) => {
                self.elaborate_array_literal(array_literal, span, true)
            }
            Literal::Slice(array_literal) => {
                self.elaborate_array_literal(array_literal, span, false)
            }
        }
    }

    fn elaborate_array_literal(
        &mut self,
        array_literal: ArrayLiteral,
        span: Span,
        is_array: bool,
    ) -> (HirExpression, Type) {
        let (expr, elem_type, length) = match array_literal {
            ArrayLiteral::Standard(elements) => {
                let first_elem_type = self.interner.next_type_variable();
                let first_span = elements.first().map(|elem| elem.span).unwrap_or(span);

                let elements = vecmap(elements.into_iter().enumerate(), |(i, elem)| {
                    let span = elem.span;
                    let (elem_id, elem_type) = self.elaborate_expression(elem);

                    self.unify(&elem_type, &first_elem_type, || {
                        TypeCheckError::NonHomogeneousArray {
                            first_span,
                            first_type: first_elem_type.to_string(),
                            first_index: 0,
                            second_span: span,
                            second_type: elem_type.to_string(),
                            second_index: i,
                        }
                        .add_context("elements in an array must have the same type")
                    });
                    elem_id
                });

                let length = Type::Constant(elements.len().into(), Kind::u32());
                (HirArrayLiteral::Standard(elements), first_elem_type, length)
            }
            ArrayLiteral::Repeated { repeated_element, length } => {
                let span = length.span;
                let length =
                    UnresolvedTypeExpression::from_expr(*length, span).unwrap_or_else(|error| {
                        self.push_err(ResolverError::ParserError(Box::new(error)));
                        UnresolvedTypeExpression::Constant(FieldElement::zero(), span)
                    });

                let length = self.convert_expression_type(length, &Kind::u32(), span);
                let (repeated_element, elem_type) = self.elaborate_expression(*repeated_element);

                let length_clone = length.clone();
                (HirArrayLiteral::Repeated { repeated_element, length }, elem_type, length_clone)
            }
        };
        let constructor = if is_array { HirLiteral::Array } else { HirLiteral::Slice };
        let elem_type = Box::new(elem_type);
        let typ = if is_array {
            Type::Array(Box::new(length), elem_type)
        } else {
            Type::Slice(elem_type)
        };
        (HirExpression::Literal(constructor(expr)), typ)
    }

    fn elaborate_fmt_string(&mut self, str: String, call_expr_span: Span) -> (HirExpression, Type) {
        let re = Regex::new(r"\{([a-zA-Z0-9_]+)\}")
            .expect("ICE: an invalid regex pattern was used for checking format strings");

        let mut fmt_str_idents = Vec::new();
        let mut capture_types = Vec::new();

        for field in re.find_iter(&str) {
            let matched_str = field.as_str();
            let ident_name = &matched_str[1..(matched_str.len() - 1)];

            let scope_tree = self.scopes.current_scope_tree();
            let variable = scope_tree.find(ident_name);
            if let Some((old_value, _)) = variable {
                old_value.num_times_used += 1;
                let ident = HirExpression::Ident(old_value.ident.clone(), None);
                let expr_id = self.interner.push_expr(ident);
                self.interner.push_expr_location(expr_id, call_expr_span, self.file);
                let ident = old_value.ident.clone();
                let typ = self.type_check_variable(ident, expr_id, None);
                self.interner.push_expr_type(expr_id, typ.clone());
                capture_types.push(typ);
                fmt_str_idents.push(expr_id);
            } else if ident_name.parse::<usize>().is_ok() {
                self.push_err(ResolverError::NumericConstantInFormatString {
                    name: ident_name.to_owned(),
                    span: call_expr_span,
                });
            } else {
                self.push_err(ResolverError::VariableNotDeclared {
                    name: ident_name.to_owned(),
                    span: call_expr_span,
                });
            }
        }

        let len = Type::Constant(str.len().into(), Kind::u32());
        let typ = Type::FmtString(Box::new(len), Box::new(Type::Tuple(capture_types)));
        (HirExpression::Literal(HirLiteral::FmtStr(str, fmt_str_idents)), typ)
    }

    fn elaborate_prefix(&mut self, prefix: PrefixExpression, span: Span) -> (ExprId, Type) {
        let rhs_span = prefix.rhs.span;

        let (rhs, rhs_type) = self.elaborate_expression(prefix.rhs);
        let trait_id = self.interner.get_prefix_operator_trait_method(&prefix.operator);

        let operator = prefix.operator;

        if let UnaryOp::MutableReference = operator {
            self.check_can_mutate(rhs, rhs_span);
        }

        let expr =
            HirExpression::Prefix(HirPrefixExpression { operator, rhs, trait_method_id: trait_id });
        let expr_id = self.interner.push_expr(expr);
        self.interner.push_expr_location(expr_id, span, self.file);

        let result = self.prefix_operand_type_rules(&operator, &rhs_type, span);
        let typ = self.handle_operand_type_rules_result(result, &rhs_type, trait_id, expr_id, span);

        self.interner.push_expr_type(expr_id, typ.clone());
        (expr_id, typ)
    }

    fn check_can_mutate(&mut self, expr_id: ExprId, span: Span) {
        let expr = self.interner.expression(&expr_id);
        match expr {
            HirExpression::Ident(hir_ident, _) => {
                if let Some(definition) = self.interner.try_definition(hir_ident.id) {
                    if !definition.mutable {
                        self.push_err(TypeCheckError::CannotMutateImmutableVariable {
                            name: definition.name.clone(),
                            span,
                        });
                    }
                }
            }
            HirExpression::MemberAccess(member_access) => {
                self.check_can_mutate(member_access.lhs, span);
            }
            _ => (),
        }
    }

    fn elaborate_index(&mut self, index_expr: IndexExpression) -> (HirExpression, Type) {
        let span = index_expr.index.span;
        let (index, index_type) = self.elaborate_expression(index_expr.index);

        let expected = self.polymorphic_integer_or_field();
        self.unify(&index_type, &expected, || TypeCheckError::TypeMismatch {
            expected_typ: "an integer".to_owned(),
            expr_typ: index_type.to_string(),
            expr_span: span,
        });

        // When writing `a[i]`, if `a : &mut ...` then automatically dereference `a` as many
        // times as needed to get the underlying array.
        let lhs_span = index_expr.collection.span;
        let (lhs, lhs_type) = self.elaborate_expression(index_expr.collection);
        let (collection, lhs_type) = self.insert_auto_dereferences(lhs, lhs_type);

        let typ = match lhs_type.follow_bindings() {
            // XXX: We can check the array bounds here also, but it may be better to constant fold first
            // and have ConstId instead of ExprId for constants
            Type::Array(_, base_type) => *base_type,
            Type::Slice(base_type) => *base_type,
            Type::Error => Type::Error,
            typ => {
                self.push_err(TypeCheckError::TypeMismatch {
                    expected_typ: "Array".to_owned(),
                    expr_typ: typ.to_string(),
                    expr_span: lhs_span,
                });
                Type::Error
            }
        };

        let expr = HirExpression::Index(HirIndexExpression { collection, index });
        (expr, typ)
    }

    fn elaborate_call(&mut self, call: CallExpression, span: Span) -> (HirExpression, Type) {
        let (func, func_type) = self.elaborate_expression(*call.func);

        let mut arguments = Vec::with_capacity(call.arguments.len());
        let args = vecmap(call.arguments, |arg| {
            let span = arg.span;

            let (arg, typ) = if call.is_macro_call {
                self.elaborate_in_comptime_context(|this| this.elaborate_expression(arg))
            } else {
                self.elaborate_expression(arg)
            };

            arguments.push(arg);
            (typ, arg, span)
        });

        // Avoid cloning arguments unless this is a macro call
        let mut comptime_args = Vec::new();
        if call.is_macro_call {
            comptime_args = arguments.clone();
        }

        let location = Location::new(span, self.file);
        let is_macro_call = call.is_macro_call;
        let hir_call = HirCallExpression { func, arguments, location, is_macro_call };
        let mut typ = self.type_check_call(&hir_call, func_type, args, span);

        if is_macro_call {
            if self.in_comptime_context() {
                typ = self.interner.next_type_variable();
            } else {
                return self
                    .call_macro(func, comptime_args, location, typ)
                    .unwrap_or_else(|| (HirExpression::Error, Type::Error));
            }
        }

        (HirExpression::Call(hir_call), typ)
    }

    fn elaborate_method_call(
        &mut self,
        method_call: MethodCallExpression,
        span: Span,
    ) -> (HirExpression, Type) {
        let object_span = method_call.object.span;
        let (mut object, mut object_type) = self.elaborate_expression(method_call.object);
        object_type = object_type.follow_bindings();

        let method_name_span = method_call.method_name.span();
        let method_name = method_call.method_name.0.contents.as_str();
        match self.lookup_method(&object_type, method_name, span, true) {
            Some(method_ref) => {
                // Automatically add `&mut` if the method expects a mutable reference and
                // the object is not already one.
                let func_id = method_ref
                    .func_id(self.interner)
                    .expect("Expected trait function to be a DefinitionKind::Function");

                let generics = if func_id != FuncId::dummy_id() {
                    let function_type = self.interner.function_meta(&func_id).typ.clone();
                    self.try_add_mutable_reference_to_object(
                        &function_type,
                        &mut object_type,
                        &mut object,
                    );

                    self.resolve_function_turbofish_generics(&func_id, method_call.generics, span)
                } else {
                    None
                };

                // These arguments will be given to the desugared function call.
                // Compared to the method arguments, they also contain the object.
                let mut function_args = Vec::with_capacity(method_call.arguments.len() + 1);
                let mut arguments = Vec::with_capacity(method_call.arguments.len());

                function_args.push((object_type.clone(), object, object_span));

                for arg in method_call.arguments {
                    let span = arg.span;
                    let (arg, typ) = self.elaborate_expression(arg);
                    arguments.push(arg);
                    function_args.push((typ, arg, span));
                }

                let call_span = Span::from(object_span.start()..method_name_span.end());
                let location = Location::new(call_span, self.file);
                let method = method_call.method_name;
                let turbofish_generics = generics.clone();
                let is_macro_call = method_call.is_macro_call;
                let method_call =
                    HirMethodCallExpression { method, object, arguments, location, generics };

                self.check_method_call_visibility(func_id, &object_type, &method_call.method);

                // Desugar the method call into a normal, resolved function call
                // so that the backend doesn't need to worry about methods
                // TODO: update object_type here?
                let ((function_id, function_name), function_call) = method_call.into_function_call(
                    method_ref,
                    object_type,
                    is_macro_call,
                    location,
                    self.interner,
                );

                let func_type =
                    self.type_check_variable(function_name, function_id, turbofish_generics);

                self.interner.push_expr_type(function_id, func_type.clone());

                self.interner
                    .add_function_reference(func_id, Location::new(method_name_span, self.file));

                // Type check the new call now that it has been changed from a method call
                // to a function call. This way we avoid duplicating code.
                let mut typ = self.type_check_call(&function_call, func_type, function_args, span);
                if is_macro_call {
                    if self.in_comptime_context() {
                        typ = self.interner.next_type_variable();
                    } else {
                        let args = function_call.arguments.clone();
                        return self
                            .call_macro(function_call.func, args, location, typ)
                            .unwrap_or_else(|| (HirExpression::Error, Type::Error));
                    }
                }
                (HirExpression::Call(function_call), typ)
            }
            None => (HirExpression::Error, Type::Error),
        }
    }

    fn check_method_call_visibility(&mut self, func_id: FuncId, object_type: &Type, name: &Ident) {
        if !method_call_is_visible(
            object_type,
            func_id,
            self.module_id(),
            self.interner,
            self.def_maps,
        ) {
            self.push_err(ResolverError::PathResolutionError(PathResolutionError::Private(
                name.clone(),
            )));
        }
    }

    fn elaborate_constructor(
        &mut self,
        constructor: ConstructorExpression,
    ) -> (HirExpression, Type) {
        let span = constructor.typ.span;

        // A constructor type can either be a Path or an interned UnresolvedType.
        // We represent both as UnresolvedType (with Path being a Named UnresolvedType)
        // and error if we don't get a Named path.
        let mut typ = constructor.typ.typ;
        if let UnresolvedTypeData::Interned(id) = typ {
            typ = self.interner.get_unresolved_type_data(id).clone();
        }
        let UnresolvedTypeData::Named(mut path, generics, _) = typ else {
            self.push_err(ResolverError::NonStructUsedInConstructor { typ: typ.to_string(), span });
            return (HirExpression::Error, Type::Error);
        };

        let last_segment = path.segments.last_mut().unwrap();
        if !generics.ordered_args.is_empty() {
            last_segment.generics = Some(generics.ordered_args);
        }

        let exclude_last_segment = true;
        self.check_unsupported_turbofish_usage(&path, exclude_last_segment);

        let last_segment = path.last_segment();
        let is_self_type = last_segment.ident.is_self_type_name();

        let (r#type, struct_generics) = if let Some(struct_id) = constructor.struct_type {
            let typ = self.interner.get_struct(struct_id);
            let generics = typ.borrow().instantiate(self.interner);
            (typ, generics)
        } else {
            match self.lookup_type_or_error(path) {
                Some(Type::Struct(r#type, struct_generics)) => (r#type, struct_generics),
                Some(typ) => {
                    self.push_err(ResolverError::NonStructUsedInConstructor {
                        typ: typ.to_string(),
                        span,
                    });
                    return (HirExpression::Error, Type::Error);
                }
                None => return (HirExpression::Error, Type::Error),
            }
        };

        self.mark_struct_as_constructed(r#type.clone());

        let turbofish_span = last_segment.turbofish_span();

        let struct_generics = self.resolve_struct_turbofish_generics(
            &r#type.borrow(),
            struct_generics,
            last_segment.generics,
            turbofish_span,
        );

        let struct_type = r#type.clone();
        let generics = struct_generics.clone();

        let fields = constructor.fields;
        let field_types = r#type.borrow().get_fields_with_visibility(&struct_generics);
        let fields =
            self.resolve_constructor_expr_fields(struct_type.clone(), field_types, fields, span);
        let expr = HirExpression::Constructor(HirConstructorExpression {
            fields,
            r#type,
            struct_generics,
        });

        let struct_id = struct_type.borrow().id;
        let reference_location = Location::new(last_segment.ident.span(), self.file);
        self.interner.add_struct_reference(struct_id, reference_location, is_self_type);

        (expr, Type::Struct(struct_type, generics))
    }

    pub(super) fn mark_struct_as_constructed(&mut self, struct_type: Shared<StructType>) {
        let struct_type = struct_type.borrow();
        let parent_module_id = struct_type.id.parent_module_id(self.def_maps);
        self.interner.usage_tracker.mark_as_used(parent_module_id, &struct_type.name);
    }

    /// Resolve all the fields of a struct constructor expression.
    /// Ensures all fields are present, none are repeated, and all
    /// are part of the struct.
    fn resolve_constructor_expr_fields(
        &mut self,
        struct_type: Shared<StructType>,
        field_types: Vec<(String, ItemVisibility, Type)>,
        fields: Vec<(Ident, Expression)>,
        span: Span,
    ) -> Vec<(Ident, ExprId)> {
        let mut ret = Vec::with_capacity(fields.len());
        let mut seen_fields = HashSet::default();
        let mut unseen_fields = struct_type.borrow().field_names();

        for (field_name, field) in fields {
            let expected_field_with_index = field_types
                .iter()
                .enumerate()
                .find(|(_, (name, _, _))| name == &field_name.0.contents);
            let expected_index_and_visibility =
                expected_field_with_index.map(|(index, (_, visibility, _))| (index, visibility));
            let expected_type =
                expected_field_with_index.map(|(_, (_, _, typ))| typ).unwrap_or(&Type::Error);

            let field_span = field.span;
            let (resolved, field_type) = self.elaborate_expression(field);

            if unseen_fields.contains(&field_name) {
                unseen_fields.remove(&field_name);
                seen_fields.insert(field_name.clone());

                self.unify_with_coercions(&field_type, expected_type, resolved, field_span, || {
                    TypeCheckError::TypeMismatch {
                        expected_typ: expected_type.to_string(),
                        expr_typ: field_type.to_string(),
                        expr_span: field_span,
                    }
                });
            } else if seen_fields.contains(&field_name) {
                // duplicate field
                self.push_err(ResolverError::DuplicateField { field: field_name.clone() });
            } else {
                // field not required by struct
                self.push_err(ResolverError::NoSuchField {
                    field: field_name.clone(),
                    struct_definition: struct_type.borrow().name.clone(),
                });
            }

            if let Some((index, visibility)) = expected_index_and_visibility {
                let struct_type = struct_type.borrow();
                let field_span = field_name.span();
                let field_name = &field_name.0.contents;
                self.check_struct_field_visibility(
                    &struct_type,
                    field_name,
                    *visibility,
                    field_span,
                );

                self.interner.add_struct_member_reference(
                    struct_type.id,
                    index,
                    Location::new(field_span, self.file),
                );
            }

            ret.push((field_name, resolved));
        }

        if !unseen_fields.is_empty() {
            self.push_err(ResolverError::MissingFields {
                span,
                missing_fields: unseen_fields.into_iter().map(|field| field.to_string()).collect(),
                struct_definition: struct_type.borrow().name.clone(),
            });
        }

        ret
    }

    fn elaborate_member_access(
        &mut self,
        access: MemberAccessExpression,
        span: Span,
    ) -> (ExprId, Type) {
        let (lhs, lhs_type) = self.elaborate_expression(access.lhs);
        let rhs = access.rhs;
        let rhs_span = rhs.span();
        // `is_offset` is only used when lhs is a reference and we want to return a reference to rhs
        let access = HirMemberAccess { lhs, rhs, is_offset: false };
        let expr_id = self.intern_expr(HirExpression::MemberAccess(access.clone()), span);
        let typ = self.type_check_member_access(access, expr_id, lhs_type, rhs_span);
        self.interner.push_expr_type(expr_id, typ.clone());
        (expr_id, typ)
    }

    pub fn intern_expr(&mut self, expr: HirExpression, span: Span) -> ExprId {
        let id = self.interner.push_expr(expr);
        self.interner.push_expr_location(id, span, self.file);
        id
    }

    fn elaborate_cast(&mut self, cast: CastExpression, span: Span) -> (HirExpression, Type) {
        let (lhs, lhs_type) = self.elaborate_expression(cast.lhs);
        let r#type = self.resolve_type(cast.r#type);
        let result = self.check_cast(&lhs, &lhs_type, &r#type, span);
        let expr = HirExpression::Cast(HirCastExpression { lhs, r#type });
        (expr, result)
    }

    fn elaborate_infix(&mut self, infix: InfixExpression, span: Span) -> (ExprId, Type) {
        let (lhs, lhs_type) = self.elaborate_expression(infix.lhs);
        let (rhs, rhs_type) = self.elaborate_expression(infix.rhs);
        let trait_id = self.interner.get_operator_trait_method(infix.operator.contents);

        let operator = HirBinaryOp::new(infix.operator, self.file);
        let expr = HirExpression::Infix(HirInfixExpression {
            lhs,
            operator,
            trait_method_id: trait_id,
            rhs,
        });

        let expr_id = self.interner.push_expr(expr);
        self.interner.push_expr_location(expr_id, span, self.file);

        let result = self.infix_operand_type_rules(&lhs_type, &operator, &rhs_type, span);
        let typ =
            self.handle_operand_type_rules_result(result, &lhs_type, Some(trait_id), expr_id, span);

        self.interner.push_expr_type(expr_id, typ.clone());
        (expr_id, typ)
    }

    fn handle_operand_type_rules_result(
        &mut self,
        result: Result<(Type, bool), TypeCheckError>,
        operand_type: &Type,
        trait_id: Option<TraitMethodId>,
        expr_id: ExprId,
        span: Span,
    ) -> Type {
        match result {
            Ok((typ, use_impl)) => {
                if use_impl {
                    let trait_id =
                        trait_id.expect("ice: expected some trait_id when use_impl is true");

                    // Delay checking the trait constraint until the end of the function.
                    // Checking it now could bind an unbound type variable to any type
                    // that implements the trait.
                    let constraint = TraitConstraint {
                        typ: operand_type.clone(),
                        trait_id: trait_id.trait_id,
                        trait_generics: TraitGenerics::default(),
                        span,
                    };
                    self.push_trait_constraint(constraint, expr_id);
                    self.type_check_operator_method(expr_id, trait_id, operand_type, span);
                }
                typ
            }
            Err(error) => {
                self.push_err(error);
                Type::Error
            }
        }
    }

    fn elaborate_if(&mut self, if_expr: IfExpression) -> (HirExpression, Type) {
        let expr_span = if_expr.condition.span;
        let (condition, cond_type) = self.elaborate_expression(if_expr.condition);
        let (consequence, mut ret_type) = self.elaborate_expression(if_expr.consequence);

        self.unify(&cond_type, &Type::Bool, || TypeCheckError::TypeMismatch {
            expected_typ: Type::Bool.to_string(),
            expr_typ: cond_type.to_string(),
            expr_span,
        });

        let alternative = if_expr.alternative.map(|alternative| {
            let expr_span = alternative.span;
            let (else_, else_type) = self.elaborate_expression(alternative);

            self.unify(&ret_type, &else_type, || {
                let err = TypeCheckError::TypeMismatch {
                    expected_typ: ret_type.to_string(),
                    expr_typ: else_type.to_string(),
                    expr_span,
                };

                let context = if ret_type == Type::Unit {
                    "Are you missing a semicolon at the end of your 'else' branch?"
                } else if else_type == Type::Unit {
                    "Are you missing a semicolon at the end of the first block of this 'if'?"
                } else {
                    "Expected the types of both if branches to be equal"
                };

                err.add_context(context)
            });
            else_
        });

        if alternative.is_none() {
            ret_type = Type::Unit;
        }

        let if_expr = HirIfExpression { condition, consequence, alternative };
        (HirExpression::If(if_expr), ret_type)
    }

    fn elaborate_tuple(&mut self, tuple: Vec<Expression>) -> (HirExpression, Type) {
        let mut element_ids = Vec::with_capacity(tuple.len());
        let mut element_types = Vec::with_capacity(tuple.len());

        for element in tuple {
            let (id, typ) = self.elaborate_expression(element);
            element_ids.push(id);
            element_types.push(typ);
        }

        (HirExpression::Tuple(element_ids), Type::Tuple(element_types))
    }

    fn elaborate_lambda(&mut self, lambda: Lambda) -> (HirExpression, Type) {
        self.push_scope();
        let scope_index = self.scopes.current_scope_index();

        self.lambda_stack.push(LambdaContext { captures: Vec::new(), scope_index });

        let mut arg_types = Vec::with_capacity(lambda.parameters.len());
        let parameters = vecmap(lambda.parameters, |(pattern, typ)| {
            let parameter = DefinitionKind::Local(None);
            let typ = self.resolve_inferred_type(typ);
            arg_types.push(typ.clone());
            (self.elaborate_pattern(pattern, typ.clone(), parameter, true), typ)
        });

        let return_type = self.resolve_inferred_type(lambda.return_type);
        let body_span = lambda.body.span;
        let (body, body_type) = self.elaborate_expression(lambda.body);

        let lambda_context = self.lambda_stack.pop().unwrap();
        self.pop_scope();

        self.unify(&body_type, &return_type, || TypeCheckError::TypeMismatch {
            expected_typ: return_type.to_string(),
            expr_typ: body_type.to_string(),
            expr_span: body_span,
        });

        let captured_vars = vecmap(&lambda_context.captures, |capture| {
            self.interner.definition_type(capture.ident.id)
        });

        let env_type =
            if captured_vars.is_empty() { Type::Unit } else { Type::Tuple(captured_vars) };

        let captures = lambda_context.captures;
        let expr = HirExpression::Lambda(HirLambda { parameters, return_type, body, captures });
        (expr, Type::Function(arg_types, Box::new(body_type), Box::new(env_type), false))
    }

    fn elaborate_quote(&mut self, mut tokens: Tokens, span: Span) -> (HirExpression, Type) {
        tokens = self.find_unquoted_exprs_tokens(tokens);

        if self.in_comptime_context() {
            (HirExpression::Quote(tokens), Type::Quoted(QuotedType::Quoted))
        } else {
            self.push_err(ResolverError::QuoteInRuntimeCode { span });
            (HirExpression::Error, Type::Quoted(QuotedType::Quoted))
        }
    }

    fn elaborate_comptime_block(&mut self, block: BlockExpression, span: Span) -> (ExprId, Type) {
        let (block, _typ) =
            self.elaborate_in_comptime_context(|this| this.elaborate_block_expression(block));

        let mut interpreter = self.setup_interpreter();
        let value = interpreter.evaluate_block(block);
        let (id, typ) = self.inline_comptime_value(value, span);

        let location = self.interner.id_location(id);
        self.debug_comptime(location, |interner| {
            interner.expression(&id).to_display_ast(interner, location.span).kind
        });

        (id, typ)
    }

    pub fn inline_comptime_value(
        &mut self,
        value: Result<comptime::Value, InterpreterError>,
        span: Span,
    ) -> (ExprId, Type) {
        let make_error = |this: &mut Self, error: InterpreterError| {
            this.errors.push(error.into_compilation_error_pair());
            let error = this.interner.push_expr(HirExpression::Error);
            this.interner.push_expr_location(error, span, this.file);
            (error, Type::Error)
        };

        let value = match value {
            Ok(value) => value,
            Err(error) => return make_error(self, error),
        };

        let location = Location::new(span, self.file);
        match value.into_expression(self.interner, location) {
            Ok(new_expr) => self.elaborate_expression(new_expr),
            Err(error) => make_error(self, error),
        }
    }

    fn try_get_comptime_function(
        &mut self,
        func: ExprId,
        location: Location,
    ) -> Result<Option<FuncId>, ResolverError> {
        match self.interner.expression(&func) {
            HirExpression::Ident(ident, _generics) => {
                if let Some(definition) = self.interner.try_definition(ident.id) {
                    if let DefinitionKind::Function(function) = definition.kind {
                        let meta = self.interner.function_modifiers(&function);
                        if meta.is_comptime {
                            Ok(Some(function))
                        } else {
                            Err(ResolverError::MacroIsNotComptime { span: location.span })
                        }
                    } else {
                        Err(ResolverError::InvalidSyntaxInMacroCall { span: location.span })
                    }
                } else {
                    // Assume a name resolution error has already been issued
                    Ok(None)
                }
            }
            _ => Err(ResolverError::InvalidSyntaxInMacroCall { span: location.span }),
        }
    }

    /// Call a macro function and inlines its code at the call site.
    /// This will also perform a type check to ensure that the return type is an `Expr` value.
    fn call_macro(
        &mut self,
        func: ExprId,
        arguments: Vec<ExprId>,
        location: Location,
        return_type: Type,
    ) -> Option<(HirExpression, Type)> {
        self.unify(&return_type, &Type::Quoted(QuotedType::Quoted), || {
            TypeCheckError::MacroReturningNonExpr { typ: return_type.clone(), span: location.span }
        });

        let function = match self.try_get_comptime_function(func, location) {
            Ok(function) => function?,
            Err(error) => {
                self.push_err(error);
                return None;
            }
        };

        let file = self.file;
        let mut interpreter = self.setup_interpreter();
        let mut comptime_args = Vec::new();
        let mut errors = Vec::new();

        for argument in arguments {
            match interpreter.evaluate(argument) {
                Ok(arg) => {
                    let location = interpreter.elaborator.interner.expr_location(&argument);
                    comptime_args.push((arg, location));
                }
                Err(error) => errors.push((error.into(), file)),
            }
        }

        let bindings = interpreter.elaborator.interner.get_instantiation_bindings(func).clone();
        let result = interpreter.call_function(function, comptime_args, bindings, location);

        if !errors.is_empty() {
            self.errors.append(&mut errors);
            return None;
        }

        let (expr_id, typ) = self.inline_comptime_value(result, location.span);
        Some((self.interner.expression(&expr_id), typ))
    }
}<|MERGE_RESOLUTION|>--- conflicted
+++ resolved
@@ -7,15 +7,9 @@
 use crate::{
     ast::{
         ArrayLiteral, BlockExpression, CallExpression, CastExpression, ConstructorExpression,
-<<<<<<< HEAD
-        Expression, ExpressionKind, Ident, IfExpression, IndexExpression, InfixExpression, Lambda,
-        Literal, MemberAccessExpression, MethodCallExpression, PrefixExpression, StatementKind,
-        UnaryOp, UnresolvedTypeData, UnresolvedTypeExpression,
-=======
         Expression, ExpressionKind, Ident, IfExpression, IndexExpression, InfixExpression,
         ItemVisibility, Lambda, Literal, MemberAccessExpression, MethodCallExpression,
         PrefixExpression, StatementKind, UnaryOp, UnresolvedTypeData, UnresolvedTypeExpression,
->>>>>>> 7c635e6b
     },
     hir::{
         comptime::{self, InterpreterError},
