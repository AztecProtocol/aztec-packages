--- conflicted
+++ resolved
@@ -435,11 +435,7 @@
         });
 
         let struct_id = struct_type.borrow().id;
-<<<<<<< HEAD
-        let reference_location = Location::new(span, self.file);
-=======
         let reference_location = Location::new(last_segment.span(), self.file);
->>>>>>> 511a0f0a
         self.interner.add_struct_reference(struct_id, reference_location, is_self_type);
 
         (expr, Type::Struct(struct_type, generics))
