use acvm::{AcirField, FieldElement};
use iter_extended::vecmap;
use noirc_errors::{Located, Location};
use rustc_hash::FxHashSet as HashSet;

use crate::{
    DataType, Kind, QuotedType, Shared, Type,
    ast::{
        ArrayLiteral, AsTraitPath, BinaryOpKind, BlockExpression, CallExpression, CastExpression,
        ConstrainExpression, ConstrainKind, ConstructorExpression, Expression, ExpressionKind,
        Ident, IfExpression, IndexExpression, InfixExpression, ItemVisibility, Lambda, Literal,
        MatchExpression, MemberAccessExpression, MethodCallExpression, Path, PathSegment,
        PrefixExpression, StatementKind, TraitBound, UnaryOp, UnresolvedTraitConstraint,
        UnresolvedTypeData, UnresolvedTypeExpression, UnsafeExpression,
    },
    hir::{
        comptime::{self, InterpreterError},
        def_collector::dc_crate::CompilationError,
        resolution::{
            errors::ResolverError, import::PathResolutionError, visibility::method_call_is_visible,
        },
        type_check::{TypeCheckError, generics::TraitGenerics},
    },
    hir_def::{
        expr::{
            HirArrayLiteral, HirBinaryOp, HirBlockExpression, HirCallExpression, HirCastExpression,
            HirConstrainExpression, HirConstructorExpression, HirExpression, HirIdent,
            HirIfExpression, HirIndexExpression, HirInfixExpression, HirLambda, HirLiteral,
<<<<<<< HEAD
            HirMemberAccess, HirMethodCallExpression, HirPrefixExpression, ImplKind, TraitMethod,
=======
            HirMatch, HirMemberAccess, HirMethodCallExpression, HirPrefixExpression, ImplKind,
            TraitMethod,
>>>>>>> 54c6e8ca
        },
        stmt::{HirLetStatement, HirPattern, HirStatement},
        traits::{ResolvedTraitBound, TraitConstraint},
    },
    node_interner::{
        DefinitionId, DefinitionKind, ExprId, FuncId, InternedStatementKind, StmtId, TraitMethodId,
    },
    token::{FmtStrFragment, Tokens},
};

use super::{Elaborator, LambdaContext, UnsafeBlockStatus};

impl Elaborator<'_> {
    pub(crate) fn elaborate_expression(&mut self, expr: Expression) -> (ExprId, Type) {
        self.elaborate_expression_with_target_type(expr, None)
    }

    pub(crate) fn elaborate_expression_with_target_type(
        &mut self,
        expr: Expression,
        target_type: Option<&Type>,
    ) -> (ExprId, Type) {
        let (hir_expr, typ) = match expr.kind {
            ExpressionKind::Literal(literal) => self.elaborate_literal(literal, expr.location),
            ExpressionKind::Block(block) => self.elaborate_block(block, target_type),
            ExpressionKind::Prefix(prefix) => return self.elaborate_prefix(*prefix, expr.location),
            ExpressionKind::Index(index) => self.elaborate_index(*index),
            ExpressionKind::Call(call) => self.elaborate_call(*call, expr.location),
            ExpressionKind::MethodCall(call) => self.elaborate_method_call(*call, expr.location),
            ExpressionKind::Constrain(constrain) => self.elaborate_constrain(constrain),
            ExpressionKind::Constructor(constructor) => self.elaborate_constructor(*constructor),
            ExpressionKind::MemberAccess(access) => {
                return self.elaborate_member_access(*access, expr.location);
            }
            ExpressionKind::Cast(cast) => self.elaborate_cast(*cast, expr.location),
            ExpressionKind::Infix(infix) => return self.elaborate_infix(*infix, expr.location),
            ExpressionKind::If(if_) => self.elaborate_if(*if_, target_type),
            ExpressionKind::Match(match_) => self.elaborate_match(*match_, expr.location),
            ExpressionKind::Variable(variable) => return self.elaborate_variable(variable),
            ExpressionKind::Tuple(tuple) => self.elaborate_tuple(tuple, target_type),
            ExpressionKind::Lambda(lambda) => {
                self.elaborate_lambda_with_target_type(*lambda, target_type)
            }
            ExpressionKind::Parenthesized(expr) => {
                return self.elaborate_expression_with_target_type(*expr, target_type);
            }
            ExpressionKind::Quote(quote) => self.elaborate_quote(quote, expr.location),
            ExpressionKind::Comptime(comptime, _) => {
                return self.elaborate_comptime_block(comptime, expr.location, target_type);
            }
            ExpressionKind::Unsafe(unsafe_expression) => {
                self.elaborate_unsafe_block(unsafe_expression, target_type)
            }
            ExpressionKind::Resolved(id) => return (id, self.interner.id_type(id)),
            ExpressionKind::Interned(id) => {
                let expr_kind = self.interner.get_expression_kind(id);
                let expr = Expression::new(expr_kind.clone(), expr.location);
                return self.elaborate_expression(expr);
            }
            ExpressionKind::InternedStatement(id) => {
                return self.elaborate_interned_statement_as_expr(id, expr.location);
            }
            ExpressionKind::Error => (HirExpression::Error, Type::Error),
            ExpressionKind::Unquote(_) => {
                self.push_err(ResolverError::UnquoteUsedOutsideQuote { location: expr.location });
                (HirExpression::Error, Type::Error)
            }
            ExpressionKind::AsTraitPath(path) => {
                return self.elaborate_as_trait_path(path);
            }
            ExpressionKind::TypePath(path) => return self.elaborate_type_path(path),
        };
        let id = self.interner.push_expr(hir_expr);
        self.interner.push_expr_location(id, expr.location);
        self.interner.push_expr_type(id, typ.clone());
        (id, typ)
    }

    fn elaborate_interned_statement_as_expr(
        &mut self,
        id: InternedStatementKind,
        location: Location,
    ) -> (ExprId, Type) {
        match self.interner.get_statement_kind(id) {
            StatementKind::Expression(expr) | StatementKind::Semi(expr) => {
                self.elaborate_expression(expr.clone())
            }
            StatementKind::Interned(id) => self.elaborate_interned_statement_as_expr(*id, location),
            StatementKind::Error => {
                let expr = Expression::new(ExpressionKind::Error, location);
                self.elaborate_expression(expr)
            }
            other => {
                let statement = other.to_string();
                self.push_err(ResolverError::InvalidInternedStatementInExpr {
                    statement,
                    location,
                });
                let expr = Expression::new(ExpressionKind::Error, location);
                self.elaborate_expression(expr)
            }
        }
    }

    pub(super) fn elaborate_block(
        &mut self,
        block: BlockExpression,
        target_type: Option<&Type>,
    ) -> (HirExpression, Type) {
        let (block, typ) = self.elaborate_block_expression(block, target_type);
        (HirExpression::Block(block), typ)
    }

    fn elaborate_block_expression(
        &mut self,
        block: BlockExpression,
        target_type: Option<&Type>,
    ) -> (HirBlockExpression, Type) {
        self.push_scope();
        let mut block_type = Type::Unit;
        let statements_len = block.statements.len();
        let mut statements = Vec::with_capacity(statements_len);

        for (i, statement) in block.statements.into_iter().enumerate() {
            let statement_target_type = if i == statements_len - 1 { target_type } else { None };
            let (id, stmt_type) =
                self.elaborate_statement_with_target_type(statement, statement_target_type);
            statements.push(id);

            if let HirStatement::Semi(expr) = self.interner.statement(&id) {
                let inner_expr_type = self.interner.id_type(expr);
                let location = self.interner.expr_location(&expr);

                self.unify(&inner_expr_type, &Type::Unit, || TypeCheckError::UnusedResultError {
                    expr_type: inner_expr_type.clone(),
                    expr_location: location,
                });
            }

            if i + 1 == statements.len() {
                block_type = stmt_type;
            }
        }

        self.pop_scope();
        (HirBlockExpression { statements }, block_type)
    }

    fn elaborate_unsafe_block(
        &mut self,
        unsafe_expression: UnsafeExpression,
        target_type: Option<&Type>,
    ) -> (HirExpression, Type) {
        // Before entering the block we cache the old value of `in_unsafe_block` so it can be restored.
        let old_in_unsafe_block = self.unsafe_block_status;
        let is_nested_unsafe_block =
            !matches!(old_in_unsafe_block, UnsafeBlockStatus::NotInUnsafeBlock);
        if is_nested_unsafe_block {
            self.push_err(TypeCheckError::NestedUnsafeBlock {
                location: unsafe_expression.unsafe_keyword_location,
            });
        }

        self.unsafe_block_status = UnsafeBlockStatus::InUnsafeBlockWithoutUnconstrainedCalls;

        let (hir_block_expression, typ) =
            self.elaborate_block_expression(unsafe_expression.block, target_type);

        if let UnsafeBlockStatus::InUnsafeBlockWithoutUnconstrainedCalls = self.unsafe_block_status
        {
            self.push_err(TypeCheckError::UnnecessaryUnsafeBlock {
                location: unsafe_expression.unsafe_keyword_location,
            });
        }

        // Finally, we restore the original value of `self.in_unsafe_block`,
        // but only if this isn't a nested unsafe block (that way if we found an unconstrained call
        // for this unsafe block we'll also consider the outer one as finding one, and we don't double error)
        if !is_nested_unsafe_block {
            self.unsafe_block_status = old_in_unsafe_block;
        }

        (HirExpression::Unsafe(hir_block_expression), typ)
    }

    fn elaborate_literal(&mut self, literal: Literal, location: Location) -> (HirExpression, Type) {
        use HirExpression::Literal as Lit;
        match literal {
            Literal::Unit => (Lit(HirLiteral::Unit), Type::Unit),
            Literal::Bool(b) => (Lit(HirLiteral::Bool(b)), Type::Bool),
            Literal::Integer(integer) => {
                (Lit(HirLiteral::Integer(integer)), self.polymorphic_integer_or_field())
            }
            Literal::Str(str) | Literal::RawStr(str, _) => {
                let len = Type::Constant(str.len().into(), Kind::u32());
                (Lit(HirLiteral::Str(str)), Type::String(Box::new(len)))
            }
            Literal::FmtStr(fragments, length) => self.elaborate_fmt_string(fragments, length),
            Literal::Array(array_literal) => {
                self.elaborate_array_literal(array_literal, location, true)
            }
            Literal::Slice(array_literal) => {
                self.elaborate_array_literal(array_literal, location, false)
            }
        }
    }

    fn elaborate_array_literal(
        &mut self,
        array_literal: ArrayLiteral,
        location: Location,
        is_array: bool,
    ) -> (HirExpression, Type) {
        let (expr, elem_type, length) = match array_literal {
            ArrayLiteral::Standard(elements) => {
                let first_elem_type = self.interner.next_type_variable();
                let first_location = elements.first().map(|elem| elem.location).unwrap_or(location);

                let elements = vecmap(elements.into_iter().enumerate(), |(i, elem)| {
                    let location = elem.location;
                    let (elem_id, elem_type) = self.elaborate_expression(elem);

                    self.unify(&elem_type, &first_elem_type, || {
                        TypeCheckError::NonHomogeneousArray {
                            first_location,
                            first_type: first_elem_type.to_string(),
                            first_index: 0,
                            second_location: location,
                            second_type: elem_type.to_string(),
                            second_index: i,
                        }
                        .add_context("elements in an array must have the same type")
                    });
                    elem_id
                });

                let length = Type::Constant(elements.len().into(), Kind::u32());
                (HirArrayLiteral::Standard(elements), first_elem_type, length)
            }
            ArrayLiteral::Repeated { repeated_element, length } => {
                let location = length.location;
                let length = UnresolvedTypeExpression::from_expr(*length, location).unwrap_or_else(
                    |error| {
                        self.push_err(ResolverError::ParserError(Box::new(error)));
                        UnresolvedTypeExpression::Constant(FieldElement::zero(), location)
                    },
                );

                let length = self.convert_expression_type(length, &Kind::u32(), location);
                let (repeated_element, elem_type) = self.elaborate_expression(*repeated_element);

                let length_clone = length.clone();
                (HirArrayLiteral::Repeated { repeated_element, length }, elem_type, length_clone)
            }
        };
        let constructor = if is_array { HirLiteral::Array } else { HirLiteral::Slice };
        let elem_type = Box::new(elem_type);
        let typ = if is_array {
            Type::Array(Box::new(length), elem_type)
        } else {
            Type::Slice(elem_type)
        };
        (HirExpression::Literal(constructor(expr)), typ)
    }

    fn elaborate_fmt_string(
        &mut self,
        fragments: Vec<FmtStrFragment>,
        length: u32,
    ) -> (HirExpression, Type) {
        let mut fmt_str_idents = Vec::new();
        let mut capture_types = Vec::new();

        for fragment in &fragments {
            if let FmtStrFragment::Interpolation(ident_name, location) = fragment {
                let scope_tree = self.scopes.current_scope_tree();
                let variable = scope_tree.find(ident_name);

                let hir_ident = if let Some((old_value, _)) = variable {
                    old_value.num_times_used += 1;
                    old_value.ident.clone()
                } else if let Ok((definition_id, _)) =
                    self.lookup_global(Path::from_single(ident_name.to_string(), *location))
                {
                    HirIdent::non_trait_method(definition_id, *location)
                } else {
                    self.push_err(ResolverError::VariableNotDeclared {
                        name: ident_name.to_owned(),
                        location: *location,
                    });
                    continue;
                };

                let hir_expr = HirExpression::Ident(hir_ident.clone(), None);
                let expr_id = self.interner.push_expr(hir_expr);
                self.interner.push_expr_location(expr_id, *location);
                let typ = self.type_check_variable(hir_ident, expr_id, None);
                self.interner.push_expr_type(expr_id, typ.clone());
                capture_types.push(typ);
                fmt_str_idents.push(expr_id);
            }
        }

        let len = Type::Constant(length.into(), Kind::u32());
        let typ = Type::FmtString(Box::new(len), Box::new(Type::Tuple(capture_types)));
        (HirExpression::Literal(HirLiteral::FmtStr(fragments, fmt_str_idents, length)), typ)
    }

    fn elaborate_prefix(&mut self, prefix: PrefixExpression, location: Location) -> (ExprId, Type) {
        let rhs_location = prefix.rhs.location;

        let (rhs, rhs_type) = self.elaborate_expression(prefix.rhs);
        let trait_id = self.interner.get_prefix_operator_trait_method(&prefix.operator);

        let operator = prefix.operator;

        if let UnaryOp::MutableReference = operator {
            self.check_can_mutate(rhs, rhs_location);
        }

        let expr =
            HirExpression::Prefix(HirPrefixExpression { operator, rhs, trait_method_id: trait_id });
        let expr_id = self.interner.push_expr(expr);
        self.interner.push_expr_location(expr_id, location);

        let result = self.prefix_operand_type_rules(&operator, &rhs_type, location);
        let typ =
            self.handle_operand_type_rules_result(result, &rhs_type, trait_id, expr_id, location);

        self.interner.push_expr_type(expr_id, typ.clone());
        (expr_id, typ)
    }

    pub(super) fn check_can_mutate(&mut self, expr_id: ExprId, location: Location) {
        let expr = self.interner.expression(&expr_id);
        match expr {
            HirExpression::Ident(hir_ident, _) => {
                if let Some(definition) = self.interner.try_definition(hir_ident.id) {
                    let name = definition.name.clone();
                    if !definition.mutable {
                        self.push_err(TypeCheckError::CannotMutateImmutableVariable {
                            name,
                            location,
                        });
                    } else {
                        self.check_can_mutate_lambda_capture(hir_ident.id, name, location);
                    }
                }
            }
            HirExpression::Index(_) => {
                self.push_err(TypeCheckError::MutableReferenceToArrayElement { location });
            }
            HirExpression::MemberAccess(member_access) => {
                self.check_can_mutate(member_access.lhs, location);
            }
            _ => (),
        }
    }

    // We must check whether the mutable variable we are attempting to mutate
    // comes from a lambda capture. All captures are immutable so we want to error
    // if the user attempts to mutate a captured variable inside of a lambda without mutable references.
    pub(super) fn check_can_mutate_lambda_capture(
        &mut self,
        id: DefinitionId,
        name: String,
        location: Location,
    ) {
        if let Some(lambda_context) = self.lambda_stack.last() {
            let typ = self.interner.definition_type(id);
            if !typ.is_mutable_ref() && lambda_context.captures.iter().any(|var| var.ident.id == id)
            {
                self.push_err(TypeCheckError::MutableCaptureWithoutRef { name, location });
            }
        }
    }

    fn elaborate_index(&mut self, index_expr: IndexExpression) -> (HirExpression, Type) {
        let location = index_expr.index.location;

        let (index, index_type) = self.elaborate_expression(index_expr.index);

        let expected = self.polymorphic_integer_or_field();
        self.unify(&index_type, &expected, || TypeCheckError::TypeMismatch {
            expected_typ: "an integer".to_owned(),
            expr_typ: index_type.to_string(),
            expr_location: location,
        });

        // When writing `a[i]`, if `a : &mut ...` then automatically dereference `a` as many
        // times as needed to get the underlying array.
        let lhs_location = index_expr.collection.location;
        let (lhs, lhs_type) = self.elaborate_expression(index_expr.collection);
        let (collection, lhs_type) = self.insert_auto_dereferences(lhs, lhs_type);

        let typ = match lhs_type.follow_bindings() {
            // XXX: We can check the array bounds here also, but it may be better to constant fold first
            // and have ConstId instead of ExprId for constants
            Type::Array(_, base_type) => *base_type,
            Type::Slice(base_type) => *base_type,
            Type::Error => Type::Error,
            Type::TypeVariable(_) => {
                self.push_err(TypeCheckError::TypeAnnotationsNeededForIndex {
                    location: lhs_location,
                });
                Type::Error
            }
            typ => {
                self.push_err(TypeCheckError::TypeMismatch {
                    expected_typ: "Array".to_owned(),
                    expr_typ: typ.to_string(),
                    expr_location: lhs_location,
                });
                Type::Error
            }
        };

        let expr = HirExpression::Index(HirIndexExpression { collection, index });
        (expr, typ)
    }

    fn elaborate_call(
        &mut self,
        call: CallExpression,
        location: Location,
    ) -> (HirExpression, Type) {
        let (func, func_type) = self.elaborate_expression(*call.func);
        let func_type = func_type.follow_bindings();
        let func_arg_types =
            if let Type::Function(args, _, _, _) = &func_type { Some(args) } else { None };

        let mut arguments = Vec::with_capacity(call.arguments.len());
        let args = vecmap(call.arguments.into_iter().enumerate(), |(arg_index, arg)| {
            let location = arg.location;
            let expected_type = func_arg_types.and_then(|args| args.get(arg_index));

            let (arg, typ) = if call.is_macro_call {
                self.elaborate_in_comptime_context(|this| {
                    this.elaborate_expression_with_type(arg, expected_type)
                })
            } else {
                self.elaborate_expression_with_type(arg, expected_type)
            };

            // Try to unify this argument type against the function's argument type
            // so that a potential lambda following this argument can have more concrete types.
            if let Some(expected_type) = expected_type {
                let _ = expected_type.unify(&typ);
            }

            arguments.push(arg);
            (typ, arg, location)
        });

        // Avoid cloning arguments unless this is a macro call
        let mut comptime_args = Vec::new();
        if call.is_macro_call {
            comptime_args = arguments.clone();
        }

        let is_macro_call = call.is_macro_call;
        let hir_call = HirCallExpression { func, arguments, location, is_macro_call };
        let mut typ = self.type_check_call(&hir_call, func_type, args, location);

        if is_macro_call {
            if self.in_comptime_context() {
                typ = self.interner.next_type_variable();
            } else {
                return self
                    .call_macro(func, comptime_args, location, typ)
                    .unwrap_or((HirExpression::Error, Type::Error));
            }
        }

        (HirExpression::Call(hir_call), typ)
    }

    fn elaborate_method_call(
        &mut self,
        method_call: MethodCallExpression,
        location: Location,
    ) -> (HirExpression, Type) {
        let object_location = method_call.object.location;
        let (mut object, mut object_type) = self.elaborate_expression(method_call.object);
        object_type = object_type.follow_bindings();

        let method_name_location = method_call.method_name.location();
        let method_name = method_call.method_name.0.contents.as_str();
        let check_self_param = true;
        match self.lookup_method(&object_type, method_name, location, check_self_param) {
            Some(method_ref) => {
                // Automatically add `&mut` if the method expects a mutable reference and
                // the object is not already one.
                let func_id = method_ref
                    .func_id(self.interner)
                    .expect("Expected trait function to be a DefinitionKind::Function");

                let generics = if func_id != FuncId::dummy_id() {
                    let function_type = self.interner.function_meta(&func_id).typ.clone();
                    self.try_add_mutable_reference_to_object(
                        &function_type,
                        &mut object_type,
                        &mut object,
                    );

                    self.resolve_function_turbofish_generics(
                        &func_id,
                        method_call.generics,
                        location,
                    )
                } else {
                    None
                };

                let location = object_location.merge(method_name_location);

                let (function_id, function_name) = method_ref.clone().into_function_id_and_name(
                    object_type.clone(),
                    generics.clone(),
                    location,
                    self.interner,
                );

                let func_type =
                    self.type_check_variable(function_name.clone(), function_id, generics.clone());
                self.interner.push_expr_type(function_id, func_type.clone());

                let func_arg_types =
                    if let Type::Function(args, _, _, _) = &func_type { Some(args) } else { None };

                // Try to unify the object type with the first argument of the function.
                // The reason to do this is that many methods that take a lambda will yield `self` or part of `self`
                // as a parameter. By unifying `self` with the first argument we'll potentially get more
                // concrete types in the arguments that are function types, which will later be passed as
                // lambda parameter hints.
                if let Some(first_arg_type) = func_arg_types.and_then(|args| args.first()) {
                    let _ = first_arg_type.unify(&object_type);
                }

                // These arguments will be given to the desugared function call.
                // Compared to the method arguments, they also contain the object.
                let mut function_args = Vec::with_capacity(method_call.arguments.len() + 1);
                let mut arguments = Vec::with_capacity(method_call.arguments.len());

                function_args.push((object_type.clone(), object, object_location));

                for (arg_index, arg) in method_call.arguments.into_iter().enumerate() {
                    let location = arg.location;
                    let expected_type = func_arg_types.and_then(|args| args.get(arg_index + 1));
                    let (arg, typ) = self.elaborate_expression_with_type(arg, expected_type);

                    // Try to unify this argument type against the function's argument type
                    // so that a potential lambda following this argument can have more concrete types.
                    if let Some(expected_type) = expected_type {
                        let _ = expected_type.unify(&typ);
                    }

                    arguments.push(arg);
                    function_args.push((typ, arg, location));
                }

                let method = method_call.method_name;
                let is_macro_call = method_call.is_macro_call;
                let method_call =
                    HirMethodCallExpression { method, object, arguments, location, generics };

                self.check_method_call_visibility(func_id, &object_type, &method_call.method);

                // Desugar the method call into a normal, resolved function call
                // so that the backend doesn't need to worry about methods
                // TODO: update object_type here?

                let function_call =
                    method_call.into_function_call(function_id, is_macro_call, location);

                self.interner.add_function_reference(func_id, method_name_location);

                // Type check the new call now that it has been changed from a method call
                // to a function call. This way we avoid duplicating code.
                let mut typ =
                    self.type_check_call(&function_call, func_type, function_args, location);
                if is_macro_call {
                    if self.in_comptime_context() {
                        typ = self.interner.next_type_variable();
                    } else {
                        let args = function_call.arguments.clone();
                        return self
                            .call_macro(function_call.func, args, location, typ)
                            .unwrap_or((HirExpression::Error, Type::Error));
                    }
                }
                (HirExpression::Call(function_call), typ)
            }
            None => (HirExpression::Error, Type::Error),
        }
    }

    pub(super) fn elaborate_constrain(
        &mut self,
        mut expr: ConstrainExpression,
    ) -> (HirExpression, Type) {
        let location = expr.location;
        let min_args_count = expr.kind.required_arguments_count();
        let max_args_count = min_args_count + 1;
        let actual_args_count = expr.arguments.len();

        let (message, expr) = if !(min_args_count..=max_args_count).contains(&actual_args_count) {
            self.push_err(TypeCheckError::AssertionParameterCountMismatch {
                kind: expr.kind,
                found: actual_args_count,
                location,
            });

            // Given that we already produced an error, let's make this an `assert(true)` so
            // we don't get further errors.
            let message = None;
            let kind = ExpressionKind::Literal(crate::ast::Literal::Bool(true));
            let expr = Expression { kind, location };
            (message, expr)
        } else {
            let message =
                (actual_args_count != min_args_count).then(|| expr.arguments.pop().unwrap());
            let expr = match expr.kind {
                ConstrainKind::Assert | ConstrainKind::Constrain => expr.arguments.pop().unwrap(),
                ConstrainKind::AssertEq => {
                    let rhs = expr.arguments.pop().unwrap();
                    let lhs = expr.arguments.pop().unwrap();
                    let location = lhs.location.merge(rhs.location);
                    let operator = Located::from(location, BinaryOpKind::Equal);
                    let kind =
                        ExpressionKind::Infix(Box::new(InfixExpression { lhs, operator, rhs }));
                    Expression { kind, location }
                }
            };
            (message, expr)
        };

        let expr_location = expr.location;
        let (expr_id, expr_type) = self.elaborate_expression(expr);

        // Must type check the assertion message expression so that we instantiate bindings
        let msg = message.map(|assert_msg_expr| self.elaborate_expression(assert_msg_expr).0);

        self.unify(&expr_type, &Type::Bool, || TypeCheckError::TypeMismatch {
            expr_typ: expr_type.to_string(),
            expected_typ: Type::Bool.to_string(),
            expr_location,
        });

        (HirExpression::Constrain(HirConstrainExpression(expr_id, location.file, msg)), Type::Unit)
    }

    /// Elaborates an expression knowing that it has to match a given type.
    fn elaborate_expression_with_type(
        &mut self,
        arg: Expression,
        typ: Option<&Type>,
    ) -> (ExprId, Type) {
        let ExpressionKind::Lambda(lambda) = arg.kind else {
            return self.elaborate_expression(arg);
        };

        let location = arg.location;
        let type_hint =
            if let Some(Type::Function(func_args, _, _, _)) = typ { Some(func_args) } else { None };
        let (hir_expr, typ) = self.elaborate_lambda_with_parameter_type_hints(*lambda, type_hint);
        let id = self.interner.push_expr(hir_expr);
        self.interner.push_expr_location(id, location);
        self.interner.push_expr_type(id, typ.clone());
        (id, typ)
    }

    fn check_method_call_visibility(&mut self, func_id: FuncId, object_type: &Type, name: &Ident) {
        if !method_call_is_visible(
            object_type,
            func_id,
            self.module_id(),
            self.interner,
            self.def_maps,
        ) {
            self.push_err(ResolverError::PathResolutionError(PathResolutionError::Private(
                name.clone(),
            )));
        }
    }

    fn elaborate_constructor(
        &mut self,
        constructor: ConstructorExpression,
    ) -> (HirExpression, Type) {
        let location = constructor.typ.location;

        // A constructor type can either be a Path or an interned UnresolvedType.
        // We represent both as UnresolvedType (with Path being a Named UnresolvedType)
        // and error if we don't get a Named path.
        let mut typ = constructor.typ.typ;
        if let UnresolvedTypeData::Interned(id) = typ {
            typ = self.interner.get_unresolved_type_data(id).clone();
        }
        if let UnresolvedTypeData::Resolved(id) = typ {
            // If this type is already resolved we can skip the rest of this function
            // which just resolves the type, and go straight to resolving the fields.
            let resolved = self.interner.get_quoted_type(id).clone();
            return self.elaborate_constructor_with_type(
                resolved,
                constructor.fields,
                location,
                None,
            );
        }
        let UnresolvedTypeData::Named(mut path, generics, _) = typ else {
            self.push_err(ResolverError::NonStructUsedInConstructor {
                typ: typ.to_string(),
                location,
            });
            return (HirExpression::Error, Type::Error);
        };

        let last_segment = path.segments.last_mut().unwrap();
        if !generics.ordered_args.is_empty() {
            last_segment.generics = Some(generics.ordered_args);
        }

        let last_segment = path.last_segment();

        let Some(typ) = self.lookup_type_or_error(path) else {
            return (HirExpression::Error, Type::Error);
        };

        self.elaborate_constructor_with_type(typ, constructor.fields, location, Some(last_segment))
    }

    fn elaborate_constructor_with_type(
        &mut self,
        typ: Type,
        fields: Vec<(Ident, Expression)>,
        location: Location,
        last_segment: Option<PathSegment>,
    ) -> (HirExpression, Type) {
        let typ = typ.follow_bindings_shallow();
        let (r#type, generics) = match typ.as_ref() {
            Type::DataType(r#type, struct_generics) if r#type.borrow().is_struct() => {
                (r#type, struct_generics)
            }
            typ => {
                self.push_err(ResolverError::NonStructUsedInConstructor {
                    typ: typ.to_string(),
                    location,
                });
                return (HirExpression::Error, Type::Error);
            }
        };
        self.mark_struct_as_constructed(r#type.clone());

        // `last_segment` is optional if this constructor was resolved from a quoted type
        let mut generics = generics.clone();
        let mut is_self_type = false;
        let mut constructor_type_location = location;

        if let Some(last_segment) = last_segment {
            let turbofish_location = last_segment.turbofish_location();
            is_self_type = last_segment.ident.is_self_type_name();
            constructor_type_location = last_segment.ident.location();

            generics = self.resolve_struct_turbofish_generics(
                &r#type.borrow(),
                generics,
                last_segment.generics,
                turbofish_location,
            );
        }

        let struct_type = r#type.clone();

        let field_types = r#type
            .borrow()
            .get_fields_with_visibility(&generics)
            .expect("This type should already be validated to be a struct");

        let fields = self.resolve_constructor_expr_fields(
            struct_type.clone(),
            field_types,
            fields,
            location,
        );
        let expr = HirExpression::Constructor(HirConstructorExpression {
            fields,
            r#type: struct_type.clone(),
            struct_generics: generics.clone(),
        });

        let struct_id = struct_type.borrow().id;
        self.interner.add_type_reference(struct_id, constructor_type_location, is_self_type);

        (expr, Type::DataType(struct_type, generics))
    }

    pub(super) fn mark_struct_as_constructed(&mut self, struct_type: Shared<DataType>) {
        let struct_type = struct_type.borrow();
        let parent_module_id = struct_type.id.parent_module_id(self.def_maps);
        self.usage_tracker.mark_as_used(parent_module_id, &struct_type.name);
    }

    /// Resolve all the fields of a struct constructor expression.
    /// Ensures all fields are present, none are repeated, and all
    /// are part of the struct.
    fn resolve_constructor_expr_fields(
        &mut self,
        struct_type: Shared<DataType>,
        field_types: Vec<(String, ItemVisibility, Type)>,
        fields: Vec<(Ident, Expression)>,
        location: Location,
    ) -> Vec<(Ident, ExprId)> {
        let mut ret = Vec::with_capacity(fields.len());
        let mut seen_fields = HashSet::default();
        let mut unseen_fields = struct_type
            .borrow()
            .field_names()
            .expect("This type should already be validated to be a struct");

        for (field_name, field) in fields {
            let expected_field_with_index = field_types
                .iter()
                .enumerate()
                .find(|(_, (name, _, _))| name == &field_name.0.contents);
            let expected_index_and_visibility =
                expected_field_with_index.map(|(index, (_, visibility, _))| (index, visibility));
            let expected_type =
                expected_field_with_index.map(|(_, (_, _, typ))| typ).unwrap_or(&Type::Error);

            let field_location = field.location;
            let (resolved, field_type) = self.elaborate_expression(field);

            if unseen_fields.contains(&field_name) {
                unseen_fields.remove(&field_name);
                seen_fields.insert(field_name.clone());

                self.unify_with_coercions(
                    &field_type,
                    expected_type,
                    resolved,
                    field_location,
                    || TypeCheckError::TypeMismatch {
                        expected_typ: expected_type.to_string(),
                        expr_typ: field_type.to_string(),
                        expr_location: field_location,
                    },
                );
            } else if seen_fields.contains(&field_name) {
                // duplicate field
                self.push_err(ResolverError::DuplicateField { field: field_name.clone() });
            } else {
                // field not required by struct
                self.push_err(ResolverError::NoSuchField {
                    field: field_name.clone(),
                    struct_definition: struct_type.borrow().name.clone(),
                });
            }

            if let Some((index, visibility)) = expected_index_and_visibility {
                let struct_type = struct_type.borrow();
                let field_location = field_name.location();
                let field_name = &field_name.0.contents;
                self.check_struct_field_visibility(
                    &struct_type,
                    field_name,
                    *visibility,
                    field_location,
                );

                self.interner.add_struct_member_reference(struct_type.id, index, field_location);
            }

            ret.push((field_name, resolved));
        }

        if !unseen_fields.is_empty() {
            self.push_err(ResolverError::MissingFields {
                location,
                missing_fields: unseen_fields.into_iter().map(|field| field.to_string()).collect(),
                struct_definition: struct_type.borrow().name.clone(),
            });
        }

        ret
    }

    fn elaborate_member_access(
        &mut self,
        access: MemberAccessExpression,
        location: Location,
    ) -> (ExprId, Type) {
        let (lhs, lhs_type) = self.elaborate_expression(access.lhs);
        let rhs = access.rhs;
        let rhs_location = rhs.location();
        // `is_offset` is only used when lhs is a reference and we want to return a reference to rhs
        let access = HirMemberAccess { lhs, rhs, is_offset: false };
        let expr_id = self.intern_expr(HirExpression::MemberAccess(access.clone()), location);
        let typ = self.type_check_member_access(access, expr_id, lhs_type, rhs_location);
        self.interner.push_expr_type(expr_id, typ.clone());
        (expr_id, typ)
    }

    pub fn intern_expr(&mut self, expr: HirExpression, location: Location) -> ExprId {
        let id = self.interner.push_expr(expr);
        self.interner.push_expr_location(id, location);
        id
    }

    fn elaborate_cast(
        &mut self,
        cast: CastExpression,
        location: Location,
    ) -> (HirExpression, Type) {
        let (lhs, lhs_type) = self.elaborate_expression(cast.lhs);
        let r#type = self.resolve_type(cast.r#type);
        let result = self.check_cast(&lhs, &lhs_type, &r#type, location);
        let expr = HirExpression::Cast(HirCastExpression { lhs, r#type });
        (expr, result)
    }

    fn elaborate_infix(&mut self, infix: InfixExpression, location: Location) -> (ExprId, Type) {
        let (lhs, lhs_type) = self.elaborate_expression(infix.lhs);
        let (rhs, rhs_type) = self.elaborate_expression(infix.rhs);
        let trait_id = self.interner.get_operator_trait_method(infix.operator.contents);

        let file = infix.operator.location().file;
        let operator = HirBinaryOp::new(infix.operator, file);
        let expr = HirExpression::Infix(HirInfixExpression {
            lhs,
            operator,
            trait_method_id: trait_id,
            rhs,
        });

        let expr_id = self.interner.push_expr(expr);
        self.interner.push_expr_location(expr_id, location);

        let result = self.infix_operand_type_rules(&lhs_type, &operator, &rhs_type, location);
        let typ = self.handle_operand_type_rules_result(
            result,
            &lhs_type,
            Some(trait_id),
            expr_id,
            location,
        );

        self.interner.push_expr_type(expr_id, typ.clone());
        (expr_id, typ)
    }

    fn handle_operand_type_rules_result(
        &mut self,
        result: Result<(Type, bool), TypeCheckError>,
        operand_type: &Type,
        trait_id: Option<TraitMethodId>,
        expr_id: ExprId,
        location: Location,
    ) -> Type {
        match result {
            Ok((typ, use_impl)) => {
                if use_impl {
                    let trait_id =
                        trait_id.expect("ice: expected some trait_id when use_impl is true");

                    // Delay checking the trait constraint until the end of the function.
                    // Checking it now could bind an unbound type variable to any type
                    // that implements the trait.
                    let constraint = TraitConstraint {
                        typ: operand_type.clone(),
                        trait_bound: ResolvedTraitBound {
                            trait_id: trait_id.trait_id,
                            trait_generics: TraitGenerics::default(),
                            location,
                        },
                    };
                    self.push_trait_constraint(
                        constraint, expr_id,
                        true, // this constraint should lead to choosing a trait impl
                    );
                    self.type_check_operator_method(expr_id, trait_id, operand_type, location);
                }
                typ
            }
            Err(error) => {
                self.push_err(error);
                Type::Error
            }
        }
    }

    fn elaborate_if(
        &mut self,
        if_expr: IfExpression,
        target_type: Option<&Type>,
    ) -> (HirExpression, Type) {
        let expr_location = if_expr.condition.type_location();
        let consequence_location = if_expr.consequence.type_location();
        let (condition, cond_type) = self.elaborate_expression(if_expr.condition);
        let (consequence, mut ret_type) =
            self.elaborate_expression_with_target_type(if_expr.consequence, target_type);

        self.unify(&cond_type, &Type::Bool, || TypeCheckError::TypeMismatch {
            expected_typ: Type::Bool.to_string(),
            expr_typ: cond_type.to_string(),
            expr_location,
        });

        let (alternative, else_type, error_location) =
            if let Some(alternative) = if_expr.alternative {
                let alternative_location = alternative.type_location();
                let (else_, else_type) =
                    self.elaborate_expression_with_target_type(alternative, target_type);
                (Some(else_), else_type, alternative_location)
            } else {
                (None, Type::Unit, consequence_location)
            };

        self.unify(&ret_type, &else_type, || {
            let err = TypeCheckError::TypeMismatch {
                expected_typ: ret_type.to_string(),
                expr_typ: else_type.to_string(),
                expr_location: error_location,
            };

            let context = if ret_type == Type::Unit {
                "Are you missing a semicolon at the end of your 'else' branch?"
            } else if else_type == Type::Unit {
                "Are you missing a semicolon at the end of the first block of this 'if'?"
            } else {
                "Expected the types of both if branches to be equal"
            };

            err.add_context(context)
        });

        if alternative.is_none() {
            ret_type = Type::Unit;
        }

        let if_expr = HirIfExpression { condition, consequence, alternative };
        (HirExpression::If(if_expr), ret_type)
    }

    fn elaborate_match(
        &mut self,
        match_expr: MatchExpression,
        location: Location,
    ) -> (HirExpression, Type) {
        self.use_unstable_feature(super::UnstableFeature::Enums, location);

<<<<<<< HEAD
=======
        let expr_location = match_expr.expression.location;
>>>>>>> 54c6e8ca
        let (expression, typ) = self.elaborate_expression(match_expr.expression);
        let (let_, variable) = self.wrap_in_let(expression, typ.clone());

        let (errored, (rows, result_type)) =
            self.errors_occurred_in(|this| this.elaborate_match_rules(variable, match_expr.rules));

        // Avoid calling `elaborate_match_rows` if there were errors while constructing
        // the match rows - it'll just lead to extra errors like `unreachable pattern`
        // warnings on branches which previously had type errors.
        let tree = HirExpression::Match(if !errored {
            self.elaborate_match_rows(rows, &typ, expr_location)
        } else {
            HirMatch::Failure { missing_case: false }
        });

        let tree = self.interner.push_expr(tree);
        self.interner.push_expr_type(tree, result_type.clone());
        self.interner.push_expr_location(tree, location);

        let tree = self.interner.push_stmt(HirStatement::Expression(tree));
        self.interner.push_stmt_location(tree, location);

        let block = HirExpression::Block(HirBlockExpression { statements: vec![let_, tree] });
        (block, result_type)
    }

    fn wrap_in_let(&mut self, expr_id: ExprId, typ: Type) -> (StmtId, DefinitionId) {
        let location = self.interner.expr_location(&expr_id);
        let name = "internal variable".to_string();
        let definition = DefinitionKind::Local(None);
        let variable = self.interner.push_definition(name, false, false, definition, location);
        self.interner.push_definition_type(variable, typ.clone());

        let pattern = HirPattern::Identifier(HirIdent::non_trait_method(variable, location));
        let let_ = HirStatement::Let(HirLetStatement::basic(pattern, typ, expr_id));
        let let_ = self.interner.push_stmt(let_);
        self.interner.push_stmt_location(let_, location);
        (let_, variable)
    }

    fn elaborate_tuple(
        &mut self,
        tuple: Vec<Expression>,
        target_type: Option<&Type>,
    ) -> (HirExpression, Type) {
        let mut element_ids = Vec::with_capacity(tuple.len());
        let mut element_types = Vec::with_capacity(tuple.len());

        for (index, element) in tuple.into_iter().enumerate() {
            let target_type = target_type.map(|typ| typ.follow_bindings());
            let expr_target_type =
                if let Some(Type::Tuple(types)) = &target_type { types.get(index) } else { None };
            let (id, typ) = self.elaborate_expression_with_target_type(element, expr_target_type);
            element_ids.push(id);
            element_types.push(typ);
        }

        (HirExpression::Tuple(element_ids), Type::Tuple(element_types))
    }

    fn elaborate_lambda_with_target_type(
        &mut self,
        lambda: Lambda,
        target_type: Option<&Type>,
    ) -> (HirExpression, Type) {
        let target_type = target_type.map(|typ| typ.follow_bindings());

        if let Some(Type::Function(args, _, _, _)) = target_type {
            return self.elaborate_lambda_with_parameter_type_hints(lambda, Some(&args));
        }

        self.elaborate_lambda_with_parameter_type_hints(lambda, None)
    }

    /// For elaborating a lambda we might get `parameters_type_hints`. These come from a potential
    /// call that has this lambda as the argument.
    /// The parameter type hints will be the types of the function type corresponding to the lambda argument.
    fn elaborate_lambda_with_parameter_type_hints(
        &mut self,
        lambda: Lambda,
        parameters_type_hints: Option<&Vec<Type>>,
    ) -> (HirExpression, Type) {
        self.push_scope();
        let scope_index = self.scopes.current_scope_index();

        self.lambda_stack.push(LambdaContext { captures: Vec::new(), scope_index });

        let mut arg_types = Vec::with_capacity(lambda.parameters.len());
        let parameters =
            vecmap(lambda.parameters.into_iter().enumerate(), |(index, (pattern, typ))| {
                let parameter = DefinitionKind::Local(None);
                let typ = if let UnresolvedTypeData::Unspecified = typ.typ {
                    if let Some(parameter_type_hint) =
                        parameters_type_hints.and_then(|hints| hints.get(index))
                    {
                        parameter_type_hint.clone()
                    } else {
                        self.interner.next_type_variable_with_kind(Kind::Any)
                    }
                } else {
                    self.resolve_type(typ)
                };

                arg_types.push(typ.clone());
                (self.elaborate_pattern(pattern, typ.clone(), parameter, true), typ)
            });

        let return_type = self.resolve_inferred_type(lambda.return_type);
        let body_location = lambda.body.location;
        let (body, body_type) = self.elaborate_expression(lambda.body);

        let lambda_context = self.lambda_stack.pop().unwrap();
        self.pop_scope();

        self.unify(&body_type, &return_type, || TypeCheckError::TypeMismatch {
            expected_typ: return_type.to_string(),
            expr_typ: body_type.to_string(),
            expr_location: body_location,
        });

        let captured_vars = vecmap(&lambda_context.captures, |capture| {
            self.interner.definition_type(capture.ident.id)
        });

        let env_type =
            if captured_vars.is_empty() { Type::Unit } else { Type::Tuple(captured_vars) };

        let captures = lambda_context.captures;
        let expr = HirExpression::Lambda(HirLambda { parameters, return_type, body, captures });
        (expr, Type::Function(arg_types, Box::new(body_type), Box::new(env_type), false))
    }

    fn elaborate_quote(&mut self, mut tokens: Tokens, location: Location) -> (HirExpression, Type) {
        tokens = self.find_unquoted_exprs_tokens(tokens);

        if self.in_comptime_context() {
            (HirExpression::Quote(tokens), Type::Quoted(QuotedType::Quoted))
        } else {
            self.push_err(ResolverError::QuoteInRuntimeCode { location });
            (HirExpression::Error, Type::Quoted(QuotedType::Quoted))
        }
    }

    fn elaborate_comptime_block(
        &mut self,
        block: BlockExpression,
        location: Location,
        target_type: Option<&Type>,
    ) -> (ExprId, Type) {
        let (block, _typ) = self.elaborate_in_comptime_context(|this| {
            this.elaborate_block_expression(block, target_type)
        });

        let mut interpreter = self.setup_interpreter();
        let value = interpreter.evaluate_block(block);
        let (id, typ) = self.inline_comptime_value(value, location);

        let location = self.interner.id_location(id);
        self.debug_comptime(location, |interner| {
            interner.expression(&id).to_display_ast(interner, location).kind
        });

        (id, typ)
    }

    pub fn inline_comptime_value(
        &mut self,
        value: Result<comptime::Value, InterpreterError>,
        location: Location,
    ) -> (ExprId, Type) {
        let make_error = |this: &mut Self, error: InterpreterError| {
            let error: CompilationError = error.into();
            this.push_err(error);
            let error = this.interner.push_expr(HirExpression::Error);
            this.interner.push_expr_location(error, location);
            (error, Type::Error)
        };

        let value = match value {
            Ok(value) => value,
            Err(error) => return make_error(self, error),
        };

        match value.into_expression(self, location) {
            Ok(new_expr) => {
                // At this point the Expression was already elaborated and we got a Value.
                // We'll elaborate this value turned into Expression to inline it and get
                // an ExprId and Type, but we don't want any visibility errors to happen
                // here (they could if we have `Foo { inner: 5 }` and `inner` is not
                // accessible from where this expression is being elaborated).
                self.silence_field_visibility_errors += 1;
                let value = self.elaborate_expression(new_expr);
                self.silence_field_visibility_errors -= 1;
                value
            }
            Err(error) => make_error(self, error),
        }
    }

    fn try_get_comptime_function(
        &mut self,
        func: ExprId,
        location: Location,
    ) -> Result<Option<FuncId>, ResolverError> {
        match self.interner.expression(&func) {
            HirExpression::Ident(ident, _generics) => {
                if let Some(definition) = self.interner.try_definition(ident.id) {
                    if let DefinitionKind::Function(function) = definition.kind {
                        let meta = self.interner.function_modifiers(&function);
                        if meta.is_comptime {
                            Ok(Some(function))
                        } else {
                            Err(ResolverError::MacroIsNotComptime { location })
                        }
                    } else {
                        Err(ResolverError::InvalidSyntaxInMacroCall { location })
                    }
                } else {
                    // Assume a name resolution error has already been issued
                    Ok(None)
                }
            }
            _ => Err(ResolverError::InvalidSyntaxInMacroCall { location }),
        }
    }

    /// Call a macro function and inlines its code at the call site.
    /// This will also perform a type check to ensure that the return type is an `Expr` value.
    fn call_macro(
        &mut self,
        func: ExprId,
        arguments: Vec<ExprId>,
        location: Location,
        return_type: Type,
    ) -> Option<(HirExpression, Type)> {
        self.unify(&return_type, &Type::Quoted(QuotedType::Quoted), || {
            TypeCheckError::MacroReturningNonExpr { typ: return_type.clone(), location }
        });

        let function = match self.try_get_comptime_function(func, location) {
            Ok(function) => function?,
            Err(error) => {
                self.push_err(error);
                return None;
            }
        };

        let mut interpreter = self.setup_interpreter();
        let mut comptime_args = Vec::new();
        let mut errors = Vec::new();

        for argument in arguments {
            match interpreter.evaluate(argument) {
                Ok(arg) => {
                    let location = interpreter.elaborator.interner.expr_location(&argument);
                    comptime_args.push((arg, location));
                }
                Err(error) => errors.push(error.into()),
            }
        }

        let bindings = interpreter.elaborator.interner.get_instantiation_bindings(func).clone();
        let result = interpreter.call_function(function, comptime_args, bindings, location);

        if !errors.is_empty() {
            self.errors.append(&mut errors);
            return None;
        }

        let (expr_id, typ) = self.inline_comptime_value(result, location);
        Some((self.interner.expression(&expr_id), typ))
    }

    fn elaborate_as_trait_path(&mut self, path: AsTraitPath) -> (ExprId, Type) {
        let location = path.typ.location.merge(path.trait_path.location);

        let constraint = UnresolvedTraitConstraint {
            typ: path.typ,
            trait_bound: TraitBound {
                trait_path: path.trait_path,
                trait_id: None,
                trait_generics: path.trait_generics,
            },
        };

        let typ = self.resolve_type(constraint.typ.clone());
        let Some(trait_bound) = self.resolve_trait_bound(&constraint.trait_bound) else {
            // resolve_trait_bound only returns None if it has already issued an error, so don't
            // issue another here.
            let error = self.interner.push_expr_full(HirExpression::Error, location, Type::Error);
            return (error, Type::Error);
        };

        let constraint = TraitConstraint { typ, trait_bound };

        let the_trait = self.interner.get_trait(constraint.trait_bound.trait_id);
        let Some(method) = the_trait.find_method(&path.impl_item.0.contents) else {
            let trait_name = the_trait.name.to_string();
            let method_name = path.impl_item.to_string();
            let location = path.impl_item.location();
            self.push_err(ResolverError::NoSuchMethodInTrait { trait_name, method_name, location });
            let error = self.interner.push_expr_full(HirExpression::Error, location, Type::Error);
            return (error, Type::Error);
        };

        let trait_method =
            TraitMethod { method_id: method, constraint: constraint.clone(), assumed: true };

        let definition_id = self.interner.trait_method_id(trait_method.method_id);

        let ident = HirIdent {
            location: path.impl_item.location(),
            id: definition_id,
            impl_kind: ImplKind::TraitMethod(trait_method),
        };

        let id = self.interner.push_expr(HirExpression::Ident(ident.clone(), None));
        self.interner.push_expr_location(id, location);

        let typ = self.type_check_variable(ident, id, None);
        self.interner.push_expr_type(id, typ.clone());
        (id, typ)
    }
}<|MERGE_RESOLUTION|>--- conflicted
+++ resolved
@@ -26,12 +26,8 @@
             HirArrayLiteral, HirBinaryOp, HirBlockExpression, HirCallExpression, HirCastExpression,
             HirConstrainExpression, HirConstructorExpression, HirExpression, HirIdent,
             HirIfExpression, HirIndexExpression, HirInfixExpression, HirLambda, HirLiteral,
-<<<<<<< HEAD
-            HirMemberAccess, HirMethodCallExpression, HirPrefixExpression, ImplKind, TraitMethod,
-=======
             HirMatch, HirMemberAccess, HirMethodCallExpression, HirPrefixExpression, ImplKind,
             TraitMethod,
->>>>>>> 54c6e8ca
         },
         stmt::{HirLetStatement, HirPattern, HirStatement},
         traits::{ResolvedTraitBound, TraitConstraint},
@@ -1083,10 +1079,7 @@
     ) -> (HirExpression, Type) {
         self.use_unstable_feature(super::UnstableFeature::Enums, location);
 
-<<<<<<< HEAD
-=======
         let expr_location = match_expr.expression.location;
->>>>>>> 54c6e8ca
         let (expression, typ) = self.elaborate_expression(match_expr.expression);
         let (let_, variable) = self.wrap_in_let(expression, typ.clone());
 
