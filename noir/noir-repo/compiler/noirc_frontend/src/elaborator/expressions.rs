--- conflicted
+++ resolved
@@ -7,15 +7,9 @@
     ast::{
         ArrayLiteral, BlockExpression, CallExpression, CastExpression, ConstructorExpression,
         Expression, ExpressionKind, Ident, IfExpression, IndexExpression, InfixExpression,
-<<<<<<< HEAD
-        ItemVisibility, Lambda, Literal, MemberAccessExpression, MethodCallExpression, Path,
-        PathSegment, PrefixExpression, StatementKind, UnaryOp, UnresolvedTypeData,
-        UnresolvedTypeExpression,
-=======
         ItemVisibility, Lambda, Literal, MatchExpression, MemberAccessExpression,
         MethodCallExpression, Path, PathSegment, PrefixExpression, StatementKind, UnaryOp,
         UnresolvedTypeData, UnresolvedTypeExpression,
->>>>>>> 4d5f9e33
     },
     hir::{
         comptime::{self, InterpreterError},
