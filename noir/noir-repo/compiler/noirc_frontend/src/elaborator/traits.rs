--- conflicted
+++ resolved
@@ -8,13 +8,7 @@
         FunctionKind, TraitItem, UnresolvedGeneric, UnresolvedGenerics, UnresolvedTraitConstraint,
     },
     hir::{
-<<<<<<< HEAD
-        def_collector::dc_crate::{
-            CollectedItems, CompilationError, UnresolvedTrait, UnresolvedTraitImpl,
-        },
-=======
         def_collector::dc_crate::{CompilationError, UnresolvedTrait, UnresolvedTraitImpl},
->>>>>>> 234ecd15
         type_check::TypeCheckError,
     },
     hir_def::{
@@ -33,15 +27,7 @@
 use super::Elaborator;
 
 impl<'context> Elaborator<'context> {
-<<<<<<< HEAD
-    pub fn collect_traits(
-        &mut self,
-        traits: BTreeMap<TraitId, UnresolvedTrait>,
-        generated_items: &mut CollectedItems,
-    ) {
-=======
     pub fn collect_traits(&mut self, traits: &BTreeMap<TraitId, UnresolvedTrait>) {
->>>>>>> 234ecd15
         for (trait_id, unresolved_trait) in traits {
             self.recover_generics(|this| {
                 let resolved_generics = this.interner.get_trait(*trait_id).generics.clone();
@@ -72,13 +58,8 @@
             // the interner may set `interner.ordering_type` based on the result type
             // of the Cmp trait, if this is it.
             if self.crate_id.is_stdlib() {
-<<<<<<< HEAD
-                self.interner.try_add_infix_operator_trait(trait_id);
-                self.interner.try_add_prefix_operator_trait(trait_id);
-=======
                 self.interner.try_add_infix_operator_trait(*trait_id);
                 self.interner.try_add_prefix_operator_trait(*trait_id);
->>>>>>> 234ecd15
             }
         }
     }
