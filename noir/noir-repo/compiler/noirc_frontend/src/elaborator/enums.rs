<<<<<<< HEAD
use fxhash::FxHashMap as HashMap;
use iter_extended::{try_vecmap, vecmap};
use noirc_errors::{Location, Span};
=======
use fm::FileId;
use fxhash::FxHashMap as HashMap;
use iter_extended::{try_vecmap, vecmap};
use noirc_errors::Location;
>>>>>>> ec399fef

use crate::{
    ast::{
        EnumVariant, Expression, ExpressionKind, FunctionKind, Literal, NoirEnumeration,
        StatementKind, UnresolvedType, Visibility,
    },
    elaborator::path_resolution::PathResolutionItem,
    hir::{comptime::Value, resolution::errors::ResolverError, type_check::TypeCheckError},
    hir_def::{
        expr::{
            Case, Constructor, HirBlockExpression, HirEnumConstructorExpression, HirExpression,
            HirIdent, HirMatch, SignedField,
        },
        function::{FuncMeta, FunctionBody, HirFunction, Parameters},
        stmt::{HirLetStatement, HirPattern, HirStatement},
    },
    node_interner::{DefinitionId, DefinitionKind, ExprId, FunctionModifiers, GlobalValue, TypeId},
    token::Attributes,
    DataType, Kind, Shared, Type,
};

use super::Elaborator;

impl Elaborator<'_> {
    /// Defines the value of an enum variant that we resolve an enum
    /// variant expression to. E.g. `Foo::Bar` in `Foo::Bar(baz)`.
    ///
    /// If the variant requires arguments we should define a function,
    /// otherwise we define a polymorphic global containing the tag value.
    #[allow(clippy::too_many_arguments)]
    pub(super) fn define_enum_variant_constructor(
        &mut self,
        enum_: &NoirEnumeration,
        type_id: TypeId,
        variant: &EnumVariant,
        variant_arg_types: Option<Vec<Type>>,
        variant_index: usize,
        datatype: &Shared<DataType>,
        self_type: &Type,
        self_type_unresolved: UnresolvedType,
    ) {
        match variant_arg_types {
            Some(args) => self.define_enum_variant_function(
                enum_,
                type_id,
                variant,
                args,
                variant_index,
                datatype,
                self_type,
                self_type_unresolved,
            ),
            None => self.define_enum_variant_global(
                enum_,
                type_id,
                variant,
                variant_index,
                datatype,
                self_type,
            ),
        }
    }

    #[allow(clippy::too_many_arguments)]
    fn define_enum_variant_global(
        &mut self,
        enum_: &NoirEnumeration,
        type_id: TypeId,
        variant: &EnumVariant,
        variant_index: usize,
        datatype: &Shared<DataType>,
        self_type: &Type,
    ) {
        let name = &variant.name;
        let location = variant.name.location();

        let global_id = self.interner.push_empty_global(
            name.clone(),
            type_id.local_module_id(),
            type_id.krate(),
            name.location().file,
            Vec::new(),
            false,
            false,
        );

        let mut typ = self_type.clone();
        if !datatype.borrow().generics.is_empty() {
            let typevars = vecmap(&datatype.borrow().generics, |generic| generic.type_var.clone());
            typ = Type::Forall(typevars, Box::new(typ));
        }

        let definition_id = self.interner.get_global(global_id).definition_id;
        self.interner.push_definition_type(definition_id, typ.clone());

        let no_parameters = Parameters(Vec::new());
        let global_body =
            self.make_enum_variant_constructor(datatype, variant_index, &no_parameters, location);
        let let_statement = crate::hir_def::stmt::HirStatement::Expression(global_body);

        let statement_id = self.interner.get_global(global_id).let_statement;
        self.interner.replace_statement(statement_id, let_statement);

        self.interner.get_global_mut(global_id).value = GlobalValue::Resolved(
            crate::hir::comptime::Value::Enum(variant_index, Vec::new(), typ),
        );

        Self::get_module_mut(self.def_maps, type_id.module_id())
            .declare_global(name.clone(), enum_.visibility, global_id)
            .ok();
    }

    #[allow(clippy::too_many_arguments)]
    fn define_enum_variant_function(
        &mut self,
        enum_: &NoirEnumeration,
        type_id: TypeId,
        variant: &EnumVariant,
        variant_arg_types: Vec<Type>,
        variant_index: usize,
        datatype: &Shared<DataType>,
        self_type: &Type,
        self_type_unresolved: UnresolvedType,
    ) {
        let name_string = variant.name.to_string();
        let datatype_ref = datatype.borrow();
        let location = variant.name.location();

        let id = self.interner.push_empty_fn();

        let modifiers = FunctionModifiers {
            name: name_string.clone(),
            visibility: enum_.visibility,
            attributes: Attributes { function: None, secondary: Vec::new() },
            is_unconstrained: false,
            generic_count: datatype_ref.generics.len(),
            is_comptime: false,
            name_location: location,
        };
        let definition_id =
            self.interner.push_function_definition(id, modifiers, type_id.module_id(), location);

        let hir_name = HirIdent::non_trait_method(definition_id, location);
        let parameters = self.make_enum_variant_parameters(variant_arg_types, location);

        let body =
            self.make_enum_variant_constructor(datatype, variant_index, &parameters, location);
        self.interner.update_fn(id, HirFunction::unchecked_from_expr(body));

        let function_type =
            datatype_ref.variant_function_type_with_forall(variant_index, datatype.clone());
        self.interner.push_definition_type(definition_id, function_type.clone());

        let meta = FuncMeta {
            name: hir_name,
            kind: FunctionKind::Normal,
            parameters,
            parameter_idents: Vec::new(),
            return_type: crate::ast::FunctionReturnType::Ty(self_type_unresolved),
            return_visibility: Visibility::Private,
            typ: function_type,
            direct_generics: datatype_ref.generics.clone(),
            all_generics: datatype_ref.generics.clone(),
            location,
            has_body: false,
            trait_constraints: Vec::new(),
            type_id: Some(type_id),
            trait_id: None,
            trait_impl: None,
            enum_variant_index: Some(variant_index),
            is_entry_point: false,
            has_inline_attribute: false,
            function_body: FunctionBody::Resolved,
            source_crate: self.crate_id,
            source_module: type_id.local_module_id(),
            source_file: variant.name.location().file,
            self_type: None,
        };

        self.interner.push_fn_meta(meta, id);
        self.interner.add_method(self_type, name_string, id, None);

        let name = variant.name.clone();
        Self::get_module_mut(self.def_maps, type_id.module_id())
            .declare_function(name, enum_.visibility, id)
            .ok();
    }

    // Given:
    // ```
    // enum FooEnum { Foo(u32, u8), ... }
    //
    // fn Foo(a: u32, b: u8) -> FooEnum {}
    // ```
    // Create (pseudocode):
    // ```
    // fn Foo(a: u32, b: u8) -> FooEnum {
    //     // This can't actually be written directly in Noir
    //     FooEnum {
    //         tag: Foo_tag,
    //         Foo: (a, b),
    //         // fields from other variants are zeroed in monomorphization
    //     }
    // }
    // ```
    fn make_enum_variant_constructor(
        &mut self,
        self_type: &Shared<DataType>,
        variant_index: usize,
        parameters: &Parameters,
        location: Location,
    ) -> ExprId {
        // Each parameter of the enum variant function is used as a parameter of the enum
        // constructor expression
        let arguments = vecmap(&parameters.0, |(pattern, typ, _)| match pattern {
            HirPattern::Identifier(ident) => {
                let id = self.interner.push_expr(HirExpression::Ident(ident.clone(), None));
                self.interner.push_expr_type(id, typ.clone());
                self.interner.push_expr_location(id, location);
                id
            }
            _ => unreachable!(),
        });

        let constructor = HirExpression::EnumConstructor(HirEnumConstructorExpression {
            r#type: self_type.clone(),
            arguments,
            variant_index,
        });

        let body = self.interner.push_expr(constructor);
        let enum_generics = self_type.borrow().generic_types();
        let typ = Type::DataType(self_type.clone(), enum_generics);
        self.interner.push_expr_type(body, typ);
        self.interner.push_expr_location(body, location);
        body
    }

    fn make_enum_variant_parameters(
        &mut self,
        parameter_types: Vec<Type>,
        location: Location,
    ) -> Parameters {
        Parameters(vecmap(parameter_types.into_iter().enumerate(), |(i, parameter_type)| {
            let name = format!("${i}");
            let parameter = DefinitionKind::Local(None);
            let id = self.interner.push_definition(name, false, false, parameter, location);
            let pattern = HirPattern::Identifier(HirIdent::non_trait_method(id, location));
            (pattern, parameter_type, Visibility::Private)
        }))
    }

    /// To elaborate the rules of a match we need to go through the pattern first to define all
    /// the variables within, then compile the corresponding branch. For each branch we do this
    /// way we'll need to keep a distinct scope so that branches cannot access the pattern
    /// variables from other branches.
    ///
    /// Returns (rows, result type) where rows is a pattern matrix used to compile the
    /// match into a decision tree.
    pub(super) fn elaborate_match_rules(
        &mut self,
        variable_to_match: DefinitionId,
        rules: Vec<(Expression, Expression)>,
    ) -> (Vec<Row>, Type) {
        let result_type = self.interner.next_type_variable();
        let expected_pattern_type = self.interner.definition_type(variable_to_match);

        let rows = vecmap(rules, |(pattern, branch)| {
            self.push_scope();
            let pattern = self.expression_to_pattern(pattern, &expected_pattern_type);
            let columns = vec![Column::new(variable_to_match, pattern)];

            let guard = None;
<<<<<<< HEAD
            let body_span = branch.type_span();
            let (body, body_type) = self.elaborate_expression(branch);

            self.unify(&body_type, &result_type, || TypeCheckError::TypeMismatch {
                expected_typ: result_type.to_string(),
                expr_typ: body_type.to_string(),
                expr_span: body_span,
=======
            let body_location = branch.type_location();
            let (body, body_type) = self.elaborate_expression(branch);

            self.unify(&body_type, &result_type, body_location.file, || {
                TypeCheckError::TypeMismatch {
                    expected_typ: result_type.to_string(),
                    expr_typ: body_type.to_string(),
                    expr_span: body_location.span,
                }
>>>>>>> ec399fef
            });

            self.pop_scope();
            Row::new(columns, guard, body)
        });
        (rows, result_type)
    }

    /// Convert an expression into a Pattern, defining any variables within.
    fn expression_to_pattern(&mut self, expression: Expression, expected_type: &Type) -> Pattern {
<<<<<<< HEAD
        let expr_span = expression.type_span();
        let unify_with_expected_type = |this: &mut Self, actual| {
            this.unify(actual, expected_type, || TypeCheckError::TypeMismatch {
                expected_typ: expected_type.to_string(),
                expr_typ: actual.to_string(),
                expr_span,
=======
        let expr_location = expression.type_location();
        let unify_with_expected_type = |this: &mut Self, actual| {
            this.unify(actual, expected_type, expr_location.file, || {
                TypeCheckError::TypeMismatch {
                    expected_typ: expected_type.to_string(),
                    expr_typ: actual.to_string(),
                    expr_span: expr_location.span,
                }
>>>>>>> ec399fef
            });
        };

        match expression.kind {
            ExpressionKind::Literal(Literal::Integer(value, negative)) => {
                let actual = self.interner.next_type_variable_with_kind(Kind::IntegerOrField);
                unify_with_expected_type(self, &actual);
                Pattern::Int(SignedField::new(value, negative))
            }
            ExpressionKind::Literal(Literal::Bool(value)) => {
                unify_with_expected_type(self, &Type::Bool);
                let constructor = if value { Constructor::True } else { Constructor::False };
                Pattern::Constructor(constructor, Vec::new())
            }
            ExpressionKind::Variable(path) => {
                // A variable can be free or bound if it refers to an enum constant:
                // - in `(a, b)`, both variables may be free and should be defined, or
                //   may refer to an enum variant named `a` or `b` in scope.
                // - Possible diagnostics improvement: warn if `a` is defined as a variable
                //   when there is a matching enum variant with name `Foo::a` which can
                //   be imported. The user likely intended to reference the enum variant.
                let path_len = path.segments.len();
<<<<<<< HEAD
                let location = Location::new(path.span(), self.file);
=======
                let location = path.location;
>>>>>>> ec399fef
                let last_ident = path.last_ident();

                match self.resolve_path_or_error(path) {
                    Ok(resolution) => self.path_resolution_to_constructor(
                        resolution,
                        Vec::new(),
                        expected_type,
<<<<<<< HEAD
                        location.span,
=======
                        location,
>>>>>>> ec399fef
                    ),
                    Err(_) if path_len == 1 => {
                        // Define the variable
                        let kind = DefinitionKind::Local(None);
                        // TODO: `allow_shadowing` is false while I'm too lazy to add a check that we
                        // don't define the same name multiple times in one pattern.
                        let id = self.add_variable_decl(last_ident, false, false, true, kind).id;
                        self.interner.push_definition_type(id, expected_type.clone());
                        Pattern::Binding(id)
                    }
                    Err(error) => {
<<<<<<< HEAD
                        self.push_err(error);
=======
                        self.push_err(error, location.file);
>>>>>>> ec399fef
                        // Default to defining a variable of the same name although this could
                        // cause further match warnings/errors (e.g. redundant cases).
                        let id = self.fresh_match_variable(expected_type.clone(), location);
                        Pattern::Binding(id)
                    }
                }
            }
            ExpressionKind::Call(call) => {
                self.expression_to_constructor(*call.func, call.arguments, expected_type)
            }
            ExpressionKind::Constructor(_) => todo!("handle constructors"),
            ExpressionKind::Tuple(fields) => {
                let field_types = vecmap(0..fields.len(), |_| self.interner.next_type_variable());
                let actual = Type::Tuple(field_types.clone());
                unify_with_expected_type(self, &actual);

                let fields = vecmap(fields.into_iter().enumerate(), |(i, field)| {
                    let expected = field_types.get(i).unwrap_or(&Type::Error);
                    self.expression_to_pattern(field, expected)
                });

                Pattern::Constructor(Constructor::Tuple(field_types.clone()), fields)
            }

            ExpressionKind::Parenthesized(expr) => self.expression_to_pattern(*expr, expected_type),
            ExpressionKind::Interned(id) => {
                let kind = self.interner.get_expression_kind(id);
<<<<<<< HEAD
                let expr = Expression::new(kind.clone(), expression.span);
=======
                let expr = Expression::new(kind.clone(), expression.location);
>>>>>>> ec399fef
                self.expression_to_pattern(expr, expected_type)
            }
            ExpressionKind::InternedStatement(id) => {
                if let StatementKind::Expression(expr) = self.interner.get_statement_kind(id) {
                    self.expression_to_pattern(expr.clone(), expected_type)
                } else {
                    panic!("Invalid expr kind {expression}")
                }
            }

            ExpressionKind::Literal(_)
            | ExpressionKind::Block(_)
            | ExpressionKind::Prefix(_)
            | ExpressionKind::Index(_)
            | ExpressionKind::MethodCall(_)
            | ExpressionKind::MemberAccess(_)
            | ExpressionKind::Cast(_)
            | ExpressionKind::Infix(_)
            | ExpressionKind::If(_)
            | ExpressionKind::Match(_)
            | ExpressionKind::Constrain(_)
            | ExpressionKind::Lambda(_)
            | ExpressionKind::Quote(_)
            | ExpressionKind::Unquote(_)
            | ExpressionKind::Comptime(_, _)
            | ExpressionKind::Unsafe(_, _)
            | ExpressionKind::AsTraitPath(_)
            | ExpressionKind::TypePath(_)
            | ExpressionKind::Resolved(_)
            | ExpressionKind::Error => {
                panic!("Invalid expr kind {expression}")
            }
        }
    }

    fn expression_to_constructor(
        &mut self,
        name: Expression,
        args: Vec<Expression>,
        expected_type: &Type,
    ) -> Pattern {
        match name.kind {
            ExpressionKind::Variable(path) => {
<<<<<<< HEAD
                let span = path.span();
                let location = Location::new(span, self.file);

                match self.resolve_path_or_error(path) {
                    Ok(resolution) => {
                        self.path_resolution_to_constructor(resolution, args, expected_type, span)
                    }
                    Err(error) => {
                        self.push_err(error);
=======
                let location = path.location;

                match self.resolve_path_or_error(path) {
                    Ok(resolution) => self.path_resolution_to_constructor(
                        resolution,
                        args,
                        expected_type,
                        location,
                    ),
                    Err(error) => {
                        self.push_err(error, location.file);
>>>>>>> ec399fef
                        let id = self.fresh_match_variable(expected_type.clone(), location);
                        Pattern::Binding(id)
                    }
                }
            }
            ExpressionKind::Parenthesized(expr) => {
                self.expression_to_constructor(*expr, args, expected_type)
            }
            ExpressionKind::Interned(id) => {
                let kind = self.interner.get_expression_kind(id);
<<<<<<< HEAD
                let expr = Expression::new(kind.clone(), name.span);
=======
                let expr = Expression::new(kind.clone(), name.location);
>>>>>>> ec399fef
                self.expression_to_constructor(expr, args, expected_type)
            }
            ExpressionKind::InternedStatement(id) => {
                if let StatementKind::Expression(expr) = self.interner.get_statement_kind(id) {
                    self.expression_to_constructor(expr.clone(), args, expected_type)
                } else {
                    panic!("Invalid expr kind {name}")
                }
            }
            other => todo!("invalid constructor `{other}`"),
        }
    }

    fn path_resolution_to_constructor(
        &mut self,
        name: PathResolutionItem,
        args: Vec<Expression>,
        expected_type: &Type,
<<<<<<< HEAD
        span: Span,
    ) -> Pattern {
=======
        location: Location,
    ) -> Pattern {
        let span = location.span;

>>>>>>> ec399fef
        let (actual_type, expected_arg_types, variant_index) = match name {
            PathResolutionItem::Global(id) => {
                // variant constant
                let global = self.interner.get_global(id);
                let variant_index = match global.value {
                    GlobalValue::Resolved(Value::Enum(tag, ..)) => tag,
                    _ => todo!("Value is not an enum constant"),
                };

                let global_type = self.interner.definition_type(global.definition_id);
                let actual_type = global_type.instantiate(self.interner).0;
                (actual_type, Vec::new(), variant_index)
            }
            PathResolutionItem::Method(_type_id, _type_turbofish, func_id) => {
                // TODO(#7430): Take type_turbofish into account when instantiating the function's type
                let meta = self.interner.function_meta(&func_id);
                let Some(variant_index) = meta.enum_variant_index else { todo!("not a variant") };

                let (actual_type, expected_arg_types) = match meta.typ.instantiate(self.interner).0
                {
                    Type::Function(args, ret, _env, _) => (*ret, args),
                    other => unreachable!("Not a function! Found {other}"),
                };

                (actual_type, expected_arg_types, variant_index)
            }
            PathResolutionItem::Module(_) => todo!("path_resolution_to_constructor {name:?}"),
            PathResolutionItem::Type(_) => todo!("path_resolution_to_constructor {name:?}"),
            PathResolutionItem::TypeAlias(_) => todo!("path_resolution_to_constructor {name:?}"),
            PathResolutionItem::Trait(_) => todo!("path_resolution_to_constructor {name:?}"),
            PathResolutionItem::ModuleFunction(_) => {
                todo!("path_resolution_to_constructor {name:?}")
            }
            PathResolutionItem::TypeAliasFunction(_, _, _) => {
                todo!("path_resolution_to_constructor {name:?}")
            }
            PathResolutionItem::TraitFunction(_, _, _) => {
                todo!("path_resolution_to_constructor {name:?}")
            }
        };

        // We must unify the actual type before `expected_arg_types` are used since those
        // are instantiated and rely on this already being unified.
<<<<<<< HEAD
        self.unify(&actual_type, expected_type, || TypeCheckError::TypeMismatch {
=======
        self.unify(&actual_type, expected_type, location.file, || TypeCheckError::TypeMismatch {
>>>>>>> ec399fef
            expected_typ: expected_type.to_string(),
            expr_typ: actual_type.to_string(),
            expr_span: span,
        });

        if args.len() != expected_arg_types.len() {
            // error expected N args, found M?
        }

        let args = args.into_iter().zip(expected_arg_types);
        let args = vecmap(args, |(arg, expected_arg_type)| {
            self.expression_to_pattern(arg, &expected_arg_type)
        });
        let constructor = Constructor::Variant(actual_type, variant_index);
        Pattern::Constructor(constructor, args)
    }

    /// Compiles the rows of a match expression, outputting a decision tree for the match.
    ///
    /// This is an adaptation of https://github.com/yorickpeterse/pattern-matching-in-rust/tree/main/jacobs2021
    /// which is an implementation of https://julesjacobs.com/notes/patternmatching/patternmatching.pdf
    pub(super) fn elaborate_match_rows(&mut self, rows: Vec<Row>) -> HirMatch {
<<<<<<< HEAD
        self.compile_rows(rows).unwrap_or_else(|error| {
            self.push_err(error);
=======
        self.compile_rows(rows).unwrap_or_else(|(error, file)| {
            self.push_err(error, file);
>>>>>>> ec399fef
            HirMatch::Failure
        })
    }

<<<<<<< HEAD
    fn compile_rows(&mut self, mut rows: Vec<Row>) -> Result<HirMatch, ResolverError> {
=======
    fn compile_rows(&mut self, mut rows: Vec<Row>) -> Result<HirMatch, (ResolverError, FileId)> {
>>>>>>> ec399fef
        if rows.is_empty() {
            eprintln!("Warning: missing case");
            return Ok(HirMatch::Failure);
        }

        self.push_tests_against_bare_variables(&mut rows);

        // If the first row is a match-all we match it and the remaining rows are ignored.
        if rows.first().map_or(false, |row| row.columns.is_empty()) {
            let row = rows.remove(0);

            return Ok(match row.guard {
                None => HirMatch::Success(row.body),
                Some(cond) => {
                    let remaining = self.compile_rows(rows)?;
                    HirMatch::Guard { cond, body: row.body, otherwise: Box::new(remaining) }
                }
            });
        }

        let branch_var = self.branch_variable(&rows);
        let location = self.interner.definition(branch_var).location;

        match self.interner.definition_type(branch_var).follow_bindings_shallow().into_owned() {
            Type::FieldElement | Type::Integer(_, _) => {
                let (cases, fallback) = self.compile_int_cases(rows, branch_var)?;
                Ok(HirMatch::Switch(branch_var, cases, Some(fallback)))
            }
            Type::TypeVariable(typevar) if typevar.is_integer_or_field() => {
                let (cases, fallback) = self.compile_int_cases(rows, branch_var)?;
                Ok(HirMatch::Switch(branch_var, cases, Some(fallback)))
            }

            Type::Array(_, _) => todo!(),
            Type::Slice(_) => todo!(),
            Type::Bool => {
                let cases = vec![
                    (Constructor::False, Vec::new(), Vec::new()),
                    (Constructor::True, Vec::new(), Vec::new()),
                ];

                let (cases, fallback) = self.compile_constructor_cases(rows, branch_var, cases)?;
                Ok(HirMatch::Switch(branch_var, cases, fallback))
            }
            Type::Unit => {
                let cases = vec![(Constructor::Unit, Vec::new(), Vec::new())];
                let (cases, fallback) = self.compile_constructor_cases(rows, branch_var, cases)?;
                Ok(HirMatch::Switch(branch_var, cases, fallback))
            }
            Type::Tuple(fields) => {
                let field_variables = self.fresh_match_variables(fields.clone(), location);
                let cases = vec![(Constructor::Tuple(fields), field_variables, Vec::new())];
                let (cases, fallback) = self.compile_constructor_cases(rows, branch_var, cases)?;
                Ok(HirMatch::Switch(branch_var, cases, fallback))
            }
            Type::DataType(type_def, generics) => {
                let def = type_def.borrow();
                if let Some(variants) = def.get_variants(&generics) {
                    drop(def);
                    let typ = Type::DataType(type_def, generics);

                    let cases = vecmap(variants.iter().enumerate(), |(idx, (_name, args))| {
                        let constructor = Constructor::Variant(typ.clone(), idx);
                        let args = self.fresh_match_variables(args.clone(), location);
                        (constructor, args, Vec::new())
                    });

                    let (cases, fallback) =
                        self.compile_constructor_cases(rows, branch_var, cases)?;
                    Ok(HirMatch::Switch(branch_var, cases, fallback))
                } else if let Some(fields) = def.get_fields(&generics) {
                    drop(def);
                    let typ = Type::DataType(type_def, generics);

                    // Just treat structs as a single-variant type
                    let fields = vecmap(fields, |(_name, typ)| typ);
                    let constructor = Constructor::Variant(typ, 0);
                    let field_variables = self.fresh_match_variables(fields, location);
                    let cases = vec![(constructor, field_variables, Vec::new())];
                    let (cases, fallback) =
                        self.compile_constructor_cases(rows, branch_var, cases)?;
                    Ok(HirMatch::Switch(branch_var, cases, fallback))
                } else {
                    drop(def);
                    let typ = Type::DataType(type_def, generics);
                    todo!("Cannot match on type {typ}")
                }
            }
            typ @ (Type::Alias(_, _)
            | Type::TypeVariable(_)
            | Type::String(_)
            | Type::FmtString(_, _)
            | Type::TraitAsType(_, _, _)
            | Type::NamedGeneric(_, _)
            | Type::CheckedCast { .. }
            | Type::Function(_, _, _, _)
            | Type::MutableReference(_)
            | Type::Forall(_, _)
            | Type::Constant(_, _)
            | Type::Quoted(_)
            | Type::InfixExpr(_, _, _, _)
            | Type::Error) => todo!("Cannot match on type {typ:?}"),
        }
    }

    fn fresh_match_variables(
        &mut self,
        variable_types: Vec<Type>,
        location: Location,
    ) -> Vec<DefinitionId> {
        vecmap(variable_types, |typ| self.fresh_match_variable(typ, location))
    }

    fn fresh_match_variable(&mut self, variable_type: Type, location: Location) -> DefinitionId {
        let name = "internal_match_variable".to_string();
        let kind = DefinitionKind::Local(None);
        let id = self.interner.push_definition(name, false, false, kind, location);
        self.interner.push_definition_type(id, variable_type);
        id
    }

    /// Compiles the cases and fallback cases for integer and range patterns.
    ///
    /// Integers have an infinite number of constructors, so we specialise the
    /// compilation of integer and range patterns.
    fn compile_int_cases(
        &mut self,
        rows: Vec<Row>,
        branch_var: DefinitionId,
<<<<<<< HEAD
    ) -> Result<(Vec<Case>, Box<HirMatch>), ResolverError> {
=======
    ) -> Result<(Vec<Case>, Box<HirMatch>), (ResolverError, FileId)> {
>>>>>>> ec399fef
        let mut raw_cases: Vec<(Constructor, Vec<DefinitionId>, Vec<Row>)> = Vec::new();
        let mut fallback_rows = Vec::new();
        let mut tested: HashMap<(SignedField, SignedField), usize> = HashMap::default();

        for mut row in rows {
            if let Some(col) = row.remove_column(branch_var) {
                let (key, cons) = match col.pattern {
                    Pattern::Int(val) => ((val, val), Constructor::Int(val)),
                    Pattern::Range(start, stop) => ((start, stop), Constructor::Range(start, stop)),
                    pattern => {
                        eprintln!("Unexpected pattern for integer type: {pattern:?}");
                        continue;
                    }
                };

                if let Some(index) = tested.get(&key) {
                    raw_cases[*index].2.push(row);
                    continue;
                }

                tested.insert(key, raw_cases.len());

                let mut rows = fallback_rows.clone();

                rows.push(row);
                raw_cases.push((cons, Vec::new(), rows));
            } else {
                for (_, _, rows) in &mut raw_cases {
                    rows.push(row.clone());
                }

                fallback_rows.push(row);
            }
        }

        let cases = try_vecmap(raw_cases, |(cons, vars, rows)| {
            let rows = self.compile_rows(rows)?;
<<<<<<< HEAD
            Ok::<_, ResolverError>(Case::new(cons, vars, rows))
=======
            Ok::<_, (ResolverError, FileId)>(Case::new(cons, vars, rows))
>>>>>>> ec399fef
        })?;

        Ok((cases, Box::new(self.compile_rows(fallback_rows)?)))
    }

    /// Compiles the cases and sub cases for the constructor located at the
    /// column of the branching variable.
    ///
    /// What exactly this method does may be a bit hard to understand from the
    /// code, as there's simply quite a bit going on. Roughly speaking, it does
    /// the following:
    ///
    /// 1. It takes the column we're branching on (based on the branching
    ///    variable) and removes it from every row.
    /// 2. We add additional columns to this row, if the constructor takes any
    ///    arguments (which we'll handle in a nested match).
    /// 3. We turn the resulting list of rows into a list of cases, then compile
    ///    those into decision (sub) trees.
    ///
    /// If a row didn't include the branching variable, we simply copy that row
    /// into the list of rows for every constructor to test.
    ///
    /// For this to work, the `cases` variable must be prepared such that it has
    /// a triple for every constructor we need to handle. For an ADT with 10
    /// constructors, that means 10 triples. This is needed so this method can
    /// assign the correct sub matches to these constructors.
    ///
    /// Types with infinite constructors (e.g. int and string) are handled
    /// separately; they don't need most of this work anyway.
<<<<<<< HEAD
=======
    #[allow(clippy::type_complexity)]
>>>>>>> ec399fef
    fn compile_constructor_cases(
        &mut self,
        rows: Vec<Row>,
        branch_var: DefinitionId,
        mut cases: Vec<(Constructor, Vec<DefinitionId>, Vec<Row>)>,
<<<<<<< HEAD
    ) -> Result<(Vec<Case>, Option<Box<HirMatch>>), ResolverError> {
=======
    ) -> Result<(Vec<Case>, Option<Box<HirMatch>>), (ResolverError, FileId)> {
>>>>>>> ec399fef
        for mut row in rows {
            if let Some(col) = row.remove_column(branch_var) {
                if let Pattern::Constructor(cons, args) = col.pattern {
                    let idx = cons.variant_index();
                    let mut cols = row.columns;

                    for (var, pat) in cases[idx].1.iter().zip(args.into_iter()) {
                        cols.push(Column::new(*var, pat));
                    }

                    cases[idx].2.push(Row::new(cols, row.guard, row.body));
                }
            } else {
                for (_, _, rows) in &mut cases {
                    rows.push(row.clone());
                }
            }
        }

        let cases = try_vecmap(cases, |(cons, vars, rows)| {
            let rows = self.compile_rows(rows)?;
<<<<<<< HEAD
            Ok::<_, ResolverError>(Case::new(cons, vars, rows))
=======
            Ok::<_, (ResolverError, FileId)>(Case::new(cons, vars, rows))
>>>>>>> ec399fef
        })?;

        Ok(Self::deduplicate_cases(cases))
    }

    /// Move any cases with duplicate branches into a shared 'else' branch
    fn deduplicate_cases(mut cases: Vec<Case>) -> (Vec<Case>, Option<Box<HirMatch>>) {
        let mut else_case = None;
        let mut ending_cases = Vec::with_capacity(cases.len());
        let mut previous_case: Option<Case> = None;

        // Go through each of the cases, looking for duplicates.
        // This is simplified such that the first (consecutive) duplicates
        // we find we move to an else case. Each case afterward is then compared
        // to the else case. This could be improved in a couple ways:
        // - Instead of the the first consecutive duplicates we find, we could
        //   expand the check to find non-consecutive duplicates as well.
        // - We should also ideally move the most duplicated case to the else
        //   case, not just the first duplicated case we find. I suspect in most
        //   actual code snippets these are the same but it could still be nice to guarantee.
        while let Some(case) = cases.pop() {
            if let Some(else_case) = &else_case {
                if case.body == *else_case {
                    // Delete the current case by not pushing it to `ending_cases`
                    continue;
                } else {
                    ending_cases.push(case);
                }
            } else if let Some(previous) = previous_case {
                if case.body == previous.body {
                    // else_case is known to be None here
                    else_case = Some(previous.body);

                    // Delete both previous_case and case
                    previous_case = None;
                    continue;
                } else {
                    previous_case = Some(case);
                    ending_cases.push(previous);
                }
            } else {
                previous_case = Some(case);
            }
        }

        if let Some(case) = previous_case {
            ending_cases.push(case);
        }

        ending_cases.reverse();
        (ending_cases, else_case.map(Box::new))
    }

    /// Return the variable that was referred to the most in `rows`
    fn branch_variable(&mut self, rows: &[Row]) -> DefinitionId {
        let mut counts = HashMap::default();

        for row in rows {
            for col in &row.columns {
                *counts.entry(&col.variable_to_match).or_insert(0_usize) += 1;
            }
        }

        rows[0]
            .columns
            .iter()
            .map(|col| col.variable_to_match)
            .max_by_key(|var| counts[var])
            .unwrap()
    }

    fn push_tests_against_bare_variables(&mut self, rows: &mut Vec<Row>) {
        for row in rows {
            row.columns.retain(|col| {
                if let Pattern::Binding(variable) = col.pattern {
                    row.body = self.let_binding(variable, col.variable_to_match, row.body);
                    false
                } else {
                    true
                }
            });
        }
    }

    /// Creates:
    /// `{ let <variable> = <rhs>; <body> }`
    fn let_binding(&mut self, variable: DefinitionId, rhs: DefinitionId, body: ExprId) -> ExprId {
        let location = self.interner.definition(rhs).location;

        let r#type = self.interner.definition_type(variable);
        let rhs_type = self.interner.definition_type(rhs);
        let variable = HirIdent::non_trait_method(variable, location);

        let rhs = HirExpression::Ident(HirIdent::non_trait_method(rhs, location), None);
        let rhs = self.interner.push_expr(rhs);
        self.interner.push_expr_type(rhs, rhs_type);
<<<<<<< HEAD
        self.interner.push_expr_location(rhs, location.span, location.file);
=======
        self.interner.push_expr_location(rhs, location);
>>>>>>> ec399fef

        let let_ = HirStatement::Let(HirLetStatement {
            pattern: HirPattern::Identifier(variable),
            r#type,
            expression: rhs,
            attributes: Vec::new(),
            comptime: false,
            is_global_let: false,
        });

        let body_type = self.interner.id_type(body);
        let let_ = self.interner.push_stmt(let_);
        let body = self.interner.push_stmt(HirStatement::Expression(body));

        self.interner.push_stmt_location(let_, location.span, location.file);
        self.interner.push_stmt_location(body, location.span, location.file);

        let block = HirExpression::Block(HirBlockExpression { statements: vec![let_, body] });
        let block = self.interner.push_expr(block);
        self.interner.push_expr_type(block, body_type);
<<<<<<< HEAD
        self.interner.push_expr_location(block, location.span, location.file);
=======
        self.interner.push_expr_location(block, location);
>>>>>>> ec399fef
        block
    }
}

/// A Pattern is anything that can appear before the `=>` in a match rule.
#[derive(Debug, Clone)]
enum Pattern {
    /// A pattern checking for a tag and possibly binding variables such as `Some(42)`
    Constructor(Constructor, Vec<Pattern>),
    /// An integer literal pattern such as `4`, `12345`, or `-56`
    Int(SignedField),
    /// A pattern binding a variable such as `a` or `_`
    Binding(DefinitionId),

    /// Multiple patterns combined with `|` where we should match this pattern if any
    /// constituent pattern matches. e.g. `Some(3) | None` or `Some(1) | Some(2) | None`
    #[allow(unused)]
    Or(Vec<Pattern>),

    /// An integer range pattern such as `1..20` which will match any integer n such that
    /// 1 <= n < 20.
    #[allow(unused)]
    Range(SignedField, SignedField),
}

#[derive(Clone)]
struct Column {
    variable_to_match: DefinitionId,
    pattern: Pattern,
}

impl Column {
    fn new(variable_to_match: DefinitionId, pattern: Pattern) -> Self {
        Column { variable_to_match, pattern }
    }
}

#[derive(Clone)]
pub(super) struct Row {
    columns: Vec<Column>,
    guard: Option<ExprId>,
    body: ExprId,
}

impl Row {
    fn new(columns: Vec<Column>, guard: Option<ExprId>, body: ExprId) -> Row {
        Row { columns, guard, body }
    }
}

impl Row {
    fn remove_column(&mut self, variable: DefinitionId) -> Option<Column> {
        self.columns
            .iter()
            .position(|c| c.variable_to_match == variable)
            .map(|idx| self.columns.remove(idx))
    }
}<|MERGE_RESOLUTION|>--- conflicted
+++ resolved
@@ -1,13 +1,7 @@
-<<<<<<< HEAD
-use fxhash::FxHashMap as HashMap;
-use iter_extended::{try_vecmap, vecmap};
-use noirc_errors::{Location, Span};
-=======
 use fm::FileId;
 use fxhash::FxHashMap as HashMap;
 use iter_extended::{try_vecmap, vecmap};
 use noirc_errors::Location;
->>>>>>> ec399fef
 
 use crate::{
     ast::{
@@ -281,15 +275,6 @@
             let columns = vec![Column::new(variable_to_match, pattern)];
 
             let guard = None;
-<<<<<<< HEAD
-            let body_span = branch.type_span();
-            let (body, body_type) = self.elaborate_expression(branch);
-
-            self.unify(&body_type, &result_type, || TypeCheckError::TypeMismatch {
-                expected_typ: result_type.to_string(),
-                expr_typ: body_type.to_string(),
-                expr_span: body_span,
-=======
             let body_location = branch.type_location();
             let (body, body_type) = self.elaborate_expression(branch);
 
@@ -299,7 +284,6 @@
                     expr_typ: body_type.to_string(),
                     expr_span: body_location.span,
                 }
->>>>>>> ec399fef
             });
 
             self.pop_scope();
@@ -310,14 +294,6 @@
 
     /// Convert an expression into a Pattern, defining any variables within.
     fn expression_to_pattern(&mut self, expression: Expression, expected_type: &Type) -> Pattern {
-<<<<<<< HEAD
-        let expr_span = expression.type_span();
-        let unify_with_expected_type = |this: &mut Self, actual| {
-            this.unify(actual, expected_type, || TypeCheckError::TypeMismatch {
-                expected_typ: expected_type.to_string(),
-                expr_typ: actual.to_string(),
-                expr_span,
-=======
         let expr_location = expression.type_location();
         let unify_with_expected_type = |this: &mut Self, actual| {
             this.unify(actual, expected_type, expr_location.file, || {
@@ -326,7 +302,6 @@
                     expr_typ: actual.to_string(),
                     expr_span: expr_location.span,
                 }
->>>>>>> ec399fef
             });
         };
 
@@ -349,11 +324,7 @@
                 //   when there is a matching enum variant with name `Foo::a` which can
                 //   be imported. The user likely intended to reference the enum variant.
                 let path_len = path.segments.len();
-<<<<<<< HEAD
-                let location = Location::new(path.span(), self.file);
-=======
                 let location = path.location;
->>>>>>> ec399fef
                 let last_ident = path.last_ident();
 
                 match self.resolve_path_or_error(path) {
@@ -361,11 +332,7 @@
                         resolution,
                         Vec::new(),
                         expected_type,
-<<<<<<< HEAD
-                        location.span,
-=======
                         location,
->>>>>>> ec399fef
                     ),
                     Err(_) if path_len == 1 => {
                         // Define the variable
@@ -377,11 +344,7 @@
                         Pattern::Binding(id)
                     }
                     Err(error) => {
-<<<<<<< HEAD
-                        self.push_err(error);
-=======
                         self.push_err(error, location.file);
->>>>>>> ec399fef
                         // Default to defining a variable of the same name although this could
                         // cause further match warnings/errors (e.g. redundant cases).
                         let id = self.fresh_match_variable(expected_type.clone(), location);
@@ -409,11 +372,7 @@
             ExpressionKind::Parenthesized(expr) => self.expression_to_pattern(*expr, expected_type),
             ExpressionKind::Interned(id) => {
                 let kind = self.interner.get_expression_kind(id);
-<<<<<<< HEAD
-                let expr = Expression::new(kind.clone(), expression.span);
-=======
                 let expr = Expression::new(kind.clone(), expression.location);
->>>>>>> ec399fef
                 self.expression_to_pattern(expr, expected_type)
             }
             ExpressionKind::InternedStatement(id) => {
@@ -457,17 +416,6 @@
     ) -> Pattern {
         match name.kind {
             ExpressionKind::Variable(path) => {
-<<<<<<< HEAD
-                let span = path.span();
-                let location = Location::new(span, self.file);
-
-                match self.resolve_path_or_error(path) {
-                    Ok(resolution) => {
-                        self.path_resolution_to_constructor(resolution, args, expected_type, span)
-                    }
-                    Err(error) => {
-                        self.push_err(error);
-=======
                 let location = path.location;
 
                 match self.resolve_path_or_error(path) {
@@ -479,7 +427,6 @@
                     ),
                     Err(error) => {
                         self.push_err(error, location.file);
->>>>>>> ec399fef
                         let id = self.fresh_match_variable(expected_type.clone(), location);
                         Pattern::Binding(id)
                     }
@@ -490,11 +437,7 @@
             }
             ExpressionKind::Interned(id) => {
                 let kind = self.interner.get_expression_kind(id);
-<<<<<<< HEAD
-                let expr = Expression::new(kind.clone(), name.span);
-=======
                 let expr = Expression::new(kind.clone(), name.location);
->>>>>>> ec399fef
                 self.expression_to_constructor(expr, args, expected_type)
             }
             ExpressionKind::InternedStatement(id) => {
@@ -513,15 +456,10 @@
         name: PathResolutionItem,
         args: Vec<Expression>,
         expected_type: &Type,
-<<<<<<< HEAD
-        span: Span,
-    ) -> Pattern {
-=======
         location: Location,
     ) -> Pattern {
         let span = location.span;
 
->>>>>>> ec399fef
         let (actual_type, expected_arg_types, variant_index) = match name {
             PathResolutionItem::Global(id) => {
                 // variant constant
@@ -565,11 +503,7 @@
 
         // We must unify the actual type before `expected_arg_types` are used since those
         // are instantiated and rely on this already being unified.
-<<<<<<< HEAD
-        self.unify(&actual_type, expected_type, || TypeCheckError::TypeMismatch {
-=======
         self.unify(&actual_type, expected_type, location.file, || TypeCheckError::TypeMismatch {
->>>>>>> ec399fef
             expected_typ: expected_type.to_string(),
             expr_typ: actual_type.to_string(),
             expr_span: span,
@@ -592,22 +526,13 @@
     /// This is an adaptation of https://github.com/yorickpeterse/pattern-matching-in-rust/tree/main/jacobs2021
     /// which is an implementation of https://julesjacobs.com/notes/patternmatching/patternmatching.pdf
     pub(super) fn elaborate_match_rows(&mut self, rows: Vec<Row>) -> HirMatch {
-<<<<<<< HEAD
-        self.compile_rows(rows).unwrap_or_else(|error| {
-            self.push_err(error);
-=======
         self.compile_rows(rows).unwrap_or_else(|(error, file)| {
             self.push_err(error, file);
->>>>>>> ec399fef
             HirMatch::Failure
         })
     }
 
-<<<<<<< HEAD
-    fn compile_rows(&mut self, mut rows: Vec<Row>) -> Result<HirMatch, ResolverError> {
-=======
     fn compile_rows(&mut self, mut rows: Vec<Row>) -> Result<HirMatch, (ResolverError, FileId)> {
->>>>>>> ec399fef
         if rows.is_empty() {
             eprintln!("Warning: missing case");
             return Ok(HirMatch::Failure);
@@ -737,11 +662,7 @@
         &mut self,
         rows: Vec<Row>,
         branch_var: DefinitionId,
-<<<<<<< HEAD
-    ) -> Result<(Vec<Case>, Box<HirMatch>), ResolverError> {
-=======
     ) -> Result<(Vec<Case>, Box<HirMatch>), (ResolverError, FileId)> {
->>>>>>> ec399fef
         let mut raw_cases: Vec<(Constructor, Vec<DefinitionId>, Vec<Row>)> = Vec::new();
         let mut fallback_rows = Vec::new();
         let mut tested: HashMap<(SignedField, SignedField), usize> = HashMap::default();
@@ -779,11 +700,7 @@
 
         let cases = try_vecmap(raw_cases, |(cons, vars, rows)| {
             let rows = self.compile_rows(rows)?;
-<<<<<<< HEAD
-            Ok::<_, ResolverError>(Case::new(cons, vars, rows))
-=======
             Ok::<_, (ResolverError, FileId)>(Case::new(cons, vars, rows))
->>>>>>> ec399fef
         })?;
 
         Ok((cases, Box::new(self.compile_rows(fallback_rows)?)))
@@ -813,20 +730,13 @@
     ///
     /// Types with infinite constructors (e.g. int and string) are handled
     /// separately; they don't need most of this work anyway.
-<<<<<<< HEAD
-=======
     #[allow(clippy::type_complexity)]
->>>>>>> ec399fef
     fn compile_constructor_cases(
         &mut self,
         rows: Vec<Row>,
         branch_var: DefinitionId,
         mut cases: Vec<(Constructor, Vec<DefinitionId>, Vec<Row>)>,
-<<<<<<< HEAD
-    ) -> Result<(Vec<Case>, Option<Box<HirMatch>>), ResolverError> {
-=======
     ) -> Result<(Vec<Case>, Option<Box<HirMatch>>), (ResolverError, FileId)> {
->>>>>>> ec399fef
         for mut row in rows {
             if let Some(col) = row.remove_column(branch_var) {
                 if let Pattern::Constructor(cons, args) = col.pattern {
@@ -848,11 +758,7 @@
 
         let cases = try_vecmap(cases, |(cons, vars, rows)| {
             let rows = self.compile_rows(rows)?;
-<<<<<<< HEAD
-            Ok::<_, ResolverError>(Case::new(cons, vars, rows))
-=======
             Ok::<_, (ResolverError, FileId)>(Case::new(cons, vars, rows))
->>>>>>> ec399fef
         })?;
 
         Ok(Self::deduplicate_cases(cases))
@@ -949,11 +855,7 @@
         let rhs = HirExpression::Ident(HirIdent::non_trait_method(rhs, location), None);
         let rhs = self.interner.push_expr(rhs);
         self.interner.push_expr_type(rhs, rhs_type);
-<<<<<<< HEAD
-        self.interner.push_expr_location(rhs, location.span, location.file);
-=======
         self.interner.push_expr_location(rhs, location);
->>>>>>> ec399fef
 
         let let_ = HirStatement::Let(HirLetStatement {
             pattern: HirPattern::Identifier(variable),
@@ -974,11 +876,7 @@
         let block = HirExpression::Block(HirBlockExpression { statements: vec![let_, body] });
         let block = self.interner.push_expr(block);
         self.interner.push_expr_type(block, body_type);
-<<<<<<< HEAD
-        self.interner.push_expr_location(block, location.span, location.file);
-=======
         self.interner.push_expr_location(block, location);
->>>>>>> ec399fef
         block
     }
 }
