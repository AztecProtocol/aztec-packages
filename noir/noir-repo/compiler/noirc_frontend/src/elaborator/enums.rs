use std::collections::BTreeMap;

use fxhash::FxHashMap as HashMap;
use iter_extended::{try_vecmap, vecmap};
use noirc_errors::Location;

use crate::{
    ast::{
        ConstructorExpression, EnumVariant, Expression, ExpressionKind, FunctionKind, Ident,
        Literal, NoirEnumeration, StatementKind, UnresolvedType, Visibility,
    },
    elaborator::path_resolution::PathResolutionItem,
    hir::{comptime::Value, resolution::errors::ResolverError, type_check::TypeCheckError},
    hir_def::{
        expr::{
            Case, Constructor, HirBlockExpression, HirEnumConstructorExpression, HirExpression,
            HirIdent, HirMatch,
        },
        function::{FuncMeta, FunctionBody, HirFunction, Parameters},
        stmt::{HirLetStatement, HirPattern, HirStatement},
    },
    node_interner::{DefinitionId, DefinitionKind, ExprId, FunctionModifiers, GlobalValue, TypeId},
    signed_field::SignedField,
    token::Attributes,
    DataType, Kind, Shared, Type,
};

use super::Elaborator;

impl Elaborator<'_> {
    /// Defines the value of an enum variant that we resolve an enum
    /// variant expression to. E.g. `Foo::Bar` in `Foo::Bar(baz)`.
    ///
    /// If the variant requires arguments we should define a function,
    /// otherwise we define a polymorphic global containing the tag value.
    #[allow(clippy::too_many_arguments)]
    pub(super) fn define_enum_variant_constructor(
        &mut self,
        enum_: &NoirEnumeration,
        type_id: TypeId,
        variant: &EnumVariant,
        variant_arg_types: Option<Vec<Type>>,
        variant_index: usize,
        datatype: &Shared<DataType>,
        self_type: &Type,
        self_type_unresolved: UnresolvedType,
    ) {
        match variant_arg_types {
            Some(args) => self.define_enum_variant_function(
                enum_,
                type_id,
                variant,
                args,
                variant_index,
                datatype,
                self_type,
                self_type_unresolved,
            ),
            None => self.define_enum_variant_global(
                enum_,
                type_id,
                variant,
                variant_index,
                datatype,
                self_type,
            ),
        }
    }

    #[allow(clippy::too_many_arguments)]
    fn define_enum_variant_global(
        &mut self,
        enum_: &NoirEnumeration,
        type_id: TypeId,
        variant: &EnumVariant,
        variant_index: usize,
        datatype: &Shared<DataType>,
        self_type: &Type,
    ) {
        let name = &variant.name;
        let location = variant.name.location();

        let global_id = self.interner.push_empty_global(
            name.clone(),
            type_id.local_module_id(),
            type_id.krate(),
            name.location().file,
            Vec::new(),
            false,
            false,
        );

        let mut typ = self_type.clone();
        if !datatype.borrow().generics.is_empty() {
            let typevars = vecmap(&datatype.borrow().generics, |generic| generic.type_var.clone());
            typ = Type::Forall(typevars, Box::new(typ));
        }

        let definition_id = self.interner.get_global(global_id).definition_id;
        self.interner.push_definition_type(definition_id, typ.clone());

        let no_parameters = Parameters(Vec::new());
        let global_body =
            self.make_enum_variant_constructor(datatype, variant_index, &no_parameters, location);
        let let_statement = crate::hir_def::stmt::HirStatement::Expression(global_body);

        let statement_id = self.interner.get_global(global_id).let_statement;
        self.interner.replace_statement(statement_id, let_statement);

        self.interner.get_global_mut(global_id).value = GlobalValue::Resolved(
            crate::hir::comptime::Value::Enum(variant_index, Vec::new(), typ),
        );

        Self::get_module_mut(self.def_maps, type_id.module_id())
            .declare_global(name.clone(), enum_.visibility, global_id)
            .ok();
    }

    #[allow(clippy::too_many_arguments)]
    fn define_enum_variant_function(
        &mut self,
        enum_: &NoirEnumeration,
        type_id: TypeId,
        variant: &EnumVariant,
        variant_arg_types: Vec<Type>,
        variant_index: usize,
        datatype: &Shared<DataType>,
        self_type: &Type,
        self_type_unresolved: UnresolvedType,
    ) {
        let name_string = variant.name.to_string();
        let datatype_ref = datatype.borrow();
        let location = variant.name.location();

        let id = self.interner.push_empty_fn();

        let modifiers = FunctionModifiers {
            name: name_string.clone(),
            visibility: enum_.visibility,
            attributes: Attributes { function: None, secondary: Vec::new() },
            is_unconstrained: false,
            generic_count: datatype_ref.generics.len(),
            is_comptime: false,
            name_location: location,
        };
        let definition_id =
            self.interner.push_function_definition(id, modifiers, type_id.module_id(), location);

        let hir_name = HirIdent::non_trait_method(definition_id, location);
        let parameters = self.make_enum_variant_parameters(variant_arg_types, location);

        let body =
            self.make_enum_variant_constructor(datatype, variant_index, &parameters, location);
        self.interner.update_fn(id, HirFunction::unchecked_from_expr(body));

        let function_type =
            datatype_ref.variant_function_type_with_forall(variant_index, datatype.clone());
        self.interner.push_definition_type(definition_id, function_type.clone());

        let meta = FuncMeta {
            name: hir_name,
            kind: FunctionKind::Normal,
            parameters,
            parameter_idents: Vec::new(),
            return_type: crate::ast::FunctionReturnType::Ty(self_type_unresolved),
            return_visibility: Visibility::Private,
            typ: function_type,
            direct_generics: datatype_ref.generics.clone(),
            all_generics: datatype_ref.generics.clone(),
            location,
            has_body: false,
            trait_constraints: Vec::new(),
            type_id: Some(type_id),
            trait_id: None,
            trait_impl: None,
            enum_variant_index: Some(variant_index),
            is_entry_point: false,
            has_inline_attribute: false,
            function_body: FunctionBody::Resolved,
            source_crate: self.crate_id,
            source_module: type_id.local_module_id(),
            source_file: variant.name.location().file,
            self_type: None,
        };

        self.interner.push_fn_meta(meta, id);
        self.interner.add_method(self_type, name_string, id, None);

        let name = variant.name.clone();
        Self::get_module_mut(self.def_maps, type_id.module_id())
            .declare_function(name, enum_.visibility, id)
            .ok();
    }

    // Given:
    // ```
    // enum FooEnum { Foo(u32, u8), ... }
    //
    // fn Foo(a: u32, b: u8) -> FooEnum {}
    // ```
    // Create (pseudocode):
    // ```
    // fn Foo(a: u32, b: u8) -> FooEnum {
    //     // This can't actually be written directly in Noir
    //     FooEnum {
    //         tag: Foo_tag,
    //         Foo: (a, b),
    //         // fields from other variants are zeroed in monomorphization
    //     }
    // }
    // ```
    fn make_enum_variant_constructor(
        &mut self,
        self_type: &Shared<DataType>,
        variant_index: usize,
        parameters: &Parameters,
        location: Location,
    ) -> ExprId {
        // Each parameter of the enum variant function is used as a parameter of the enum
        // constructor expression
        let arguments = vecmap(&parameters.0, |(pattern, typ, _)| match pattern {
            HirPattern::Identifier(ident) => {
                let id = self.interner.push_expr(HirExpression::Ident(ident.clone(), None));
                self.interner.push_expr_type(id, typ.clone());
                self.interner.push_expr_location(id, location);
                id
            }
            _ => unreachable!(),
        });

        let constructor = HirExpression::EnumConstructor(HirEnumConstructorExpression {
            r#type: self_type.clone(),
            arguments,
            variant_index,
        });

        let body = self.interner.push_expr(constructor);
        let enum_generics = self_type.borrow().generic_types();
        let typ = Type::DataType(self_type.clone(), enum_generics);
        self.interner.push_expr_type(body, typ);
        self.interner.push_expr_location(body, location);
        body
    }

    fn make_enum_variant_parameters(
        &mut self,
        parameter_types: Vec<Type>,
        location: Location,
    ) -> Parameters {
        Parameters(vecmap(parameter_types.into_iter().enumerate(), |(i, parameter_type)| {
            let name = format!("${i}");
            let parameter = DefinitionKind::Local(None);
            let id = self.interner.push_definition(name, false, false, parameter, location);
            let pattern = HirPattern::Identifier(HirIdent::non_trait_method(id, location));
            (pattern, parameter_type, Visibility::Private)
        }))
    }

    /// To elaborate the rules of a match we need to go through the pattern first to define all
    /// the variables within, then compile the corresponding branch. For each branch we do this
    /// way we'll need to keep a distinct scope so that branches cannot access the pattern
    /// variables from other branches.
    ///
    /// Returns (rows, result type) where rows is a pattern matrix used to compile the
    /// match into a decision tree.
    pub(super) fn elaborate_match_rules(
        &mut self,
        variable_to_match: DefinitionId,
        rules: Vec<(Expression, Expression)>,
    ) -> (Vec<Row>, Type) {
        let result_type = self.interner.next_type_variable();
        let expected_pattern_type = self.interner.definition_type(variable_to_match);

        let rows = vecmap(rules, |(pattern, branch)| {
            self.push_scope();
            let pattern =
                self.expression_to_pattern(pattern, &expected_pattern_type, &mut Vec::new());
            let columns = vec![Column::new(variable_to_match, pattern)];

            let guard = None;
            let body_location = branch.type_location();
            let (body, body_type) = self.elaborate_expression(branch);

            self.unify(&body_type, &result_type, || TypeCheckError::TypeMismatch {
                expected_typ: result_type.to_string(),
                expr_typ: body_type.to_string(),
                expr_location: body_location,
            });

            self.pop_scope();
            Row::new(columns, guard, body)
        });
        (rows, result_type)
    }

    /// Convert an expression into a Pattern, defining any variables within.
    fn expression_to_pattern(
        &mut self,
        expression: Expression,
        expected_type: &Type,
        variables_defined: &mut Vec<Ident>,
    ) -> Pattern {
        let expr_location = expression.type_location();
        let unify_with_expected_type = |this: &mut Self, actual| {
            this.unify(actual, expected_type, || TypeCheckError::TypeMismatch {
                expected_typ: expected_type.to_string(),
                expr_typ: actual.to_string(),
                expr_location,
            });
        };

        // We want the actual expression's location here, not the innermost one from `type_location()`
        let syntax_error = |this: &mut Self| {
            let errors = ResolverError::InvalidSyntaxInPattern { location: expression.location };
            this.push_err(errors);
            Pattern::Error
        };

        match expression.kind {
            ExpressionKind::Literal(Literal::Integer(value)) => {
                let actual = self.interner.next_type_variable_with_kind(Kind::IntegerOrField);
                unify_with_expected_type(self, &actual);
                Pattern::Int(value)
            }
            ExpressionKind::Literal(Literal::Bool(value)) => {
                unify_with_expected_type(self, &Type::Bool);
                let constructor = if value { Constructor::True } else { Constructor::False };
                Pattern::Constructor(constructor, Vec::new())
            }
            ExpressionKind::Variable(path) => {
                // A variable can be free or bound if it refers to an enum constant:
                // - in `(a, b)`, both variables may be free and should be defined, or
                //   may refer to an enum variant named `a` or `b` in scope.
                // - Possible diagnostics improvement: warn if `a` is defined as a variable
                //   when there is a matching enum variant with name `Foo::a` which can
                //   be imported. The user likely intended to reference the enum variant.
                let location = path.location;
                let last_ident = path.last_ident();

                // Setting this to `Some` allows us to shadow globals with the same name.
                // We should avoid this if there is a `::` in the path since that means the
                // user is trying to resolve to a non-local item.
                let shadow_existing = path.is_ident().then_some(last_ident);

                match self.resolve_path_or_error(path) {
                    Ok(resolution) => self.path_resolution_to_constructor(
                        resolution,
                        shadow_existing,
                        Vec::new(),
                        expected_type,
                        location,
                        variables_defined,
                    ),
<<<<<<< HEAD
                    Err(error) => {
                        if let Some(name) = shadow_existing {
                            self.define_pattern_variable(name, expected_type, variables_defined)
                        } else {
                            self.push_err(error);
                            Pattern::Error
                        }
=======
                    Err(_) if path_len == 1 => {
                        // Define the variable
                        let kind = DefinitionKind::Local(None);

                        if let Some(existing) =
                            variables_defined.iter().find(|elem| *elem == &last_ident)
                        {
                            // Allow redefinition of `_` only, to ignore variables
                            if last_ident.0.contents != "_" {
                                let error = ResolverError::VariableAlreadyDefinedInPattern {
                                    existing: existing.clone(),
                                    new_location: last_ident.location(),
                                };
                                self.push_err(error);
                            }
                        } else {
                            variables_defined.push(last_ident.clone());
                        }

                        let id = self.add_variable_decl(last_ident, false, true, true, kind).id;
                        self.interner.push_definition_type(id, expected_type.clone());
                        Pattern::Binding(id)
                    }
                    Err(error) => {
                        self.push_err(error);
                        Pattern::Error
>>>>>>> e83fe03b
                    }
                }
            }
            ExpressionKind::Call(call) => self.expression_to_constructor(
                *call.func,
                call.arguments,
                expected_type,
                variables_defined,
            ),
            ExpressionKind::Constructor(constructor) => {
                self.constructor_to_pattern(*constructor, variables_defined)
            }
            ExpressionKind::Tuple(fields) => {
                let field_types = vecmap(0..fields.len(), |_| self.interner.next_type_variable());
                let actual = Type::Tuple(field_types.clone());
                unify_with_expected_type(self, &actual);

                let fields = vecmap(fields.into_iter().enumerate(), |(i, field)| {
                    let expected = field_types.get(i).unwrap_or(&Type::Error);
                    self.expression_to_pattern(field, expected, variables_defined)
                });

                Pattern::Constructor(Constructor::Tuple(field_types.clone()), fields)
            }

            ExpressionKind::Parenthesized(expr) => {
                self.expression_to_pattern(*expr, expected_type, variables_defined)
            }
            ExpressionKind::Interned(id) => {
                let kind = self.interner.get_expression_kind(id);
                let expr = Expression::new(kind.clone(), expression.location);
                self.expression_to_pattern(expr, expected_type, variables_defined)
            }
            ExpressionKind::InternedStatement(id) => {
                if let StatementKind::Expression(expr) = self.interner.get_statement_kind(id) {
                    self.expression_to_pattern(expr.clone(), expected_type, variables_defined)
                } else {
                    syntax_error(self)
                }
            }

            ExpressionKind::Literal(_)
            | ExpressionKind::Block(_)
            | ExpressionKind::Prefix(_)
            | ExpressionKind::Index(_)
            | ExpressionKind::MethodCall(_)
            | ExpressionKind::MemberAccess(_)
            | ExpressionKind::Cast(_)
            | ExpressionKind::Infix(_)
            | ExpressionKind::If(_)
            | ExpressionKind::Match(_)
            | ExpressionKind::Constrain(_)
            | ExpressionKind::Lambda(_)
            | ExpressionKind::Quote(_)
            | ExpressionKind::Unquote(_)
            | ExpressionKind::Comptime(_, _)
            | ExpressionKind::Unsafe(_)
            | ExpressionKind::AsTraitPath(_)
            | ExpressionKind::TypePath(_)
            | ExpressionKind::Resolved(_)
            | ExpressionKind::Error => syntax_error(self),
<<<<<<< HEAD
        }
    }

    fn define_pattern_variable(
        &mut self,
        name: Ident,
        expected_type: &Type,
        variables_defined: &mut Vec<Ident>,
    ) -> Pattern {
        // Define the variable
        let kind = DefinitionKind::Local(None);

        if let Some(existing) = variables_defined.iter().find(|elem| *elem == &name) {
            // Allow redefinition of `_` only, to ignore variables
            if name.0.contents != "_" {
                self.push_err(ResolverError::VariableAlreadyDefinedInPattern {
                    existing: existing.clone(),
                    new_location: name.location(),
                });
            }
        } else {
            variables_defined.push(name.clone());
        }

        let id = self.add_variable_decl(name, false, true, true, kind).id;
        self.interner.push_definition_type(id, expected_type.clone());
        Pattern::Binding(id)
    }

    fn constructor_to_pattern(
        &mut self,
        constructor: ConstructorExpression,
        variables_defined: &mut Vec<Ident>,
    ) -> Pattern {
        let location = constructor.typ.location;
        let typ = self.resolve_type(constructor.typ);

        let Some((struct_name, mut expected_field_types)) =
            self.struct_name_and_field_types(&typ, location)
        else {
            return Pattern::Error;
        };

        let mut fields = BTreeMap::default();
        for (field_name, field) in constructor.fields {
            let Some(field_index) =
                expected_field_types.iter().position(|(name, _)| *name == field_name.0.contents)
            else {
                let error = if fields.contains_key(&field_name.0.contents) {
                    ResolverError::DuplicateField { field: field_name }
                } else {
                    let struct_definition = struct_name.clone();
                    ResolverError::NoSuchField { field: field_name, struct_definition }
                };
                self.push_err(error);
                continue;
            };

            let (field_name, expected_field_type) = expected_field_types.swap_remove(field_index);
            let pattern =
                self.expression_to_pattern(field, &expected_field_type, variables_defined);
            fields.insert(field_name, pattern);
        }

        if !expected_field_types.is_empty() {
            let struct_definition = struct_name;
            let missing_fields = vecmap(expected_field_types, |(name, _)| name);
            let error =
                ResolverError::MissingFields { location, missing_fields, struct_definition };
            self.push_err(error);
=======
>>>>>>> e83fe03b
        }

        let args = vecmap(fields, |(_name, field)| field);
        Pattern::Constructor(Constructor::Variant(typ, 0), args)
    }

    fn constructor_to_pattern(
        &mut self,
        constructor: ConstructorExpression,
        variables_defined: &mut Vec<Ident>,
    ) -> Pattern {
        let location = constructor.typ.location;
        let typ = self.resolve_type(constructor.typ);

        let Some((struct_name, mut expected_field_types)) =
            self.struct_name_and_field_types(&typ, location)
        else {
            return Pattern::Error;
        };

        let mut fields = BTreeMap::default();
        for (field_name, field) in constructor.fields {
            let Some(field_index) =
                expected_field_types.iter().position(|(name, _)| *name == field_name.0.contents)
            else {
                let error = if fields.contains_key(&field_name.0.contents) {
                    ResolverError::DuplicateField { field: field_name }
                } else {
                    let struct_definition = struct_name.clone();
                    ResolverError::NoSuchField { field: field_name, struct_definition }
                };
                self.push_err(error);
                continue;
            };

            let (field_name, expected_field_type) = expected_field_types.swap_remove(field_index);
            let pattern =
                self.expression_to_pattern(field, &expected_field_type, variables_defined);
            fields.insert(field_name, pattern);
        }

        if !expected_field_types.is_empty() {
            let struct_definition = struct_name;
            let missing_fields = vecmap(expected_field_types, |(name, _)| name);
            let error =
                ResolverError::MissingFields { location, missing_fields, struct_definition };
            self.push_err(error);
        }

        let args = vecmap(fields, |(_name, field)| field);
        Pattern::Constructor(Constructor::Variant(typ, 0), args)
    }

    fn expression_to_constructor(
        &mut self,
        name: Expression,
        args: Vec<Expression>,
        expected_type: &Type,
        variables_defined: &mut Vec<Ident>,
    ) -> Pattern {
        let syntax_error = |this: &mut Self| {
            this.push_err(ResolverError::InvalidSyntaxInPattern { location: name.location });
            Pattern::Error
        };

        match name.kind {
            ExpressionKind::Variable(path) => {
                let location = path.location;

                match self.resolve_path_or_error(path) {
                    // Use None for `name` here - we don't want to define a variable if this
                    // resolves to an existing item.
                    Ok(resolution) => self.path_resolution_to_constructor(
                        resolution,
                        None,
                        args,
                        expected_type,
                        location,
                        variables_defined,
                    ),
                    Err(error) => {
                        self.push_err(error);
                        let id = self.fresh_match_variable(expected_type.clone(), location);
                        Pattern::Binding(id)
                    }
                }
            }
            ExpressionKind::Parenthesized(expr) => {
                self.expression_to_constructor(*expr, args, expected_type, variables_defined)
            }
            ExpressionKind::Interned(id) => {
                let kind = self.interner.get_expression_kind(id);
                let expr = Expression::new(kind.clone(), name.location);
                self.expression_to_constructor(expr, args, expected_type, variables_defined)
            }
            ExpressionKind::InternedStatement(id) => {
                if let StatementKind::Expression(expr) = self.interner.get_statement_kind(id) {
                    self.expression_to_constructor(
                        expr.clone(),
                        args,
                        expected_type,
                        variables_defined,
                    )
                } else {
                    syntax_error(self)
                }
            }
            _ => syntax_error(self),
        }
    }

    /// Convert a PathResolutionItem - usually an enum variant or global - to a Constructor.
    /// If `name` is `Some`, we'll define a Pattern::Binding instead of erroring if the
    /// item doesn't resolve to a variant or global. This would shadow an existing
    /// value such as a free function. Generally this is desired unless the variable was
    /// a path with multiple components such as `foo::bar` which should always be treated as
    /// a path to an existing item.
    fn path_resolution_to_constructor(
        &mut self,
        resolution: PathResolutionItem,
        name: Option<Ident>,
        args: Vec<Expression>,
        expected_type: &Type,
        location: Location,
        variables_defined: &mut Vec<Ident>,
    ) -> Pattern {
<<<<<<< HEAD
        let (actual_type, expected_arg_types, variant_index) = match &resolution {
=======
        let (actual_type, expected_arg_types, variant_index) = match name {
>>>>>>> e83fe03b
            PathResolutionItem::Global(id) => {
                // variant constant
                self.elaborate_global_if_unresolved(id);
                let global = self.interner.get_global(*id);
                let variant_index = match &global.value {
                    GlobalValue::Resolved(Value::Enum(tag, ..)) => *tag,
                    // This may be a global constant. Treat it like a normal constant
                    GlobalValue::Resolved(value) => {
                        let value = value.clone();
                        return self.global_constant_to_integer_constructor(
                            value,
                            expected_type,
                            location,
                        );
                    }
                    // We tried to resolve this value above so there must have been an error
                    // in doing so. Avoid reporting an additional error.
                    _ => return Pattern::Error,
                };

                let global_type = self.interner.definition_type(global.definition_id);
                let actual_type = global_type.instantiate(self.interner).0;
                (actual_type, Vec::new(), variant_index)
            }
            PathResolutionItem::Method(_type_id, _type_turbofish, func_id) => {
                // TODO(#7430): Take type_turbofish into account when instantiating the function's type
                let meta = self.interner.function_meta(func_id);
                let Some(variant_index) = meta.enum_variant_index else {
                    let item = resolution.description();
                    self.push_err(ResolverError::UnexpectedItemInPattern { location, item });
                    return Pattern::Error;
                };

                let (actual_type, expected_arg_types) = match meta.typ.instantiate(self.interner).0
                {
                    Type::Function(args, ret, _env, _) => (*ret, args),
                    other => unreachable!("Not a function! Found {other}"),
                };

                (actual_type, expected_arg_types, variant_index)
            }
            PathResolutionItem::Module(_)
            | PathResolutionItem::Type(_)
            | PathResolutionItem::TypeAlias(_)
            | PathResolutionItem::Trait(_)
            | PathResolutionItem::ModuleFunction(_)
            | PathResolutionItem::TypeAliasFunction(_, _, _)
            | PathResolutionItem::TraitFunction(_, _, _) => {
                // This variable refers to an existing item
                if let Some(name) = name {
                    // If name is set, shadow the existing item
                    return self.define_pattern_variable(name, expected_type, variables_defined);
                } else {
                    let item = resolution.description();
                    self.push_err(ResolverError::UnexpectedItemInPattern { location, item });
                    return Pattern::Error;
                }
            }
        };

        // We must unify the actual type before `expected_arg_types` are used since those
        // are instantiated and rely on this already being unified.
        self.unify(&actual_type, expected_type, || TypeCheckError::TypeMismatch {
            expected_typ: expected_type.to_string(),
            expr_typ: actual_type.to_string(),
            expr_location: location,
        });

        if args.len() != expected_arg_types.len() {
            let expected = expected_arg_types.len();
            let found = args.len();
            self.push_err(TypeCheckError::ArityMisMatch { expected, found, location });
            return Pattern::Error;
        }

        let args = args.into_iter().zip(expected_arg_types);
        let args = vecmap(args, |(arg, expected_arg_type)| {
            self.expression_to_pattern(arg, &expected_arg_type, variables_defined)
        });
        let constructor = Constructor::Variant(actual_type, variant_index);
        Pattern::Constructor(constructor, args)
    }

<<<<<<< HEAD
    fn global_constant_to_integer_constructor(
        &mut self,
        constant: Value,
        expected_type: &Type,
        location: Location,
    ) -> Pattern {
        let actual_type = constant.get_type();
        self.unify(&actual_type, expected_type, || TypeCheckError::TypeMismatch {
            expected_typ: expected_type.to_string(),
            expr_typ: actual_type.to_string(),
            expr_location: location,
        });

        // Convert a signed integer type like i32 to SignedField
        macro_rules! signed_to_signed_field {
            ($value:expr) => {{
                let negative = $value < 0;
                // Widen the value so that SignedType::MIN does not wrap to 0 when negated below
                let mut widened = $value as i128;
                if negative {
                    widened = -widened;
                }
                SignedField::new(widened.into(), negative)
            }};
        }

        let value = match constant {
            Value::Bool(value) => SignedField::positive(value),
            Value::Field(value) => SignedField::positive(value),
            Value::I8(value) => signed_to_signed_field!(value),
            Value::I16(value) => signed_to_signed_field!(value),
            Value::I32(value) => signed_to_signed_field!(value),
            Value::I64(value) => signed_to_signed_field!(value),
            Value::U1(value) => SignedField::positive(value),
            Value::U8(value) => SignedField::positive(value as u128),
            Value::U16(value) => SignedField::positive(value as u128),
            Value::U32(value) => SignedField::positive(value),
            Value::U64(value) => SignedField::positive(value),
            Value::U128(value) => SignedField::positive(value),
            Value::Zeroed(_) => SignedField::positive(0u32),
            _ => {
                self.push_err(ResolverError::NonIntegerGlobalUsedInPattern { location });
                return Pattern::Error;
            }
        };

        Pattern::Int(value)
    }

=======
>>>>>>> e83fe03b
    fn struct_name_and_field_types(
        &mut self,
        typ: &Type,
        location: Location,
    ) -> Option<(Ident, Vec<(String, Type)>)> {
        if let Type::DataType(typ, generics) = typ.follow_bindings_shallow().as_ref() {
            if let Some(fields) = typ.borrow().get_fields(generics) {
                return Some((typ.borrow().name.clone(), fields));
            }
        }

        let error = ResolverError::NonStructUsedInConstructor { typ: typ.to_string(), location };
        self.push_err(error);
        None
    }

    /// Compiles the rows of a match expression, outputting a decision tree for the match.
    ///
    /// This is an adaptation of https://github.com/yorickpeterse/pattern-matching-in-rust/tree/main/jacobs2021
    /// which is an implementation of https://julesjacobs.com/notes/patternmatching/patternmatching.pdf
    pub(super) fn elaborate_match_rows(&mut self, rows: Vec<Row>) -> HirMatch {
        self.compile_rows(rows).unwrap_or_else(|error| {
            self.push_err(error);
            HirMatch::Failure
        })
    }

    fn compile_rows(&mut self, mut rows: Vec<Row>) -> Result<HirMatch, ResolverError> {
        if rows.is_empty() {
            eprintln!("Warning: missing case");
            return Ok(HirMatch::Failure);
        }

        self.push_tests_against_bare_variables(&mut rows);

        // If the first row is a match-all we match it and the remaining rows are ignored.
        if rows.first().is_some_and(|row| row.columns.is_empty()) {
            let row = rows.remove(0);

            return Ok(match row.guard {
                None => HirMatch::Success(row.body),
                Some(cond) => {
                    let remaining = self.compile_rows(rows)?;
                    HirMatch::Guard { cond, body: row.body, otherwise: Box::new(remaining) }
                }
            });
        }

        let branch_var = self.branch_variable(&rows);
        let location = self.interner.definition(branch_var).location;

        match self.interner.definition_type(branch_var).follow_bindings_shallow().into_owned() {
            Type::FieldElement | Type::Integer(_, _) => {
                let (cases, fallback) = self.compile_int_cases(rows, branch_var)?;
                Ok(HirMatch::Switch(branch_var, cases, Some(fallback)))
            }
            Type::TypeVariable(typevar) if typevar.is_integer_or_field() => {
                let (cases, fallback) = self.compile_int_cases(rows, branch_var)?;
                Ok(HirMatch::Switch(branch_var, cases, Some(fallback)))
            }

            Type::Bool => {
                let cases = vec![
                    (Constructor::False, Vec::new(), Vec::new()),
                    (Constructor::True, Vec::new(), Vec::new()),
                ];

                let (cases, fallback) = self.compile_constructor_cases(rows, branch_var, cases)?;
                Ok(HirMatch::Switch(branch_var, cases, fallback))
            }
            Type::Unit => {
                let cases = vec![(Constructor::Unit, Vec::new(), Vec::new())];
                let (cases, fallback) = self.compile_constructor_cases(rows, branch_var, cases)?;
                Ok(HirMatch::Switch(branch_var, cases, fallback))
            }
            Type::Tuple(fields) => {
                let field_variables = self.fresh_match_variables(fields.clone(), location);
                let cases = vec![(Constructor::Tuple(fields), field_variables, Vec::new())];
                let (cases, fallback) = self.compile_constructor_cases(rows, branch_var, cases)?;
                Ok(HirMatch::Switch(branch_var, cases, fallback))
            }
            Type::DataType(type_def, generics) => {
                let def = type_def.borrow();
                if let Some(variants) = def.get_variants(&generics) {
                    drop(def);
                    let typ = Type::DataType(type_def, generics);

                    let cases = vecmap(variants.iter().enumerate(), |(idx, (_name, args))| {
                        let constructor = Constructor::Variant(typ.clone(), idx);
                        let args = self.fresh_match_variables(args.clone(), location);
                        (constructor, args, Vec::new())
                    });

                    let (cases, fallback) =
                        self.compile_constructor_cases(rows, branch_var, cases)?;
                    Ok(HirMatch::Switch(branch_var, cases, fallback))
                } else if let Some(fields) = def.get_fields(&generics) {
                    drop(def);
                    let typ = Type::DataType(type_def, generics);

                    // Just treat structs as a single-variant type
                    let fields = vecmap(fields, |(_name, typ)| typ);
                    let constructor = Constructor::Variant(typ, 0);
                    let field_variables = self.fresh_match_variables(fields, location);
                    let cases = vec![(constructor, field_variables, Vec::new())];
                    let (cases, fallback) =
                        self.compile_constructor_cases(rows, branch_var, cases)?;
                    Ok(HirMatch::Switch(branch_var, cases, fallback))
                } else {
                    drop(def);
                    let typ = Type::DataType(type_def, generics);
                    Err(ResolverError::TypeUnsupportedInMatch { typ, location })
                }
            }
            // We could match on these types in the future
            typ @ (Type::Array(_, _)
            | Type::Slice(_)
            | Type::String(_)
            // But we'll never be able to match on these
            | Type::Alias(_, _)
            | Type::TypeVariable(_)
            | Type::FmtString(_, _)
            | Type::TraitAsType(_, _, _)
            | Type::NamedGeneric(_, _)
            | Type::CheckedCast { .. }
            | Type::Function(_, _, _, _)
            | Type::MutableReference(_)
            | Type::Forall(_, _)
            | Type::Constant(_, _)
            | Type::Quoted(_)
            | Type::InfixExpr(_, _, _, _)
            | Type::Error) => {
                Err(ResolverError::TypeUnsupportedInMatch { typ, location })
            },
        }
    }

    fn fresh_match_variables(
        &mut self,
        variable_types: Vec<Type>,
        location: Location,
    ) -> Vec<DefinitionId> {
        vecmap(variable_types, |typ| self.fresh_match_variable(typ, location))
    }

    fn fresh_match_variable(&mut self, variable_type: Type, location: Location) -> DefinitionId {
        let name = "internal_match_variable".to_string();
        let kind = DefinitionKind::Local(None);
        let id = self.interner.push_definition(name, false, false, kind, location);
        self.interner.push_definition_type(id, variable_type);
        id
    }

    /// Compiles the cases and fallback cases for integer and range patterns.
    ///
    /// Integers have an infinite number of constructors, so we specialise the
    /// compilation of integer and range patterns.
    fn compile_int_cases(
        &mut self,
        rows: Vec<Row>,
        branch_var: DefinitionId,
    ) -> Result<(Vec<Case>, Box<HirMatch>), ResolverError> {
        let mut raw_cases: Vec<(Constructor, Vec<DefinitionId>, Vec<Row>)> = Vec::new();
        let mut fallback_rows = Vec::new();
        let mut tested: HashMap<(SignedField, SignedField), usize> = HashMap::default();

        for mut row in rows {
            if let Some(col) = row.remove_column(branch_var) {
                let (key, cons) = match col.pattern {
                    Pattern::Int(val) => ((val, val), Constructor::Int(val)),
                    Pattern::Range(start, stop) => ((start, stop), Constructor::Range(start, stop)),
<<<<<<< HEAD
                    // Any other pattern shouldn't have an integer type and we expect a type
                    // check error to already have been issued.
                    _ => continue,
=======
                    Pattern::Error => continue,
                    pattern => {
                        eprintln!("Unexpected pattern for integer type: {pattern:?}");
                        continue;
                    }
>>>>>>> e83fe03b
                };

                if let Some(index) = tested.get(&key) {
                    raw_cases[*index].2.push(row);
                    continue;
                }

                tested.insert(key, raw_cases.len());

                let mut rows = fallback_rows.clone();

                rows.push(row);
                raw_cases.push((cons, Vec::new(), rows));
            } else {
                for (_, _, rows) in &mut raw_cases {
                    rows.push(row.clone());
                }

                fallback_rows.push(row);
            }
        }

        let cases = try_vecmap(raw_cases, |(cons, vars, rows)| {
            let rows = self.compile_rows(rows)?;
            Ok::<_, ResolverError>(Case::new(cons, vars, rows))
        })?;

        Ok((cases, Box::new(self.compile_rows(fallback_rows)?)))
    }

    /// Compiles the cases and sub cases for the constructor located at the
    /// column of the branching variable.
    ///
    /// What exactly this method does may be a bit hard to understand from the
    /// code, as there's simply quite a bit going on. Roughly speaking, it does
    /// the following:
    ///
    /// 1. It takes the column we're branching on (based on the branching
    ///    variable) and removes it from every row.
    /// 2. We add additional columns to this row, if the constructor takes any
    ///    arguments (which we'll handle in a nested match).
    /// 3. We turn the resulting list of rows into a list of cases, then compile
    ///    those into decision (sub) trees.
    ///
    /// If a row didn't include the branching variable, we simply copy that row
    /// into the list of rows for every constructor to test.
    ///
    /// For this to work, the `cases` variable must be prepared such that it has
    /// a triple for every constructor we need to handle. For an ADT with 10
    /// constructors, that means 10 triples. This is needed so this method can
    /// assign the correct sub matches to these constructors.
    ///
    /// Types with infinite constructors (e.g. int and string) are handled
    /// separately; they don't need most of this work anyway.
    #[allow(clippy::type_complexity)]
    fn compile_constructor_cases(
        &mut self,
        rows: Vec<Row>,
        branch_var: DefinitionId,
        mut cases: Vec<(Constructor, Vec<DefinitionId>, Vec<Row>)>,
    ) -> Result<(Vec<Case>, Option<Box<HirMatch>>), ResolverError> {
        for mut row in rows {
            if let Some(col) = row.remove_column(branch_var) {
                if let Pattern::Constructor(cons, args) = col.pattern {
                    let idx = cons.variant_index();
                    let mut cols = row.columns;

                    for (var, pat) in cases[idx].1.iter().zip(args.into_iter()) {
                        cols.push(Column::new(*var, pat));
                    }

                    cases[idx].2.push(Row::new(cols, row.guard, row.body));
                }
            } else {
                for (_, _, rows) in &mut cases {
                    rows.push(row.clone());
                }
            }
        }

        let cases = try_vecmap(cases, |(cons, vars, rows)| {
            let rows = self.compile_rows(rows)?;
            Ok::<_, ResolverError>(Case::new(cons, vars, rows))
        })?;

        Ok(Self::deduplicate_cases(cases))
    }

    /// Move any cases with duplicate branches into a shared 'else' branch
    fn deduplicate_cases(mut cases: Vec<Case>) -> (Vec<Case>, Option<Box<HirMatch>>) {
        let mut else_case = None;
        let mut ending_cases = Vec::with_capacity(cases.len());
        let mut previous_case: Option<Case> = None;

        // Go through each of the cases, looking for duplicates.
        // This is simplified such that the first (consecutive) duplicates
        // we find we move to an else case. Each case afterward is then compared
        // to the else case. This could be improved in a couple ways:
        // - Instead of the the first consecutive duplicates we find, we could
        //   expand the check to find non-consecutive duplicates as well.
        // - We should also ideally move the most duplicated case to the else
        //   case, not just the first duplicated case we find. I suspect in most
        //   actual code snippets these are the same but it could still be nice to guarantee.
        while let Some(case) = cases.pop() {
            if let Some(else_case) = &else_case {
                if case.body == *else_case {
                    // Delete the current case by not pushing it to `ending_cases`
                    continue;
                } else {
                    ending_cases.push(case);
                }
            } else if let Some(previous) = previous_case {
                if case.body == previous.body {
                    // else_case is known to be None here
                    else_case = Some(previous.body);

                    // Delete both previous_case and case
                    previous_case = None;
                    continue;
                } else {
                    previous_case = Some(case);
                    ending_cases.push(previous);
                }
            } else {
                previous_case = Some(case);
            }
        }

        if let Some(case) = previous_case {
            ending_cases.push(case);
        }

        ending_cases.reverse();
        (ending_cases, else_case.map(Box::new))
    }

    /// Return the variable that was referred to the most in `rows`
    fn branch_variable(&mut self, rows: &[Row]) -> DefinitionId {
        let mut counts = HashMap::default();

        for row in rows {
            for col in &row.columns {
                *counts.entry(&col.variable_to_match).or_insert(0_usize) += 1;
            }
        }

        rows[0]
            .columns
            .iter()
            .map(|col| col.variable_to_match)
            .max_by_key(|var| counts[var])
            .unwrap()
    }

    fn push_tests_against_bare_variables(&mut self, rows: &mut Vec<Row>) {
        for row in rows {
            row.columns.retain(|col| {
                if let Pattern::Binding(variable) = col.pattern {
                    row.body = self.let_binding(variable, col.variable_to_match, row.body);
                    false
                } else {
                    true
                }
            });
        }
    }

    /// Creates:
    /// `{ let <variable> = <rhs>; <body> }`
    fn let_binding(&mut self, variable: DefinitionId, rhs: DefinitionId, body: ExprId) -> ExprId {
        let location = self.interner.definition(rhs).location;

        let r#type = self.interner.definition_type(variable);
        let rhs_type = self.interner.definition_type(rhs);
        let variable = HirIdent::non_trait_method(variable, location);

        let rhs = HirExpression::Ident(HirIdent::non_trait_method(rhs, location), None);
        let rhs = self.interner.push_expr(rhs);
        self.interner.push_expr_type(rhs, rhs_type);
        self.interner.push_expr_location(rhs, location);

        let let_ = HirStatement::Let(HirLetStatement {
            pattern: HirPattern::Identifier(variable),
            r#type,
            expression: rhs,
            attributes: Vec::new(),
            comptime: false,
            is_global_let: false,
        });

        let body_type = self.interner.id_type(body);
        let let_ = self.interner.push_stmt(let_);
        let body = self.interner.push_stmt(HirStatement::Expression(body));

        self.interner.push_stmt_location(let_, location);
        self.interner.push_stmt_location(body, location);

        let block = HirExpression::Block(HirBlockExpression { statements: vec![let_, body] });
        let block = self.interner.push_expr(block);
        self.interner.push_expr_type(block, body_type);
        self.interner.push_expr_location(block, location);
        block
    }
}

/// A Pattern is anything that can appear before the `=>` in a match rule.
#[derive(Debug, Clone)]
enum Pattern {
    /// A pattern checking for a tag and possibly binding variables such as `Some(42)`
    Constructor(Constructor, Vec<Pattern>),
    /// An integer literal pattern such as `4`, `12345`, or `-56`
    Int(SignedField),
    /// A pattern binding a variable such as `a` or `_`
    Binding(DefinitionId),

    /// Multiple patterns combined with `|` where we should match this pattern if any
    /// constituent pattern matches. e.g. `Some(3) | None` or `Some(1) | Some(2) | None`
    #[allow(unused)]
    Or(Vec<Pattern>),

    /// An integer range pattern such as `1..20` which will match any integer n such that
    /// 1 <= n < 20.
    #[allow(unused)]
    Range(SignedField, SignedField),

    /// An error occurred while translating this pattern. This Pattern kind always translates
    /// to a Fail branch in the decision tree, although the compiler is expected to halt
    /// with errors before execution.
    Error,
}

#[derive(Clone)]
struct Column {
    variable_to_match: DefinitionId,
    pattern: Pattern,
}

impl Column {
    fn new(variable_to_match: DefinitionId, pattern: Pattern) -> Self {
        Column { variable_to_match, pattern }
    }
}

#[derive(Clone)]
pub(super) struct Row {
    columns: Vec<Column>,
    guard: Option<ExprId>,
    body: ExprId,
}

impl Row {
    fn new(columns: Vec<Column>, guard: Option<ExprId>, body: ExprId) -> Row {
        Row { columns, guard, body }
    }
}

impl Row {
    fn remove_column(&mut self, variable: DefinitionId) -> Option<Column> {
        self.columns
            .iter()
            .position(|c| c.variable_to_match == variable)
            .map(|idx| self.columns.remove(idx))
    }
}<|MERGE_RESOLUTION|>--- conflicted
+++ resolved
@@ -351,7 +351,6 @@
                         location,
                         variables_defined,
                     ),
-<<<<<<< HEAD
                     Err(error) => {
                         if let Some(name) = shadow_existing {
                             self.define_pattern_variable(name, expected_type, variables_defined)
@@ -359,34 +358,6 @@
                             self.push_err(error);
                             Pattern::Error
                         }
-=======
-                    Err(_) if path_len == 1 => {
-                        // Define the variable
-                        let kind = DefinitionKind::Local(None);
-
-                        if let Some(existing) =
-                            variables_defined.iter().find(|elem| *elem == &last_ident)
-                        {
-                            // Allow redefinition of `_` only, to ignore variables
-                            if last_ident.0.contents != "_" {
-                                let error = ResolverError::VariableAlreadyDefinedInPattern {
-                                    existing: existing.clone(),
-                                    new_location: last_ident.location(),
-                                };
-                                self.push_err(error);
-                            }
-                        } else {
-                            variables_defined.push(last_ident.clone());
-                        }
-
-                        let id = self.add_variable_decl(last_ident, false, true, true, kind).id;
-                        self.interner.push_definition_type(id, expected_type.clone());
-                        Pattern::Binding(id)
-                    }
-                    Err(error) => {
-                        self.push_err(error);
-                        Pattern::Error
->>>>>>> e83fe03b
                     }
                 }
             }
@@ -448,7 +419,6 @@
             | ExpressionKind::TypePath(_)
             | ExpressionKind::Resolved(_)
             | ExpressionKind::Error => syntax_error(self),
-<<<<<<< HEAD
         }
     }
 
@@ -476,55 +446,6 @@
         let id = self.add_variable_decl(name, false, true, true, kind).id;
         self.interner.push_definition_type(id, expected_type.clone());
         Pattern::Binding(id)
-    }
-
-    fn constructor_to_pattern(
-        &mut self,
-        constructor: ConstructorExpression,
-        variables_defined: &mut Vec<Ident>,
-    ) -> Pattern {
-        let location = constructor.typ.location;
-        let typ = self.resolve_type(constructor.typ);
-
-        let Some((struct_name, mut expected_field_types)) =
-            self.struct_name_and_field_types(&typ, location)
-        else {
-            return Pattern::Error;
-        };
-
-        let mut fields = BTreeMap::default();
-        for (field_name, field) in constructor.fields {
-            let Some(field_index) =
-                expected_field_types.iter().position(|(name, _)| *name == field_name.0.contents)
-            else {
-                let error = if fields.contains_key(&field_name.0.contents) {
-                    ResolverError::DuplicateField { field: field_name }
-                } else {
-                    let struct_definition = struct_name.clone();
-                    ResolverError::NoSuchField { field: field_name, struct_definition }
-                };
-                self.push_err(error);
-                continue;
-            };
-
-            let (field_name, expected_field_type) = expected_field_types.swap_remove(field_index);
-            let pattern =
-                self.expression_to_pattern(field, &expected_field_type, variables_defined);
-            fields.insert(field_name, pattern);
-        }
-
-        if !expected_field_types.is_empty() {
-            let struct_definition = struct_name;
-            let missing_fields = vecmap(expected_field_types, |(name, _)| name);
-            let error =
-                ResolverError::MissingFields { location, missing_fields, struct_definition };
-            self.push_err(error);
-=======
->>>>>>> e83fe03b
-        }
-
-        let args = vecmap(fields, |(_name, field)| field);
-        Pattern::Constructor(Constructor::Variant(typ, 0), args)
     }
 
     fn constructor_to_pattern(
@@ -647,11 +568,7 @@
         location: Location,
         variables_defined: &mut Vec<Ident>,
     ) -> Pattern {
-<<<<<<< HEAD
         let (actual_type, expected_arg_types, variant_index) = match &resolution {
-=======
-        let (actual_type, expected_arg_types, variant_index) = match name {
->>>>>>> e83fe03b
             PathResolutionItem::Global(id) => {
                 // variant constant
                 self.elaborate_global_if_unresolved(id);
@@ -735,7 +652,6 @@
         Pattern::Constructor(constructor, args)
     }
 
-<<<<<<< HEAD
     fn global_constant_to_integer_constructor(
         &mut self,
         constant: Value,
@@ -785,8 +701,6 @@
         Pattern::Int(value)
     }
 
-=======
->>>>>>> e83fe03b
     fn struct_name_and_field_types(
         &mut self,
         typ: &Type,
@@ -958,17 +872,9 @@
                 let (key, cons) = match col.pattern {
                     Pattern::Int(val) => ((val, val), Constructor::Int(val)),
                     Pattern::Range(start, stop) => ((start, stop), Constructor::Range(start, stop)),
-<<<<<<< HEAD
                     // Any other pattern shouldn't have an integer type and we expect a type
                     // check error to already have been issued.
                     _ => continue,
-=======
-                    Pattern::Error => continue,
-                    pattern => {
-                        eprintln!("Unexpected pattern for integer type: {pattern:?}");
-                        continue;
-                    }
->>>>>>> e83fe03b
                 };
 
                 if let Some(index) = tested.get(&key) {
