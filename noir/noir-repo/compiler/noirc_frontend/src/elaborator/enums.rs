--- conflicted
+++ resolved
@@ -1,15 +1,10 @@
-<<<<<<< HEAD
 use std::collections::BTreeMap;
 
-=======
-use fm::FileId;
->>>>>>> a0edfa3d
 use fxhash::FxHashMap as HashMap;
 use iter_extended::{try_vecmap, vecmap};
 use noirc_errors::Location;
 
 use crate::{
-    DataType, Kind, Shared, Type,
     ast::{
         ConstructorExpression, EnumVariant, Expression, ExpressionKind, FunctionKind, Ident,
         Literal, NoirEnumeration, StatementKind, UnresolvedType, Visibility,
@@ -27,6 +22,7 @@
     node_interner::{DefinitionId, DefinitionKind, ExprId, FunctionModifiers, GlobalValue, TypeId},
     signed_field::SignedField,
     token::Attributes,
+    DataType, Kind, Shared, Type,
 };
 
 use super::Elaborator;
@@ -285,19 +281,10 @@
             let body_location = branch.type_location();
             let (body, body_type) = self.elaborate_expression(branch);
 
-<<<<<<< HEAD
             self.unify(&body_type, &result_type, || TypeCheckError::TypeMismatch {
                 expected_typ: result_type.to_string(),
                 expr_typ: body_type.to_string(),
                 expr_location: body_location,
-=======
-            self.unify(&body_type, &result_type, body_location.file, || {
-                TypeCheckError::TypeMismatch {
-                    expected_typ: result_type.to_string(),
-                    expr_typ: body_type.to_string(),
-                    expr_span: body_location.span,
-                }
->>>>>>> a0edfa3d
             });
 
             self.pop_scope();
@@ -307,7 +294,6 @@
     }
 
     /// Convert an expression into a Pattern, defining any variables within.
-<<<<<<< HEAD
     fn expression_to_pattern(
         &mut self,
         expression: Expression,
@@ -320,17 +306,6 @@
                 expected_typ: expected_type.to_string(),
                 expr_typ: actual.to_string(),
                 expr_location,
-=======
-    fn expression_to_pattern(&mut self, expression: Expression, expected_type: &Type) -> Pattern {
-        let expr_location = expression.type_location();
-        let unify_with_expected_type = |this: &mut Self, actual| {
-            this.unify(actual, expected_type, expr_location.file, || {
-                TypeCheckError::TypeMismatch {
-                    expected_typ: expected_type.to_string(),
-                    expr_typ: actual.to_string(),
-                    expr_span: expr_location.span,
-                }
->>>>>>> a0edfa3d
             });
         };
 
@@ -359,10 +334,6 @@
                 // - Possible diagnostics improvement: warn if `a` is defined as a variable
                 //   when there is a matching enum variant with name `Foo::a` which can
                 //   be imported. The user likely intended to reference the enum variant.
-<<<<<<< HEAD
-=======
-                let path_len = path.segments.len();
->>>>>>> a0edfa3d
                 let location = path.location;
                 let last_ident = path.last_ident();
 
@@ -378,26 +349,15 @@
                         Vec::new(),
                         expected_type,
                         location,
-<<<<<<< HEAD
                         variables_defined,
-=======
->>>>>>> a0edfa3d
                     ),
                     Err(error) => {
-<<<<<<< HEAD
                         if let Some(name) = shadow_existing {
                             self.define_pattern_variable(name, expected_type, variables_defined)
                         } else {
                             self.push_err(error);
                             Pattern::Error
                         }
-=======
-                        self.push_err(error, location.file);
-                        // Default to defining a variable of the same name although this could
-                        // cause further match warnings/errors (e.g. redundant cases).
-                        let id = self.fresh_match_variable(expected_type.clone(), location);
-                        Pattern::Binding(id)
->>>>>>> a0edfa3d
                     }
                 }
             }
@@ -429,11 +389,7 @@
             ExpressionKind::Interned(id) => {
                 let kind = self.interner.get_expression_kind(id);
                 let expr = Expression::new(kind.clone(), expression.location);
-<<<<<<< HEAD
                 self.expression_to_pattern(expr, expected_type, variables_defined)
-=======
-                self.expression_to_pattern(expr, expected_type)
->>>>>>> a0edfa3d
             }
             ExpressionKind::InternedStatement(id) => {
                 if let StatementKind::Expression(expr) = self.interner.get_statement_kind(id) {
@@ -556,7 +512,6 @@
                 let location = path.location;
 
                 match self.resolve_path_or_error(path) {
-<<<<<<< HEAD
                     // Use None for `name` here - we don't want to define a variable if this
                     // resolves to an existing item.
                     Ok(resolution) => self.path_resolution_to_constructor(
@@ -566,13 +521,6 @@
                         expected_type,
                         location,
                         variables_defined,
-=======
-                    Ok(resolution) => self.path_resolution_to_constructor(
-                        resolution,
-                        args,
-                        expected_type,
-                        location,
->>>>>>> a0edfa3d
                     ),
                     Err(error) => {
                         self.push_err(error, location.file);
@@ -587,11 +535,7 @@
             ExpressionKind::Interned(id) => {
                 let kind = self.interner.get_expression_kind(id);
                 let expr = Expression::new(kind.clone(), name.location);
-<<<<<<< HEAD
                 self.expression_to_constructor(expr, args, expected_type, variables_defined)
-=======
-                self.expression_to_constructor(expr, args, expected_type)
->>>>>>> a0edfa3d
             }
             ExpressionKind::InternedStatement(id) => {
                 if let StatementKind::Expression(expr) = self.interner.get_statement_kind(id) {
@@ -622,16 +566,9 @@
         args: Vec<Expression>,
         expected_type: &Type,
         location: Location,
-<<<<<<< HEAD
         variables_defined: &mut Vec<Ident>,
     ) -> Pattern {
         let (actual_type, expected_arg_types, variant_index) = match &resolution {
-=======
-    ) -> Pattern {
-        let span = location.span;
-
-        let (actual_type, expected_arg_types, variant_index) = match name {
->>>>>>> a0edfa3d
             PathResolutionItem::Global(id) => {
                 // variant constant
                 self.elaborate_global_if_unresolved(id);
