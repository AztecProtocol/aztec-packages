--- conflicted
+++ resolved
@@ -766,12 +766,7 @@
         make_error: impl FnOnce() -> TypeCheckError,
     ) {
         if let Err(UnificationError) = actual.unify(expected) {
-<<<<<<< HEAD
-            let error: CompilationError = make_error().into();
-            self.push_err(error);
-=======
             self.push_err(make_error());
->>>>>>> 54c6e8ca
         }
     }
 
