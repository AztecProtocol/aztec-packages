use std::{borrow::Cow, collections::BTreeMap, rc::Rc};

use acvm::acir::AcirField;
use iter_extended::vecmap;
use noirc_errors::{Location, Span};
use rustc_hash::FxHashMap as HashMap;

use crate::{
    ast::{
        AsTraitPath, BinaryOpKind, GenericTypeArgs, IntegerBitSize, UnresolvedGeneric,
        UnresolvedGenerics, UnresolvedTypeExpression,
    },
    hir::{
        comptime::{Interpreter, Value},
        def_map::ModuleDefId,
        resolution::errors::ResolverError,
        type_check::{
            generics::{Generic, TraitGenerics},
            NoMatchingImplFoundError, Source, TypeCheckError,
        },
    },
    hir_def::{
        expr::{
            HirBinaryOp, HirCallExpression, HirMemberAccess, HirMethodReference,
            HirPrefixExpression,
        },
        function::{FuncMeta, Parameters},
        traits::{NamedType, TraitConstraint},
    },
    macros_api::{
        HirExpression, HirLiteral, HirStatement, Ident, NodeInterner, Path, PathKind,
        SecondaryAttribute, Signedness, UnaryOp, UnresolvedType, UnresolvedTypeData,
    },
    node_interner::{
        DefinitionKind, DependencyId, ExprId, FuncId, GlobalId, ImplSearchErrorKind, TraitId,
        TraitImplKind, TraitMethodId,
    },
    Generics, Kind, ResolvedGeneric, Type, TypeBinding, TypeBindings, TypeVariable,
    TypeVariableKind,
};

use super::{lints, Elaborator};

pub const SELF_TYPE_NAME: &str = "Self";
pub const WILDCARD_TYPE: &str = "_";

impl<'context> Elaborator<'context> {
    /// Translates an UnresolvedType to a Type with a `TypeKind::Normal`
    pub(crate) fn resolve_type(&mut self, typ: UnresolvedType) -> Type {
        let span = typ.span;
        let resolved_type = self.resolve_type_inner(typ, &Kind::Normal);
        if resolved_type.is_nested_slice() {
            self.push_err(ResolverError::NestedSlices { span });
        }
        resolved_type
    }

    /// Translates an UnresolvedType into a Type and appends any
    /// freshly created TypeVariables created to new_variables.
    pub fn resolve_type_inner(&mut self, typ: UnresolvedType, kind: &Kind) -> Type {
        use crate::ast::UnresolvedTypeData::*;

        let span = typ.span;
        let (named_path_span, is_self_type_name, is_synthetic) =
            if let Named(ref named_path, _, synthetic) = typ.typ {
                (
                    Some(named_path.last_ident().span()),
                    named_path.last_ident().is_self_type_name(),
                    synthetic,
                )
            } else {
                (None, false, false)
            };

        let resolved_type = match typ.typ {
            FieldElement => Type::FieldElement,
            Array(size, elem) => {
                let elem = Box::new(self.resolve_type_inner(*elem, kind));
                let mut size = self.convert_expression_type(size);
                // TODO(https://github.com/noir-lang/noir/issues/5156): Remove this once we only have explicit numeric generics
                if let Type::NamedGeneric(type_var, name, _) = size {
                    size = Type::NamedGeneric(
                        type_var,
                        name,
                        Kind::Numeric(Box::new(Type::default_int_type())),
                    );
                }
                Type::Array(Box::new(size), elem)
            }
            Slice(elem) => {
                let elem = Box::new(self.resolve_type_inner(*elem, kind));
                Type::Slice(elem)
            }
            Expression(expr) => self.convert_expression_type(expr),
            Integer(sign, bits) => Type::Integer(sign, bits),
            Bool => Type::Bool,
            String(size) => {
                let mut resolved_size = self.convert_expression_type(size);
                // TODO(https://github.com/noir-lang/noir/issues/5156): Remove this once we only have explicit numeric generics
                if let Type::NamedGeneric(type_var, name, _) = resolved_size {
                    resolved_size = Type::NamedGeneric(
                        type_var,
                        name,
                        Kind::Numeric(Box::new(Type::default_int_type())),
                    );
                }
                Type::String(Box::new(resolved_size))
            }
            FormatString(size, fields) => {
                let mut resolved_size = self.convert_expression_type(size);
                if let Type::NamedGeneric(type_var, name, _) = resolved_size {
                    resolved_size = Type::NamedGeneric(
                        type_var,
                        name,
                        Kind::Numeric(Box::new(Type::default_int_type())),
                    );
                }
                let fields = self.resolve_type_inner(*fields, kind);
                Type::FmtString(Box::new(resolved_size), Box::new(fields))
            }
            Quoted(quoted) => Type::Quoted(quoted),
            Unit => Type::Unit,
            Unspecified => {
                let span = typ.span;
<<<<<<< HEAD
                self.push_err(TypeCheckError::TypeAnnotationsNeeded { span });
=======
                self.push_err(TypeCheckError::UnspecifiedType { span });
>>>>>>> 51e2b2af
                Type::Error
            }
            Error => Type::Error,
            Named(path, args, _) => self.resolve_named_type(path, args),
            TraitAsType(path, args) => self.resolve_trait_as_type(path, args),

            Tuple(fields) => {
                Type::Tuple(vecmap(fields, |field| self.resolve_type_inner(field, kind)))
            }
            Function(args, ret, env, unconstrained) => {
                let args = vecmap(args, |arg| self.resolve_type_inner(arg, kind));
                let ret = Box::new(self.resolve_type_inner(*ret, kind));
                let env_span = env.span;

                let env = Box::new(self.resolve_type_inner(*env, kind));

                match *env {
                    Type::Unit | Type::Tuple(_) | Type::NamedGeneric(_, _, _) => {
                        Type::Function(args, ret, env, unconstrained)
                    }
                    _ => {
                        self.push_err(ResolverError::InvalidClosureEnvironment {
                            typ: *env,
                            span: env_span,
                        });
                        Type::Error
                    }
                }
            }
            MutableReference(element) => {
                Type::MutableReference(Box::new(self.resolve_type_inner(*element, kind)))
            }
            Parenthesized(typ) => self.resolve_type_inner(*typ, kind),
            Resolved(id) => self.interner.get_quoted_type(id).clone(),
            AsTraitPath(path) => self.resolve_as_trait_path(*path),
        };

        let location = Location::new(named_path_span.unwrap_or(typ.span), self.file);
        match resolved_type {
            Type::Struct(ref struct_type, _) => {
                // Record the location of the type reference
                self.interner.push_type_ref_location(resolved_type.clone(), location);
                if !is_synthetic {
                    self.interner.add_struct_reference(
                        struct_type.borrow().id,
                        location,
                        is_self_type_name,
                    );
                }
            }
            Type::Alias(ref alias_type, _) => {
                self.interner.add_alias_reference(alias_type.borrow().id, location);
            }
            _ => (),
        }

        // Check that any types with a type kind match the expected type kind supplied to this function
        // TODO(https://github.com/noir-lang/noir/issues/5156): make this named generic check more general with `*resolved_kind != kind`
        // as implicit numeric generics still existing makes this check more challenging to enforce
        // An example of a more general check that we should switch to:
        // if resolved_type.kind() != kind.clone() {
        //     let expected_typ_err = CompilationError::TypeError(TypeCheckError::TypeKindMismatch {
        //         expected_kind: kind.to_string(),
        //         expr_kind: resolved_type.kind().to_string(),
        //         expr_span: span.expect("Type should have span"),
        //     });
        //     self.errors.push((expected_typ_err, self.file));
        //     return Type::Error;
        // }
        if let Type::NamedGeneric(_, name, resolved_kind) = &resolved_type {
            if matches!(resolved_kind, Kind::Numeric { .. }) && matches!(kind, Kind::Normal) {
                let expected_typ_err =
                    ResolverError::NumericGenericUsedForType { name: name.to_string(), span };
                self.push_err(expected_typ_err);
                return Type::Error;
            }
        }

        resolved_type
    }

    pub fn find_generic(&self, target_name: &str) -> Option<&ResolvedGeneric> {
        self.generics.iter().find(|generic| generic.name.as_ref() == target_name)
    }

    // Resolve Self::Foo to an associated type on the current trait or trait impl
    fn lookup_associated_type_on_self(&self, path: &Path) -> Option<Type> {
        if path.segments.len() == 2 && path.first_name() == SELF_TYPE_NAME {
            if let Some(trait_id) = self.current_trait {
                let the_trait = self.interner.get_trait(trait_id);
                if let Some(typ) = the_trait.get_associated_type(path.last_name()) {
                    return Some(typ.clone().as_named_generic());
                }
            }

            if let Some(impl_id) = self.current_trait_impl {
                let name = path.last_name();
                if let Some(typ) = self.interner.find_associated_type_for_impl(impl_id, name) {
                    return Some(typ.clone());
                }
            }
        }
        None
    }

    fn resolve_named_type(&mut self, path: Path, args: GenericTypeArgs) -> Type {
        if args.is_empty() {
            if let Some(typ) = self.lookup_generic_or_global_type(&path) {
                return typ;
            }
        }

        // Check if the path is a type variable first. We currently disallow generics on type
        // variables since we do not support higher-kinded types.
        if path.segments.len() == 1 {
            let name = path.last_name();

            if name == SELF_TYPE_NAME {
                if let Some(self_type) = self.self_type.clone() {
                    if !args.is_empty() {
                        self.push_err(ResolverError::GenericsOnSelfType { span: path.span() });
                    }
                    return self_type;
                }
            } else if name == WILDCARD_TYPE {
                return self.interner.next_type_variable();
            }
        } else if let Some(typ) = self.lookup_associated_type_on_self(&path) {
            if !args.is_empty() {
                self.push_err(ResolverError::GenericsOnAssociatedType { span: path.span() });
            }
            return typ;
        }

        let span = path.span();

        if let Some(type_alias) = self.lookup_type_alias(path.clone()) {
            let id = type_alias.borrow().id;
            let (args, _) = self.resolve_type_args(args, id, path.span());

            if let Some(item) = self.current_item {
                self.interner.add_type_alias_dependency(item, id);
            }

            // Collecting Type Alias references [Location]s to be used by LSP in order
            // to resolve the definition of the type alias
            self.interner.add_type_alias_ref(id, Location::new(span, self.file));

            // Because there is no ordering to when type aliases (and other globals) are resolved,
            // it is possible for one to refer to an Error type and issue no error if it is set
            // equal to another type alias. Fixing this fully requires an analysis to create a DFG
            // of definition ordering, but for now we have an explicit check here so that we at
            // least issue an error that the type was not found instead of silently passing.
            return Type::Alias(type_alias, args);
        }

        match self.lookup_struct_or_error(path) {
            Some(struct_type) => {
                if self.resolving_ids.contains(&struct_type.borrow().id) {
                    self.push_err(ResolverError::SelfReferentialStruct {
                        span: struct_type.borrow().name.span(),
                    });

                    return Type::Error;
                }

                if !self.in_contract()
                    && self
                        .interner
                        .struct_attributes(&struct_type.borrow().id)
                        .iter()
                        .any(|attr| matches!(attr, SecondaryAttribute::Abi(_)))
                {
                    self.push_err(ResolverError::AbiAttributeOutsideContract {
                        span: struct_type.borrow().name.span(),
                    });
                }

                let (args, _) = self.resolve_type_args(args, struct_type.borrow(), span);

                if let Some(current_item) = self.current_item {
                    let dependency_id = struct_type.borrow().id;
                    self.interner.add_type_dependency(current_item, dependency_id);
                }

                Type::Struct(struct_type, args)
            }
            None => Type::Error,
        }
    }

    fn resolve_trait_as_type(&mut self, path: Path, args: GenericTypeArgs) -> Type {
        // Fetch information needed from the trait as the closure for resolving all the `args`
        // requires exclusive access to `self`
        let span = path.span;
        let trait_as_type_info = self.lookup_trait_or_error(path).map(|t| t.id);

        if let Some(id) = trait_as_type_info {
            let (ordered, named) = self.resolve_type_args(args, id, span);
            let name = self.interner.get_trait(id).name.to_string();
            let generics = TraitGenerics { ordered, named };
            Type::TraitAsType(id, Rc::new(name), generics)
        } else {
            Type::Error
        }
    }

    pub(super) fn resolve_type_args(
        &mut self,
        mut args: GenericTypeArgs,
        item: impl Generic,
        span: Span,
    ) -> (Vec<Type>, Vec<NamedType>) {
        let expected_kinds = item.generics(self.interner);

        if args.ordered_args.len() != expected_kinds.len() {
            self.push_err(TypeCheckError::GenericCountMismatch {
                item: item.item_name(self.interner),
                expected: expected_kinds.len(),
                found: args.ordered_args.len(),
                span,
            });
            let error_type = UnresolvedTypeData::Error.with_span(span);
            args.ordered_args.resize(expected_kinds.len(), error_type);
        }

        let ordered_args = expected_kinds.iter().zip(args.ordered_args);
        let ordered =
            vecmap(ordered_args, |(generic, typ)| self.resolve_type_inner(typ, &generic.kind));

        let mut associated = Vec::new();

        if item.accepts_named_type_args() {
            associated = self.resolve_associated_type_args(args.named_args, item, span);
        } else if !args.named_args.is_empty() {
            let item_kind = item.item_kind();
            self.push_err(ResolverError::NamedTypeArgs { span, item_kind });
        }

        (ordered, associated)
    }

    fn resolve_associated_type_args(
        &mut self,
        args: Vec<(Ident, UnresolvedType)>,
        item: impl Generic,
        span: Span,
    ) -> Vec<NamedType> {
        let mut seen_args = HashMap::default();
        let mut required_args = item.named_generics(self.interner);
        let mut resolved = Vec::with_capacity(required_args.len());

        // Go through each argument to check if it is in our required_args list.
        // If it is remove it from the list, otherwise issue an error.
        for (name, typ) in args {
            let index =
                required_args.iter().position(|item| item.name.as_ref() == &name.0.contents);

            let Some(index) = index else {
                if let Some(prev_span) = seen_args.get(&name.0.contents).copied() {
                    self.push_err(TypeCheckError::DuplicateNamedTypeArg { name, prev_span });
                } else {
                    let item = item.item_name(self.interner);
                    self.push_err(TypeCheckError::NoSuchNamedTypeArg { name, item });
                }
                continue;
            };

            // Remove the argument from the required list so we remember that we already have it
            let expected = required_args.remove(index);
            seen_args.insert(name.0.contents.clone(), name.span());
<<<<<<< HEAD

            let typ = self.resolve_type_inner(typ, &expected.kind);
            resolved.push(NamedType { name, typ });
        }

        // Anything that hasn't been removed yet is missing
        for generic in required_args {
            let item = item.item_name(self.interner);
            let name = generic.name.clone();
            self.push_err(TypeCheckError::MissingNamedTypeArg { item, span, name });
        }

=======

            let typ = self.resolve_type_inner(typ, &expected.kind);
            resolved.push(NamedType { name, typ });
        }

        // Anything that hasn't been removed yet is missing
        for generic in required_args {
            let item = item.item_name(self.interner);
            let name = generic.name.clone();
            self.push_err(TypeCheckError::MissingNamedTypeArg { item, span, name });
        }

>>>>>>> 51e2b2af
        resolved
    }

    pub fn lookup_generic_or_global_type(&mut self, path: &Path) -> Option<Type> {
        if path.segments.len() == 1 {
            let name = path.last_name();
            if let Some(generic) = self.find_generic(name) {
                let generic = generic.clone();
                return Some(Type::NamedGeneric(generic.type_var, generic.name, generic.kind));
            }
        } else if let Some(typ) = self.lookup_associated_type_on_self(path) {
            return Some(typ);
        }

        // If we cannot find a local generic of the same name, try to look up a global
        match self.resolve_path(path.clone()) {
            Ok(ModuleDefId::GlobalId(id)) => {
                if let Some(current_item) = self.current_item {
                    self.interner.add_global_dependency(current_item, id);
                }

                let reference_location = Location::new(path.span(), self.file);
                self.interner.add_global_reference(id, reference_location);

                Some(Type::Constant(self.eval_global_as_array_length(id, path)))
            }
            _ => None,
        }
    }

    pub(super) fn convert_expression_type(&mut self, length: UnresolvedTypeExpression) -> Type {
        match length {
            UnresolvedTypeExpression::Variable(path) => {
                self.lookup_generic_or_global_type(&path).unwrap_or_else(|| {
                    self.push_err(ResolverError::NoSuchNumericTypeVariable { path });
                    Type::Constant(0)
                })
            }
            UnresolvedTypeExpression::Constant(int, _) => Type::Constant(int),
            UnresolvedTypeExpression::BinaryOperation(lhs, op, rhs, _) => {
                let (lhs_span, rhs_span) = (lhs.span(), rhs.span());
                let lhs = self.convert_expression_type(*lhs);
                let rhs = self.convert_expression_type(*rhs);

                match (lhs, rhs) {
                    (Type::Constant(lhs), Type::Constant(rhs)) => {
                        Type::Constant(op.function(lhs, rhs))
                    }
                    (lhs, rhs) => {
                        if !self.enable_arithmetic_generics {
                            let span =
                                if !matches!(lhs, Type::Constant(_)) { lhs_span } else { rhs_span };
                            self.push_err(ResolverError::InvalidArrayLengthExpr { span });
                        }

                        Type::InfixExpr(Box::new(lhs), op, Box::new(rhs)).canonicalize()
                    }
                }
            }
            UnresolvedTypeExpression::AsTraitPath(path) => self.resolve_as_trait_path(*path),
        }
    }

    fn resolve_as_trait_path(&mut self, path: AsTraitPath) -> Type {
        let span = path.trait_path.span;
        let Some(trait_id) = self.resolve_trait_by_path(path.trait_path.clone()) else {
            // Error should already be pushed in the None case
            return Type::Error;
        };

        let (ordered, named) = self.resolve_type_args(path.trait_generics.clone(), trait_id, span);
        let object_type = self.resolve_type(path.typ.clone());

        match self.interner.lookup_trait_implementation(&object_type, trait_id, &ordered, &named) {
            Ok(impl_kind) => self.get_associated_type_from_trait_impl(path, impl_kind),
            Err(constraints) => {
<<<<<<< HEAD
                self.push_trait_constraint_error(constraints, span);
=======
                self.push_trait_constraint_error(&object_type, constraints, span);
>>>>>>> 51e2b2af
                Type::Error
            }
        }
    }

    fn get_associated_type_from_trait_impl(
        &mut self,
        path: AsTraitPath,
        impl_kind: TraitImplKind,
    ) -> Type {
        let associated_types = match impl_kind {
            TraitImplKind::Assumed { trait_generics, .. } => Cow::Owned(trait_generics.named),
            TraitImplKind::Normal(impl_id) => {
                Cow::Borrowed(self.interner.get_associated_types_for_impl(impl_id))
            }
        };

        match associated_types.iter().find(|named| named.name == path.impl_item) {
            Some(generic) => generic.typ.clone(),
            None => {
                let name = path.impl_item.clone();
                let item = format!("<{} as {}>", path.typ, path.trait_path);
                self.push_err(TypeCheckError::NoSuchNamedTypeArg { name, item });
                Type::Error
            }
        }
    }

    // this resolves Self::some_static_method, inside an impl block (where we don't have a concrete self_type)
    //
    // Returns the trait method, trait constraint, and whether the impl is assumed to exist by a where clause or not
    // E.g. `t.method()` with `where T: Foo<Bar>` in scope will return `(Foo::method, T, vec![Bar])`
    fn resolve_trait_static_method_by_self(
        &mut self,
        path: &Path,
    ) -> Option<(TraitMethodId, TraitConstraint, bool)> {
        let trait_impl = self.current_trait_impl?;
        let trait_id = self.interner.try_get_trait_implementation(trait_impl)?.borrow().trait_id;

        if path.kind == PathKind::Plain && path.segments.len() == 2 {
            let name = &path.segments[0].ident.0.contents;
            let method = &path.segments[1].ident;

            if name == SELF_TYPE_NAME {
                let the_trait = self.interner.get_trait(trait_id);
                let method = the_trait.find_method(method.0.contents.as_str())?;
                let constraint = the_trait.as_constraint(path.span);
                return Some((method, constraint, true));
            }
        }
        None
    }

    // this resolves TraitName::some_static_method
    //
    // Returns the trait method, trait constraint, and whether the impl is assumed to exist by a where clause or not
    // E.g. `t.method()` with `where T: Foo<Bar>` in scope will return `(Foo::method, T, vec![Bar])`
    fn resolve_trait_static_method(
        &mut self,
        path: &Path,
    ) -> Option<(TraitMethodId, TraitConstraint, bool)> {
        let func_id: FuncId = self.lookup(path.clone()).ok()?;
        let meta = self.interner.function_meta(&func_id);
        let the_trait = self.interner.get_trait(meta.trait_id?);
        let method = the_trait.find_method(path.last_name())?;
        let constraint = the_trait.as_constraint(path.span);
        Some((method, constraint, false))
    }

    // This resolves a static trait method T::trait_method by iterating over the where clause
    //
    // Returns the trait method, trait constraint, and whether the impl is assumed from a where
    // clause. This is always true since this helper searches where clauses for a generic constraint.
    // E.g. `t.method()` with `where T: Foo<Bar>` in scope will return `(Foo::method, T, vec![Bar])`
    fn resolve_trait_method_by_named_generic(
        &mut self,
        path: &Path,
    ) -> Option<(TraitMethodId, TraitConstraint, bool)> {
        if path.segments.len() != 2 {
            return None;
        }

        for constraint in self.trait_bounds.clone() {
            if let Type::NamedGeneric(_, name, _) = &constraint.typ {
                // if `path` is `T::method_name`, we're looking for constraint of the form `T: SomeTrait`
                if path.segments[0].ident.0.contents != name.as_str() {
                    continue;
                }

                let the_trait = self.interner.get_trait(constraint.trait_id);
                if let Some(method) = the_trait.find_method(path.last_name()) {
                    return Some((method, constraint, true));
                }
            }
        }
        None
    }

    // Try to resolve the given trait method path.
    //
    // Returns the trait method, trait constraint, and whether the impl is assumed to exist by a where clause or not
    // E.g. `t.method()` with `where T: Foo<Bar>` in scope will return `(Foo::method, T, vec![Bar])`
    pub(super) fn resolve_trait_generic_path(
        &mut self,
        path: &Path,
    ) -> Option<(TraitMethodId, TraitConstraint, bool)> {
        self.resolve_trait_static_method_by_self(path)
            .or_else(|| self.resolve_trait_static_method(path))
            .or_else(|| self.resolve_trait_method_by_named_generic(path))
    }

    fn eval_global_as_array_length(&mut self, global_id: GlobalId, path: &Path) -> u32 {
        let Some(stmt) = self.interner.get_global_let_statement(global_id) else {
            if let Some(global) = self.unresolved_globals.remove(&global_id) {
                self.elaborate_global(global);
                return self.eval_global_as_array_length(global_id, path);
            } else {
                let path = path.clone();
                self.push_err(ResolverError::NoSuchNumericTypeVariable { path });
                return 0;
            }
        };

        let length = stmt.expression;
        let span = self.interner.expr_span(&length);
        let result = self.try_eval_array_length_id(length, span);

        match result.map(|length| length.try_into()) {
            Ok(Ok(length_value)) => return length_value,
            Ok(Err(_cast_err)) => self.push_err(ResolverError::IntegerTooLarge { span }),
            Err(Some(error)) => self.push_err(error),
            Err(None) => (),
        }
        0
    }

    fn try_eval_array_length_id(
        &self,
        rhs: ExprId,
        span: Span,
    ) -> Result<u128, Option<ResolverError>> {
        // Arbitrary amount of recursive calls to try before giving up
        let fuel = 100;
        self.try_eval_array_length_id_with_fuel(rhs, span, fuel)
    }

    fn try_eval_array_length_id_with_fuel(
        &self,
        rhs: ExprId,
        span: Span,
        fuel: u32,
    ) -> Result<u128, Option<ResolverError>> {
        if fuel == 0 {
            // If we reach here, it is likely from evaluating cyclic globals. We expect an error to
            // be issued for them after name resolution so issue no error now.
            return Err(None);
        }

        match self.interner.expression(&rhs) {
            HirExpression::Literal(HirLiteral::Integer(int, false)) => {
                int.try_into_u128().ok_or(Some(ResolverError::IntegerTooLarge { span }))
            }
            HirExpression::Ident(ident, _) => {
                let definition = self.interner.definition(ident.id);
                match definition.kind {
                    DefinitionKind::Global(global_id) => {
                        let let_statement = self.interner.get_global_let_statement(global_id);
                        if let Some(let_statement) = let_statement {
                            let expression = let_statement.expression;
                            self.try_eval_array_length_id_with_fuel(expression, span, fuel - 1)
                        } else {
                            Err(Some(ResolverError::InvalidArrayLengthExpr { span }))
                        }
                    }
                    _ => Err(Some(ResolverError::InvalidArrayLengthExpr { span })),
                }
            }
            HirExpression::Infix(infix) => {
                let lhs = self.try_eval_array_length_id_with_fuel(infix.lhs, span, fuel - 1)?;
                let rhs = self.try_eval_array_length_id_with_fuel(infix.rhs, span, fuel - 1)?;

                match infix.operator.kind {
                    BinaryOpKind::Add => Ok(lhs + rhs),
                    BinaryOpKind::Subtract => Ok(lhs - rhs),
                    BinaryOpKind::Multiply => Ok(lhs * rhs),
                    BinaryOpKind::Divide => Ok(lhs / rhs),
                    BinaryOpKind::Equal => Ok((lhs == rhs) as u128),
                    BinaryOpKind::NotEqual => Ok((lhs != rhs) as u128),
                    BinaryOpKind::Less => Ok((lhs < rhs) as u128),
                    BinaryOpKind::LessEqual => Ok((lhs <= rhs) as u128),
                    BinaryOpKind::Greater => Ok((lhs > rhs) as u128),
                    BinaryOpKind::GreaterEqual => Ok((lhs >= rhs) as u128),
                    BinaryOpKind::And => Ok(lhs & rhs),
                    BinaryOpKind::Or => Ok(lhs | rhs),
                    BinaryOpKind::Xor => Ok(lhs ^ rhs),
                    BinaryOpKind::ShiftRight => Ok(lhs >> rhs),
                    BinaryOpKind::ShiftLeft => Ok(lhs << rhs),
                    BinaryOpKind::Modulo => Ok(lhs % rhs),
                }
            }
            HirExpression::Cast(cast) => {
                let lhs = self.try_eval_array_length_id_with_fuel(cast.lhs, span, fuel - 1)?;
                let lhs_value = Value::Field(lhs.into());
                let evaluated_value =
                    Interpreter::evaluate_cast_one_step(&cast, rhs, lhs_value, self.interner)
                        .map_err(|error| Some(ResolverError::ArrayLengthInterpreter { error }))?;

                evaluated_value
                    .to_u128()
                    .ok_or_else(|| Some(ResolverError::InvalidArrayLengthExpr { span }))
            }
            _other => Err(Some(ResolverError::InvalidArrayLengthExpr { span })),
        }
    }

    pub(super) fn unify(
        &mut self,
        actual: &Type,
        expected: &Type,
        make_error: impl FnOnce() -> TypeCheckError,
    ) {
        let mut errors = Vec::new();
        actual.unify(expected, &mut errors, make_error);
        self.errors.extend(errors.into_iter().map(|error| (error.into(), self.file)));
    }

    /// Wrapper of Type::unify_with_coercions using self.errors
    pub(super) fn unify_with_coercions(
        &mut self,
        actual: &Type,
        expected: &Type,
        expression: ExprId,
        span: Span,
        make_error: impl FnOnce() -> TypeCheckError,
    ) {
        let mut errors = Vec::new();
        actual.unify_with_coercions(
            expected,
            expression,
            span,
            self.interner,
            &mut errors,
            make_error,
        );
        self.errors.extend(errors.into_iter().map(|error| (error.into(), self.file)));
    }

    /// Return a fresh integer or field type variable and log it
    /// in self.type_variables to default it later.
    pub(super) fn polymorphic_integer_or_field(&mut self) -> Type {
        let typ = Type::polymorphic_integer_or_field(self.interner);
        self.push_type_variable(typ.clone());
        typ
    }

    /// Return a fresh integer type variable and log it
    /// in self.type_variables to default it later.
    pub(super) fn polymorphic_integer(&mut self) -> Type {
        let typ = Type::polymorphic_integer(self.interner);
        self.push_type_variable(typ.clone());
        typ
    }

    /// Translates a (possibly Unspecified) UnresolvedType to a Type.
    /// Any UnresolvedType::Unspecified encountered are replaced with fresh type variables.
    pub(super) fn resolve_inferred_type(&mut self, typ: UnresolvedType) -> Type {
        match &typ.typ {
            UnresolvedTypeData::Unspecified => self.interner.next_type_variable(),
            _ => self.resolve_type(typ),
        }
    }

    /// Insert as many dereference operations as necessary to automatically dereference a method
    /// call object to its base value type T.
    pub(super) fn insert_auto_dereferences(&mut self, object: ExprId, typ: Type) -> (ExprId, Type) {
        if let Type::MutableReference(element) = typ.follow_bindings() {
            let location = self.interner.id_location(object);

            let object = self.interner.push_expr(HirExpression::Prefix(HirPrefixExpression {
                operator: UnaryOp::Dereference { implicitly_added: true },
                rhs: object,
                trait_method_id: None,
            }));
            self.interner.push_expr_type(object, element.as_ref().clone());
            self.interner.push_expr_location(object, location.span, location.file);

            // Recursively dereference to allow for converting &mut &mut T to T
            self.insert_auto_dereferences(object, *element)
        } else {
            (object, typ)
        }
    }

    /// Given a method object: `(*foo).bar` of a method call `(*foo).bar.baz()`, remove the
    /// implicitly added dereference operator if one is found.
    ///
    /// Returns Some(new_expr_id) if a dereference was removed and None otherwise.
    fn try_remove_implicit_dereference(&mut self, object: ExprId) -> Option<ExprId> {
        match self.interner.expression(&object) {
            HirExpression::MemberAccess(mut access) => {
                let new_lhs = self.try_remove_implicit_dereference(access.lhs)?;
                access.lhs = new_lhs;
                access.is_offset = true;

                // `object` will have a different type now, which will be filled in
                // later when type checking the method call as a function call.
                self.interner.replace_expr(&object, HirExpression::MemberAccess(access));
                Some(object)
            }
            HirExpression::Prefix(prefix) => match prefix.operator {
                // Found a dereference we can remove. Now just replace it with its rhs to remove it.
                UnaryOp::Dereference { implicitly_added: true } => Some(prefix.rhs),
                _ => None,
            },
            _ => None,
        }
    }

    fn bind_function_type_impl(
        &mut self,
        fn_params: &[Type],
        fn_ret: &Type,
        callsite_args: &[(Type, ExprId, Span)],
        span: Span,
    ) -> Type {
        if fn_params.len() != callsite_args.len() {
            self.push_err(TypeCheckError::ParameterCountMismatch {
                expected: fn_params.len(),
                found: callsite_args.len(),
                span,
            });
            return Type::Error;
        }

        for (param, (arg, arg_expr_id, arg_span)) in fn_params.iter().zip(callsite_args) {
            self.unify_with_coercions(arg, param, *arg_expr_id, *arg_span, || {
                TypeCheckError::TypeMismatch {
                    expected_typ: param.to_string(),
                    expr_typ: arg.to_string(),
                    expr_span: *arg_span,
                }
            });
        }

        fn_ret.clone()
    }

    pub(super) fn bind_function_type(
        &mut self,
        function: Type,
        args: Vec<(Type, ExprId, Span)>,
        span: Span,
    ) -> Type {
        // Could do a single unification for the entire function type, but matching beforehand
        // lets us issue a more precise error on the individual argument that fails to type check.
        match function {
            Type::TypeVariable(binding, TypeVariableKind::Normal) => {
                if let TypeBinding::Bound(typ) = &*binding.borrow() {
                    return self.bind_function_type(typ.clone(), args, span);
                }

                let ret = self.interner.next_type_variable();
                let args = vecmap(args, |(arg, _, _)| arg);
                let env_type = self.interner.next_type_variable();
                let expected =
                    Type::Function(args, Box::new(ret.clone()), Box::new(env_type), false);

                if let Err(error) = binding.try_bind(expected, span) {
                    self.push_err(error);
                }
                ret
            }
            // The closure env is ignored on purpose: call arguments never place
            // constraints on closure environments.
            Type::Function(parameters, ret, _env, _unconstrained) => {
                self.bind_function_type_impl(&parameters, &ret, &args, span)
            }
            Type::Error => Type::Error,
            found => {
                self.push_err(TypeCheckError::ExpectedFunction { found, span });
                Type::Error
            }
        }
    }

    pub(super) fn check_cast(&mut self, from: &Type, to: &Type, span: Span) -> Type {
        match from.follow_bindings() {
            Type::Integer(..)
            | Type::FieldElement
            | Type::TypeVariable(_, TypeVariableKind::IntegerOrField)
            | Type::TypeVariable(_, TypeVariableKind::Integer)
            | Type::Bool => (),

            Type::TypeVariable(_, _) => {
                // NOTE: in reality the expected type can also include bool, but for the compiler's simplicity
                // we only allow integer types. If a bool is in `from` it will need an explicit type annotation.
                let expected = Type::polymorphic_integer_or_field(self.interner);
                self.unify(from, &expected, || TypeCheckError::InvalidCast {
                    from: from.clone(),
                    span,
                });
            }
            Type::Error => return Type::Error,
            from => {
                self.push_err(TypeCheckError::InvalidCast { from, span });
                return Type::Error;
            }
        }

        match to {
            Type::Integer(sign, bits) => Type::Integer(*sign, *bits),
            Type::FieldElement => Type::FieldElement,
            Type::Bool => Type::Bool,
            Type::Error => Type::Error,
            _ => {
                self.push_err(TypeCheckError::UnsupportedCast { span });
                Type::Error
            }
        }
    }

    // Given a binary comparison operator and another type. This method will produce the output type
    // and a boolean indicating whether to use the trait impl corresponding to the operator
    // or not. A value of false indicates the caller to use a primitive operation for this
    // operator, while a true value indicates a user-provided trait impl is required.
    fn comparator_operand_type_rules(
        &mut self,
        lhs_type: &Type,
        rhs_type: &Type,
        op: &HirBinaryOp,
        span: Span,
    ) -> Result<(Type, bool), TypeCheckError> {
        use Type::*;

        match (lhs_type, rhs_type) {
            // Avoid reporting errors multiple times
            (Error, _) | (_, Error) => Ok((Bool, false)),
            (Alias(alias, args), other) | (other, Alias(alias, args)) => {
                let alias = alias.borrow().get_type(args);
                self.comparator_operand_type_rules(&alias, other, op, span)
            }

            // Matches on TypeVariable must be first to follow any type
            // bindings.
            (TypeVariable(var, _), other) | (other, TypeVariable(var, _)) => {
                if let TypeBinding::Bound(binding) = &*var.borrow() {
                    return self.comparator_operand_type_rules(other, binding, op, span);
                }

                let use_impl = self.bind_type_variables_for_infix(lhs_type, op, rhs_type, span);
                Ok((Bool, use_impl))
            }
            (Integer(sign_x, bit_width_x), Integer(sign_y, bit_width_y)) => {
                if sign_x != sign_y {
                    return Err(TypeCheckError::IntegerSignedness {
                        sign_x: *sign_x,
                        sign_y: *sign_y,
                        span,
                    });
                }
                if bit_width_x != bit_width_y {
                    return Err(TypeCheckError::IntegerBitWidth {
                        bit_width_x: *bit_width_x,
                        bit_width_y: *bit_width_y,
                        span,
                    });
                }
                Ok((Bool, false))
            }
            (FieldElement, FieldElement) => {
                if op.kind.is_valid_for_field_type() {
                    Ok((Bool, false))
                } else {
                    Err(TypeCheckError::FieldComparison { span })
                }
            }

            // <= and friends are technically valid for booleans, just not very useful
            (Bool, Bool) => Ok((Bool, false)),

            (lhs, rhs) => {
                self.unify(lhs, rhs, || TypeCheckError::TypeMismatchWithSource {
                    expected: lhs.clone(),
                    actual: rhs.clone(),
                    span: op.location.span,
                    source: Source::Binary,
                });
                Ok((Bool, true))
            }
        }
    }

    /// Handles the TypeVariable case for checking binary operators.
    /// Returns true if we should use the impl for the operator instead of the primitive
    /// version of it.
    fn bind_type_variables_for_infix(
        &mut self,
        lhs_type: &Type,
        op: &HirBinaryOp,
        rhs_type: &Type,
        span: Span,
    ) -> bool {
        self.unify(lhs_type, rhs_type, || TypeCheckError::TypeMismatchWithSource {
            expected: lhs_type.clone(),
            actual: rhs_type.clone(),
            source: Source::Binary,
            span,
        });

        let use_impl = !lhs_type.is_numeric();

        // If this operator isn't valid for fields we have to possibly narrow
        // TypeVariableKind::IntegerOrField to TypeVariableKind::Integer.
        // Doing so also ensures a type error if Field is used.
        // The is_numeric check is to allow impls for custom types to bypass this.
        if !op.kind.is_valid_for_field_type() && lhs_type.is_numeric() {
            let target = Type::polymorphic_integer(self.interner);

            use crate::ast::BinaryOpKind::*;
            use TypeCheckError::*;
            self.unify(lhs_type, &target, || match op.kind {
                Less | LessEqual | Greater | GreaterEqual => FieldComparison { span },
                And | Or | Xor | ShiftRight | ShiftLeft => FieldBitwiseOp { span },
                Modulo => FieldModulo { span },
                other => unreachable!("Operator {other:?} should be valid for Field"),
            });
        }

        use_impl
    }

    // Given a binary operator and another type. This method will produce the output type
    // and a boolean indicating whether to use the trait impl corresponding to the operator
    // or not. A value of false indicates the caller to use a primitive operation for this
    // operator, while a true value indicates a user-provided trait impl is required.
    pub(super) fn infix_operand_type_rules(
        &mut self,
        lhs_type: &Type,
        op: &HirBinaryOp,
        rhs_type: &Type,
        span: Span,
    ) -> Result<(Type, bool), TypeCheckError> {
        if op.kind.is_comparator() {
            return self.comparator_operand_type_rules(lhs_type, rhs_type, op, span);
        }

        use Type::*;
        match (lhs_type, rhs_type) {
            // An error type on either side will always return an error
            (Error, _) | (_, Error) => Ok((Error, false)),
            (Alias(alias, args), other) | (other, Alias(alias, args)) => {
                let alias = alias.borrow().get_type(args);
                self.infix_operand_type_rules(&alias, op, other, span)
            }

            // Matches on TypeVariable must be first so that we follow any type
            // bindings.
            (TypeVariable(int, _), other) | (other, TypeVariable(int, _)) => {
                if op.kind == BinaryOpKind::ShiftLeft || op.kind == BinaryOpKind::ShiftRight {
                    self.unify(
                        rhs_type,
                        &Type::Integer(Signedness::Unsigned, IntegerBitSize::Eight),
                        || TypeCheckError::InvalidShiftSize { span },
                    );
                    let use_impl = if lhs_type.is_numeric() {
                        let integer_type = Type::polymorphic_integer(self.interner);
                        self.bind_type_variables_for_infix(lhs_type, op, &integer_type, span)
                    } else {
                        true
                    };
                    return Ok((lhs_type.clone(), use_impl));
                }
                if let TypeBinding::Bound(binding) = &*int.borrow() {
                    return self.infix_operand_type_rules(binding, op, other, span);
                }
                let use_impl = self.bind_type_variables_for_infix(lhs_type, op, rhs_type, span);
                Ok((other.clone(), use_impl))
            }
            (Integer(sign_x, bit_width_x), Integer(sign_y, bit_width_y)) => {
                if op.kind == BinaryOpKind::ShiftLeft || op.kind == BinaryOpKind::ShiftRight {
                    if *sign_y != Signedness::Unsigned || *bit_width_y != IntegerBitSize::Eight {
                        return Err(TypeCheckError::InvalidShiftSize { span });
                    }
                    return Ok((Integer(*sign_x, *bit_width_x), false));
                }
                if sign_x != sign_y {
                    return Err(TypeCheckError::IntegerSignedness {
                        sign_x: *sign_x,
                        sign_y: *sign_y,
                        span,
                    });
                }
                if bit_width_x != bit_width_y {
                    return Err(TypeCheckError::IntegerBitWidth {
                        bit_width_x: *bit_width_x,
                        bit_width_y: *bit_width_y,
                        span,
                    });
                }
                Ok((Integer(*sign_x, *bit_width_x), false))
            }
            // The result of two Fields is always a witness
            (FieldElement, FieldElement) => {
                if !op.kind.is_valid_for_field_type() {
                    if op.kind == BinaryOpKind::Modulo {
                        return Err(TypeCheckError::FieldModulo { span });
                    } else {
                        return Err(TypeCheckError::FieldBitwiseOp { span });
                    }
                }
                Ok((FieldElement, false))
            }

            (Bool, Bool) => Ok((Bool, false)),

            (lhs, rhs) => {
                if op.kind == BinaryOpKind::ShiftLeft || op.kind == BinaryOpKind::ShiftRight {
                    if rhs == &Type::Integer(Signedness::Unsigned, IntegerBitSize::Eight) {
                        return Ok((lhs.clone(), true));
                    }
                    return Err(TypeCheckError::InvalidShiftSize { span });
                }
                self.unify(lhs, rhs, || TypeCheckError::TypeMismatchWithSource {
                    expected: lhs.clone(),
                    actual: rhs.clone(),
                    span: op.location.span,
                    source: Source::Binary,
                });
                Ok((lhs.clone(), true))
            }
        }
    }

    // Given a unary operator and a type, this method will produce the output type
    // and a boolean indicating whether to use the trait impl corresponding to the operator
    // or not. A value of false indicates the caller to use a primitive operation for this
    // operator, while a true value indicates a user-provided trait impl is required.
    pub(super) fn prefix_operand_type_rules(
        &mut self,
        op: &UnaryOp,
        rhs_type: &Type,
        span: Span,
    ) -> Result<(Type, bool), TypeCheckError> {
        use Type::*;

        match op {
            crate::ast::UnaryOp::Minus | crate::ast::UnaryOp::Not => {
                match rhs_type {
                    // An error type will always return an error
                    Error => Ok((Error, false)),
                    Alias(alias, args) => {
                        let alias = alias.borrow().get_type(args);
                        self.prefix_operand_type_rules(op, &alias, span)
                    }

                    // Matches on TypeVariable must be first so that we follow any type
                    // bindings.
                    TypeVariable(int, _) => {
                        if let TypeBinding::Bound(binding) = &*int.borrow() {
                            return self.prefix_operand_type_rules(op, binding, span);
                        }

                        // The `!` prefix operator is not valid for Field, so if this is a numeric
                        // type we constrain it to just (non-Field) integer types.
                        if matches!(op, crate::ast::UnaryOp::Not) && rhs_type.is_numeric() {
                            let integer_type = Type::polymorphic_integer(self.interner);
                            self.unify(rhs_type, &integer_type, || {
                                TypeCheckError::InvalidUnaryOp { kind: rhs_type.to_string(), span }
                            });
                        }

                        Ok((rhs_type.clone(), !rhs_type.is_numeric()))
                    }
                    Integer(sign_x, bit_width_x) => {
                        if *op == UnaryOp::Minus && *sign_x == Signedness::Unsigned {
                            return Err(TypeCheckError::InvalidUnaryOp {
                                kind: rhs_type.to_string(),
                                span,
                            });
                        }
                        Ok((Integer(*sign_x, *bit_width_x), false))
                    }
                    // The result of a Field is always a witness
                    FieldElement => {
                        if *op == UnaryOp::Not {
                            return Err(TypeCheckError::FieldNot { span });
                        }
                        Ok((FieldElement, false))
                    }

                    Bool => Ok((Bool, false)),

                    _ => Ok((rhs_type.clone(), true)),
                }
            }
            crate::ast::UnaryOp::MutableReference => {
                Ok((Type::MutableReference(Box::new(rhs_type.follow_bindings())), false))
            }
            crate::ast::UnaryOp::Dereference { implicitly_added: _ } => {
                let element_type = self.interner.next_type_variable();
                let expected = Type::MutableReference(Box::new(element_type.clone()));
                self.unify(rhs_type, &expected, || TypeCheckError::TypeMismatch {
                    expr_typ: rhs_type.to_string(),
                    expected_typ: expected.to_string(),
                    expr_span: span,
                });
                Ok((element_type, false))
            }
        }
    }

    /// Prerequisite: verify_trait_constraint of the operator's trait constraint.
    ///
    /// Although by this point the operator is expected to already have a trait impl,
    /// we still need to match the operator's type against the method's instantiated type
    /// to ensure the instantiation bindings are correct and the monomorphizer can
    /// re-apply the needed bindings.
    pub(super) fn type_check_operator_method(
        &mut self,
        expr_id: ExprId,
        trait_method_id: TraitMethodId,
        object_type: &Type,
        span: Span,
    ) {
        let the_trait = self.interner.get_trait(trait_method_id.trait_id);

        let method = &the_trait.methods[trait_method_id.method_index];
        let (method_type, mut bindings) = method.typ.clone().instantiate(self.interner);

        match method_type {
            Type::Function(args, _, _, _) => {
                // We can cheat a bit and match against only the object type here since no operator
                // overload uses other generic parameters or return types aside from the object type.
                let expected_object_type = &args[0];
                self.unify(object_type, expected_object_type, || TypeCheckError::TypeMismatch {
                    expected_typ: expected_object_type.to_string(),
                    expr_typ: object_type.to_string(),
                    expr_span: span,
                });
            }
            other => {
                unreachable!("Expected operator method to have a function type, but found {other}")
            }
        }

        // We must also remember to apply these substitutions to the object_type
        // referenced by the selected trait impl, if one has yet to be selected.
        let impl_kind = self.interner.get_selected_impl_for_expression(expr_id);
        if let Some(TraitImplKind::Assumed { object_type, trait_generics }) = impl_kind {
            let the_trait = self.interner.get_trait(trait_method_id.trait_id);
            let object_type = object_type.substitute(&bindings);
            bindings.insert(
                the_trait.self_type_typevar.id(),
                (the_trait.self_type_typevar.clone(), object_type.clone()),
            );
            self.interner.select_impl_for_expression(
                expr_id,
                TraitImplKind::Assumed { object_type, trait_generics },
            );
        }

        self.interner.store_instantiation_bindings(expr_id, bindings);
    }

    pub(super) fn type_check_member_access(
        &mut self,
        mut access: HirMemberAccess,
        expr_id: ExprId,
        lhs_type: Type,
        span: Span,
    ) -> Type {
        let access_lhs = &mut access.lhs;

        let dereference_lhs = |this: &mut Self, lhs_type, element| {
            let old_lhs = *access_lhs;
            *access_lhs = this.interner.push_expr(HirExpression::Prefix(HirPrefixExpression {
                operator: crate::ast::UnaryOp::Dereference { implicitly_added: true },
                rhs: old_lhs,
                trait_method_id: None,
            }));
            this.interner.push_expr_type(old_lhs, lhs_type);
            this.interner.push_expr_type(*access_lhs, element);

            let old_location = this.interner.id_location(old_lhs);
            this.interner.push_expr_location(*access_lhs, span, old_location.file);
        };

        // If this access is just a field offset, we want to avoid dereferencing
        let dereference_lhs = (!access.is_offset).then_some(dereference_lhs);

        match self.check_field_access(&lhs_type, &access.rhs.0.contents, span, dereference_lhs) {
            Some((element_type, index)) => {
                self.interner.set_field_index(expr_id, index);
                // We must update `access` in case we added any dereferences to it
                self.interner.replace_expr(&expr_id, HirExpression::MemberAccess(access));
                element_type
            }
            None => Type::Error,
        }
    }

    pub(super) fn lookup_method(
        &mut self,
        object_type: &Type,
        method_name: &str,
        span: Span,
    ) -> Option<HirMethodReference> {
        match object_type.follow_bindings() {
            Type::Struct(typ, _args) => {
                let id = typ.borrow().id;
                match self.interner.lookup_method(object_type, id, method_name, false) {
                    Some(method_id) => Some(HirMethodReference::FuncId(method_id)),
                    None => {
                        self.push_err(TypeCheckError::UnresolvedMethodCall {
                            method_name: method_name.to_string(),
                            object_type: object_type.clone(),
                            span,
                        });
                        None
                    }
                }
            }
            // TODO: We should allow method calls on `impl Trait`s eventually.
            //       For now it is fine since they are only allowed on return types.
            Type::TraitAsType(..) => {
                self.push_err(TypeCheckError::UnresolvedMethodCall {
                    method_name: method_name.to_string(),
                    object_type: object_type.clone(),
                    span,
                });
                None
            }
            Type::NamedGeneric(_, _, _) => {
                self.lookup_method_in_trait_constraints(object_type, method_name, span)
            }
            // Mutable references to another type should resolve to methods of their element type.
            // This may be a struct or a primitive type.
            Type::MutableReference(element) => self
                .interner
                .lookup_primitive_trait_method_mut(element.as_ref(), method_name)
                .map(HirMethodReference::FuncId)
                .or_else(|| self.lookup_method(&element, method_name, span)),

            // If we fail to resolve the object to a struct type, we have no way of type
            // checking its arguments as we can't even resolve the name of the function
            Type::Error => None,

            // The type variable must be unbound at this point since follow_bindings was called
            Type::TypeVariable(_, TypeVariableKind::Normal) => {
                self.push_err(TypeCheckError::TypeAnnotationsNeededForMethodCall { span });
                None
            }

            other => match self.interner.lookup_primitive_method(&other, method_name) {
                Some(method_id) => Some(HirMethodReference::FuncId(method_id)),
                None => {
                    // It could be that this type is a composite type that is bound to a trait,
                    // for example `x: (T, U) ... where (T, U): SomeTrait`
                    // (so this case is a generalization of the NamedGeneric case)
                    self.lookup_method_in_trait_constraints(object_type, method_name, span)
                }
            },
        }
    }

    fn lookup_method_in_trait_constraints(
        &mut self,
        object_type: &Type,
        method_name: &str,
        span: Span,
    ) -> Option<HirMethodReference> {
        let func_id = match self.current_item {
            Some(DependencyId::Function(id)) => id,
            _ => panic!("unexpected method outside a function"),
        };
        let func_meta = self.interner.function_meta(&func_id);

        for constraint in &func_meta.trait_constraints {
            if *object_type == constraint.typ {
                if let Some(the_trait) = self.interner.try_get_trait(constraint.trait_id) {
                    for (method_index, method) in the_trait.methods.iter().enumerate() {
                        if method.name.0.contents == method_name {
                            let trait_method =
                                TraitMethodId { trait_id: constraint.trait_id, method_index };

                            let generics = constraint.trait_generics.clone();
                            return Some(HirMethodReference::TraitMethodId(trait_method, generics));
                        }
                    }
                }
            }
        }

        self.push_err(TypeCheckError::UnresolvedMethodCall {
            method_name: method_name.to_string(),
            object_type: object_type.clone(),
            span,
        });

        None
    }

    pub(super) fn type_check_call(
        &mut self,
        call: &HirCallExpression,
        func_type: Type,
        args: Vec<(Type, ExprId, Span)>,
        span: Span,
    ) -> Type {
        self.run_lint(|elaborator| {
            lints::deprecated_function(elaborator.interner, call.func).map(Into::into)
        });

        let is_current_func_constrained = self.in_constrained_function();

        let func_type_is_unconstrained =
            if let Type::Function(_args, _ret, _env, unconstrained) = &func_type {
                *unconstrained
            } else {
                false
            };

        let is_unconstrained_call =
            func_type_is_unconstrained || self.is_unconstrained_call(call.func);
        let crossing_runtime_boundary = is_current_func_constrained && is_unconstrained_call;
        if crossing_runtime_boundary {
            if !self.in_unsafe_block {
                self.push_err(TypeCheckError::Unsafe { span });
            }

            if let Some(called_func_id) = self.interner.lookup_function_from_expr(&call.func) {
                self.run_lint(|elaborator| {
                    lints::oracle_called_from_constrained_function(
                        elaborator.interner,
                        &called_func_id,
                        is_current_func_constrained,
                        span,
                    )
                    .map(Into::into)
                });
            }

            let errors = lints::unconstrained_function_args(&args);
            for error in errors {
                self.push_err(error);
            }
        }

        let return_type = self.bind_function_type(func_type, args, span);

        if crossing_runtime_boundary {
            self.run_lint(|_| {
                lints::unconstrained_function_return(&return_type, span).map(Into::into)
            });
        }

        return_type
    }

    fn is_unconstrained_call(&self, expr: ExprId) -> bool {
        if let Some(func_id) = self.interner.lookup_function_from_expr(&expr) {
            let modifiers = self.interner.function_modifiers(&func_id);
            modifiers.is_unconstrained
        } else {
            false
        }
    }

    /// Check if the given method type requires a mutable reference to the object type, and check
    /// if the given object type is already a mutable reference. If not, add one.
    /// This is used to automatically transform a method call: `foo.bar()` into a function
    /// call: `bar(&mut foo)`.
    ///
    /// A notable corner case of this function is where it interacts with auto-deref of `.`.
    /// If a field is being mutated e.g. `foo.bar.mutate_bar()` where `foo: &mut Foo`, the compiler
    /// will insert a dereference before bar `(*foo).bar.mutate_bar()` which would cause us to
    /// mutate a copy of bar rather than a reference to it. We must check for this corner case here
    /// and remove the implicitly added dereference operator if we find one.
    pub(super) fn try_add_mutable_reference_to_object(
        &mut self,
        function_type: &Type,
        object_type: &mut Type,
        object: &mut ExprId,
    ) {
        let expected_object_type = match function_type {
            Type::Function(args, _, _, _) => args.first(),
            Type::Forall(_, typ) => match typ.as_ref() {
                Type::Function(args, _, _, _) => args.first(),
                typ => unreachable!("Unexpected type for function: {typ}"),
            },
            typ => unreachable!("Unexpected type for function: {typ}"),
        };

        if let Some(expected_object_type) = expected_object_type {
            let actual_type = object_type.follow_bindings();

            if matches!(expected_object_type.follow_bindings(), Type::MutableReference(_)) {
                if !matches!(actual_type, Type::MutableReference(_)) {
                    if let Err(error) = verify_mutable_reference(self.interner, *object) {
                        self.push_err(TypeCheckError::ResolverError(error));
                    }

                    let new_type = Type::MutableReference(Box::new(actual_type));
                    *object_type = new_type.clone();

                    // First try to remove a dereference operator that may have been implicitly
                    // inserted by a field access expression `foo.bar` on a mutable reference `foo`.
                    let new_object = self.try_remove_implicit_dereference(*object);

                    // If that didn't work, then wrap the whole expression in an `&mut`
                    *object = new_object.unwrap_or_else(|| {
                        let location = self.interner.id_location(*object);

                        let new_object =
                            self.interner.push_expr(HirExpression::Prefix(HirPrefixExpression {
                                operator: UnaryOp::MutableReference,
                                rhs: *object,
                                trait_method_id: None,
                            }));
                        self.interner.push_expr_type(new_object, new_type);
                        self.interner.push_expr_location(new_object, location.span, location.file);
                        new_object
                    });
                }
            // Otherwise if the object type is a mutable reference and the method is not, insert as
            // many dereferences as needed.
            } else if matches!(actual_type, Type::MutableReference(_)) {
                let (new_object, new_type) = self.insert_auto_dereferences(*object, actual_type);
                *object_type = new_type;
                *object = new_object;
            }
        }
    }

    pub fn type_check_function_body(&mut self, body_type: Type, meta: &FuncMeta, body_id: ExprId) {
        let (expr_span, empty_function) = self.function_info(body_id);
        let declared_return_type = meta.return_type();

        let func_span = self.interner.expr_span(&body_id); // XXX: We could be more specific and return the span of the last stmt, however stmts do not have spans yet
        if let Type::TraitAsType(trait_id, _, generics) = declared_return_type {
            if self
                .interner
                .lookup_trait_implementation(
                    &body_type,
                    *trait_id,
                    &generics.ordered,
                    &generics.named,
                )
                .is_err()
            {
                self.push_err(TypeCheckError::TypeMismatchWithSource {
                    expected: declared_return_type.clone(),
                    actual: body_type,
                    span: func_span,
                    source: Source::Return(meta.return_type.clone(), expr_span),
                });
            }
        } else {
            self.unify_with_coercions(&body_type, declared_return_type, body_id, func_span, || {
                let mut error = TypeCheckError::TypeMismatchWithSource {
                    expected: declared_return_type.clone(),
                    actual: body_type.clone(),
                    span: func_span,
                    source: Source::Return(meta.return_type.clone(), expr_span),
                };

                if empty_function {
                    error = error.add_context(
                        "implicitly returns `()` as its body has no tail or `return` expression",
                    );
                }
                error
            });
        }
    }

    fn function_info(&self, function_body_id: ExprId) -> (noirc_errors::Span, bool) {
        let (expr_span, empty_function) =
            if let HirExpression::Block(block) = self.interner.expression(&function_body_id) {
                let last_stmt = block.statements().last();
                let mut span = self.interner.expr_span(&function_body_id);

                if let Some(last_stmt) = last_stmt {
                    if let HirStatement::Expression(expr) = self.interner.statement(last_stmt) {
                        span = self.interner.expr_span(&expr);
                    }
                }

                (span, last_stmt.is_none())
            } else {
                (self.interner.expr_span(&function_body_id), false)
            };
        (expr_span, empty_function)
    }

    pub fn verify_trait_constraint(
        &mut self,
        object_type: &Type,
        trait_id: TraitId,
        trait_generics: &[Type],
        associated_types: &[NamedType],
        function_ident_id: ExprId,
        span: Span,
    ) {
        match self.interner.lookup_trait_implementation(
            object_type,
            trait_id,
            trait_generics,
            associated_types,
        ) {
            Ok(impl_kind) => {
                self.interner.select_impl_for_expression(function_ident_id, impl_kind);
            }
<<<<<<< HEAD
            Err(constraints) => self.push_trait_constraint_error(constraints, span),
        }
    }

    fn push_trait_constraint_error(&mut self, constraints: Vec<TraitConstraint>, span: Span) {
        if constraints.is_empty() {
            self.push_err(TypeCheckError::TypeAnnotationsNeeded { span });
        } else if let Some(error) = NoMatchingImplFoundError::new(self.interner, constraints, span)
        {
            self.push_err(TypeCheckError::NoMatchingImplFound(error));
=======
            Err(error) => self.push_trait_constraint_error(object_type, error, span),
        }
    }

    fn push_trait_constraint_error(
        &mut self,
        object_type: &Type,
        error: ImplSearchErrorKind,
        span: Span,
    ) {
        match error {
            ImplSearchErrorKind::TypeAnnotationsNeededOnObjectType => {
                self.push_err(TypeCheckError::TypeAnnotationsNeededForMethodCall { span });
            }
            ImplSearchErrorKind::Nested(constraints) => {
                if let Some(error) = NoMatchingImplFoundError::new(self.interner, constraints, span)
                {
                    self.push_err(TypeCheckError::NoMatchingImplFound(error));
                }
            }
            ImplSearchErrorKind::MultipleMatching(candidates) => {
                let object_type = object_type.clone();
                self.push_err(TypeCheckError::MultipleMatchingImpls {
                    object_type,
                    span,
                    candidates,
                });
            }
>>>>>>> 51e2b2af
        }
    }

    pub fn add_existing_generics(
        &mut self,
        unresolved_generics: &UnresolvedGenerics,
        generics: &Generics,
    ) {
        assert_eq!(unresolved_generics.len(), generics.len());

        for (unresolved_generic, generic) in unresolved_generics.iter().zip(generics) {
            self.add_existing_generic(unresolved_generic, unresolved_generic.span(), generic);
        }
    }

    pub fn add_existing_generic(
        &mut self,
        unresolved_generic: &UnresolvedGeneric,
        span: Span,
        resolved_generic: &ResolvedGeneric,
    ) {
        let name = &unresolved_generic.ident().0.contents;

        if let Some(generic) = self.find_generic(name) {
            self.push_err(ResolverError::DuplicateDefinition {
                name: name.clone(),
                first_span: generic.span,
                second_span: span,
            });
        } else {
            self.generics.push(resolved_generic.clone());
        }
    }

    pub fn find_numeric_generics(
        parameters: &Parameters,
        return_type: &Type,
    ) -> Vec<(String, TypeVariable)> {
        let mut found = BTreeMap::new();
        for (_, parameter, _) in &parameters.0 {
            Self::find_numeric_generics_in_type(parameter, &mut found);
        }
        Self::find_numeric_generics_in_type(return_type, &mut found);
        found.into_iter().collect()
    }

    fn find_numeric_generics_in_type(typ: &Type, found: &mut BTreeMap<String, TypeVariable>) {
        match typ {
            Type::FieldElement
            | Type::Integer(_, _)
            | Type::Bool
            | Type::Unit
            | Type::Error
            | Type::TypeVariable(_, _)
            | Type::Constant(_)
            | Type::NamedGeneric(_, _, _)
            | Type::Quoted(_)
            | Type::Forall(_, _) => (),

            Type::TraitAsType(_, _, args) => {
                for arg in &args.ordered {
                    Self::find_numeric_generics_in_type(arg, found);
                }
                for arg in &args.named {
                    Self::find_numeric_generics_in_type(&arg.typ, found);
                }
            }

            Type::Array(length, element_type) => {
                if let Type::NamedGeneric(type_variable, name, _) = length.as_ref() {
                    found.insert(name.to_string(), type_variable.clone());
                }
                Self::find_numeric_generics_in_type(element_type, found);
            }

            Type::Slice(element_type) => {
                Self::find_numeric_generics_in_type(element_type, found);
            }

            Type::Tuple(fields) => {
                for field in fields {
                    Self::find_numeric_generics_in_type(field, found);
                }
            }

            Type::Function(parameters, return_type, _env, _unconstrained) => {
                for parameter in parameters {
                    Self::find_numeric_generics_in_type(parameter, found);
                }
                Self::find_numeric_generics_in_type(return_type, found);
            }

            Type::Struct(struct_type, generics) => {
                for (i, generic) in generics.iter().enumerate() {
                    if let Type::NamedGeneric(type_variable, name, _) = generic {
                        if struct_type.borrow().generic_is_numeric(i) {
                            found.insert(name.to_string(), type_variable.clone());
                        }
                    } else {
                        Self::find_numeric_generics_in_type(generic, found);
                    }
                }
            }
            Type::Alias(alias, generics) => {
                for (i, generic) in generics.iter().enumerate() {
                    if let Type::NamedGeneric(type_variable, name, _) = generic {
                        if alias.borrow().generic_is_numeric(i) {
                            found.insert(name.to_string(), type_variable.clone());
                        }
                    } else {
                        Self::find_numeric_generics_in_type(generic, found);
                    }
                }
            }
            Type::MutableReference(element) => Self::find_numeric_generics_in_type(element, found),
            Type::String(length) => {
                if let Type::NamedGeneric(type_variable, name, _) = length.as_ref() {
                    found.insert(name.to_string(), type_variable.clone());
                }
            }
            Type::FmtString(length, fields) => {
                if let Type::NamedGeneric(type_variable, name, _) = length.as_ref() {
                    found.insert(name.to_string(), type_variable.clone());
                }
                Self::find_numeric_generics_in_type(fields, found);
            }
            Type::InfixExpr(lhs, _op, rhs) => {
                Self::find_numeric_generics_in_type(lhs, found);
                Self::find_numeric_generics_in_type(rhs, found);
            }
        }
    }

    /// Push a type variable into the current FunctionContext to be defaulted if needed
    /// at the end of the earlier of either the current function or the current comptime scope.
    fn push_type_variable(&mut self, typ: Type) {
        let context = self.function_context.last_mut();
        let context = context.expect("The function_context stack should always be non-empty");
        context.type_variables.push(typ);
    }

    /// Push a trait constraint into the current FunctionContext to be solved if needed
    /// at the end of the earlier of either the current function or the current comptime scope.
    pub fn push_trait_constraint(&mut self, constraint: TraitConstraint, expr_id: ExprId) {
        let context = self.function_context.last_mut();
        let context = context.expect("The function_context stack should always be non-empty");
        context.trait_constraints.push((constraint, expr_id));
    }

    pub fn check_unsupported_turbofish_usage(&mut self, path: &Path, exclude_last_segment: bool) {
        for (index, segment) in path.segments.iter().enumerate() {
            if exclude_last_segment && index == path.segments.len() - 1 {
                continue;
            }

            if segment.generics.is_some() {
                let span = segment.turbofish_span();
                self.push_err(TypeCheckError::UnsupportedTurbofishUsage { span });
            }
        }
    }

    pub fn bind_generics_from_trait_constraint(
        &mut self,
        constraint: &TraitConstraint,
        assumed: bool,
        bindings: &mut TypeBindings,
    ) {
        let the_trait = self.interner.get_trait(constraint.trait_id);
        assert_eq!(the_trait.generics.len(), constraint.trait_generics.ordered.len());

        for (param, arg) in the_trait.generics.iter().zip(&constraint.trait_generics.ordered) {
            // Avoid binding t = t
            if !arg.occurs(param.type_var.id()) {
                bindings.insert(param.type_var.id(), (param.type_var.clone(), arg.clone()));
            }
        }

        let mut associated_types = the_trait.associated_types.clone();
        assert_eq!(associated_types.len(), constraint.trait_generics.named.len());

        for arg in &constraint.trait_generics.named {
            let i = associated_types
                .iter()
                .position(|typ| *typ.name == arg.name.0.contents)
                .unwrap_or_else(|| {
                    unreachable!("Expected to find associated type named {}", arg.name)
                });

            let param = associated_types.swap_remove(i);

            // Avoid binding t = t
            if !arg.typ.occurs(param.type_var.id()) {
                bindings.insert(param.type_var.id(), (param.type_var.clone(), arg.typ.clone()));
            }
        }

        // If the trait impl is already assumed to exist we should add any type bindings for `Self`.
        // Otherwise `self` will be replaced with a fresh type variable, which will require the user
        // to specify a redundant type annotation.
        if assumed {
            let self_type = the_trait.self_type_typevar.clone();
            bindings.insert(self_type.id(), (self_type, constraint.typ.clone()));
        }
    }
}

/// Gives an error if a user tries to create a mutable reference
/// to an immutable variable.
fn verify_mutable_reference(interner: &NodeInterner, rhs: ExprId) -> Result<(), ResolverError> {
    match interner.expression(&rhs) {
        HirExpression::MemberAccess(member_access) => {
            verify_mutable_reference(interner, member_access.lhs)
        }
        HirExpression::Index(_) => {
            let span = interner.expr_span(&rhs);
            Err(ResolverError::MutableReferenceToArrayElement { span })
        }
        HirExpression::Ident(ident, _) => {
            if let Some(definition) = interner.try_definition(ident.id) {
                if !definition.mutable {
                    return Err(ResolverError::MutableReferenceToImmutableVariable {
                        span: interner.expr_span(&rhs),
                        variable: definition.name.clone(),
                    });
                }
            }
            Ok(())
        }
        _ => Ok(()),
    }
}<|MERGE_RESOLUTION|>--- conflicted
+++ resolved
@@ -122,11 +122,7 @@
             Unit => Type::Unit,
             Unspecified => {
                 let span = typ.span;
-<<<<<<< HEAD
-                self.push_err(TypeCheckError::TypeAnnotationsNeeded { span });
-=======
                 self.push_err(TypeCheckError::UnspecifiedType { span });
->>>>>>> 51e2b2af
                 Type::Error
             }
             Error => Type::Error,
@@ -398,7 +394,6 @@
             // Remove the argument from the required list so we remember that we already have it
             let expected = required_args.remove(index);
             seen_args.insert(name.0.contents.clone(), name.span());
-<<<<<<< HEAD
 
             let typ = self.resolve_type_inner(typ, &expected.kind);
             resolved.push(NamedType { name, typ });
@@ -411,20 +406,6 @@
             self.push_err(TypeCheckError::MissingNamedTypeArg { item, span, name });
         }
 
-=======
-
-            let typ = self.resolve_type_inner(typ, &expected.kind);
-            resolved.push(NamedType { name, typ });
-        }
-
-        // Anything that hasn't been removed yet is missing
-        for generic in required_args {
-            let item = item.item_name(self.interner);
-            let name = generic.name.clone();
-            self.push_err(TypeCheckError::MissingNamedTypeArg { item, span, name });
-        }
-
->>>>>>> 51e2b2af
         resolved
     }
 
@@ -501,11 +482,7 @@
         match self.interner.lookup_trait_implementation(&object_type, trait_id, &ordered, &named) {
             Ok(impl_kind) => self.get_associated_type_from_trait_impl(path, impl_kind),
             Err(constraints) => {
-<<<<<<< HEAD
-                self.push_trait_constraint_error(constraints, span);
-=======
                 self.push_trait_constraint_error(&object_type, constraints, span);
->>>>>>> 51e2b2af
                 Type::Error
             }
         }
@@ -1619,18 +1596,6 @@
             Ok(impl_kind) => {
                 self.interner.select_impl_for_expression(function_ident_id, impl_kind);
             }
-<<<<<<< HEAD
-            Err(constraints) => self.push_trait_constraint_error(constraints, span),
-        }
-    }
-
-    fn push_trait_constraint_error(&mut self, constraints: Vec<TraitConstraint>, span: Span) {
-        if constraints.is_empty() {
-            self.push_err(TypeCheckError::TypeAnnotationsNeeded { span });
-        } else if let Some(error) = NoMatchingImplFoundError::new(self.interner, constraints, span)
-        {
-            self.push_err(TypeCheckError::NoMatchingImplFound(error));
-=======
             Err(error) => self.push_trait_constraint_error(object_type, error, span),
         }
     }
@@ -1659,7 +1624,6 @@
                     candidates,
                 });
             }
->>>>>>> 51e2b2af
         }
     }
 
