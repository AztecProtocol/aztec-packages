use std::{borrow::Cow, collections::BTreeMap, rc::Rc};

use acvm::acir::AcirField;
use iter_extended::vecmap;
use noirc_errors::{Location, Span};
use rustc_hash::FxHashMap as HashMap;

use crate::{
    ast::{
        AsTraitPath, BinaryOpKind, GenericTypeArgs, Ident, IntegerBitSize, Path, PathKind,
        Signedness, UnaryOp, UnresolvedGeneric, UnresolvedGenerics, UnresolvedType,
        UnresolvedTypeData, UnresolvedTypeExpression,
    },
    hir::{
        comptime::{Interpreter, Value},
        def_collector::dc_crate::CompilationError,
        def_map::ModuleDefId,
        resolution::{errors::ResolverError, import::PathResolutionError},
        type_check::{
            generics::{Generic, TraitGenerics},
            NoMatchingImplFoundError, Source, TypeCheckError,
        },
    },
    hir_def::{
        expr::{
            HirBinaryOp, HirCallExpression, HirExpression, HirLiteral, HirMemberAccess,
<<<<<<< HEAD
            HirMethodReference, HirPrefixExpression,
=======
            HirMethodReference, HirPrefixExpression, TraitMethod,
>>>>>>> dfbc6acf
        },
        function::{FuncMeta, Parameters},
        stmt::HirStatement,
        traits::{NamedType, TraitConstraint},
    },
    node_interner::{
<<<<<<< HEAD
        DefinitionKind, DependencyId, ExprId, FuncId, GlobalId, ImplSearchErrorKind, NodeInterner,
        TraitId, TraitImplKind, TraitMethodId,
=======
        DefinitionKind, DependencyId, ExprId, GlobalId, ImplSearchErrorKind, NodeInterner, TraitId,
        TraitImplKind, TraitMethodId,
>>>>>>> dfbc6acf
    },
    token::SecondaryAttribute,
    Generics, Kind, ResolvedGeneric, Type, TypeBinding, TypeBindings, TypeVariable,
    UnificationError,
};

use super::{lints, Elaborator};

pub const SELF_TYPE_NAME: &str = "Self";
pub const WILDCARD_TYPE: &str = "_";

pub(super) struct TraitPathResolution {
    pub(super) method: TraitMethod,
    pub(super) error: Option<PathResolutionError>,
}

impl<'context> Elaborator<'context> {
    /// Translates an UnresolvedType to a Type with a `TypeKind::Normal`
    pub(crate) fn resolve_type(&mut self, typ: UnresolvedType) -> Type {
        let span = typ.span;
        let resolved_type = self.resolve_type_inner(typ, &Kind::Normal);
        if resolved_type.is_nested_slice() {
            self.push_err(ResolverError::NestedSlices { span });
        }
        resolved_type
    }

    /// Translates an UnresolvedType into a Type and appends any
    /// freshly created TypeVariables created to new_variables.
    pub fn resolve_type_inner(&mut self, typ: UnresolvedType, kind: &Kind) -> Type {
        use crate::ast::UnresolvedTypeData::*;

        let span = typ.span;
        let (named_path_span, is_self_type_name, is_synthetic) =
            if let Named(ref named_path, _, synthetic) = typ.typ {
                (
                    Some(named_path.last_ident().span()),
                    named_path.last_ident().is_self_type_name(),
                    synthetic,
                )
            } else {
                (None, false, false)
            };

        let resolved_type = match typ.typ {
            FieldElement => Type::FieldElement,
            Array(size, elem) => {
                let elem = Box::new(self.resolve_type_inner(*elem, kind));
                let size = self.convert_expression_type(size, &Kind::u32(), span);
                Type::Array(Box::new(size), elem)
            }
            Slice(elem) => {
                let elem = Box::new(self.resolve_type_inner(*elem, kind));
                Type::Slice(elem)
            }
            Expression(expr) => self.convert_expression_type(expr, kind, span),
            Integer(sign, bits) => Type::Integer(sign, bits),
            Bool => Type::Bool,
            String(size) => {
                let resolved_size = self.convert_expression_type(size, &Kind::u32(), span);
                Type::String(Box::new(resolved_size))
            }
            FormatString(size, fields) => {
                let resolved_size = self.convert_expression_type(size, &Kind::u32(), span);
                let fields = self.resolve_type_inner(*fields, kind);
                Type::FmtString(Box::new(resolved_size), Box::new(fields))
            }
            Quoted(quoted) => {
                let in_function = matches!(self.current_item, Some(DependencyId::Function(_)));
                if in_function && !self.in_comptime_context() {
                    let span = typ.span;
                    let typ = quoted.to_string();
                    self.push_err(ResolverError::ComptimeTypeInRuntimeCode { span, typ });
                }
                Type::Quoted(quoted)
            }
            Unit => Type::Unit,
            Unspecified => {
                let span = typ.span;
                self.push_err(TypeCheckError::UnspecifiedType { span });
                Type::Error
            }
            Error => Type::Error,
            Named(path, args, _) => self.resolve_named_type(path, args),
            TraitAsType(path, args) => self.resolve_trait_as_type(path, args),

            Tuple(fields) => {
                Type::Tuple(vecmap(fields, |field| self.resolve_type_inner(field, kind)))
            }
            Function(args, ret, env, unconstrained) => {
                let args = vecmap(args, |arg| self.resolve_type_inner(arg, kind));
                let ret = Box::new(self.resolve_type_inner(*ret, kind));
                let env_span = env.span;

                let env = Box::new(self.resolve_type_inner(*env, kind));

                match *env {
                    Type::Unit | Type::Tuple(_) | Type::NamedGeneric(_, _) => {
                        Type::Function(args, ret, env, unconstrained)
                    }
                    _ => {
                        self.push_err(ResolverError::InvalidClosureEnvironment {
                            typ: *env,
                            span: env_span,
                        });
                        Type::Error
                    }
                }
            }
            MutableReference(element) => {
                Type::MutableReference(Box::new(self.resolve_type_inner(*element, kind)))
            }
            Parenthesized(typ) => self.resolve_type_inner(*typ, kind),
            Resolved(id) => self.interner.get_quoted_type(id).clone(),
            AsTraitPath(path) => self.resolve_as_trait_path(*path),
            Interned(id) => {
                let typ = self.interner.get_unresolved_type_data(id).clone();
                return self.resolve_type_inner(UnresolvedType { typ, span }, kind);
            }
        };

        let location = Location::new(named_path_span.unwrap_or(typ.span), self.file);
        match resolved_type {
            Type::Struct(ref struct_type, _) => {
                // Record the location of the type reference
                self.interner.push_type_ref_location(resolved_type.clone(), location);
                if !is_synthetic {
                    self.interner.add_struct_reference(
                        struct_type.borrow().id,
                        location,
                        is_self_type_name,
                    );
                }
            }
            Type::Alias(ref alias_type, _) => {
                self.interner.add_alias_reference(alias_type.borrow().id, location);
            }
            _ => (),
        }

        if !kind.unifies(&resolved_type.kind()) {
            let expected_typ_err = CompilationError::TypeError(TypeCheckError::TypeKindMismatch {
                expected_kind: kind.to_string(),
                expr_kind: resolved_type.kind().to_string(),
                expr_span: span,
            });
            self.errors.push((expected_typ_err, self.file));
            return Type::Error;
        }

        resolved_type
    }

    pub fn find_generic(&self, target_name: &str) -> Option<&ResolvedGeneric> {
        self.generics.iter().find(|generic| generic.name.as_ref() == target_name)
    }

    // Resolve Self::Foo to an associated type on the current trait or trait impl
    fn lookup_associated_type_on_self(&self, path: &Path) -> Option<Type> {
        if path.segments.len() == 2 && path.first_name() == SELF_TYPE_NAME {
            if let Some(trait_id) = self.current_trait {
                let the_trait = self.interner.get_trait(trait_id);
                if let Some(typ) = the_trait.get_associated_type(path.last_name()) {
                    return Some(typ.clone().as_named_generic());
                }
            }

            if let Some(impl_id) = self.current_trait_impl {
                let name = path.last_name();
                if let Some(typ) = self.interner.find_associated_type_for_impl(impl_id, name) {
                    return Some(typ.clone());
                }
            }
        }
        None
    }

    fn resolve_named_type(&mut self, path: Path, args: GenericTypeArgs) -> Type {
        if args.is_empty() {
            if let Some(typ) = self.lookup_generic_or_global_type(&path) {
                return typ;
            }
        }

        // Check if the path is a type variable first. We currently disallow generics on type
        // variables since we do not support higher-kinded types.
        if path.segments.len() == 1 {
            let name = path.last_name();

            if name == SELF_TYPE_NAME {
                if let Some(self_type) = self.self_type.clone() {
                    if !args.is_empty() {
                        self.push_err(ResolverError::GenericsOnSelfType { span: path.span() });
                    }
                    return self_type;
                }
            } else if name == WILDCARD_TYPE {
                return self.interner.next_type_variable_with_kind(Kind::Any);
            }
        } else if let Some(typ) = self.lookup_associated_type_on_self(&path) {
            if !args.is_empty() {
                self.push_err(ResolverError::GenericsOnAssociatedType { span: path.span() });
            }
            return typ;
        }

        let span = path.span();

        if let Some(type_alias) = self.lookup_type_alias(path.clone()) {
            let id = type_alias.borrow().id;
            let (args, _) = self.resolve_type_args(args, id, path.span());

            if let Some(item) = self.current_item {
                self.interner.add_type_alias_dependency(item, id);
            }

            // Collecting Type Alias references [Location]s to be used by LSP in order
            // to resolve the definition of the type alias
            self.interner.add_type_alias_ref(id, Location::new(span, self.file));

            // Because there is no ordering to when type aliases (and other globals) are resolved,
            // it is possible for one to refer to an Error type and issue no error if it is set
            // equal to another type alias. Fixing this fully requires an analysis to create a DFG
            // of definition ordering, but for now we have an explicit check here so that we at
            // least issue an error that the type was not found instead of silently passing.
            return Type::Alias(type_alias, args);
        }

        match self.lookup_struct_or_error(path) {
            Some(struct_type) => {
                if self.resolving_ids.contains(&struct_type.borrow().id) {
                    self.push_err(ResolverError::SelfReferentialStruct {
                        span: struct_type.borrow().name.span(),
                    });

                    return Type::Error;
                }

                if !self.in_contract()
                    && self
                        .interner
                        .struct_attributes(&struct_type.borrow().id)
                        .iter()
                        .any(|attr| matches!(attr, SecondaryAttribute::Abi(_)))
                {
                    self.push_err(ResolverError::AbiAttributeOutsideContract {
                        span: struct_type.borrow().name.span(),
                    });
                }

                let (args, _) = self.resolve_type_args(args, struct_type.borrow(), span);

                if let Some(current_item) = self.current_item {
                    let dependency_id = struct_type.borrow().id;
                    self.interner.add_type_dependency(current_item, dependency_id);
                }

                Type::Struct(struct_type, args)
            }
            None => Type::Error,
        }
    }

    fn resolve_trait_as_type(&mut self, path: Path, args: GenericTypeArgs) -> Type {
        // Fetch information needed from the trait as the closure for resolving all the `args`
        // requires exclusive access to `self`
        let span = path.span;
        let trait_as_type_info = self.lookup_trait_or_error(path).map(|t| t.id);

        if let Some(id) = trait_as_type_info {
            let (ordered, named) = self.resolve_type_args(args, id, span);
            let name = self.interner.get_trait(id).name.to_string();
            let generics = TraitGenerics { ordered, named };
            Type::TraitAsType(id, Rc::new(name), generics)
        } else {
            Type::Error
        }
    }

    pub(super) fn resolve_type_args(
        &mut self,
        mut args: GenericTypeArgs,
        item: impl Generic,
        span: Span,
    ) -> (Vec<Type>, Vec<NamedType>) {
        let expected_kinds = item.generics(self.interner);

        if args.ordered_args.len() != expected_kinds.len() {
            self.push_err(TypeCheckError::GenericCountMismatch {
                item: item.item_name(self.interner),
                expected: expected_kinds.len(),
                found: args.ordered_args.len(),
                span,
            });
            let error_type = UnresolvedTypeData::Error.with_span(span);
            args.ordered_args.resize(expected_kinds.len(), error_type);
        }

        let ordered_args = expected_kinds.iter().zip(args.ordered_args);
        let ordered =
            vecmap(ordered_args, |(generic, typ)| self.resolve_type_inner(typ, &generic.kind()));

        let mut associated = Vec::new();

        if item.accepts_named_type_args() {
            associated = self.resolve_associated_type_args(args.named_args, item, span);
        } else if !args.named_args.is_empty() {
            let item_kind = item.item_kind();
            self.push_err(ResolverError::NamedTypeArgs { span, item_kind });
        }

        (ordered, associated)
    }

    fn resolve_associated_type_args(
        &mut self,
        args: Vec<(Ident, UnresolvedType)>,
        item: impl Generic,
        span: Span,
    ) -> Vec<NamedType> {
        let mut seen_args = HashMap::default();
        let mut required_args = item.named_generics(self.interner);
        let mut resolved = Vec::with_capacity(required_args.len());

        // Go through each argument to check if it is in our required_args list.
        // If it is remove it from the list, otherwise issue an error.
        for (name, typ) in args {
            let index =
                required_args.iter().position(|item| item.name.as_ref() == &name.0.contents);

            let Some(index) = index else {
                if let Some(prev_span) = seen_args.get(&name.0.contents).copied() {
                    self.push_err(TypeCheckError::DuplicateNamedTypeArg { name, prev_span });
                } else {
                    let item = item.item_name(self.interner);
                    self.push_err(TypeCheckError::NoSuchNamedTypeArg { name, item });
                }
                continue;
            };

            // Remove the argument from the required list so we remember that we already have it
            let expected = required_args.remove(index);
            seen_args.insert(name.0.contents.clone(), name.span());

            let typ = self.resolve_type_inner(typ, &expected.kind());
            resolved.push(NamedType { name, typ });
        }

        // Anything that hasn't been removed yet is missing
        for generic in required_args {
            let item = item.item_name(self.interner);
            let name = generic.name.clone();
            self.push_err(TypeCheckError::MissingNamedTypeArg { item, span, name });
        }

        resolved
    }

    pub fn lookup_generic_or_global_type(&mut self, path: &Path) -> Option<Type> {
        if path.segments.len() == 1 {
            let name = path.last_name();
            if let Some(generic) = self.find_generic(name) {
                let generic = generic.clone();
                return Some(Type::NamedGeneric(generic.type_var, generic.name));
            }
        } else if let Some(typ) = self.lookup_associated_type_on_self(path) {
            return Some(typ);
        }

        // If we cannot find a local generic of the same name, try to look up a global
        match self.resolve_path_or_error(path.clone()) {
            Ok(ModuleDefId::GlobalId(id)) => {
                if let Some(current_item) = self.current_item {
                    self.interner.add_global_dependency(current_item, id);
                }

                let reference_location = Location::new(path.span(), self.file);
                self.interner.add_global_reference(id, reference_location);
                let kind = self
                    .interner
                    .get_global_let_statement(id)
                    .map(|let_statement| Kind::Numeric(Box::new(let_statement.r#type)))
                    .unwrap_or(Kind::u32());

                Some(Type::Constant(self.eval_global_as_array_length(id, path), kind))
            }
            _ => None,
        }
    }

    pub(super) fn convert_expression_type(
        &mut self,
        length: UnresolvedTypeExpression,
        expected_kind: &Kind,
        span: Span,
    ) -> Type {
        match length {
            UnresolvedTypeExpression::Variable(path) => {
                let typ = self.resolve_named_type(path, GenericTypeArgs::default());
                self.check_kind(typ, expected_kind, span)
            }
            UnresolvedTypeExpression::Constant(int, _span) => {
                Type::Constant(int, expected_kind.clone())
            }
            UnresolvedTypeExpression::BinaryOperation(lhs, op, rhs, span) => {
                let (lhs_span, rhs_span) = (lhs.span(), rhs.span());
                let lhs = self.convert_expression_type(*lhs, expected_kind, lhs_span);
                let rhs = self.convert_expression_type(*rhs, expected_kind, rhs_span);

                match (lhs, rhs) {
                    (Type::Constant(lhs, lhs_kind), Type::Constant(rhs, rhs_kind)) => {
                        if !lhs_kind.unifies(&rhs_kind) {
                            self.push_err(TypeCheckError::TypeKindMismatch {
                                expected_kind: lhs_kind.to_string(),
                                expr_kind: rhs_kind.to_string(),
                                expr_span: span,
                            });
                            return Type::Error;
                        }
                        if let Some(result) = op.function(lhs, rhs, &lhs_kind) {
                            Type::Constant(result, lhs_kind)
                        } else {
                            self.push_err(ResolverError::OverflowInType { lhs, op, rhs, span });
                            Type::Error
                        }
                    }
                    (lhs, rhs) => Type::InfixExpr(Box::new(lhs), op, Box::new(rhs)).canonicalize(),
                }
            }
            UnresolvedTypeExpression::AsTraitPath(path) => {
                let typ = self.resolve_as_trait_path(*path);
                self.check_kind(typ, expected_kind, span)
            }
        }
    }

    fn check_kind(&mut self, typ: Type, expected_kind: &Kind, span: Span) -> Type {
        if !typ.kind().unifies(expected_kind) {
            self.push_err(TypeCheckError::TypeKindMismatch {
                expected_kind: expected_kind.to_string(),
                expr_kind: typ.kind().to_string(),
                expr_span: span,
            });
            return Type::Error;
        }
        typ
    }

    fn resolve_as_trait_path(&mut self, path: AsTraitPath) -> Type {
        let span = path.trait_path.span;
        let Some(trait_id) = self.resolve_trait_by_path(path.trait_path.clone()) else {
            // Error should already be pushed in the None case
            return Type::Error;
        };

        let (ordered, named) = self.resolve_type_args(path.trait_generics.clone(), trait_id, span);
        let object_type = self.resolve_type(path.typ.clone());

        match self.interner.lookup_trait_implementation(&object_type, trait_id, &ordered, &named) {
            Ok(impl_kind) => self.get_associated_type_from_trait_impl(path, impl_kind),
            Err(constraints) => {
                self.push_trait_constraint_error(&object_type, constraints, span);
                Type::Error
            }
        }
    }

    fn get_associated_type_from_trait_impl(
        &mut self,
        path: AsTraitPath,
        impl_kind: TraitImplKind,
    ) -> Type {
        let associated_types = match impl_kind {
            TraitImplKind::Assumed { trait_generics, .. } => Cow::Owned(trait_generics.named),
            TraitImplKind::Normal(impl_id) => {
                Cow::Borrowed(self.interner.get_associated_types_for_impl(impl_id))
            }
        };

        match associated_types.iter().find(|named| named.name == path.impl_item) {
            Some(generic) => generic.typ.clone(),
            None => {
                let name = path.impl_item.clone();
                let item = format!("<{} as {}>", path.typ, path.trait_path);
                self.push_err(TypeCheckError::NoSuchNamedTypeArg { name, item });
                Type::Error
            }
        }
    }

    // this resolves Self::some_static_method, inside an impl block (where we don't have a concrete self_type)
    //
    // Returns the trait method, trait constraint, and whether the impl is assumed to exist by a where clause or not
    // E.g. `t.method()` with `where T: Foo<Bar>` in scope will return `(Foo::method, T, vec![Bar])`
    fn resolve_trait_static_method_by_self(&mut self, path: &Path) -> Option<TraitPathResolution> {
        let trait_impl = self.current_trait_impl?;
        let trait_id = self.interner.try_get_trait_implementation(trait_impl)?.borrow().trait_id;

        if path.kind == PathKind::Plain && path.segments.len() == 2 {
            let name = &path.segments[0].ident.0.contents;
            let method = &path.segments[1].ident;

            if name == SELF_TYPE_NAME {
                let the_trait = self.interner.get_trait(trait_id);
                let method = the_trait.find_method(method.0.contents.as_str())?;
                let constraint = the_trait.as_constraint(path.span);
                return Some(TraitPathResolution {
                    method: TraitMethod { method_id: method, constraint, assumed: true },
                    error: None,
                });
            }
        }
        None
    }

    // this resolves TraitName::some_static_method
    //
    // Returns the trait method, trait constraint, and whether the impl is assumed to exist by a where clause or not
    // E.g. `t.method()` with `where T: Foo<Bar>` in scope will return `(Foo::method, T, vec![Bar])`
    fn resolve_trait_static_method(&mut self, path: &Path) -> Option<TraitPathResolution> {
        let path_resolution = self.resolve_path(path.clone()).ok()?;
        let ModuleDefId::FunctionId(func_id) = path_resolution.module_def_id else { return None };

        let meta = self.interner.function_meta(&func_id);
        let the_trait = self.interner.get_trait(meta.trait_id?);
        let method = the_trait.find_method(path.last_name())?;
        let constraint = the_trait.as_constraint(path.span);
        Some(TraitPathResolution {
            method: TraitMethod { method_id: method, constraint, assumed: false },
            error: path_resolution.error,
        })
    }

    // This resolves a static trait method T::trait_method by iterating over the where clause
    //
    // Returns the trait method, trait constraint, and whether the impl is assumed from a where
    // clause. This is always true since this helper searches where clauses for a generic constraint.
    // E.g. `t.method()` with `where T: Foo<Bar>` in scope will return `(Foo::method, T, vec![Bar])`
    fn resolve_trait_method_by_named_generic(
        &mut self,
        path: &Path,
    ) -> Option<TraitPathResolution> {
        if path.segments.len() != 2 {
            return None;
        }

        for constraint in self.trait_bounds.clone() {
            if let Type::NamedGeneric(_, name) = &constraint.typ {
                // if `path` is `T::method_name`, we're looking for constraint of the form `T: SomeTrait`
                if path.segments[0].ident.0.contents != name.as_str() {
                    continue;
                }

                let the_trait = self.interner.get_trait(constraint.trait_id);
                if let Some(method) = the_trait.find_method(path.last_name()) {
                    return Some(TraitPathResolution {
                        method: TraitMethod { method_id: method, constraint, assumed: true },
                        error: None,
                    });
                }
            }
        }
        None
    }

    // Try to resolve the given trait method path.
    //
    // Returns the trait method, trait constraint, and whether the impl is assumed to exist by a where clause or not
    // E.g. `t.method()` with `where T: Foo<Bar>` in scope will return `(Foo::method, T, vec![Bar])`
    pub(super) fn resolve_trait_generic_path(
        &mut self,
        path: &Path,
    ) -> Option<TraitPathResolution> {
        self.resolve_trait_static_method_by_self(path)
            .or_else(|| self.resolve_trait_static_method(path))
            .or_else(|| self.resolve_trait_method_by_named_generic(path))
    }

    fn eval_global_as_array_length(&mut self, global_id: GlobalId, path: &Path) -> u32 {
        let Some(stmt) = self.interner.get_global_let_statement(global_id) else {
            if let Some(global) = self.unresolved_globals.remove(&global_id) {
                self.elaborate_global(global);
                return self.eval_global_as_array_length(global_id, path);
            } else {
                let path = path.clone();
                self.push_err(ResolverError::NoSuchNumericTypeVariable { path });
                return 0;
            }
        };

        let length = stmt.expression;
        let span = self.interner.expr_span(&length);
        let result = try_eval_array_length_id(self.interner, length, span);

        match result.map(|length| length.try_into()) {
            Ok(Ok(length_value)) => return length_value,
            Ok(Err(_cast_err)) => self.push_err(ResolverError::IntegerTooLarge { span }),
            Err(Some(error)) => self.push_err(error),
            Err(None) => (),
        }
        0
    }

    pub(super) fn unify(
        &mut self,
        actual: &Type,
        expected: &Type,
        make_error: impl FnOnce() -> TypeCheckError,
    ) {
        if let Err(UnificationError) = actual.unify(expected) {
            self.errors.push((make_error().into(), self.file));
        }
    }

    /// Do not apply type bindings even after a successful unification.
    /// This function is used by the interpreter for some comptime code
    /// which can change types e.g. on each iteration of a for loop.
    pub fn unify_without_applying_bindings(
        &mut self,
        actual: &Type,
        expected: &Type,
        file: fm::FileId,
        make_error: impl FnOnce() -> TypeCheckError,
    ) {
        let mut bindings = TypeBindings::new();
        if actual.try_unify(expected, &mut bindings).is_err() {
            self.errors.push((make_error().into(), file));
        }
    }

    /// Wrapper of Type::unify_with_coercions using self.errors
    pub(super) fn unify_with_coercions(
        &mut self,
        actual: &Type,
        expected: &Type,
        expression: ExprId,
        span: Span,
        make_error: impl FnOnce() -> TypeCheckError,
    ) {
        let mut errors = Vec::new();
        actual.unify_with_coercions(
            expected,
            expression,
            span,
            self.interner,
            &mut errors,
            make_error,
        );
        self.errors.extend(errors.into_iter().map(|error| (error.into(), self.file)));
    }

    /// Return a fresh integer or field type variable and log it
    /// in self.type_variables to default it later.
    pub(super) fn polymorphic_integer_or_field(&mut self) -> Type {
        let typ = Type::polymorphic_integer_or_field(self.interner);
        self.push_type_variable(typ.clone());
        typ
    }

    /// Return a fresh integer type variable and log it
    /// in self.type_variables to default it later.
    pub(super) fn polymorphic_integer(&mut self) -> Type {
        let typ = Type::polymorphic_integer(self.interner);
        self.push_type_variable(typ.clone());
        typ
    }

    /// Return a fresh integer type variable and log it
    /// in self.type_variables to default it later.
    pub(super) fn type_variable_with_kind(&mut self, type_var_kind: Kind) -> Type {
        let typ = Type::type_variable_with_kind(self.interner, type_var_kind);
        self.push_type_variable(typ.clone());
        typ
    }

    /// Translates a (possibly Unspecified) UnresolvedType to a Type.
    /// Any UnresolvedType::Unspecified encountered are replaced with fresh type variables.
    pub(super) fn resolve_inferred_type(&mut self, typ: UnresolvedType) -> Type {
        match &typ.typ {
            UnresolvedTypeData::Unspecified => {
                self.interner.next_type_variable_with_kind(Kind::Any)
            }
            _ => self.resolve_type(typ),
        }
    }

    /// Insert as many dereference operations as necessary to automatically dereference a method
    /// call object to its base value type T.
    pub(super) fn insert_auto_dereferences(&mut self, object: ExprId, typ: Type) -> (ExprId, Type) {
        if let Type::MutableReference(element) = typ.follow_bindings() {
            let location = self.interner.id_location(object);

            let object = self.interner.push_expr(HirExpression::Prefix(HirPrefixExpression {
                operator: UnaryOp::Dereference { implicitly_added: true },
                rhs: object,
                trait_method_id: None,
            }));
            self.interner.push_expr_type(object, element.as_ref().clone());
            self.interner.push_expr_location(object, location.span, location.file);

            // Recursively dereference to allow for converting &mut &mut T to T
            self.insert_auto_dereferences(object, *element)
        } else {
            (object, typ)
        }
    }

    /// Given a method object: `(*foo).bar` of a method call `(*foo).bar.baz()`, remove the
    /// implicitly added dereference operator if one is found.
    ///
    /// Returns Some(new_expr_id) if a dereference was removed and None otherwise.
    fn try_remove_implicit_dereference(&mut self, object: ExprId) -> Option<ExprId> {
        match self.interner.expression(&object) {
            HirExpression::MemberAccess(mut access) => {
                let new_lhs = self.try_remove_implicit_dereference(access.lhs)?;
                access.lhs = new_lhs;
                access.is_offset = true;

                // `object` will have a different type now, which will be filled in
                // later when type checking the method call as a function call.
                self.interner.replace_expr(&object, HirExpression::MemberAccess(access));
                Some(object)
            }
            HirExpression::Prefix(prefix) => match prefix.operator {
                // Found a dereference we can remove. Now just replace it with its rhs to remove it.
                UnaryOp::Dereference { implicitly_added: true } => Some(prefix.rhs),
                _ => None,
            },
            _ => None,
        }
    }

    fn bind_function_type_impl(
        &mut self,
        fn_params: &[Type],
        fn_ret: &Type,
        callsite_args: &[(Type, ExprId, Span)],
        span: Span,
    ) -> Type {
        if fn_params.len() != callsite_args.len() {
            self.push_err(TypeCheckError::ParameterCountMismatch {
                expected: fn_params.len(),
                found: callsite_args.len(),
                span,
            });
            return Type::Error;
        }

        for (param, (arg, arg_expr_id, arg_span)) in fn_params.iter().zip(callsite_args) {
            self.unify_with_coercions(arg, param, *arg_expr_id, *arg_span, || {
                TypeCheckError::TypeMismatch {
                    expected_typ: param.to_string(),
                    expr_typ: arg.to_string(),
                    expr_span: *arg_span,
                }
            });
        }

        fn_ret.clone()
    }

    pub(super) fn bind_function_type(
        &mut self,
        function: Type,
        args: Vec<(Type, ExprId, Span)>,
        span: Span,
    ) -> Type {
        // Could do a single unification for the entire function type, but matching beforehand
        // lets us issue a more precise error on the individual argument that fails to type check.
        match function {
            Type::TypeVariable(binding) if binding.kind() == Kind::Normal => {
                if let TypeBinding::Bound(typ) = &*binding.borrow() {
                    return self.bind_function_type(typ.clone(), args, span);
                }

                let ret = self.interner.next_type_variable();
                let args = vecmap(args, |(arg, _, _)| arg);
                let env_type = self.interner.next_type_variable();
                let expected =
                    Type::Function(args, Box::new(ret.clone()), Box::new(env_type), false);

                let expected_kind = expected.kind();
                if let Err(error) = binding.try_bind(expected, &expected_kind, span) {
                    self.push_err(error);
                }
                ret
            }
            // The closure env is ignored on purpose: call arguments never place
            // constraints on closure environments.
            Type::Function(parameters, ret, _env, _unconstrained) => {
                self.bind_function_type_impl(&parameters, &ret, &args, span)
            }
            Type::Error => Type::Error,
            found => {
                self.push_err(TypeCheckError::ExpectedFunction { found, span });
                Type::Error
            }
        }
    }

    pub(super) fn check_cast(&mut self, from: &Type, to: &Type, span: Span) -> Type {
        match from.follow_bindings() {
            Type::Integer(..) | Type::FieldElement | Type::Bool => (),
<<<<<<< HEAD

            Type::TypeVariable(var) if var.is_integer() || var.is_integer_or_field() => (),

=======

            Type::TypeVariable(var) if var.is_integer() || var.is_integer_or_field() => (),

>>>>>>> dfbc6acf
            Type::TypeVariable(_) => {
                // NOTE: in reality the expected type can also include bool, but for the compiler's simplicity
                // we only allow integer types. If a bool is in `from` it will need an explicit type annotation.
                let expected = self.polymorphic_integer_or_field();
                self.unify(from, &expected, || TypeCheckError::InvalidCast {
                    from: from.clone(),
                    span,
                });
            }
            Type::Error => return Type::Error,
            from => {
                self.push_err(TypeCheckError::InvalidCast { from, span });
                return Type::Error;
            }
        }

        match to {
            Type::Integer(sign, bits) => Type::Integer(*sign, *bits),
            Type::FieldElement => Type::FieldElement,
            Type::Bool => Type::Bool,
            Type::Error => Type::Error,
            _ => {
                self.push_err(TypeCheckError::UnsupportedCast { span });
                Type::Error
            }
        }
    }

    // Given a binary comparison operator and another type. This method will produce the output type
    // and a boolean indicating whether to use the trait impl corresponding to the operator
    // or not. A value of false indicates the caller to use a primitive operation for this
    // operator, while a true value indicates a user-provided trait impl is required.
    fn comparator_operand_type_rules(
        &mut self,
        lhs_type: &Type,
        rhs_type: &Type,
        op: &HirBinaryOp,
        span: Span,
    ) -> Result<(Type, bool), TypeCheckError> {
        use Type::*;

        match (lhs_type, rhs_type) {
            // Avoid reporting errors multiple times
            (Error, _) | (_, Error) => Ok((Bool, false)),
            (Alias(alias, args), other) | (other, Alias(alias, args)) => {
                let alias = alias.borrow().get_type(args);
                self.comparator_operand_type_rules(&alias, other, op, span)
            }

            // Matches on TypeVariable must be first to follow any type
            // bindings.
            (TypeVariable(var), other) | (other, TypeVariable(var)) => {
                if let TypeBinding::Bound(ref binding) = &*var.borrow() {
                    return self.comparator_operand_type_rules(other, binding, op, span);
                }

                let use_impl = self.bind_type_variables_for_infix(lhs_type, op, rhs_type, span);
                Ok((Bool, use_impl))
            }
            (Integer(sign_x, bit_width_x), Integer(sign_y, bit_width_y)) => {
                if sign_x != sign_y {
                    return Err(TypeCheckError::IntegerSignedness {
                        sign_x: *sign_x,
                        sign_y: *sign_y,
                        span,
                    });
                }
                if bit_width_x != bit_width_y {
                    return Err(TypeCheckError::IntegerBitWidth {
                        bit_width_x: *bit_width_x,
                        bit_width_y: *bit_width_y,
                        span,
                    });
                }
                Ok((Bool, false))
            }
            (FieldElement, FieldElement) => {
                if op.kind.is_valid_for_field_type() {
                    Ok((Bool, false))
                } else {
                    Err(TypeCheckError::FieldComparison { span })
                }
            }

            // <= and friends are technically valid for booleans, just not very useful
            (Bool, Bool) => Ok((Bool, false)),

            (lhs, rhs) => {
                self.unify(lhs, rhs, || TypeCheckError::TypeMismatchWithSource {
                    expected: lhs.clone(),
                    actual: rhs.clone(),
                    span: op.location.span,
                    source: Source::Binary,
                });
                Ok((Bool, true))
            }
        }
    }

    /// Handles the TypeVariable case for checking binary operators.
    /// Returns true if we should use the impl for the operator instead of the primitive
    /// version of it.
    fn bind_type_variables_for_infix(
        &mut self,
        lhs_type: &Type,
        op: &HirBinaryOp,
        rhs_type: &Type,
        span: Span,
    ) -> bool {
        self.unify(lhs_type, rhs_type, || TypeCheckError::TypeMismatchWithSource {
            expected: lhs_type.clone(),
            actual: rhs_type.clone(),
            source: Source::Binary,
            span,
        });

        let use_impl = !lhs_type.is_numeric_value();

        // If this operator isn't valid for fields we have to possibly narrow
        // Kind::IntegerOrField to Kind::Integer.
        // Doing so also ensures a type error if Field is used.
        // The is_numeric check is to allow impls for custom types to bypass this.
        if !op.kind.is_valid_for_field_type() && lhs_type.is_numeric_value() {
            let target = self.polymorphic_integer();

            use crate::ast::BinaryOpKind::*;
            use TypeCheckError::*;
            self.unify(lhs_type, &target, || match op.kind {
                Less | LessEqual | Greater | GreaterEqual => FieldComparison { span },
                And | Or | Xor | ShiftRight | ShiftLeft => FieldBitwiseOp { span },
                Modulo => FieldModulo { span },
                other => unreachable!("Operator {other:?} should be valid for Field"),
            });
        }

        use_impl
    }

    // Given a binary operator and another type. This method will produce the output type
    // and a boolean indicating whether to use the trait impl corresponding to the operator
    // or not. A value of false indicates the caller to use a primitive operation for this
    // operator, while a true value indicates a user-provided trait impl is required.
    pub(super) fn infix_operand_type_rules(
        &mut self,
        lhs_type: &Type,
        op: &HirBinaryOp,
        rhs_type: &Type,
        span: Span,
    ) -> Result<(Type, bool), TypeCheckError> {
        if op.kind.is_comparator() {
            return self.comparator_operand_type_rules(lhs_type, rhs_type, op, span);
        }

        use Type::*;
        match (lhs_type, rhs_type) {
            // An error type on either side will always return an error
            (Error, _) | (_, Error) => Ok((Error, false)),
            (Alias(alias, args), other) | (other, Alias(alias, args)) => {
                let alias = alias.borrow().get_type(args);
                self.infix_operand_type_rules(&alias, op, other, span)
            }

            // Matches on TypeVariable must be first so that we follow any type
            // bindings.
            (TypeVariable(int), other) | (other, TypeVariable(int)) => {
                if op.kind == BinaryOpKind::ShiftLeft || op.kind == BinaryOpKind::ShiftRight {
                    self.unify(
                        rhs_type,
                        &Type::Integer(Signedness::Unsigned, IntegerBitSize::Eight),
                        || TypeCheckError::InvalidShiftSize { span },
                    );
                    let use_impl = if lhs_type.is_numeric_value() {
                        let integer_type = self.polymorphic_integer();
                        self.bind_type_variables_for_infix(lhs_type, op, &integer_type, span)
                    } else {
                        true
                    };
                    return Ok((lhs_type.clone(), use_impl));
                }
                if let TypeBinding::Bound(ref binding) = &*int.borrow() {
                    return self.infix_operand_type_rules(binding, op, other, span);
                }
                let use_impl = self.bind_type_variables_for_infix(lhs_type, op, rhs_type, span);
                Ok((other.clone(), use_impl))
            }
            (Integer(sign_x, bit_width_x), Integer(sign_y, bit_width_y)) => {
                if op.kind == BinaryOpKind::ShiftLeft || op.kind == BinaryOpKind::ShiftRight {
                    if *sign_y != Signedness::Unsigned || *bit_width_y != IntegerBitSize::Eight {
                        return Err(TypeCheckError::InvalidShiftSize { span });
                    }
                    return Ok((Integer(*sign_x, *bit_width_x), false));
                }
                if sign_x != sign_y {
                    return Err(TypeCheckError::IntegerSignedness {
                        sign_x: *sign_x,
                        sign_y: *sign_y,
                        span,
                    });
                }
                if bit_width_x != bit_width_y {
                    return Err(TypeCheckError::IntegerBitWidth {
                        bit_width_x: *bit_width_x,
                        bit_width_y: *bit_width_y,
                        span,
                    });
                }
                Ok((Integer(*sign_x, *bit_width_x), false))
            }
            // The result of two Fields is always a witness
            (FieldElement, FieldElement) => {
                if !op.kind.is_valid_for_field_type() {
                    if op.kind == BinaryOpKind::Modulo {
                        return Err(TypeCheckError::FieldModulo { span });
                    } else {
                        return Err(TypeCheckError::FieldBitwiseOp { span });
                    }
                }
                Ok((FieldElement, false))
            }

            (Bool, Bool) => Ok((Bool, false)),

            (lhs, rhs) => {
                if op.kind == BinaryOpKind::ShiftLeft || op.kind == BinaryOpKind::ShiftRight {
                    if rhs == &Type::Integer(Signedness::Unsigned, IntegerBitSize::Eight) {
                        return Ok((lhs.clone(), true));
                    }
                    return Err(TypeCheckError::InvalidShiftSize { span });
                }
                self.unify(lhs, rhs, || TypeCheckError::TypeMismatchWithSource {
                    expected: lhs.clone(),
                    actual: rhs.clone(),
                    span: op.location.span,
                    source: Source::Binary,
                });
                Ok((lhs.clone(), true))
            }
        }
    }

    // Given a unary operator and a type, this method will produce the output type
    // and a boolean indicating whether to use the trait impl corresponding to the operator
    // or not. A value of false indicates the caller to use a primitive operation for this
    // operator, while a true value indicates a user-provided trait impl is required.
    pub(super) fn prefix_operand_type_rules(
        &mut self,
        op: &UnaryOp,
        rhs_type: &Type,
        span: Span,
    ) -> Result<(Type, bool), TypeCheckError> {
        use Type::*;

        match op {
            crate::ast::UnaryOp::Minus | crate::ast::UnaryOp::Not => {
                match rhs_type {
                    // An error type will always return an error
                    Error => Ok((Error, false)),
                    Alias(alias, args) => {
                        let alias = alias.borrow().get_type(args);
                        self.prefix_operand_type_rules(op, &alias, span)
                    }

                    // Matches on TypeVariable must be first so that we follow any type
                    // bindings.
                    TypeVariable(int) => {
                        if let TypeBinding::Bound(ref binding) = &*int.borrow() {
                            return self.prefix_operand_type_rules(op, binding, span);
                        }

                        // The `!` prefix operator is not valid for Field, so if this is a numeric
                        // type we constrain it to just (non-Field) integer types.
                        if matches!(op, crate::ast::UnaryOp::Not) && rhs_type.is_numeric_value() {
                            let integer_type = Type::polymorphic_integer(self.interner);
                            self.unify(rhs_type, &integer_type, || {
                                TypeCheckError::InvalidUnaryOp { kind: rhs_type.to_string(), span }
                            });
                        }

                        Ok((rhs_type.clone(), !rhs_type.is_numeric_value()))
                    }
                    Integer(sign_x, bit_width_x) => {
                        if *op == UnaryOp::Minus && *sign_x == Signedness::Unsigned {
                            return Err(TypeCheckError::InvalidUnaryOp {
                                kind: rhs_type.to_string(),
                                span,
                            });
                        }
                        Ok((Integer(*sign_x, *bit_width_x), false))
                    }
                    // The result of a Field is always a witness
                    FieldElement => {
                        if *op == UnaryOp::Not {
                            return Err(TypeCheckError::FieldNot { span });
                        }
                        Ok((FieldElement, false))
                    }

                    Bool => Ok((Bool, false)),

                    _ => Ok((rhs_type.clone(), true)),
                }
            }
            crate::ast::UnaryOp::MutableReference => {
                Ok((Type::MutableReference(Box::new(rhs_type.follow_bindings())), false))
            }
            crate::ast::UnaryOp::Dereference { implicitly_added: _ } => {
                let element_type = self.interner.next_type_variable();
                let expected = Type::MutableReference(Box::new(element_type.clone()));
                self.unify(rhs_type, &expected, || TypeCheckError::TypeMismatch {
                    expr_typ: rhs_type.to_string(),
                    expected_typ: expected.to_string(),
                    expr_span: span,
                });
                Ok((element_type, false))
            }
        }
    }

    /// Prerequisite: verify_trait_constraint of the operator's trait constraint.
    ///
    /// Although by this point the operator is expected to already have a trait impl,
    /// we still need to match the operator's type against the method's instantiated type
    /// to ensure the instantiation bindings are correct and the monomorphizer can
    /// re-apply the needed bindings.
    pub(super) fn type_check_operator_method(
        &mut self,
        expr_id: ExprId,
        trait_method_id: TraitMethodId,
        object_type: &Type,
        span: Span,
    ) {
        let the_trait = self.interner.get_trait(trait_method_id.trait_id);

        let method = &the_trait.methods[trait_method_id.method_index];
        let (method_type, mut bindings) = method.typ.clone().instantiate(self.interner);

        match method_type {
            Type::Function(args, _, _, _) => {
                // We can cheat a bit and match against only the object type here since no operator
                // overload uses other generic parameters or return types aside from the object type.
                let expected_object_type = &args[0];
                self.unify(object_type, expected_object_type, || TypeCheckError::TypeMismatch {
                    expected_typ: expected_object_type.to_string(),
                    expr_typ: object_type.to_string(),
                    expr_span: span,
                });
            }
            other => {
                unreachable!("Expected operator method to have a function type, but found {other}")
            }
        }

        // We must also remember to apply these substitutions to the object_type
        // referenced by the selected trait impl, if one has yet to be selected.
        let impl_kind = self.interner.get_selected_impl_for_expression(expr_id);
        if let Some(TraitImplKind::Assumed { object_type, trait_generics }) = impl_kind {
            let the_trait = self.interner.get_trait(trait_method_id.trait_id);
            let object_type = object_type.substitute(&bindings);
            bindings.insert(
                the_trait.self_type_typevar.id(),
                (
                    the_trait.self_type_typevar.clone(),
                    the_trait.self_type_typevar.kind(),
                    object_type.clone(),
                ),
            );
            self.interner.select_impl_for_expression(
                expr_id,
                TraitImplKind::Assumed { object_type, trait_generics },
            );
        }

        self.interner.store_instantiation_bindings(expr_id, bindings);
    }

    pub(super) fn type_check_member_access(
        &mut self,
        mut access: HirMemberAccess,
        expr_id: ExprId,
        lhs_type: Type,
        span: Span,
    ) -> Type {
        let access_lhs = &mut access.lhs;

        let dereference_lhs = |this: &mut Self, lhs_type, element| {
            let old_lhs = *access_lhs;
            *access_lhs = this.interner.push_expr(HirExpression::Prefix(HirPrefixExpression {
                operator: crate::ast::UnaryOp::Dereference { implicitly_added: true },
                rhs: old_lhs,
                trait_method_id: None,
            }));
            this.interner.push_expr_type(old_lhs, lhs_type);
            this.interner.push_expr_type(*access_lhs, element);

            let old_location = this.interner.id_location(old_lhs);
            this.interner.push_expr_location(*access_lhs, span, old_location.file);
        };

        // If this access is just a field offset, we want to avoid dereferencing
        let dereference_lhs = (!access.is_offset).then_some(dereference_lhs);

        match self.check_field_access(&lhs_type, &access.rhs.0.contents, span, dereference_lhs) {
            Some((element_type, index)) => {
                self.interner.set_field_index(expr_id, index);
                // We must update `access` in case we added any dereferences to it
                self.interner.replace_expr(&expr_id, HirExpression::MemberAccess(access));
                element_type
            }
            None => Type::Error,
        }
    }

    pub(super) fn lookup_method(
        &mut self,
        object_type: &Type,
        method_name: &str,
        span: Span,
        has_self_arg: bool,
    ) -> Option<HirMethodReference> {
        match object_type.follow_bindings() {
            Type::Struct(typ, _args) => {
                let id = typ.borrow().id;
                match self.interner.lookup_method(object_type, id, method_name, false, has_self_arg)
                {
                    Some(method_id) => Some(HirMethodReference::FuncId(method_id)),
                    None => {
                        self.push_err(TypeCheckError::UnresolvedMethodCall {
                            method_name: method_name.to_string(),
                            object_type: object_type.clone(),
                            span,
                        });
                        None
                    }
                }
            }
            // TODO: We should allow method calls on `impl Trait`s eventually.
            //       For now it is fine since they are only allowed on return types.
            Type::TraitAsType(..) => {
                self.push_err(TypeCheckError::UnresolvedMethodCall {
                    method_name: method_name.to_string(),
                    object_type: object_type.clone(),
                    span,
                });
                None
            }
            Type::NamedGeneric(_, _) => {
                self.lookup_method_in_trait_constraints(object_type, method_name, span)
            }
            // Mutable references to another type should resolve to methods of their element type.
            // This may be a struct or a primitive type.
            Type::MutableReference(element) => self
                .interner
                .lookup_primitive_trait_method_mut(element.as_ref(), method_name, has_self_arg)
                .map(HirMethodReference::FuncId)
                .or_else(|| self.lookup_method(&element, method_name, span, has_self_arg)),

            // If we fail to resolve the object to a struct type, we have no way of type
            // checking its arguments as we can't even resolve the name of the function
            Type::Error => None,

            // The type variable must be unbound at this point since follow_bindings was called
            Type::TypeVariable(var) if var.kind() == Kind::Normal => {
                self.push_err(TypeCheckError::TypeAnnotationsNeededForMethodCall { span });
                None
            }

            other => match self.interner.lookup_primitive_method(&other, method_name, has_self_arg)
            {
                Some(method_id) => Some(HirMethodReference::FuncId(method_id)),
                None => {
                    // It could be that this type is a composite type that is bound to a trait,
                    // for example `x: (T, U) ... where (T, U): SomeTrait`
                    // (so this case is a generalization of the NamedGeneric case)
                    self.lookup_method_in_trait_constraints(object_type, method_name, span)
                }
            },
        }
    }

    fn lookup_method_in_trait_constraints(
        &mut self,
        object_type: &Type,
        method_name: &str,
        span: Span,
    ) -> Option<HirMethodReference> {
        let func_id = match self.current_item {
            Some(DependencyId::Function(id)) => id,
            _ => panic!("unexpected method outside a function"),
        };
        let func_meta = self.interner.function_meta(&func_id);

        for constraint in &func_meta.trait_constraints {
            if *object_type == constraint.typ {
                if let Some(the_trait) = self.interner.try_get_trait(constraint.trait_id) {
                    for (method_index, method) in the_trait.methods.iter().enumerate() {
                        if method.name.0.contents == method_name {
                            let trait_method =
                                TraitMethodId { trait_id: constraint.trait_id, method_index };

                            let generics = constraint.trait_generics.clone();
                            return Some(HirMethodReference::TraitMethodId(trait_method, generics));
                        }
                    }
                }
            }
        }

        self.push_err(TypeCheckError::UnresolvedMethodCall {
            method_name: method_name.to_string(),
            object_type: object_type.clone(),
            span,
        });

        None
    }

    pub(super) fn type_check_call(
        &mut self,
        call: &HirCallExpression,
        func_type: Type,
        args: Vec<(Type, ExprId, Span)>,
        span: Span,
    ) -> Type {
        self.run_lint(|elaborator| {
            lints::deprecated_function(elaborator.interner, call.func).map(Into::into)
        });

        let is_current_func_constrained = self.in_constrained_function();

        let func_type_is_unconstrained =
            if let Type::Function(_args, _ret, _env, unconstrained) = &func_type {
                *unconstrained
            } else {
                false
            };

        let is_unconstrained_call =
            func_type_is_unconstrained || self.is_unconstrained_call(call.func);
        let crossing_runtime_boundary = is_current_func_constrained && is_unconstrained_call;
        if crossing_runtime_boundary {
            if !self.in_unsafe_block {
                self.push_err(TypeCheckError::Unsafe { span });
            }

            if let Some(called_func_id) = self.interner.lookup_function_from_expr(&call.func) {
                self.run_lint(|elaborator| {
                    lints::oracle_called_from_constrained_function(
                        elaborator.interner,
                        &called_func_id,
                        is_current_func_constrained,
                        span,
                    )
                    .map(Into::into)
                });
            }

            let errors = lints::unconstrained_function_args(&args);
            for error in errors {
                self.push_err(error);
            }
        }

        let return_type = self.bind_function_type(func_type, args, span);

        if crossing_runtime_boundary {
            self.run_lint(|_| {
                lints::unconstrained_function_return(&return_type, span).map(Into::into)
            });
        }

        return_type
    }

    fn is_unconstrained_call(&self, expr: ExprId) -> bool {
        if let Some(func_id) = self.interner.lookup_function_from_expr(&expr) {
            let modifiers = self.interner.function_modifiers(&func_id);
            modifiers.is_unconstrained
        } else {
            false
        }
    }

    /// Check if the given method type requires a mutable reference to the object type, and check
    /// if the given object type is already a mutable reference. If not, add one.
    /// This is used to automatically transform a method call: `foo.bar()` into a function
    /// call: `bar(&mut foo)`.
    ///
    /// A notable corner case of this function is where it interacts with auto-deref of `.`.
    /// If a field is being mutated e.g. `foo.bar.mutate_bar()` where `foo: &mut Foo`, the compiler
    /// will insert a dereference before bar `(*foo).bar.mutate_bar()` which would cause us to
    /// mutate a copy of bar rather than a reference to it. We must check for this corner case here
    /// and remove the implicitly added dereference operator if we find one.
    pub(super) fn try_add_mutable_reference_to_object(
        &mut self,
        function_type: &Type,
        object_type: &mut Type,
        object: &mut ExprId,
    ) {
        let expected_object_type = match function_type {
            Type::Function(args, _, _, _) => args.first(),
            Type::Forall(_, typ) => match typ.as_ref() {
                Type::Function(args, _, _, _) => args.first(),
                typ => unreachable!("Unexpected type for function: {typ}"),
            },
            typ => unreachable!("Unexpected type for function: {typ}"),
        };

        if let Some(expected_object_type) = expected_object_type {
            let actual_type = object_type.follow_bindings();

            if matches!(expected_object_type.follow_bindings(), Type::MutableReference(_)) {
                if !matches!(actual_type, Type::MutableReference(_)) {
                    if let Err(error) = verify_mutable_reference(self.interner, *object) {
                        self.push_err(TypeCheckError::ResolverError(error));
                    }

                    let new_type = Type::MutableReference(Box::new(actual_type));
                    *object_type = new_type.clone();

                    // First try to remove a dereference operator that may have been implicitly
                    // inserted by a field access expression `foo.bar` on a mutable reference `foo`.
                    let new_object = self.try_remove_implicit_dereference(*object);

                    // If that didn't work, then wrap the whole expression in an `&mut`
                    *object = new_object.unwrap_or_else(|| {
                        let location = self.interner.id_location(*object);

                        let new_object =
                            self.interner.push_expr(HirExpression::Prefix(HirPrefixExpression {
                                operator: UnaryOp::MutableReference,
                                rhs: *object,
                                trait_method_id: None,
                            }));
                        self.interner.push_expr_type(new_object, new_type);
                        self.interner.push_expr_location(new_object, location.span, location.file);
                        new_object
                    });
                }
            // Otherwise if the object type is a mutable reference and the method is not, insert as
            // many dereferences as needed.
            } else if matches!(actual_type, Type::MutableReference(_)) {
                let (new_object, new_type) = self.insert_auto_dereferences(*object, actual_type);
                *object_type = new_type;
                *object = new_object;
            }
        }
    }

    pub fn type_check_function_body(&mut self, body_type: Type, meta: &FuncMeta, body_id: ExprId) {
        let (expr_span, empty_function) = self.function_info(body_id);
        let declared_return_type = meta.return_type();

        let func_span = self.interner.expr_span(&body_id); // XXX: We could be more specific and return the span of the last stmt, however stmts do not have spans yet
        if let Type::TraitAsType(trait_id, _, generics) = declared_return_type {
            if self
                .interner
                .lookup_trait_implementation(
                    &body_type,
                    *trait_id,
                    &generics.ordered,
                    &generics.named,
                )
                .is_err()
            {
                self.push_err(TypeCheckError::TypeMismatchWithSource {
                    expected: declared_return_type.clone(),
                    actual: body_type,
                    span: func_span,
                    source: Source::Return(meta.return_type.clone(), expr_span),
                });
            }
        } else {
            self.unify_with_coercions(&body_type, declared_return_type, body_id, func_span, || {
                let mut error = TypeCheckError::TypeMismatchWithSource {
                    expected: declared_return_type.clone(),
                    actual: body_type.clone(),
                    span: func_span,
                    source: Source::Return(meta.return_type.clone(), expr_span),
                };

                if empty_function {
                    error = error.add_context(
                        "implicitly returns `()` as its body has no tail or `return` expression",
                    );
                }
                error
            });
        }
    }

    fn function_info(&self, function_body_id: ExprId) -> (noirc_errors::Span, bool) {
        let (expr_span, empty_function) =
            if let HirExpression::Block(block) = self.interner.expression(&function_body_id) {
                let last_stmt = block.statements().last();
                let mut span = self.interner.expr_span(&function_body_id);

                if let Some(last_stmt) = last_stmt {
                    if let HirStatement::Expression(expr) = self.interner.statement(last_stmt) {
                        span = self.interner.expr_span(&expr);
                    }
                }

                (span, last_stmt.is_none())
            } else {
                (self.interner.expr_span(&function_body_id), false)
            };
        (expr_span, empty_function)
    }

    pub fn verify_trait_constraint(
        &mut self,
        object_type: &Type,
        trait_id: TraitId,
        trait_generics: &[Type],
        associated_types: &[NamedType],
        function_ident_id: ExprId,
        span: Span,
    ) {
        match self.interner.lookup_trait_implementation(
            object_type,
            trait_id,
            trait_generics,
            associated_types,
        ) {
            Ok(impl_kind) => {
                self.interner.select_impl_for_expression(function_ident_id, impl_kind);
            }
            Err(error) => self.push_trait_constraint_error(object_type, error, span),
        }
    }

    fn push_trait_constraint_error(
        &mut self,
        object_type: &Type,
        error: ImplSearchErrorKind,
        span: Span,
    ) {
        match error {
            ImplSearchErrorKind::TypeAnnotationsNeededOnObjectType => {
                self.push_err(TypeCheckError::TypeAnnotationsNeededForMethodCall { span });
            }
            ImplSearchErrorKind::Nested(constraints) => {
                if let Some(error) = NoMatchingImplFoundError::new(self.interner, constraints, span)
                {
                    self.push_err(TypeCheckError::NoMatchingImplFound(error));
                }
            }
            ImplSearchErrorKind::MultipleMatching(candidates) => {
                let object_type = object_type.clone();
                self.push_err(TypeCheckError::MultipleMatchingImpls {
                    object_type,
                    span,
                    candidates,
                });
            }
        }
    }

    pub fn add_existing_generics(
        &mut self,
        unresolved_generics: &UnresolvedGenerics,
        generics: &Generics,
    ) {
        assert_eq!(unresolved_generics.len(), generics.len());

        for (unresolved_generic, generic) in unresolved_generics.iter().zip(generics) {
            self.add_existing_generic(unresolved_generic, unresolved_generic.span(), generic);
        }
    }

    pub fn add_existing_generic(
        &mut self,
        unresolved_generic: &UnresolvedGeneric,
        span: Span,
        resolved_generic: &ResolvedGeneric,
    ) {
        let name = &unresolved_generic.ident().0.contents;

        if let Some(generic) = self.find_generic(name) {
            self.push_err(ResolverError::DuplicateDefinition {
                name: name.clone(),
                first_span: generic.span,
                second_span: span,
            });
        } else {
            self.generics.push(resolved_generic.clone());
        }
    }

    pub fn find_numeric_generics(
        parameters: &Parameters,
        return_type: &Type,
    ) -> Vec<(String, TypeVariable)> {
        let mut found = BTreeMap::new();
        for (_, parameter, _) in &parameters.0 {
            Self::find_numeric_generics_in_type(parameter, &mut found);
        }
        Self::find_numeric_generics_in_type(return_type, &mut found);
        found.into_iter().collect()
    }

    fn find_numeric_generics_in_type(typ: &Type, found: &mut BTreeMap<String, TypeVariable>) {
        match typ {
            Type::FieldElement
            | Type::Integer(_, _)
            | Type::Bool
            | Type::Unit
            | Type::Error
            | Type::TypeVariable(_)
            | Type::Constant(..)
            | Type::NamedGeneric(_, _)
            | Type::Quoted(_)
            | Type::Forall(_, _) => (),

            Type::TraitAsType(_, _, args) => {
                for arg in &args.ordered {
                    Self::find_numeric_generics_in_type(arg, found);
                }
                for arg in &args.named {
                    Self::find_numeric_generics_in_type(&arg.typ, found);
                }
            }

            Type::Array(length, element_type) => {
                if let Type::NamedGeneric(type_variable, name) = length.as_ref() {
                    found.insert(name.to_string(), type_variable.clone());
                }
                Self::find_numeric_generics_in_type(element_type, found);
            }

            Type::Slice(element_type) => {
                Self::find_numeric_generics_in_type(element_type, found);
            }

            Type::Tuple(fields) => {
                for field in fields {
                    Self::find_numeric_generics_in_type(field, found);
                }
            }

            Type::Function(parameters, return_type, _env, _unconstrained) => {
                for parameter in parameters {
                    Self::find_numeric_generics_in_type(parameter, found);
                }
                Self::find_numeric_generics_in_type(return_type, found);
            }

            Type::Struct(struct_type, generics) => {
                for (i, generic) in generics.iter().enumerate() {
                    if let Type::NamedGeneric(type_variable, name) = generic {
                        if struct_type.borrow().generics[i].is_numeric() {
                            found.insert(name.to_string(), type_variable.clone());
                        }
                    } else {
                        Self::find_numeric_generics_in_type(generic, found);
                    }
                }
            }
            Type::Alias(alias, generics) => {
                for (i, generic) in generics.iter().enumerate() {
                    if let Type::NamedGeneric(type_variable, name) = generic {
                        if alias.borrow().generics[i].is_numeric() {
                            found.insert(name.to_string(), type_variable.clone());
                        }
                    } else {
                        Self::find_numeric_generics_in_type(generic, found);
                    }
                }
            }
            Type::MutableReference(element) => Self::find_numeric_generics_in_type(element, found),
            Type::String(length) => {
                if let Type::NamedGeneric(type_variable, name) = length.as_ref() {
                    found.insert(name.to_string(), type_variable.clone());
                }
            }
            Type::FmtString(length, fields) => {
                if let Type::NamedGeneric(type_variable, name) = length.as_ref() {
                    found.insert(name.to_string(), type_variable.clone());
                }
                Self::find_numeric_generics_in_type(fields, found);
            }
            Type::InfixExpr(lhs, _op, rhs) => {
                Self::find_numeric_generics_in_type(lhs, found);
                Self::find_numeric_generics_in_type(rhs, found);
            }
        }
    }

    /// Push a type variable into the current FunctionContext to be defaulted if needed
    /// at the end of the earlier of either the current function or the current comptime scope.
    fn push_type_variable(&mut self, typ: Type) {
        let context = self.function_context.last_mut();
        let context = context.expect("The function_context stack should always be non-empty");
        context.type_variables.push(typ);
    }

    /// Push a trait constraint into the current FunctionContext to be solved if needed
    /// at the end of the earlier of either the current function or the current comptime scope.
    pub fn push_trait_constraint(&mut self, constraint: TraitConstraint, expr_id: ExprId) {
        let context = self.function_context.last_mut();
        let context = context.expect("The function_context stack should always be non-empty");
        context.trait_constraints.push((constraint, expr_id));
    }

    pub fn check_unsupported_turbofish_usage(&mut self, path: &Path, exclude_last_segment: bool) {
        for (index, segment) in path.segments.iter().enumerate() {
            if exclude_last_segment && index == path.segments.len() - 1 {
                continue;
            }

            if segment.generics.is_some() {
                let span = segment.turbofish_span();
                self.push_err(TypeCheckError::UnsupportedTurbofishUsage { span });
            }
        }
    }

    pub fn bind_generics_from_trait_constraint(
        &mut self,
        constraint: &TraitConstraint,
        assumed: bool,
        bindings: &mut TypeBindings,
    ) {
        let the_trait = self.interner.get_trait(constraint.trait_id);
        assert_eq!(the_trait.generics.len(), constraint.trait_generics.ordered.len());

        for (param, arg) in the_trait.generics.iter().zip(&constraint.trait_generics.ordered) {
            // Avoid binding t = t
            if !arg.occurs(param.type_var.id()) {
                bindings.insert(
                    param.type_var.id(),
                    (param.type_var.clone(), param.kind(), arg.clone()),
                );
            }
        }

        let mut associated_types = the_trait.associated_types.clone();
        assert_eq!(associated_types.len(), constraint.trait_generics.named.len());

        for arg in &constraint.trait_generics.named {
            let i = associated_types
                .iter()
                .position(|typ| *typ.name == arg.name.0.contents)
                .unwrap_or_else(|| {
                    unreachable!("Expected to find associated type named {}", arg.name)
                });

            let param = associated_types.swap_remove(i);

            // Avoid binding t = t
            if !arg.typ.occurs(param.type_var.id()) {
                bindings.insert(
                    param.type_var.id(),
                    (param.type_var.clone(), param.kind(), arg.typ.clone()),
                );
            }
        }

        // If the trait impl is already assumed to exist we should add any type bindings for `Self`.
        // Otherwise `self` will be replaced with a fresh type variable, which will require the user
        // to specify a redundant type annotation.
        if assumed {
            let self_type = the_trait.self_type_typevar.clone();
            let kind = the_trait.self_type_typevar.kind();
            bindings.insert(self_type.id(), (self_type, kind, constraint.typ.clone()));
        }
    }
}

pub fn try_eval_array_length_id(
    interner: &NodeInterner,
    rhs: ExprId,
    span: Span,
) -> Result<u128, Option<ResolverError>> {
    // Arbitrary amount of recursive calls to try before giving up
    let fuel = 100;
    try_eval_array_length_id_with_fuel(interner, rhs, span, fuel)
}

fn try_eval_array_length_id_with_fuel(
    interner: &NodeInterner,
    rhs: ExprId,
    span: Span,
    fuel: u32,
) -> Result<u128, Option<ResolverError>> {
    if fuel == 0 {
        // If we reach here, it is likely from evaluating cyclic globals. We expect an error to
        // be issued for them after name resolution so issue no error now.
        return Err(None);
    }

    match interner.expression(&rhs) {
        HirExpression::Literal(HirLiteral::Integer(int, false)) => {
            int.try_into_u128().ok_or(Some(ResolverError::IntegerTooLarge { span }))
        }
        HirExpression::Ident(ident, _) => {
            if let Some(definition) = interner.try_definition(ident.id) {
                match definition.kind {
                    DefinitionKind::Global(global_id) => {
                        let let_statement = interner.get_global_let_statement(global_id);
                        if let Some(let_statement) = let_statement {
                            let expression = let_statement.expression;
                            try_eval_array_length_id_with_fuel(interner, expression, span, fuel - 1)
                        } else {
                            Err(Some(ResolverError::InvalidArrayLengthExpr { span }))
                        }
                    }
                    _ => Err(Some(ResolverError::InvalidArrayLengthExpr { span })),
                }
            } else {
                Err(Some(ResolverError::InvalidArrayLengthExpr { span }))
            }
        }
        HirExpression::Infix(infix) => {
            let lhs = try_eval_array_length_id_with_fuel(interner, infix.lhs, span, fuel - 1)?;
            let rhs = try_eval_array_length_id_with_fuel(interner, infix.rhs, span, fuel - 1)?;

            match infix.operator.kind {
                BinaryOpKind::Add => Ok(lhs + rhs),
                BinaryOpKind::Subtract => Ok(lhs - rhs),
                BinaryOpKind::Multiply => Ok(lhs * rhs),
                BinaryOpKind::Divide => Ok(lhs / rhs),
                BinaryOpKind::Equal => Ok((lhs == rhs) as u128),
                BinaryOpKind::NotEqual => Ok((lhs != rhs) as u128),
                BinaryOpKind::Less => Ok((lhs < rhs) as u128),
                BinaryOpKind::LessEqual => Ok((lhs <= rhs) as u128),
                BinaryOpKind::Greater => Ok((lhs > rhs) as u128),
                BinaryOpKind::GreaterEqual => Ok((lhs >= rhs) as u128),
                BinaryOpKind::And => Ok(lhs & rhs),
                BinaryOpKind::Or => Ok(lhs | rhs),
                BinaryOpKind::Xor => Ok(lhs ^ rhs),
                BinaryOpKind::ShiftRight => Ok(lhs >> rhs),
                BinaryOpKind::ShiftLeft => Ok(lhs << rhs),
                BinaryOpKind::Modulo => Ok(lhs % rhs),
            }
        }
        HirExpression::Cast(cast) => {
            let lhs = try_eval_array_length_id_with_fuel(interner, cast.lhs, span, fuel - 1)?;
            let lhs_value = Value::Field(lhs.into());
            let evaluated_value =
                Interpreter::evaluate_cast_one_step(&cast, rhs, lhs_value, interner)
                    .map_err(|error| Some(ResolverError::ArrayLengthInterpreter { error }))?;

            evaluated_value
                .to_u128()
                .ok_or_else(|| Some(ResolverError::InvalidArrayLengthExpr { span }))
        }
        _other => Err(Some(ResolverError::InvalidArrayLengthExpr { span })),
    }
}

/// Gives an error if a user tries to create a mutable reference
/// to an immutable variable.
fn verify_mutable_reference(interner: &NodeInterner, rhs: ExprId) -> Result<(), ResolverError> {
    match interner.expression(&rhs) {
        HirExpression::MemberAccess(member_access) => {
            verify_mutable_reference(interner, member_access.lhs)
        }
        HirExpression::Index(_) => {
            let span = interner.expr_span(&rhs);
            Err(ResolverError::MutableReferenceToArrayElement { span })
        }
        HirExpression::Ident(ident, _) => {
            if let Some(definition) = interner.try_definition(ident.id) {
                if !definition.mutable {
                    return Err(ResolverError::MutableReferenceToImmutableVariable {
                        span: interner.expr_span(&rhs),
                        variable: definition.name.clone(),
                    });
                }
            }
            Ok(())
        }
        _ => Ok(()),
    }
}<|MERGE_RESOLUTION|>--- conflicted
+++ resolved
@@ -24,24 +24,15 @@
     hir_def::{
         expr::{
             HirBinaryOp, HirCallExpression, HirExpression, HirLiteral, HirMemberAccess,
-<<<<<<< HEAD
-            HirMethodReference, HirPrefixExpression,
-=======
             HirMethodReference, HirPrefixExpression, TraitMethod,
->>>>>>> dfbc6acf
         },
         function::{FuncMeta, Parameters},
         stmt::HirStatement,
         traits::{NamedType, TraitConstraint},
     },
     node_interner::{
-<<<<<<< HEAD
-        DefinitionKind, DependencyId, ExprId, FuncId, GlobalId, ImplSearchErrorKind, NodeInterner,
-        TraitId, TraitImplKind, TraitMethodId,
-=======
         DefinitionKind, DependencyId, ExprId, GlobalId, ImplSearchErrorKind, NodeInterner, TraitId,
         TraitImplKind, TraitMethodId,
->>>>>>> dfbc6acf
     },
     token::SecondaryAttribute,
     Generics, Kind, ResolvedGeneric, Type, TypeBinding, TypeBindings, TypeVariable,
@@ -845,15 +836,9 @@
     pub(super) fn check_cast(&mut self, from: &Type, to: &Type, span: Span) -> Type {
         match from.follow_bindings() {
             Type::Integer(..) | Type::FieldElement | Type::Bool => (),
-<<<<<<< HEAD
 
             Type::TypeVariable(var) if var.is_integer() || var.is_integer_or_field() => (),
 
-=======
-
-            Type::TypeVariable(var) if var.is_integer() || var.is_integer_or_field() => (),
-
->>>>>>> dfbc6acf
             Type::TypeVariable(_) => {
                 // NOTE: in reality the expected type can also include bool, but for the compiler's simplicity
                 // we only allow integer types. If a bool is in `from` it will need an explicit type annotation.
