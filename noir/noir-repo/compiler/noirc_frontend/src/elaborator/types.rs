use std::{borrow::Cow, collections::BTreeMap, rc::Rc};

use acvm::acir::AcirField;
use iter_extended::vecmap;
use noirc_errors::{Location, Span};
use rustc_hash::FxHashMap as HashMap;

use crate::{
    ast::{
        AsTraitPath, BinaryOpKind, GenericTypeArgs, IntegerBitSize, UnresolvedGeneric,
        UnresolvedGenerics, UnresolvedTypeExpression,
    },
    hir::{
        comptime::{Interpreter, Value},
        def_map::ModuleDefId,
        resolution::errors::ResolverError,
        type_check::{
            generics::{Generic, TraitGenerics},
            NoMatchingImplFoundError, Source, TypeCheckError,
        },
    },
    hir_def::{
        expr::{
            HirBinaryOp, HirCallExpression, HirMemberAccess, HirMethodReference,
            HirPrefixExpression,
        },
        function::{FuncMeta, Parameters},
        traits::{NamedType, TraitConstraint},
    },
    macros_api::{
        HirExpression, HirLiteral, HirStatement, Ident, NodeInterner, Path, PathKind,
        SecondaryAttribute, Signedness, UnaryOp, UnresolvedType, UnresolvedTypeData,
    },
    node_interner::{
        DefinitionKind, DependencyId, ExprId, FuncId, GlobalId, ImplSearchErrorKind, TraitId,
        TraitImplKind, TraitMethodId,
    },
    Generics, Kind, ResolvedGeneric, Type, TypeBinding, TypeBindings, TypeVariable,
    TypeVariableKind,
};

use super::{lints, Elaborator};

pub const SELF_TYPE_NAME: &str = "Self";
pub const WILDCARD_TYPE: &str = "_";

impl<'context> Elaborator<'context> {
    /// Translates an UnresolvedType to a Type with a `TypeKind::Normal`
    pub(crate) fn resolve_type(&mut self, typ: UnresolvedType) -> Type {
        let span = typ.span;
        let resolved_type = self.resolve_type_inner(typ, &Kind::Normal);
        if resolved_type.is_nested_slice() {
            self.push_err(ResolverError::NestedSlices { span });
        }
        resolved_type
    }

    /// Translates an UnresolvedType into a Type and appends any
    /// freshly created TypeVariables created to new_variables.
    pub fn resolve_type_inner(&mut self, typ: UnresolvedType, kind: &Kind) -> Type {
        use crate::ast::UnresolvedTypeData::*;

        let span = typ.span;
        let (named_path_span, is_self_type_name, is_synthetic) =
            if let Named(ref named_path, _, synthetic) = typ.typ {
                (
                    Some(named_path.last_ident().span()),
                    named_path.last_ident().is_self_type_name(),
                    synthetic,
                )
            } else {
                (None, false, false)
            };

        let resolved_type = match typ.typ {
            FieldElement => Type::FieldElement,
            Array(size, elem) => {
                let elem = Box::new(self.resolve_type_inner(*elem, kind));
                let mut size = self.convert_expression_type(size);
                // TODO(https://github.com/noir-lang/noir/issues/5156): Remove this once we only have explicit numeric generics
                if let Type::NamedGeneric(type_var, name, _) = size {
                    size = Type::NamedGeneric(
                        type_var,
                        name,
                        Kind::Numeric(Box::new(Type::default_int_type())),
                    );
                }
                Type::Array(Box::new(size), elem)
            }
            Slice(elem) => {
                let elem = Box::new(self.resolve_type_inner(*elem, kind));
                Type::Slice(elem)
            }
            Expression(expr) => self.convert_expression_type(expr),
            Integer(sign, bits) => Type::Integer(sign, bits),
            Bool => Type::Bool,
            String(size) => {
                let mut resolved_size = self.convert_expression_type(size);
                // TODO(https://github.com/noir-lang/noir/issues/5156): Remove this once we only have explicit numeric generics
                if let Type::NamedGeneric(type_var, name, _) = resolved_size {
                    resolved_size = Type::NamedGeneric(
                        type_var,
                        name,
                        Kind::Numeric(Box::new(Type::default_int_type())),
                    );
                }
                Type::String(Box::new(resolved_size))
            }
            FormatString(size, fields) => {
                let mut resolved_size = self.convert_expression_type(size);
                if let Type::NamedGeneric(type_var, name, _) = resolved_size {
                    resolved_size = Type::NamedGeneric(
                        type_var,
                        name,
                        Kind::Numeric(Box::new(Type::default_int_type())),
                    );
                }
                let fields = self.resolve_type_inner(*fields, kind);
                Type::FmtString(Box::new(resolved_size), Box::new(fields))
            }
            Quoted(quoted) => Type::Quoted(quoted),
            Unit => Type::Unit,
            Unspecified => {
                let span = typ.span;
                self.push_err(TypeCheckError::UnspecifiedType { span });
                Type::Error
            }
            Error => Type::Error,
            Named(path, args, _) => self.resolve_named_type(path, args),
            TraitAsType(path, args) => self.resolve_trait_as_type(path, args),

            Tuple(fields) => {
                Type::Tuple(vecmap(fields, |field| self.resolve_type_inner(field, kind)))
            }
            Function(args, ret, env, unconstrained) => {
                let args = vecmap(args, |arg| self.resolve_type_inner(arg, kind));
                let ret = Box::new(self.resolve_type_inner(*ret, kind));
                let env_span = env.span;

                let env = Box::new(self.resolve_type_inner(*env, kind));

                match *env {
                    Type::Unit | Type::Tuple(_) | Type::NamedGeneric(_, _, _) => {
                        Type::Function(args, ret, env, unconstrained)
                    }
                    _ => {
                        self.push_err(ResolverError::InvalidClosureEnvironment {
                            typ: *env,
                            span: env_span,
                        });
                        Type::Error
                    }
                }
            }
            MutableReference(element) => {
                Type::MutableReference(Box::new(self.resolve_type_inner(*element, kind)))
            }
            Parenthesized(typ) => self.resolve_type_inner(*typ, kind),
            Resolved(id) => self.interner.get_quoted_type(id).clone(),
            AsTraitPath(path) => self.resolve_as_trait_path(*path),
<<<<<<< HEAD
=======
            Interned(id) => {
                let typ = self.interner.get_unresolved_type_data(id).clone();
                return self.resolve_type_inner(UnresolvedType { typ, span }, kind);
            }
>>>>>>> 5a6289cb
        };

        let location = Location::new(named_path_span.unwrap_or(typ.span), self.file);
        match resolved_type {
            Type::Struct(ref struct_type, _) => {
                // Record the location of the type reference
                self.interner.push_type_ref_location(resolved_type.clone(), location);
                if !is_synthetic {
                    self.interner.add_struct_reference(
                        struct_type.borrow().id,
                        location,
                        is_self_type_name,
                    );
                }
            }
            Type::Alias(ref alias_type, _) => {
                self.interner.add_alias_reference(alias_type.borrow().id, location);
            }
            _ => (),
        }

        // Check that any types with a type kind match the expected type kind supplied to this function
        // TODO(https://github.com/noir-lang/noir/issues/5156): make this named generic check more general with `*resolved_kind != kind`
        // as implicit numeric generics still existing makes this check more challenging to enforce
        // An example of a more general check that we should switch to:
        // if resolved_type.kind() != kind.clone() {
        //     let expected_typ_err = CompilationError::TypeError(TypeCheckError::TypeKindMismatch {
        //         expected_kind: kind.to_string(),
        //         expr_kind: resolved_type.kind().to_string(),
        //         expr_span: span.expect("Type should have span"),
        //     });
        //     self.errors.push((expected_typ_err, self.file));
        //     return Type::Error;
        // }
        if let Type::NamedGeneric(_, name, resolved_kind) = &resolved_type {
            if matches!(resolved_kind, Kind::Numeric { .. }) && matches!(kind, Kind::Normal) {
                let expected_typ_err =
                    ResolverError::NumericGenericUsedForType { name: name.to_string(), span };
                self.push_err(expected_typ_err);
                return Type::Error;
            }
        }

        resolved_type
    }

    pub fn find_generic(&self, target_name: &str) -> Option<&ResolvedGeneric> {
        self.generics.iter().find(|generic| generic.name.as_ref() == target_name)
    }

    // Resolve Self::Foo to an associated type on the current trait or trait impl
    fn lookup_associated_type_on_self(&self, path: &Path) -> Option<Type> {
        if path.segments.len() == 2 && path.first_name() == SELF_TYPE_NAME {
            if let Some(trait_id) = self.current_trait {
                let the_trait = self.interner.get_trait(trait_id);
                if let Some(typ) = the_trait.get_associated_type(path.last_name()) {
                    return Some(typ.clone().as_named_generic());
                }
            }

            if let Some(impl_id) = self.current_trait_impl {
                let name = path.last_name();
                if let Some(typ) = self.interner.find_associated_type_for_impl(impl_id, name) {
                    return Some(typ.clone());
                }
            }
        }
        None
    }

    fn resolve_named_type(&mut self, path: Path, args: GenericTypeArgs) -> Type {
        if args.is_empty() {
            if let Some(typ) = self.lookup_generic_or_global_type(&path) {
                return typ;
            }
        }

        // Check if the path is a type variable first. We currently disallow generics on type
        // variables since we do not support higher-kinded types.
        if path.segments.len() == 1 {
            let name = path.last_name();

            if name == SELF_TYPE_NAME {
                if let Some(self_type) = self.self_type.clone() {
                    if !args.is_empty() {
                        self.push_err(ResolverError::GenericsOnSelfType { span: path.span() });
                    }
                    return self_type;
                }
            } else if name == WILDCARD_TYPE {
                return self.interner.next_type_variable();
            }
        } else if let Some(typ) = self.lookup_associated_type_on_self(&path) {
            if !args.is_empty() {
                self.push_err(ResolverError::GenericsOnAssociatedType { span: path.span() });
            }
            return typ;
        }

        let span = path.span();

        if let Some(type_alias) = self.lookup_type_alias(path.clone()) {
            let id = type_alias.borrow().id;
            let (args, _) = self.resolve_type_args(args, id, path.span());

            if let Some(item) = self.current_item {
                self.interner.add_type_alias_dependency(item, id);
            }

            // Collecting Type Alias references [Location]s to be used by LSP in order
            // to resolve the definition of the type alias
            self.interner.add_type_alias_ref(id, Location::new(span, self.file));

            // Because there is no ordering to when type aliases (and other globals) are resolved,
            // it is possible for one to refer to an Error type and issue no error if it is set
            // equal to another type alias. Fixing this fully requires an analysis to create a DFG
            // of definition ordering, but for now we have an explicit check here so that we at
            // least issue an error that the type was not found instead of silently passing.
            return Type::Alias(type_alias, args);
        }

        match self.lookup_struct_or_error(path) {
            Some(struct_type) => {
                if self.resolving_ids.contains(&struct_type.borrow().id) {
                    self.push_err(ResolverError::SelfReferentialStruct {
                        span: struct_type.borrow().name.span(),
                    });

                    return Type::Error;
                }

                if !self.in_contract()
                    && self
                        .interner
                        .struct_attributes(&struct_type.borrow().id)
                        .iter()
                        .any(|attr| matches!(attr, SecondaryAttribute::Abi(_)))
                {
                    self.push_err(ResolverError::AbiAttributeOutsideContract {
                        span: struct_type.borrow().name.span(),
                    });
                }

                let (args, _) = self.resolve_type_args(args, struct_type.borrow(), span);

                if let Some(current_item) = self.current_item {
                    let dependency_id = struct_type.borrow().id;
                    self.interner.add_type_dependency(current_item, dependency_id);
                }

                Type::Struct(struct_type, args)
            }
            None => Type::Error,
        }
    }

    fn resolve_trait_as_type(&mut self, path: Path, args: GenericTypeArgs) -> Type {
        // Fetch information needed from the trait as the closure for resolving all the `args`
        // requires exclusive access to `self`
        let span = path.span;
        let trait_as_type_info = self.lookup_trait_or_error(path).map(|t| t.id);

        if let Some(id) = trait_as_type_info {
            let (ordered, named) = self.resolve_type_args(args, id, span);
            let name = self.interner.get_trait(id).name.to_string();
            let generics = TraitGenerics { ordered, named };
            Type::TraitAsType(id, Rc::new(name), generics)
        } else {
            Type::Error
        }
    }

    pub(super) fn resolve_type_args(
        &mut self,
        mut args: GenericTypeArgs,
        item: impl Generic,
        span: Span,
    ) -> (Vec<Type>, Vec<NamedType>) {
        let expected_kinds = item.generics(self.interner);

        if args.ordered_args.len() != expected_kinds.len() {
            self.push_err(TypeCheckError::GenericCountMismatch {
                item: item.item_name(self.interner),
                expected: expected_kinds.len(),
                found: args.ordered_args.len(),
                span,
            });
            let error_type = UnresolvedTypeData::Error.with_span(span);
            args.ordered_args.resize(expected_kinds.len(), error_type);
        }

        let ordered_args = expected_kinds.iter().zip(args.ordered_args);
        let ordered =
            vecmap(ordered_args, |(generic, typ)| self.resolve_type_inner(typ, &generic.kind));
<<<<<<< HEAD

        let mut associated = Vec::new();

        if item.accepts_named_type_args() {
            associated = self.resolve_associated_type_args(args.named_args, item, span);
        } else if !args.named_args.is_empty() {
            let item_kind = item.item_kind();
            self.push_err(ResolverError::NamedTypeArgs { span, item_kind });
        }

        (ordered, associated)
    }

    fn resolve_associated_type_args(
        &mut self,
        args: Vec<(Ident, UnresolvedType)>,
        item: impl Generic,
        span: Span,
    ) -> Vec<NamedType> {
        let mut seen_args = HashMap::default();
        let mut required_args = item.named_generics(self.interner);
        let mut resolved = Vec::with_capacity(required_args.len());

        // Go through each argument to check if it is in our required_args list.
        // If it is remove it from the list, otherwise issue an error.
        for (name, typ) in args {
            let index =
                required_args.iter().position(|item| item.name.as_ref() == &name.0.contents);

            let Some(index) = index else {
                if let Some(prev_span) = seen_args.get(&name.0.contents).copied() {
                    self.push_err(TypeCheckError::DuplicateNamedTypeArg { name, prev_span });
                } else {
                    let item = item.item_name(self.interner);
                    self.push_err(TypeCheckError::NoSuchNamedTypeArg { name, item });
                }
                continue;
            };

            // Remove the argument from the required list so we remember that we already have it
            let expected = required_args.remove(index);
            seen_args.insert(name.0.contents.clone(), name.span());

            let typ = self.resolve_type_inner(typ, &expected.kind);
            resolved.push(NamedType { name, typ });
        }

        // Anything that hasn't been removed yet is missing
        for generic in required_args {
            let item = item.item_name(self.interner);
            let name = generic.name.clone();
            self.push_err(TypeCheckError::MissingNamedTypeArg { item, span, name });
        }

=======

        let mut associated = Vec::new();

        if item.accepts_named_type_args() {
            associated = self.resolve_associated_type_args(args.named_args, item, span);
        } else if !args.named_args.is_empty() {
            let item_kind = item.item_kind();
            self.push_err(ResolverError::NamedTypeArgs { span, item_kind });
        }

        (ordered, associated)
    }

    fn resolve_associated_type_args(
        &mut self,
        args: Vec<(Ident, UnresolvedType)>,
        item: impl Generic,
        span: Span,
    ) -> Vec<NamedType> {
        let mut seen_args = HashMap::default();
        let mut required_args = item.named_generics(self.interner);
        let mut resolved = Vec::with_capacity(required_args.len());

        // Go through each argument to check if it is in our required_args list.
        // If it is remove it from the list, otherwise issue an error.
        for (name, typ) in args {
            let index =
                required_args.iter().position(|item| item.name.as_ref() == &name.0.contents);

            let Some(index) = index else {
                if let Some(prev_span) = seen_args.get(&name.0.contents).copied() {
                    self.push_err(TypeCheckError::DuplicateNamedTypeArg { name, prev_span });
                } else {
                    let item = item.item_name(self.interner);
                    self.push_err(TypeCheckError::NoSuchNamedTypeArg { name, item });
                }
                continue;
            };

            // Remove the argument from the required list so we remember that we already have it
            let expected = required_args.remove(index);
            seen_args.insert(name.0.contents.clone(), name.span());

            let typ = self.resolve_type_inner(typ, &expected.kind);
            resolved.push(NamedType { name, typ });
        }

        // Anything that hasn't been removed yet is missing
        for generic in required_args {
            let item = item.item_name(self.interner);
            let name = generic.name.clone();
            self.push_err(TypeCheckError::MissingNamedTypeArg { item, span, name });
        }

>>>>>>> 5a6289cb
        resolved
    }

    pub fn lookup_generic_or_global_type(&mut self, path: &Path) -> Option<Type> {
        if path.segments.len() == 1 {
            let name = path.last_name();
            if let Some(generic) = self.find_generic(name) {
                let generic = generic.clone();
                return Some(Type::NamedGeneric(generic.type_var, generic.name, generic.kind));
            }
        } else if let Some(typ) = self.lookup_associated_type_on_self(path) {
            return Some(typ);
        }

        // If we cannot find a local generic of the same name, try to look up a global
        match self.resolve_path_or_error(path.clone()) {
            Ok(ModuleDefId::GlobalId(id)) => {
                if let Some(current_item) = self.current_item {
                    self.interner.add_global_dependency(current_item, id);
                }

                let reference_location = Location::new(path.span(), self.file);
                self.interner.add_global_reference(id, reference_location);

                Some(Type::Constant(self.eval_global_as_array_length(id, path)))
            }
            _ => None,
        }
    }

    pub(super) fn convert_expression_type(&mut self, length: UnresolvedTypeExpression) -> Type {
        match length {
            UnresolvedTypeExpression::Variable(path) => {
                self.lookup_generic_or_global_type(&path).unwrap_or_else(|| {
                    self.push_err(ResolverError::NoSuchNumericTypeVariable { path });
                    Type::Constant(0)
                })
            }
            UnresolvedTypeExpression::Constant(int, _) => Type::Constant(int),
            UnresolvedTypeExpression::BinaryOperation(lhs, op, rhs, span) => {
                let (lhs_span, rhs_span) = (lhs.span(), rhs.span());
                let lhs = self.convert_expression_type(*lhs);
                let rhs = self.convert_expression_type(*rhs);

                match (lhs, rhs) {
                    (Type::Constant(lhs), Type::Constant(rhs)) => {
                        if let Some(result) = op.function(lhs, rhs) {
                            Type::Constant(result)
                        } else {
                            self.push_err(ResolverError::OverflowInType { lhs, op, rhs, span });
                            Type::Error
                        }
                    }
                    (lhs, rhs) => {
                        if !self.enable_arithmetic_generics {
                            let span =
                                if !matches!(lhs, Type::Constant(_)) { lhs_span } else { rhs_span };
                            self.push_err(ResolverError::InvalidArrayLengthExpr { span });
                        }

                        Type::InfixExpr(Box::new(lhs), op, Box::new(rhs)).canonicalize()
                    }
                }
            }
            UnresolvedTypeExpression::AsTraitPath(path) => self.resolve_as_trait_path(*path),
        }
    }

    fn resolve_as_trait_path(&mut self, path: AsTraitPath) -> Type {
        let span = path.trait_path.span;
        let Some(trait_id) = self.resolve_trait_by_path(path.trait_path.clone()) else {
            // Error should already be pushed in the None case
            return Type::Error;
        };

        let (ordered, named) = self.resolve_type_args(path.trait_generics.clone(), trait_id, span);
        let object_type = self.resolve_type(path.typ.clone());

        match self.interner.lookup_trait_implementation(&object_type, trait_id, &ordered, &named) {
            Ok(impl_kind) => self.get_associated_type_from_trait_impl(path, impl_kind),
            Err(constraints) => {
                self.push_trait_constraint_error(&object_type, constraints, span);
                Type::Error
            }
        }
    }

    fn get_associated_type_from_trait_impl(
        &mut self,
        path: AsTraitPath,
        impl_kind: TraitImplKind,
    ) -> Type {
        let associated_types = match impl_kind {
            TraitImplKind::Assumed { trait_generics, .. } => Cow::Owned(trait_generics.named),
            TraitImplKind::Normal(impl_id) => {
                Cow::Borrowed(self.interner.get_associated_types_for_impl(impl_id))
            }
        };

        match associated_types.iter().find(|named| named.name == path.impl_item) {
            Some(generic) => generic.typ.clone(),
            None => {
                let name = path.impl_item.clone();
                let item = format!("<{} as {}>", path.typ, path.trait_path);
                self.push_err(TypeCheckError::NoSuchNamedTypeArg { name, item });
                Type::Error
            }
        }
    }

    // this resolves Self::some_static_method, inside an impl block (where we don't have a concrete self_type)
    //
    // Returns the trait method, trait constraint, and whether the impl is assumed to exist by a where clause or not
    // E.g. `t.method()` with `where T: Foo<Bar>` in scope will return `(Foo::method, T, vec![Bar])`
    fn resolve_trait_static_method_by_self(
        &mut self,
        path: &Path,
    ) -> Option<(TraitMethodId, TraitConstraint, bool)> {
        let trait_impl = self.current_trait_impl?;
        let trait_id = self.interner.try_get_trait_implementation(trait_impl)?.borrow().trait_id;

        if path.kind == PathKind::Plain && path.segments.len() == 2 {
            let name = &path.segments[0].ident.0.contents;
            let method = &path.segments[1].ident;

            if name == SELF_TYPE_NAME {
                let the_trait = self.interner.get_trait(trait_id);
                let method = the_trait.find_method(method.0.contents.as_str())?;
                let constraint = the_trait.as_constraint(path.span);
                return Some((method, constraint, true));
            }
        }
        None
    }

    // this resolves TraitName::some_static_method
    //
    // Returns the trait method, trait constraint, and whether the impl is assumed to exist by a where clause or not
    // E.g. `t.method()` with `where T: Foo<Bar>` in scope will return `(Foo::method, T, vec![Bar])`
    fn resolve_trait_static_method(
        &mut self,
        path: &Path,
    ) -> Option<(TraitMethodId, TraitConstraint, bool)> {
        let func_id: FuncId = self.lookup(path.clone()).ok()?;
        let meta = self.interner.function_meta(&func_id);
        let the_trait = self.interner.get_trait(meta.trait_id?);
        let method = the_trait.find_method(path.last_name())?;
        let constraint = the_trait.as_constraint(path.span);
        Some((method, constraint, false))
    }

    // This resolves a static trait method T::trait_method by iterating over the where clause
    //
    // Returns the trait method, trait constraint, and whether the impl is assumed from a where
    // clause. This is always true since this helper searches where clauses for a generic constraint.
    // E.g. `t.method()` with `where T: Foo<Bar>` in scope will return `(Foo::method, T, vec![Bar])`
    fn resolve_trait_method_by_named_generic(
        &mut self,
        path: &Path,
    ) -> Option<(TraitMethodId, TraitConstraint, bool)> {
        if path.segments.len() != 2 {
            return None;
        }

        for constraint in self.trait_bounds.clone() {
            if let Type::NamedGeneric(_, name, _) = &constraint.typ {
                // if `path` is `T::method_name`, we're looking for constraint of the form `T: SomeTrait`
                if path.segments[0].ident.0.contents != name.as_str() {
                    continue;
                }

                let the_trait = self.interner.get_trait(constraint.trait_id);
                if let Some(method) = the_trait.find_method(path.last_name()) {
                    return Some((method, constraint, true));
                }
            }
        }
        None
    }

    // Try to resolve the given trait method path.
    //
    // Returns the trait method, trait constraint, and whether the impl is assumed to exist by a where clause or not
    // E.g. `t.method()` with `where T: Foo<Bar>` in scope will return `(Foo::method, T, vec![Bar])`
    pub(super) fn resolve_trait_generic_path(
        &mut self,
        path: &Path,
    ) -> Option<(TraitMethodId, TraitConstraint, bool)> {
        self.resolve_trait_static_method_by_self(path)
            .or_else(|| self.resolve_trait_static_method(path))
            .or_else(|| self.resolve_trait_method_by_named_generic(path))
    }

    fn eval_global_as_array_length(&mut self, global_id: GlobalId, path: &Path) -> u32 {
        let Some(stmt) = self.interner.get_global_let_statement(global_id) else {
            if let Some(global) = self.unresolved_globals.remove(&global_id) {
                self.elaborate_global(global);
                return self.eval_global_as_array_length(global_id, path);
            } else {
                let path = path.clone();
                self.push_err(ResolverError::NoSuchNumericTypeVariable { path });
                return 0;
            }
        };

        let length = stmt.expression;
        let span = self.interner.expr_span(&length);
        let result = self.try_eval_array_length_id(length, span);

        match result.map(|length| length.try_into()) {
            Ok(Ok(length_value)) => return length_value,
            Ok(Err(_cast_err)) => self.push_err(ResolverError::IntegerTooLarge { span }),
            Err(Some(error)) => self.push_err(error),
            Err(None) => (),
        }
        0
    }

    fn try_eval_array_length_id(
        &self,
        rhs: ExprId,
        span: Span,
    ) -> Result<u128, Option<ResolverError>> {
        // Arbitrary amount of recursive calls to try before giving up
        let fuel = 100;
        self.try_eval_array_length_id_with_fuel(rhs, span, fuel)
    }

    fn try_eval_array_length_id_with_fuel(
        &self,
        rhs: ExprId,
        span: Span,
        fuel: u32,
    ) -> Result<u128, Option<ResolverError>> {
        if fuel == 0 {
            // If we reach here, it is likely from evaluating cyclic globals. We expect an error to
            // be issued for them after name resolution so issue no error now.
            return Err(None);
        }

        match self.interner.expression(&rhs) {
            HirExpression::Literal(HirLiteral::Integer(int, false)) => {
                int.try_into_u128().ok_or(Some(ResolverError::IntegerTooLarge { span }))
            }
            HirExpression::Ident(ident, _) => {
                let definition = self.interner.definition(ident.id);
                match definition.kind {
                    DefinitionKind::Global(global_id) => {
                        let let_statement = self.interner.get_global_let_statement(global_id);
                        if let Some(let_statement) = let_statement {
                            let expression = let_statement.expression;
                            self.try_eval_array_length_id_with_fuel(expression, span, fuel - 1)
                        } else {
                            Err(Some(ResolverError::InvalidArrayLengthExpr { span }))
                        }
                    }
                    _ => Err(Some(ResolverError::InvalidArrayLengthExpr { span })),
                }
            }
            HirExpression::Infix(infix) => {
                let lhs = self.try_eval_array_length_id_with_fuel(infix.lhs, span, fuel - 1)?;
                let rhs = self.try_eval_array_length_id_with_fuel(infix.rhs, span, fuel - 1)?;

                match infix.operator.kind {
                    BinaryOpKind::Add => Ok(lhs + rhs),
                    BinaryOpKind::Subtract => Ok(lhs - rhs),
                    BinaryOpKind::Multiply => Ok(lhs * rhs),
                    BinaryOpKind::Divide => Ok(lhs / rhs),
                    BinaryOpKind::Equal => Ok((lhs == rhs) as u128),
                    BinaryOpKind::NotEqual => Ok((lhs != rhs) as u128),
                    BinaryOpKind::Less => Ok((lhs < rhs) as u128),
                    BinaryOpKind::LessEqual => Ok((lhs <= rhs) as u128),
                    BinaryOpKind::Greater => Ok((lhs > rhs) as u128),
                    BinaryOpKind::GreaterEqual => Ok((lhs >= rhs) as u128),
                    BinaryOpKind::And => Ok(lhs & rhs),
                    BinaryOpKind::Or => Ok(lhs | rhs),
                    BinaryOpKind::Xor => Ok(lhs ^ rhs),
                    BinaryOpKind::ShiftRight => Ok(lhs >> rhs),
                    BinaryOpKind::ShiftLeft => Ok(lhs << rhs),
                    BinaryOpKind::Modulo => Ok(lhs % rhs),
                }
            }
            HirExpression::Cast(cast) => {
                let lhs = self.try_eval_array_length_id_with_fuel(cast.lhs, span, fuel - 1)?;
                let lhs_value = Value::Field(lhs.into());
                let evaluated_value =
                    Interpreter::evaluate_cast_one_step(&cast, rhs, lhs_value, self.interner)
                        .map_err(|error| Some(ResolverError::ArrayLengthInterpreter { error }))?;

                evaluated_value
                    .to_u128()
                    .ok_or_else(|| Some(ResolverError::InvalidArrayLengthExpr { span }))
            }
            _other => Err(Some(ResolverError::InvalidArrayLengthExpr { span })),
        }
    }

    pub(super) fn unify(
        &mut self,
        actual: &Type,
        expected: &Type,
        make_error: impl FnOnce() -> TypeCheckError,
    ) {
        let mut errors = Vec::new();
        actual.unify(expected, &mut errors, make_error);
        self.errors.extend(errors.into_iter().map(|error| (error.into(), self.file)));
    }

    /// Wrapper of Type::unify_with_coercions using self.errors
    pub(super) fn unify_with_coercions(
        &mut self,
        actual: &Type,
        expected: &Type,
        expression: ExprId,
        span: Span,
        make_error: impl FnOnce() -> TypeCheckError,
    ) {
        let mut errors = Vec::new();
        actual.unify_with_coercions(
            expected,
            expression,
            span,
            self.interner,
            &mut errors,
            make_error,
        );
        self.errors.extend(errors.into_iter().map(|error| (error.into(), self.file)));
    }

    /// Return a fresh integer or field type variable and log it
    /// in self.type_variables to default it later.
    pub(super) fn polymorphic_integer_or_field(&mut self) -> Type {
        let typ = Type::polymorphic_integer_or_field(self.interner);
        self.push_type_variable(typ.clone());
        typ
    }

    /// Return a fresh integer type variable and log it
    /// in self.type_variables to default it later.
    pub(super) fn polymorphic_integer(&mut self) -> Type {
        let typ = Type::polymorphic_integer(self.interner);
        self.push_type_variable(typ.clone());
        typ
    }

    /// Translates a (possibly Unspecified) UnresolvedType to a Type.
    /// Any UnresolvedType::Unspecified encountered are replaced with fresh type variables.
    pub(super) fn resolve_inferred_type(&mut self, typ: UnresolvedType) -> Type {
        match &typ.typ {
            UnresolvedTypeData::Unspecified => self.interner.next_type_variable(),
            _ => self.resolve_type(typ),
        }
    }

    /// Insert as many dereference operations as necessary to automatically dereference a method
    /// call object to its base value type T.
    pub(super) fn insert_auto_dereferences(&mut self, object: ExprId, typ: Type) -> (ExprId, Type) {
        if let Type::MutableReference(element) = typ.follow_bindings() {
            let location = self.interner.id_location(object);

            let object = self.interner.push_expr(HirExpression::Prefix(HirPrefixExpression {
                operator: UnaryOp::Dereference { implicitly_added: true },
                rhs: object,
                trait_method_id: None,
            }));
            self.interner.push_expr_type(object, element.as_ref().clone());
            self.interner.push_expr_location(object, location.span, location.file);

            // Recursively dereference to allow for converting &mut &mut T to T
            self.insert_auto_dereferences(object, *element)
        } else {
            (object, typ)
        }
    }

    /// Given a method object: `(*foo).bar` of a method call `(*foo).bar.baz()`, remove the
    /// implicitly added dereference operator if one is found.
    ///
    /// Returns Some(new_expr_id) if a dereference was removed and None otherwise.
    fn try_remove_implicit_dereference(&mut self, object: ExprId) -> Option<ExprId> {
        match self.interner.expression(&object) {
            HirExpression::MemberAccess(mut access) => {
                let new_lhs = self.try_remove_implicit_dereference(access.lhs)?;
                access.lhs = new_lhs;
                access.is_offset = true;

                // `object` will have a different type now, which will be filled in
                // later when type checking the method call as a function call.
                self.interner.replace_expr(&object, HirExpression::MemberAccess(access));
                Some(object)
            }
            HirExpression::Prefix(prefix) => match prefix.operator {
                // Found a dereference we can remove. Now just replace it with its rhs to remove it.
                UnaryOp::Dereference { implicitly_added: true } => Some(prefix.rhs),
                _ => None,
            },
            _ => None,
        }
    }

    fn bind_function_type_impl(
        &mut self,
        fn_params: &[Type],
        fn_ret: &Type,
        callsite_args: &[(Type, ExprId, Span)],
        span: Span,
    ) -> Type {
        if fn_params.len() != callsite_args.len() {
            self.push_err(TypeCheckError::ParameterCountMismatch {
                expected: fn_params.len(),
                found: callsite_args.len(),
                span,
            });
            return Type::Error;
        }

        for (param, (arg, arg_expr_id, arg_span)) in fn_params.iter().zip(callsite_args) {
            self.unify_with_coercions(arg, param, *arg_expr_id, *arg_span, || {
                TypeCheckError::TypeMismatch {
                    expected_typ: param.to_string(),
                    expr_typ: arg.to_string(),
                    expr_span: *arg_span,
                }
            });
        }

        fn_ret.clone()
    }

    pub(super) fn bind_function_type(
        &mut self,
        function: Type,
        args: Vec<(Type, ExprId, Span)>,
        span: Span,
    ) -> Type {
        // Could do a single unification for the entire function type, but matching beforehand
        // lets us issue a more precise error on the individual argument that fails to type check.
        match function {
            Type::TypeVariable(binding, TypeVariableKind::Normal) => {
                if let TypeBinding::Bound(typ) = &*binding.borrow() {
                    return self.bind_function_type(typ.clone(), args, span);
                }

                let ret = self.interner.next_type_variable();
                let args = vecmap(args, |(arg, _, _)| arg);
                let env_type = self.interner.next_type_variable();
                let expected =
                    Type::Function(args, Box::new(ret.clone()), Box::new(env_type), false);

                if let Err(error) = binding.try_bind(expected, span) {
                    self.push_err(error);
                }
                ret
            }
            // The closure env is ignored on purpose: call arguments never place
            // constraints on closure environments.
            Type::Function(parameters, ret, _env, _unconstrained) => {
                self.bind_function_type_impl(&parameters, &ret, &args, span)
            }
            Type::Error => Type::Error,
            found => {
                self.push_err(TypeCheckError::ExpectedFunction { found, span });
                Type::Error
            }
        }
    }

    pub(super) fn check_cast(&mut self, from: &Type, to: &Type, span: Span) -> Type {
        match from.follow_bindings() {
            Type::Integer(..)
            | Type::FieldElement
            | Type::TypeVariable(_, TypeVariableKind::IntegerOrField)
            | Type::TypeVariable(_, TypeVariableKind::Integer)
            | Type::Bool => (),

            Type::TypeVariable(_, _) => {
                // NOTE: in reality the expected type can also include bool, but for the compiler's simplicity
                // we only allow integer types. If a bool is in `from` it will need an explicit type annotation.
                let expected = Type::polymorphic_integer_or_field(self.interner);
                self.unify(from, &expected, || TypeCheckError::InvalidCast {
                    from: from.clone(),
                    span,
                });
            }
            Type::Error => return Type::Error,
            from => {
                self.push_err(TypeCheckError::InvalidCast { from, span });
                return Type::Error;
            }
        }

        match to {
            Type::Integer(sign, bits) => Type::Integer(*sign, *bits),
            Type::FieldElement => Type::FieldElement,
            Type::Bool => Type::Bool,
            Type::Error => Type::Error,
            _ => {
                self.push_err(TypeCheckError::UnsupportedCast { span });
                Type::Error
            }
        }
    }

    // Given a binary comparison operator and another type. This method will produce the output type
    // and a boolean indicating whether to use the trait impl corresponding to the operator
    // or not. A value of false indicates the caller to use a primitive operation for this
    // operator, while a true value indicates a user-provided trait impl is required.
    fn comparator_operand_type_rules(
        &mut self,
        lhs_type: &Type,
        rhs_type: &Type,
        op: &HirBinaryOp,
        span: Span,
    ) -> Result<(Type, bool), TypeCheckError> {
        use Type::*;

        match (lhs_type, rhs_type) {
            // Avoid reporting errors multiple times
            (Error, _) | (_, Error) => Ok((Bool, false)),
            (Alias(alias, args), other) | (other, Alias(alias, args)) => {
                let alias = alias.borrow().get_type(args);
                self.comparator_operand_type_rules(&alias, other, op, span)
            }

            // Matches on TypeVariable must be first to follow any type
            // bindings.
            (TypeVariable(var, _), other) | (other, TypeVariable(var, _)) => {
                if let TypeBinding::Bound(binding) = &*var.borrow() {
                    return self.comparator_operand_type_rules(other, binding, op, span);
                }

                let use_impl = self.bind_type_variables_for_infix(lhs_type, op, rhs_type, span);
                Ok((Bool, use_impl))
            }
            (Integer(sign_x, bit_width_x), Integer(sign_y, bit_width_y)) => {
                if sign_x != sign_y {
                    return Err(TypeCheckError::IntegerSignedness {
                        sign_x: *sign_x,
                        sign_y: *sign_y,
                        span,
                    });
                }
                if bit_width_x != bit_width_y {
                    return Err(TypeCheckError::IntegerBitWidth {
                        bit_width_x: *bit_width_x,
                        bit_width_y: *bit_width_y,
                        span,
                    });
                }
                Ok((Bool, false))
            }
            (FieldElement, FieldElement) => {
                if op.kind.is_valid_for_field_type() {
                    Ok((Bool, false))
                } else {
                    Err(TypeCheckError::FieldComparison { span })
                }
            }

            // <= and friends are technically valid for booleans, just not very useful
            (Bool, Bool) => Ok((Bool, false)),

            (lhs, rhs) => {
                self.unify(lhs, rhs, || TypeCheckError::TypeMismatchWithSource {
                    expected: lhs.clone(),
                    actual: rhs.clone(),
                    span: op.location.span,
                    source: Source::Binary,
                });
                Ok((Bool, true))
            }
        }
    }

    /// Handles the TypeVariable case for checking binary operators.
    /// Returns true if we should use the impl for the operator instead of the primitive
    /// version of it.
    fn bind_type_variables_for_infix(
        &mut self,
        lhs_type: &Type,
        op: &HirBinaryOp,
        rhs_type: &Type,
        span: Span,
    ) -> bool {
        self.unify(lhs_type, rhs_type, || TypeCheckError::TypeMismatchWithSource {
            expected: lhs_type.clone(),
            actual: rhs_type.clone(),
            source: Source::Binary,
            span,
        });

        let use_impl = !lhs_type.is_numeric();

        // If this operator isn't valid for fields we have to possibly narrow
        // TypeVariableKind::IntegerOrField to TypeVariableKind::Integer.
        // Doing so also ensures a type error if Field is used.
        // The is_numeric check is to allow impls for custom types to bypass this.
        if !op.kind.is_valid_for_field_type() && lhs_type.is_numeric() {
            let target = Type::polymorphic_integer(self.interner);

            use crate::ast::BinaryOpKind::*;
            use TypeCheckError::*;
            self.unify(lhs_type, &target, || match op.kind {
                Less | LessEqual | Greater | GreaterEqual => FieldComparison { span },
                And | Or | Xor | ShiftRight | ShiftLeft => FieldBitwiseOp { span },
                Modulo => FieldModulo { span },
                other => unreachable!("Operator {other:?} should be valid for Field"),
            });
        }

        use_impl
    }

    // Given a binary operator and another type. This method will produce the output type
    // and a boolean indicating whether to use the trait impl corresponding to the operator
    // or not. A value of false indicates the caller to use a primitive operation for this
    // operator, while a true value indicates a user-provided trait impl is required.
    pub(super) fn infix_operand_type_rules(
        &mut self,
        lhs_type: &Type,
        op: &HirBinaryOp,
        rhs_type: &Type,
        span: Span,
    ) -> Result<(Type, bool), TypeCheckError> {
        if op.kind.is_comparator() {
            return self.comparator_operand_type_rules(lhs_type, rhs_type, op, span);
        }

        use Type::*;
        match (lhs_type, rhs_type) {
            // An error type on either side will always return an error
            (Error, _) | (_, Error) => Ok((Error, false)),
            (Alias(alias, args), other) | (other, Alias(alias, args)) => {
                let alias = alias.borrow().get_type(args);
                self.infix_operand_type_rules(&alias, op, other, span)
            }

            // Matches on TypeVariable must be first so that we follow any type
            // bindings.
            (TypeVariable(int, _), other) | (other, TypeVariable(int, _)) => {
                if op.kind == BinaryOpKind::ShiftLeft || op.kind == BinaryOpKind::ShiftRight {
                    self.unify(
                        rhs_type,
                        &Type::Integer(Signedness::Unsigned, IntegerBitSize::Eight),
                        || TypeCheckError::InvalidShiftSize { span },
                    );
                    let use_impl = if lhs_type.is_numeric() {
                        let integer_type = Type::polymorphic_integer(self.interner);
                        self.bind_type_variables_for_infix(lhs_type, op, &integer_type, span)
                    } else {
                        true
                    };
                    return Ok((lhs_type.clone(), use_impl));
                }
                if let TypeBinding::Bound(binding) = &*int.borrow() {
                    return self.infix_operand_type_rules(binding, op, other, span);
                }
                let use_impl = self.bind_type_variables_for_infix(lhs_type, op, rhs_type, span);
                Ok((other.clone(), use_impl))
            }
            (Integer(sign_x, bit_width_x), Integer(sign_y, bit_width_y)) => {
                if op.kind == BinaryOpKind::ShiftLeft || op.kind == BinaryOpKind::ShiftRight {
                    if *sign_y != Signedness::Unsigned || *bit_width_y != IntegerBitSize::Eight {
                        return Err(TypeCheckError::InvalidShiftSize { span });
                    }
                    return Ok((Integer(*sign_x, *bit_width_x), false));
                }
                if sign_x != sign_y {
                    return Err(TypeCheckError::IntegerSignedness {
                        sign_x: *sign_x,
                        sign_y: *sign_y,
                        span,
                    });
                }
                if bit_width_x != bit_width_y {
                    return Err(TypeCheckError::IntegerBitWidth {
                        bit_width_x: *bit_width_x,
                        bit_width_y: *bit_width_y,
                        span,
                    });
                }
                Ok((Integer(*sign_x, *bit_width_x), false))
            }
            // The result of two Fields is always a witness
            (FieldElement, FieldElement) => {
                if !op.kind.is_valid_for_field_type() {
                    if op.kind == BinaryOpKind::Modulo {
                        return Err(TypeCheckError::FieldModulo { span });
                    } else {
                        return Err(TypeCheckError::FieldBitwiseOp { span });
                    }
                }
                Ok((FieldElement, false))
            }

            (Bool, Bool) => Ok((Bool, false)),

            (lhs, rhs) => {
                if op.kind == BinaryOpKind::ShiftLeft || op.kind == BinaryOpKind::ShiftRight {
                    if rhs == &Type::Integer(Signedness::Unsigned, IntegerBitSize::Eight) {
                        return Ok((lhs.clone(), true));
                    }
                    return Err(TypeCheckError::InvalidShiftSize { span });
                }
                self.unify(lhs, rhs, || TypeCheckError::TypeMismatchWithSource {
                    expected: lhs.clone(),
                    actual: rhs.clone(),
                    span: op.location.span,
                    source: Source::Binary,
                });
                Ok((lhs.clone(), true))
            }
        }
    }

    // Given a unary operator and a type, this method will produce the output type
    // and a boolean indicating whether to use the trait impl corresponding to the operator
    // or not. A value of false indicates the caller to use a primitive operation for this
    // operator, while a true value indicates a user-provided trait impl is required.
    pub(super) fn prefix_operand_type_rules(
        &mut self,
        op: &UnaryOp,
        rhs_type: &Type,
        span: Span,
    ) -> Result<(Type, bool), TypeCheckError> {
        use Type::*;

        match op {
            crate::ast::UnaryOp::Minus | crate::ast::UnaryOp::Not => {
                match rhs_type {
                    // An error type will always return an error
                    Error => Ok((Error, false)),
                    Alias(alias, args) => {
                        let alias = alias.borrow().get_type(args);
                        self.prefix_operand_type_rules(op, &alias, span)
                    }

                    // Matches on TypeVariable must be first so that we follow any type
                    // bindings.
                    TypeVariable(int, _) => {
                        if let TypeBinding::Bound(binding) = &*int.borrow() {
                            return self.prefix_operand_type_rules(op, binding, span);
                        }

                        // The `!` prefix operator is not valid for Field, so if this is a numeric
                        // type we constrain it to just (non-Field) integer types.
                        if matches!(op, crate::ast::UnaryOp::Not) && rhs_type.is_numeric() {
                            let integer_type = Type::polymorphic_integer(self.interner);
                            self.unify(rhs_type, &integer_type, || {
                                TypeCheckError::InvalidUnaryOp { kind: rhs_type.to_string(), span }
                            });
                        }

                        Ok((rhs_type.clone(), !rhs_type.is_numeric()))
                    }
                    Integer(sign_x, bit_width_x) => {
                        if *op == UnaryOp::Minus && *sign_x == Signedness::Unsigned {
                            return Err(TypeCheckError::InvalidUnaryOp {
                                kind: rhs_type.to_string(),
                                span,
                            });
                        }
                        Ok((Integer(*sign_x, *bit_width_x), false))
                    }
                    // The result of a Field is always a witness
                    FieldElement => {
                        if *op == UnaryOp::Not {
                            return Err(TypeCheckError::FieldNot { span });
                        }
                        Ok((FieldElement, false))
                    }

                    Bool => Ok((Bool, false)),

                    _ => Ok((rhs_type.clone(), true)),
                }
            }
            crate::ast::UnaryOp::MutableReference => {
                Ok((Type::MutableReference(Box::new(rhs_type.follow_bindings())), false))
            }
            crate::ast::UnaryOp::Dereference { implicitly_added: _ } => {
                let element_type = self.interner.next_type_variable();
                let expected = Type::MutableReference(Box::new(element_type.clone()));
                self.unify(rhs_type, &expected, || TypeCheckError::TypeMismatch {
                    expr_typ: rhs_type.to_string(),
                    expected_typ: expected.to_string(),
                    expr_span: span,
                });
                Ok((element_type, false))
            }
        }
    }

    /// Prerequisite: verify_trait_constraint of the operator's trait constraint.
    ///
    /// Although by this point the operator is expected to already have a trait impl,
    /// we still need to match the operator's type against the method's instantiated type
    /// to ensure the instantiation bindings are correct and the monomorphizer can
    /// re-apply the needed bindings.
    pub(super) fn type_check_operator_method(
        &mut self,
        expr_id: ExprId,
        trait_method_id: TraitMethodId,
        object_type: &Type,
        span: Span,
    ) {
        let the_trait = self.interner.get_trait(trait_method_id.trait_id);

        let method = &the_trait.methods[trait_method_id.method_index];
        let (method_type, mut bindings) = method.typ.clone().instantiate(self.interner);

        match method_type {
            Type::Function(args, _, _, _) => {
                // We can cheat a bit and match against only the object type here since no operator
                // overload uses other generic parameters or return types aside from the object type.
                let expected_object_type = &args[0];
                self.unify(object_type, expected_object_type, || TypeCheckError::TypeMismatch {
                    expected_typ: expected_object_type.to_string(),
                    expr_typ: object_type.to_string(),
                    expr_span: span,
                });
            }
            other => {
                unreachable!("Expected operator method to have a function type, but found {other}")
            }
        }

        // We must also remember to apply these substitutions to the object_type
        // referenced by the selected trait impl, if one has yet to be selected.
        let impl_kind = self.interner.get_selected_impl_for_expression(expr_id);
        if let Some(TraitImplKind::Assumed { object_type, trait_generics }) = impl_kind {
            let the_trait = self.interner.get_trait(trait_method_id.trait_id);
            let object_type = object_type.substitute(&bindings);
            bindings.insert(
                the_trait.self_type_typevar.id(),
                (the_trait.self_type_typevar.clone(), object_type.clone()),
            );
            self.interner.select_impl_for_expression(
                expr_id,
                TraitImplKind::Assumed { object_type, trait_generics },
            );
        }

        self.interner.store_instantiation_bindings(expr_id, bindings);
    }

    pub(super) fn type_check_member_access(
        &mut self,
        mut access: HirMemberAccess,
        expr_id: ExprId,
        lhs_type: Type,
        span: Span,
    ) -> Type {
        let access_lhs = &mut access.lhs;

        let dereference_lhs = |this: &mut Self, lhs_type, element| {
            let old_lhs = *access_lhs;
            *access_lhs = this.interner.push_expr(HirExpression::Prefix(HirPrefixExpression {
                operator: crate::ast::UnaryOp::Dereference { implicitly_added: true },
                rhs: old_lhs,
                trait_method_id: None,
            }));
            this.interner.push_expr_type(old_lhs, lhs_type);
            this.interner.push_expr_type(*access_lhs, element);

            let old_location = this.interner.id_location(old_lhs);
            this.interner.push_expr_location(*access_lhs, span, old_location.file);
        };

        // If this access is just a field offset, we want to avoid dereferencing
        let dereference_lhs = (!access.is_offset).then_some(dereference_lhs);

        match self.check_field_access(&lhs_type, &access.rhs.0.contents, span, dereference_lhs) {
            Some((element_type, index)) => {
                self.interner.set_field_index(expr_id, index);
                // We must update `access` in case we added any dereferences to it
                self.interner.replace_expr(&expr_id, HirExpression::MemberAccess(access));
                element_type
            }
            None => Type::Error,
        }
    }

    pub(super) fn lookup_method(
        &mut self,
        object_type: &Type,
        method_name: &str,
        span: Span,
    ) -> Option<HirMethodReference> {
        match object_type.follow_bindings() {
            Type::Struct(typ, _args) => {
                let id = typ.borrow().id;
                match self.interner.lookup_method(object_type, id, method_name, false) {
                    Some(method_id) => Some(HirMethodReference::FuncId(method_id)),
                    None => {
                        self.push_err(TypeCheckError::UnresolvedMethodCall {
                            method_name: method_name.to_string(),
                            object_type: object_type.clone(),
                            span,
                        });
                        None
                    }
                }
            }
            // TODO: We should allow method calls on `impl Trait`s eventually.
            //       For now it is fine since they are only allowed on return types.
            Type::TraitAsType(..) => {
                self.push_err(TypeCheckError::UnresolvedMethodCall {
                    method_name: method_name.to_string(),
                    object_type: object_type.clone(),
                    span,
                });
                None
            }
            Type::NamedGeneric(_, _, _) => {
                self.lookup_method_in_trait_constraints(object_type, method_name, span)
            }
            // Mutable references to another type should resolve to methods of their element type.
            // This may be a struct or a primitive type.
            Type::MutableReference(element) => self
                .interner
                .lookup_primitive_trait_method_mut(element.as_ref(), method_name)
                .map(HirMethodReference::FuncId)
                .or_else(|| self.lookup_method(&element, method_name, span)),

            // If we fail to resolve the object to a struct type, we have no way of type
            // checking its arguments as we can't even resolve the name of the function
            Type::Error => None,

            // The type variable must be unbound at this point since follow_bindings was called
            Type::TypeVariable(_, TypeVariableKind::Normal) => {
                self.push_err(TypeCheckError::TypeAnnotationsNeededForMethodCall { span });
                None
            }

            other => match self.interner.lookup_primitive_method(&other, method_name) {
                Some(method_id) => Some(HirMethodReference::FuncId(method_id)),
                None => {
                    // It could be that this type is a composite type that is bound to a trait,
                    // for example `x: (T, U) ... where (T, U): SomeTrait`
                    // (so this case is a generalization of the NamedGeneric case)
                    self.lookup_method_in_trait_constraints(object_type, method_name, span)
                }
            },
        }
    }

    fn lookup_method_in_trait_constraints(
        &mut self,
        object_type: &Type,
        method_name: &str,
        span: Span,
    ) -> Option<HirMethodReference> {
        let func_id = match self.current_item {
            Some(DependencyId::Function(id)) => id,
            _ => panic!("unexpected method outside a function"),
        };
        let func_meta = self.interner.function_meta(&func_id);

        for constraint in &func_meta.trait_constraints {
            if *object_type == constraint.typ {
                if let Some(the_trait) = self.interner.try_get_trait(constraint.trait_id) {
                    for (method_index, method) in the_trait.methods.iter().enumerate() {
                        if method.name.0.contents == method_name {
                            let trait_method =
                                TraitMethodId { trait_id: constraint.trait_id, method_index };

                            let generics = constraint.trait_generics.clone();
                            return Some(HirMethodReference::TraitMethodId(trait_method, generics));
                        }
                    }
                }
            }
        }

        self.push_err(TypeCheckError::UnresolvedMethodCall {
            method_name: method_name.to_string(),
            object_type: object_type.clone(),
            span,
        });

        None
    }

    pub(super) fn type_check_call(
        &mut self,
        call: &HirCallExpression,
        func_type: Type,
        args: Vec<(Type, ExprId, Span)>,
        span: Span,
    ) -> Type {
        self.run_lint(|elaborator| {
            lints::deprecated_function(elaborator.interner, call.func).map(Into::into)
        });

        let is_current_func_constrained = self.in_constrained_function();

        let func_type_is_unconstrained =
            if let Type::Function(_args, _ret, _env, unconstrained) = &func_type {
                *unconstrained
            } else {
                false
            };

        let is_unconstrained_call =
            func_type_is_unconstrained || self.is_unconstrained_call(call.func);
        let crossing_runtime_boundary = is_current_func_constrained && is_unconstrained_call;
        if crossing_runtime_boundary {
            if !self.in_unsafe_block {
                self.push_err(TypeCheckError::Unsafe { span });
            }

            if let Some(called_func_id) = self.interner.lookup_function_from_expr(&call.func) {
                self.run_lint(|elaborator| {
                    lints::oracle_called_from_constrained_function(
                        elaborator.interner,
                        &called_func_id,
                        is_current_func_constrained,
                        span,
                    )
                    .map(Into::into)
                });
            }

            let errors = lints::unconstrained_function_args(&args);
            for error in errors {
                self.push_err(error);
            }
        }

        let return_type = self.bind_function_type(func_type, args, span);

        if crossing_runtime_boundary {
            self.run_lint(|_| {
                lints::unconstrained_function_return(&return_type, span).map(Into::into)
            });
        }

        return_type
    }

    fn is_unconstrained_call(&self, expr: ExprId) -> bool {
        if let Some(func_id) = self.interner.lookup_function_from_expr(&expr) {
            let modifiers = self.interner.function_modifiers(&func_id);
            modifiers.is_unconstrained
        } else {
            false
        }
    }

    /// Check if the given method type requires a mutable reference to the object type, and check
    /// if the given object type is already a mutable reference. If not, add one.
    /// This is used to automatically transform a method call: `foo.bar()` into a function
    /// call: `bar(&mut foo)`.
    ///
    /// A notable corner case of this function is where it interacts with auto-deref of `.`.
    /// If a field is being mutated e.g. `foo.bar.mutate_bar()` where `foo: &mut Foo`, the compiler
    /// will insert a dereference before bar `(*foo).bar.mutate_bar()` which would cause us to
    /// mutate a copy of bar rather than a reference to it. We must check for this corner case here
    /// and remove the implicitly added dereference operator if we find one.
    pub(super) fn try_add_mutable_reference_to_object(
        &mut self,
        function_type: &Type,
        object_type: &mut Type,
        object: &mut ExprId,
    ) {
        let expected_object_type = match function_type {
            Type::Function(args, _, _, _) => args.first(),
            Type::Forall(_, typ) => match typ.as_ref() {
                Type::Function(args, _, _, _) => args.first(),
                typ => unreachable!("Unexpected type for function: {typ}"),
            },
            typ => unreachable!("Unexpected type for function: {typ}"),
        };

        if let Some(expected_object_type) = expected_object_type {
            let actual_type = object_type.follow_bindings();

            if matches!(expected_object_type.follow_bindings(), Type::MutableReference(_)) {
                if !matches!(actual_type, Type::MutableReference(_)) {
                    if let Err(error) = verify_mutable_reference(self.interner, *object) {
                        self.push_err(TypeCheckError::ResolverError(error));
                    }

                    let new_type = Type::MutableReference(Box::new(actual_type));
                    *object_type = new_type.clone();

                    // First try to remove a dereference operator that may have been implicitly
                    // inserted by a field access expression `foo.bar` on a mutable reference `foo`.
                    let new_object = self.try_remove_implicit_dereference(*object);

                    // If that didn't work, then wrap the whole expression in an `&mut`
                    *object = new_object.unwrap_or_else(|| {
                        let location = self.interner.id_location(*object);

                        let new_object =
                            self.interner.push_expr(HirExpression::Prefix(HirPrefixExpression {
                                operator: UnaryOp::MutableReference,
                                rhs: *object,
                                trait_method_id: None,
                            }));
                        self.interner.push_expr_type(new_object, new_type);
                        self.interner.push_expr_location(new_object, location.span, location.file);
                        new_object
                    });
                }
            // Otherwise if the object type is a mutable reference and the method is not, insert as
            // many dereferences as needed.
            } else if matches!(actual_type, Type::MutableReference(_)) {
                let (new_object, new_type) = self.insert_auto_dereferences(*object, actual_type);
                *object_type = new_type;
                *object = new_object;
            }
        }
    }

    pub fn type_check_function_body(&mut self, body_type: Type, meta: &FuncMeta, body_id: ExprId) {
        let (expr_span, empty_function) = self.function_info(body_id);
        let declared_return_type = meta.return_type();

        let func_span = self.interner.expr_span(&body_id); // XXX: We could be more specific and return the span of the last stmt, however stmts do not have spans yet
        if let Type::TraitAsType(trait_id, _, generics) = declared_return_type {
            if self
                .interner
                .lookup_trait_implementation(
                    &body_type,
                    *trait_id,
                    &generics.ordered,
                    &generics.named,
                )
                .is_err()
            {
                self.push_err(TypeCheckError::TypeMismatchWithSource {
                    expected: declared_return_type.clone(),
                    actual: body_type,
                    span: func_span,
                    source: Source::Return(meta.return_type.clone(), expr_span),
                });
            }
        } else {
            self.unify_with_coercions(&body_type, declared_return_type, body_id, func_span, || {
                let mut error = TypeCheckError::TypeMismatchWithSource {
                    expected: declared_return_type.clone(),
                    actual: body_type.clone(),
                    span: func_span,
                    source: Source::Return(meta.return_type.clone(), expr_span),
                };

                if empty_function {
                    error = error.add_context(
                        "implicitly returns `()` as its body has no tail or `return` expression",
                    );
                }
                error
            });
        }
    }

    fn function_info(&self, function_body_id: ExprId) -> (noirc_errors::Span, bool) {
        let (expr_span, empty_function) =
            if let HirExpression::Block(block) = self.interner.expression(&function_body_id) {
                let last_stmt = block.statements().last();
                let mut span = self.interner.expr_span(&function_body_id);

                if let Some(last_stmt) = last_stmt {
                    if let HirStatement::Expression(expr) = self.interner.statement(last_stmt) {
                        span = self.interner.expr_span(&expr);
                    }
                }

                (span, last_stmt.is_none())
            } else {
                (self.interner.expr_span(&function_body_id), false)
            };
        (expr_span, empty_function)
    }

    pub fn verify_trait_constraint(
        &mut self,
        object_type: &Type,
        trait_id: TraitId,
        trait_generics: &[Type],
        associated_types: &[NamedType],
        function_ident_id: ExprId,
        span: Span,
    ) {
        match self.interner.lookup_trait_implementation(
            object_type,
            trait_id,
            trait_generics,
            associated_types,
        ) {
            Ok(impl_kind) => {
                self.interner.select_impl_for_expression(function_ident_id, impl_kind);
            }
            Err(error) => self.push_trait_constraint_error(object_type, error, span),
        }
    }

    fn push_trait_constraint_error(
        &mut self,
        object_type: &Type,
        error: ImplSearchErrorKind,
        span: Span,
    ) {
        match error {
            ImplSearchErrorKind::TypeAnnotationsNeededOnObjectType => {
                self.push_err(TypeCheckError::TypeAnnotationsNeededForMethodCall { span });
            }
            ImplSearchErrorKind::Nested(constraints) => {
                if let Some(error) = NoMatchingImplFoundError::new(self.interner, constraints, span)
                {
                    self.push_err(TypeCheckError::NoMatchingImplFound(error));
                }
            }
            ImplSearchErrorKind::MultipleMatching(candidates) => {
                let object_type = object_type.clone();
                self.push_err(TypeCheckError::MultipleMatchingImpls {
                    object_type,
                    span,
                    candidates,
                });
            }
        }
    }

    pub fn add_existing_generics(
        &mut self,
        unresolved_generics: &UnresolvedGenerics,
        generics: &Generics,
    ) {
        assert_eq!(unresolved_generics.len(), generics.len());

        for (unresolved_generic, generic) in unresolved_generics.iter().zip(generics) {
            self.add_existing_generic(unresolved_generic, unresolved_generic.span(), generic);
        }
    }

    pub fn add_existing_generic(
        &mut self,
        unresolved_generic: &UnresolvedGeneric,
        span: Span,
        resolved_generic: &ResolvedGeneric,
    ) {
        let name = &unresolved_generic.ident().0.contents;

        if let Some(generic) = self.find_generic(name) {
            self.push_err(ResolverError::DuplicateDefinition {
                name: name.clone(),
                first_span: generic.span,
                second_span: span,
            });
        } else {
            self.generics.push(resolved_generic.clone());
        }
    }

    pub fn find_numeric_generics(
        parameters: &Parameters,
        return_type: &Type,
    ) -> Vec<(String, TypeVariable)> {
        let mut found = BTreeMap::new();
        for (_, parameter, _) in &parameters.0 {
            Self::find_numeric_generics_in_type(parameter, &mut found);
        }
        Self::find_numeric_generics_in_type(return_type, &mut found);
        found.into_iter().collect()
    }

    fn find_numeric_generics_in_type(typ: &Type, found: &mut BTreeMap<String, TypeVariable>) {
        match typ {
            Type::FieldElement
            | Type::Integer(_, _)
            | Type::Bool
            | Type::Unit
            | Type::Error
            | Type::TypeVariable(_, _)
            | Type::Constant(_)
            | Type::NamedGeneric(_, _, _)
            | Type::Quoted(_)
            | Type::Forall(_, _) => (),

            Type::TraitAsType(_, _, args) => {
                for arg in &args.ordered {
                    Self::find_numeric_generics_in_type(arg, found);
                }
                for arg in &args.named {
                    Self::find_numeric_generics_in_type(&arg.typ, found);
                }
            }

            Type::Array(length, element_type) => {
                if let Type::NamedGeneric(type_variable, name, _) = length.as_ref() {
                    found.insert(name.to_string(), type_variable.clone());
                }
                Self::find_numeric_generics_in_type(element_type, found);
            }

            Type::Slice(element_type) => {
                Self::find_numeric_generics_in_type(element_type, found);
            }

            Type::Tuple(fields) => {
                for field in fields {
                    Self::find_numeric_generics_in_type(field, found);
                }
            }

            Type::Function(parameters, return_type, _env, _unconstrained) => {
                for parameter in parameters {
                    Self::find_numeric_generics_in_type(parameter, found);
                }
                Self::find_numeric_generics_in_type(return_type, found);
            }

            Type::Struct(struct_type, generics) => {
                for (i, generic) in generics.iter().enumerate() {
                    if let Type::NamedGeneric(type_variable, name, _) = generic {
                        if struct_type.borrow().generic_is_numeric(i) {
                            found.insert(name.to_string(), type_variable.clone());
                        }
                    } else {
                        Self::find_numeric_generics_in_type(generic, found);
                    }
                }
            }
            Type::Alias(alias, generics) => {
                for (i, generic) in generics.iter().enumerate() {
                    if let Type::NamedGeneric(type_variable, name, _) = generic {
                        if alias.borrow().generic_is_numeric(i) {
                            found.insert(name.to_string(), type_variable.clone());
                        }
                    } else {
                        Self::find_numeric_generics_in_type(generic, found);
                    }
                }
            }
            Type::MutableReference(element) => Self::find_numeric_generics_in_type(element, found),
            Type::String(length) => {
                if let Type::NamedGeneric(type_variable, name, _) = length.as_ref() {
                    found.insert(name.to_string(), type_variable.clone());
                }
            }
            Type::FmtString(length, fields) => {
                if let Type::NamedGeneric(type_variable, name, _) = length.as_ref() {
                    found.insert(name.to_string(), type_variable.clone());
                }
                Self::find_numeric_generics_in_type(fields, found);
            }
            Type::InfixExpr(lhs, _op, rhs) => {
                Self::find_numeric_generics_in_type(lhs, found);
                Self::find_numeric_generics_in_type(rhs, found);
            }
        }
    }

    /// Push a type variable into the current FunctionContext to be defaulted if needed
    /// at the end of the earlier of either the current function or the current comptime scope.
    fn push_type_variable(&mut self, typ: Type) {
        let context = self.function_context.last_mut();
        let context = context.expect("The function_context stack should always be non-empty");
        context.type_variables.push(typ);
    }

    /// Push a trait constraint into the current FunctionContext to be solved if needed
    /// at the end of the earlier of either the current function or the current comptime scope.
    pub fn push_trait_constraint(&mut self, constraint: TraitConstraint, expr_id: ExprId) {
        let context = self.function_context.last_mut();
        let context = context.expect("The function_context stack should always be non-empty");
        context.trait_constraints.push((constraint, expr_id));
    }

    pub fn check_unsupported_turbofish_usage(&mut self, path: &Path, exclude_last_segment: bool) {
        for (index, segment) in path.segments.iter().enumerate() {
            if exclude_last_segment && index == path.segments.len() - 1 {
                continue;
            }

            if segment.generics.is_some() {
                let span = segment.turbofish_span();
                self.push_err(TypeCheckError::UnsupportedTurbofishUsage { span });
            }
        }
    }

    pub fn bind_generics_from_trait_constraint(
        &mut self,
        constraint: &TraitConstraint,
        assumed: bool,
        bindings: &mut TypeBindings,
    ) {
        let the_trait = self.interner.get_trait(constraint.trait_id);
        assert_eq!(the_trait.generics.len(), constraint.trait_generics.ordered.len());

        for (param, arg) in the_trait.generics.iter().zip(&constraint.trait_generics.ordered) {
            // Avoid binding t = t
            if !arg.occurs(param.type_var.id()) {
                bindings.insert(param.type_var.id(), (param.type_var.clone(), arg.clone()));
            }
        }

        let mut associated_types = the_trait.associated_types.clone();
        assert_eq!(associated_types.len(), constraint.trait_generics.named.len());

        for arg in &constraint.trait_generics.named {
            let i = associated_types
                .iter()
                .position(|typ| *typ.name == arg.name.0.contents)
                .unwrap_or_else(|| {
                    unreachable!("Expected to find associated type named {}", arg.name)
                });

            let param = associated_types.swap_remove(i);

            // Avoid binding t = t
            if !arg.typ.occurs(param.type_var.id()) {
                bindings.insert(param.type_var.id(), (param.type_var.clone(), arg.typ.clone()));
            }
        }

        // If the trait impl is already assumed to exist we should add any type bindings for `Self`.
        // Otherwise `self` will be replaced with a fresh type variable, which will require the user
        // to specify a redundant type annotation.
        if assumed {
            let self_type = the_trait.self_type_typevar.clone();
            bindings.insert(self_type.id(), (self_type, constraint.typ.clone()));
        }
    }
}

/// Gives an error if a user tries to create a mutable reference
/// to an immutable variable.
fn verify_mutable_reference(interner: &NodeInterner, rhs: ExprId) -> Result<(), ResolverError> {
    match interner.expression(&rhs) {
        HirExpression::MemberAccess(member_access) => {
            verify_mutable_reference(interner, member_access.lhs)
        }
        HirExpression::Index(_) => {
            let span = interner.expr_span(&rhs);
            Err(ResolverError::MutableReferenceToArrayElement { span })
        }
        HirExpression::Ident(ident, _) => {
            if let Some(definition) = interner.try_definition(ident.id) {
                if !definition.mutable {
                    return Err(ResolverError::MutableReferenceToImmutableVariable {
                        span: interner.expr_span(&rhs),
                        variable: definition.name.clone(),
                    });
                }
            }
            Ok(())
        }
        _ => Ok(()),
    }
}<|MERGE_RESOLUTION|>--- conflicted
+++ resolved
@@ -158,13 +158,10 @@
             Parenthesized(typ) => self.resolve_type_inner(*typ, kind),
             Resolved(id) => self.interner.get_quoted_type(id).clone(),
             AsTraitPath(path) => self.resolve_as_trait_path(*path),
-<<<<<<< HEAD
-=======
             Interned(id) => {
                 let typ = self.interner.get_unresolved_type_data(id).clone();
                 return self.resolve_type_inner(UnresolvedType { typ, span }, kind);
             }
->>>>>>> 5a6289cb
         };
 
         let location = Location::new(named_path_span.unwrap_or(typ.span), self.file);
@@ -359,7 +356,6 @@
         let ordered_args = expected_kinds.iter().zip(args.ordered_args);
         let ordered =
             vecmap(ordered_args, |(generic, typ)| self.resolve_type_inner(typ, &generic.kind));
-<<<<<<< HEAD
 
         let mut associated = Vec::new();
 
@@ -414,62 +410,6 @@
             self.push_err(TypeCheckError::MissingNamedTypeArg { item, span, name });
         }
 
-=======
-
-        let mut associated = Vec::new();
-
-        if item.accepts_named_type_args() {
-            associated = self.resolve_associated_type_args(args.named_args, item, span);
-        } else if !args.named_args.is_empty() {
-            let item_kind = item.item_kind();
-            self.push_err(ResolverError::NamedTypeArgs { span, item_kind });
-        }
-
-        (ordered, associated)
-    }
-
-    fn resolve_associated_type_args(
-        &mut self,
-        args: Vec<(Ident, UnresolvedType)>,
-        item: impl Generic,
-        span: Span,
-    ) -> Vec<NamedType> {
-        let mut seen_args = HashMap::default();
-        let mut required_args = item.named_generics(self.interner);
-        let mut resolved = Vec::with_capacity(required_args.len());
-
-        // Go through each argument to check if it is in our required_args list.
-        // If it is remove it from the list, otherwise issue an error.
-        for (name, typ) in args {
-            let index =
-                required_args.iter().position(|item| item.name.as_ref() == &name.0.contents);
-
-            let Some(index) = index else {
-                if let Some(prev_span) = seen_args.get(&name.0.contents).copied() {
-                    self.push_err(TypeCheckError::DuplicateNamedTypeArg { name, prev_span });
-                } else {
-                    let item = item.item_name(self.interner);
-                    self.push_err(TypeCheckError::NoSuchNamedTypeArg { name, item });
-                }
-                continue;
-            };
-
-            // Remove the argument from the required list so we remember that we already have it
-            let expected = required_args.remove(index);
-            seen_args.insert(name.0.contents.clone(), name.span());
-
-            let typ = self.resolve_type_inner(typ, &expected.kind);
-            resolved.push(NamedType { name, typ });
-        }
-
-        // Anything that hasn't been removed yet is missing
-        for generic in required_args {
-            let item = item.item_name(self.interner);
-            let name = generic.name.clone();
-            self.push_err(TypeCheckError::MissingNamedTypeArg { item, span, name });
-        }
-
->>>>>>> 5a6289cb
         resolved
     }
 
