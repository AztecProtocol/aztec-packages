use std::{borrow::Cow, rc::Rc};

use iter_extended::vecmap;
use noirc_errors::{Location, Span};
use rustc_hash::FxHashMap as HashMap;

use crate::{
    ast::{
        AsTraitPath, BinaryOpKind, GenericTypeArgs, Ident, IntegerBitSize, Path, PathKind,
        Signedness, UnaryOp, UnresolvedGeneric, UnresolvedGenerics, UnresolvedType,
        UnresolvedTypeData, UnresolvedTypeExpression, WILDCARD_TYPE,
    },
    hir::{
        def_collector::dc_crate::CompilationError,
        resolution::{errors::ResolverError, import::PathResolutionError},
        type_check::{
            generics::{Generic, TraitGenerics},
            NoMatchingImplFoundError, Source, TypeCheckError,
        },
    },
    hir_def::{
        expr::{
            HirBinaryOp, HirCallExpression, HirExpression, HirLiteral, HirMemberAccess,
            HirMethodReference, HirPrefixExpression, TraitMethod,
        },
        function::FuncMeta,
        stmt::HirStatement,
        traits::{NamedType, ResolvedTraitBound, Trait, TraitConstraint},
    },
    node_interner::{
<<<<<<< HEAD
        DependencyId, ExprId, ImplSearchErrorKind, NodeInterner, TraitId, TraitImplKind,
        TraitMethodId,
=======
        DependencyId, ExprId, GlobalValue, ImplSearchErrorKind, NodeInterner, TraitId,
        TraitImplKind, TraitMethodId,
>>>>>>> 65edabab
    },
    token::SecondaryAttribute,
    Generics, Kind, ResolvedGeneric, Type, TypeBinding, TypeBindings, UnificationError,
};

use super::{lints, path_resolution::PathResolutionItem, Elaborator};

pub const SELF_TYPE_NAME: &str = "Self";

pub(super) struct TraitPathResolution {
    pub(super) method: TraitMethod,
    pub(super) item: Option<PathResolutionItem>,
    pub(super) errors: Vec<PathResolutionError>,
}

impl<'context> Elaborator<'context> {
    /// Translates an UnresolvedType to a Type with a `TypeKind::Normal`
    pub(crate) fn resolve_type(&mut self, typ: UnresolvedType) -> Type {
        let span = typ.span;
        let resolved_type = self.resolve_type_inner(typ, &Kind::Normal);
        if resolved_type.is_nested_slice() {
            self.push_err(ResolverError::NestedSlices { span });
        }
        resolved_type
    }

    /// Translates an UnresolvedType into a Type and appends any
    /// freshly created TypeVariables created to new_variables.
    pub fn resolve_type_inner(&mut self, typ: UnresolvedType, kind: &Kind) -> Type {
        use crate::ast::UnresolvedTypeData::*;

        let span = typ.span;
        let (named_path_span, is_self_type_name, is_synthetic) =
            if let Named(ref named_path, _, synthetic) = typ.typ {
                (
                    Some(named_path.last_ident().span()),
                    named_path.last_ident().is_self_type_name(),
                    synthetic,
                )
            } else {
                (None, false, false)
            };

        let resolved_type = match typ.typ {
            FieldElement => Type::FieldElement,
            Array(size, elem) => {
                let elem = Box::new(self.resolve_type_inner(*elem, kind));
                let size = self.convert_expression_type(size, &Kind::u32(), span);
                Type::Array(Box::new(size), elem)
            }
            Slice(elem) => {
                let elem = Box::new(self.resolve_type_inner(*elem, kind));
                Type::Slice(elem)
            }
            Expression(expr) => self.convert_expression_type(expr, kind, span),
            Integer(sign, bits) => Type::Integer(sign, bits),
            Bool => Type::Bool,
            String(size) => {
                let resolved_size = self.convert_expression_type(size, &Kind::u32(), span);
                Type::String(Box::new(resolved_size))
            }
            FormatString(size, fields) => {
                let resolved_size = self.convert_expression_type(size, &Kind::u32(), span);
                let fields = self.resolve_type_inner(*fields, kind);
                Type::FmtString(Box::new(resolved_size), Box::new(fields))
            }
            Quoted(quoted) => {
                let in_function = matches!(self.current_item, Some(DependencyId::Function(_)));
                if in_function && !self.in_comptime_context() {
                    let span = typ.span;
                    let typ = quoted.to_string();
                    self.push_err(ResolverError::ComptimeTypeInRuntimeCode { span, typ });
                }
                Type::Quoted(quoted)
            }
            Unit => Type::Unit,
            Unspecified => {
                let span = typ.span;
                self.push_err(TypeCheckError::UnspecifiedType { span });
                Type::Error
            }
            Error => Type::Error,
            Named(path, args, _) => self.resolve_named_type(path, args),
            TraitAsType(path, args) => self.resolve_trait_as_type(path, args),

            Tuple(fields) => {
                Type::Tuple(vecmap(fields, |field| self.resolve_type_inner(field, kind)))
            }
            Function(args, ret, env, unconstrained) => {
                let args = vecmap(args, |arg| self.resolve_type_inner(arg, kind));
                let ret = Box::new(self.resolve_type_inner(*ret, kind));
                let env_span = env.span;

                let env = Box::new(self.resolve_type_inner(*env, kind));

                match *env {
                    Type::Unit | Type::Tuple(_) | Type::NamedGeneric(_, _) => {
                        Type::Function(args, ret, env, unconstrained)
                    }
                    _ => {
                        self.push_err(ResolverError::InvalidClosureEnvironment {
                            typ: *env,
                            span: env_span,
                        });
                        Type::Error
                    }
                }
            }
            MutableReference(element) => {
                Type::MutableReference(Box::new(self.resolve_type_inner(*element, kind)))
            }
            Parenthesized(typ) => self.resolve_type_inner(*typ, kind),
            Resolved(id) => self.interner.get_quoted_type(id).clone(),
            AsTraitPath(path) => self.resolve_as_trait_path(*path),
            Interned(id) => {
                let typ = self.interner.get_unresolved_type_data(id).clone();
                return self.resolve_type_inner(UnresolvedType { typ, span }, kind);
            }
        };

        let location = Location::new(named_path_span.unwrap_or(typ.span), self.file);
        match resolved_type {
            Type::Struct(ref struct_type, _) => {
                // Record the location of the type reference
                self.interner.push_type_ref_location(resolved_type.clone(), location);
                if !is_synthetic {
                    self.interner.add_struct_reference(
                        struct_type.borrow().id,
                        location,
                        is_self_type_name,
                    );
                }
            }
            Type::Alias(ref alias_type, _) => {
                self.interner.add_alias_reference(alias_type.borrow().id, location);
            }
            _ => (),
        }

        if !kind.unifies(&resolved_type.kind()) {
            let expected_typ_err = CompilationError::TypeError(TypeCheckError::TypeKindMismatch {
                expected_kind: kind.to_string(),
                expr_kind: resolved_type.kind().to_string(),
                expr_span: span,
            });
            self.errors.push((expected_typ_err, self.file));
            return Type::Error;
        }

        resolved_type
    }

    pub fn find_generic(&self, target_name: &str) -> Option<&ResolvedGeneric> {
        self.generics.iter().find(|generic| generic.name.as_ref() == target_name)
    }

    // Resolve Self::Foo to an associated type on the current trait or trait impl
    fn lookup_associated_type_on_self(&self, path: &Path) -> Option<Type> {
        if path.segments.len() == 2 && path.first_name() == Some(SELF_TYPE_NAME) {
            if let Some(trait_id) = self.current_trait {
                let the_trait = self.interner.get_trait(trait_id);
                if let Some(typ) = the_trait.get_associated_type(path.last_name()) {
                    return Some(typ.clone().as_named_generic());
                }
            }

            if let Some(impl_id) = self.current_trait_impl {
                let name = path.last_name();
                if let Some(typ) = self.interner.find_associated_type_for_impl(impl_id, name) {
                    return Some(typ.clone());
                }
            }
        }
        None
    }

    fn resolve_named_type(&mut self, path: Path, args: GenericTypeArgs) -> Type {
        if args.is_empty() {
            if let Some(typ) = self.lookup_generic_or_global_type(&path) {
                return typ;
            }
        }

        // Check if the path is a type variable first. We currently disallow generics on type
        // variables since we do not support higher-kinded types.
        if path.segments.len() == 1 {
            let name = path.last_name();

            if name == SELF_TYPE_NAME {
                if let Some(self_type) = self.self_type.clone() {
                    if !args.is_empty() {
                        self.push_err(ResolverError::GenericsOnSelfType { span: path.span() });
                    }
                    return self_type;
                }
            } else if name == WILDCARD_TYPE {
                return self.interner.next_type_variable_with_kind(Kind::Any);
            }
        } else if let Some(typ) = self.lookup_associated_type_on_self(&path) {
            if !args.is_empty() {
                self.push_err(ResolverError::GenericsOnAssociatedType { span: path.span() });
            }
            return typ;
        }

        let span = path.span();

        if let Some(type_alias) = self.lookup_type_alias(path.clone()) {
            let id = type_alias.borrow().id;
            let (args, _) = self.resolve_type_args(args, id, path.span());

            if let Some(item) = self.current_item {
                self.interner.add_type_alias_dependency(item, id);
            }

            // Collecting Type Alias references [Location]s to be used by LSP in order
            // to resolve the definition of the type alias
            self.interner.add_type_alias_ref(id, Location::new(span, self.file));

            // Because there is no ordering to when type aliases (and other globals) are resolved,
            // it is possible for one to refer to an Error type and issue no error if it is set
            // equal to another type alias. Fixing this fully requires an analysis to create a DFG
            // of definition ordering, but for now we have an explicit check here so that we at
            // least issue an error that the type was not found instead of silently passing.
            return Type::Alias(type_alias, args);
        }

        match self.lookup_struct_or_error(path) {
            Some(struct_type) => {
                if self.resolving_ids.contains(&struct_type.borrow().id) {
                    self.push_err(ResolverError::SelfReferentialStruct {
                        span: struct_type.borrow().name.span(),
                    });

                    return Type::Error;
                }

                if !self.in_contract()
                    && self
                        .interner
                        .struct_attributes(&struct_type.borrow().id)
                        .iter()
                        .any(|attr| matches!(attr, SecondaryAttribute::Abi(_)))
                {
                    self.push_err(ResolverError::AbiAttributeOutsideContract {
                        span: struct_type.borrow().name.span(),
                    });
                }

                let (args, _) = self.resolve_type_args(args, struct_type.borrow(), span);

                if let Some(current_item) = self.current_item {
                    let dependency_id = struct_type.borrow().id;
                    self.interner.add_type_dependency(current_item, dependency_id);
                }

                Type::Struct(struct_type, args)
            }
            None => Type::Error,
        }
    }

    fn resolve_trait_as_type(&mut self, path: Path, args: GenericTypeArgs) -> Type {
        // Fetch information needed from the trait as the closure for resolving all the `args`
        // requires exclusive access to `self`
        let span = path.span;
        let trait_as_type_info = self.lookup_trait_or_error(path).map(|t| t.id);

        if let Some(id) = trait_as_type_info {
            let (ordered, named) = self.resolve_type_args(args, id, span);
            let name = self.interner.get_trait(id).name.to_string();
            let generics = TraitGenerics { ordered, named };
            Type::TraitAsType(id, Rc::new(name), generics)
        } else {
            Type::Error
        }
    }

    pub(super) fn resolve_type_args(
        &mut self,
        mut args: GenericTypeArgs,
        item: impl Generic,
        span: Span,
    ) -> (Vec<Type>, Vec<NamedType>) {
        let expected_kinds = item.generics(self.interner);

        if args.ordered_args.len() != expected_kinds.len() {
            self.push_err(TypeCheckError::GenericCountMismatch {
                item: item.item_name(self.interner),
                expected: expected_kinds.len(),
                found: args.ordered_args.len(),
                span,
            });
            let error_type = UnresolvedTypeData::Error.with_span(span);
            args.ordered_args.resize(expected_kinds.len(), error_type);
        }

        let ordered_args = expected_kinds.iter().zip(args.ordered_args);
        let ordered =
            vecmap(ordered_args, |(generic, typ)| self.resolve_type_inner(typ, &generic.kind()));

        let mut associated = Vec::new();

        if item.accepts_named_type_args() {
            associated = self.resolve_associated_type_args(args.named_args, item, span);
        } else if !args.named_args.is_empty() {
            let item_kind = item.item_kind();
            self.push_err(ResolverError::NamedTypeArgs { span, item_kind });
        }

        (ordered, associated)
    }

    fn resolve_associated_type_args(
        &mut self,
        args: Vec<(Ident, UnresolvedType)>,
        item: impl Generic,
        span: Span,
    ) -> Vec<NamedType> {
        let mut seen_args = HashMap::default();
        let mut required_args = item.named_generics(self.interner);
        let mut resolved = Vec::with_capacity(required_args.len());

        // Go through each argument to check if it is in our required_args list.
        // If it is remove it from the list, otherwise issue an error.
        for (name, typ) in args {
            let index =
                required_args.iter().position(|item| item.name.as_ref() == &name.0.contents);

            let Some(index) = index else {
                if let Some(prev_span) = seen_args.get(&name.0.contents).copied() {
                    self.push_err(TypeCheckError::DuplicateNamedTypeArg { name, prev_span });
                } else {
                    let item = item.item_name(self.interner);
                    self.push_err(TypeCheckError::NoSuchNamedTypeArg { name, item });
                }
                continue;
            };

            // Remove the argument from the required list so we remember that we already have it
            let expected = required_args.remove(index);
            seen_args.insert(name.0.contents.clone(), name.span());

            let typ = self.resolve_type_inner(typ, &expected.kind());
            resolved.push(NamedType { name, typ });
        }

        // Anything that hasn't been removed yet is missing
        for generic in required_args {
            let item = item.item_name(self.interner);
            let name = generic.name.clone();
            self.push_err(TypeCheckError::MissingNamedTypeArg { item, span, name });
        }

        resolved
    }

    pub fn lookup_generic_or_global_type(&mut self, path: &Path) -> Option<Type> {
        if path.segments.len() == 1 {
            let name = path.last_name();
            if let Some(generic) = self.find_generic(name) {
                let generic = generic.clone();
                return Some(Type::NamedGeneric(generic.type_var, generic.name));
            }
        } else if let Some(typ) = self.lookup_associated_type_on_self(path) {
            return Some(typ);
        }

        // If we cannot find a local generic of the same name, try to look up a global
        match self.resolve_path_or_error(path.clone()) {
            Ok(PathResolutionItem::Global(id)) => {
                if let Some(current_item) = self.current_item {
                    self.interner.add_global_dependency(current_item, id);
                }

                let reference_location = Location::new(path.span(), self.file);
                self.interner.add_global_reference(id, reference_location);
                let kind = self
                    .interner
                    .get_global_let_statement(id)
                    .map(|let_statement| Kind::numeric(let_statement.r#type))
                    .unwrap_or(Kind::u32());

                let Some(stmt) = self.interner.get_global_let_statement(id) else {
                    if self.elaborate_global_if_unresolved(&id) {
                        return self.lookup_generic_or_global_type(path);
                    } else {
                        let path = path.clone();
                        self.push_err(ResolverError::NoSuchNumericTypeVariable { path });
                        return None;
                    }
                };

                let rhs = stmt.expression;
                let span = self.interner.expr_span(&rhs);

<<<<<<< HEAD
                let Some(global_value) = &self.interner.get_global(id).value else {
=======
                let GlobalValue::Resolved(global_value) = &self.interner.get_global(id).value
                else {
>>>>>>> 65edabab
                    self.push_err(ResolverError::UnevaluatedGlobalType { span });
                    return None;
                };

                let Some(global_value) = global_value.to_field_element() else {
                    let global_value = global_value.clone();
                    if global_value.is_integral() {
                        self.push_err(ResolverError::NegativeGlobalType { span, global_value });
                    } else {
                        self.push_err(ResolverError::NonIntegralGlobalType { span, global_value });
                    }
                    return None;
                };

                let Ok(global_value) = kind.ensure_value_fits(global_value, span) else {
                    self.push_err(ResolverError::GlobalLargerThanKind { span, global_value, kind });
                    return None;
                };

                Some(Type::Constant(global_value, kind))
            }
            _ => None,
        }
    }

    pub(super) fn convert_expression_type(
        &mut self,
        length: UnresolvedTypeExpression,
        expected_kind: &Kind,
        span: Span,
    ) -> Type {
        match length {
            UnresolvedTypeExpression::Variable(path) => {
                let typ = self.resolve_named_type(path, GenericTypeArgs::default());
                self.check_kind(typ, expected_kind, span)
            }
            UnresolvedTypeExpression::Constant(int, _span) => {
                Type::Constant(int, expected_kind.clone())
            }
            UnresolvedTypeExpression::BinaryOperation(lhs, op, rhs, span) => {
                let (lhs_span, rhs_span) = (lhs.span(), rhs.span());
                let lhs = self.convert_expression_type(*lhs, expected_kind, lhs_span);
                let rhs = self.convert_expression_type(*rhs, expected_kind, rhs_span);

                match (lhs, rhs) {
                    (Type::Constant(lhs, lhs_kind), Type::Constant(rhs, rhs_kind)) => {
                        if !lhs_kind.unifies(&rhs_kind) {
                            self.push_err(TypeCheckError::TypeKindMismatch {
                                expected_kind: lhs_kind.to_string(),
                                expr_kind: rhs_kind.to_string(),
                                expr_span: span,
                            });
                            return Type::Error;
                        }
                        match op.function(lhs, rhs, &lhs_kind, span) {
                            Ok(result) => Type::Constant(result, lhs_kind),
                            Err(err) => {
                                let err = Box::new(err);
                                self.push_err(ResolverError::BinaryOpError {
                                    lhs,
                                    op,
                                    rhs,
                                    err,
                                    span,
                                });
                                Type::Error
                            }
                        }
                    }
                    (lhs, rhs) => {
                        let infix = Type::InfixExpr(Box::new(lhs), op, Box::new(rhs));
                        Type::CheckedCast { from: Box::new(infix.clone()), to: Box::new(infix) }
                            .canonicalize()
                    }
                }
            }
            UnresolvedTypeExpression::AsTraitPath(path) => {
                let typ = self.resolve_as_trait_path(*path);
                self.check_kind(typ, expected_kind, span)
            }
        }
    }

    fn check_kind(&mut self, typ: Type, expected_kind: &Kind, span: Span) -> Type {
        if !typ.kind().unifies(expected_kind) {
            self.push_err(TypeCheckError::TypeKindMismatch {
                expected_kind: expected_kind.to_string(),
                expr_kind: typ.kind().to_string(),
                expr_span: span,
            });
            return Type::Error;
        }
        typ
    }

    fn resolve_as_trait_path(&mut self, path: AsTraitPath) -> Type {
        let span = path.trait_path.span;
        let Some(trait_id) = self.resolve_trait_by_path(path.trait_path.clone()) else {
            // Error should already be pushed in the None case
            return Type::Error;
        };

        let (ordered, named) = self.resolve_type_args(path.trait_generics.clone(), trait_id, span);
        let object_type = self.resolve_type(path.typ.clone());

        match self.interner.lookup_trait_implementation(&object_type, trait_id, &ordered, &named) {
            Ok(impl_kind) => self.get_associated_type_from_trait_impl(path, impl_kind),
            Err(constraints) => {
                self.push_trait_constraint_error(&object_type, constraints, span);
                Type::Error
            }
        }
    }

    fn get_associated_type_from_trait_impl(
        &mut self,
        path: AsTraitPath,
        impl_kind: TraitImplKind,
    ) -> Type {
        let associated_types = match impl_kind {
            TraitImplKind::Assumed { trait_generics, .. } => Cow::Owned(trait_generics.named),
            TraitImplKind::Normal(impl_id) => {
                Cow::Borrowed(self.interner.get_associated_types_for_impl(impl_id))
            }
        };

        match associated_types.iter().find(|named| named.name == path.impl_item) {
            Some(generic) => generic.typ.clone(),
            None => {
                let name = path.impl_item.clone();
                let item = format!("<{} as {}>", path.typ, path.trait_path);
                self.push_err(TypeCheckError::NoSuchNamedTypeArg { name, item });
                Type::Error
            }
        }
    }

    // this resolves Self::some_static_method, inside an impl block (where we don't have a concrete self_type)
    //
    // Returns the trait method, trait constraint, and whether the impl is assumed to exist by a where clause or not
    // E.g. `t.method()` with `where T: Foo<Bar>` in scope will return `(Foo::method, T, vec![Bar])`
    fn resolve_trait_static_method_by_self(&mut self, path: &Path) -> Option<TraitPathResolution> {
        let trait_impl = self.current_trait_impl?;
        let trait_id = self.interner.try_get_trait_implementation(trait_impl)?.borrow().trait_id;

        if path.kind == PathKind::Plain && path.segments.len() == 2 {
            let name = &path.segments[0].ident.0.contents;
            let method = &path.segments[1].ident;

            if name == SELF_TYPE_NAME {
                let the_trait = self.interner.get_trait(trait_id);
                let method = the_trait.find_method(method.0.contents.as_str())?;
                let constraint = the_trait.as_constraint(path.span);
                return Some(TraitPathResolution {
                    method: TraitMethod { method_id: method, constraint, assumed: true },
                    item: None,
                    errors: Vec::new(),
                });
            }
        }
        None
    }

    // this resolves TraitName::some_static_method
    //
    // Returns the trait method, trait constraint, and whether the impl is assumed to exist by a where clause or not
    // E.g. `t.method()` with `where T: Foo<Bar>` in scope will return `(Foo::method, T, vec![Bar])`
    fn resolve_trait_static_method(&mut self, path: &Path) -> Option<TraitPathResolution> {
        let path_resolution = self.resolve_path(path.clone()).ok()?;
        let func_id = path_resolution.item.function_id()?;
        let meta = self.interner.try_function_meta(&func_id)?;
        let the_trait = self.interner.get_trait(meta.trait_id?);
        let method = the_trait.find_method(path.last_name())?;
        let constraint = the_trait.as_constraint(path.span);
        Some(TraitPathResolution {
            method: TraitMethod { method_id: method, constraint, assumed: false },
            item: Some(path_resolution.item),
            errors: path_resolution.errors,
        })
    }

    // This resolves a static trait method T::trait_method by iterating over the where clause
    //
    // Returns the trait method, trait constraint, and whether the impl is assumed from a where
    // clause. This is always true since this helper searches where clauses for a generic constraint.
    // E.g. `t.method()` with `where T: Foo<Bar>` in scope will return `(Foo::method, T, vec![Bar])`
    fn resolve_trait_method_by_named_generic(
        &mut self,
        path: &Path,
    ) -> Option<TraitPathResolution> {
        if path.segments.len() != 2 {
            return None;
        }

        for constraint in self.trait_bounds.clone() {
            if let Type::NamedGeneric(_, name) = &constraint.typ {
                // if `path` is `T::method_name`, we're looking for constraint of the form `T: SomeTrait`
                if path.segments[0].ident.0.contents != name.as_str() {
                    continue;
                }

                let the_trait = self.interner.get_trait(constraint.trait_bound.trait_id);
                if let Some(method) = the_trait.find_method(path.last_name()) {
                    return Some(TraitPathResolution {
                        method: TraitMethod { method_id: method, constraint, assumed: true },
                        item: None,
                        errors: Vec::new(),
                    });
                }
            }
        }
        None
    }

    // Try to resolve the given trait method path.
    //
    // Returns the trait method, trait constraint, and whether the impl is assumed to exist by a where clause or not
    // E.g. `t.method()` with `where T: Foo<Bar>` in scope will return `(Foo::method, T, vec![Bar])`
    pub(super) fn resolve_trait_generic_path(
        &mut self,
        path: &Path,
    ) -> Option<TraitPathResolution> {
        self.resolve_trait_static_method_by_self(path)
            .or_else(|| self.resolve_trait_static_method(path))
            .or_else(|| self.resolve_trait_method_by_named_generic(path))
    }

    pub(super) fn unify(
        &mut self,
        actual: &Type,
        expected: &Type,
        make_error: impl FnOnce() -> TypeCheckError,
    ) {
        if let Err(UnificationError) = actual.unify(expected) {
            self.errors.push((make_error().into(), self.file));
        }
    }

    /// Do not apply type bindings even after a successful unification.
    /// This function is used by the interpreter for some comptime code
    /// which can change types e.g. on each iteration of a for loop.
    pub fn unify_without_applying_bindings(
        &mut self,
        actual: &Type,
        expected: &Type,
        file: fm::FileId,
        make_error: impl FnOnce() -> TypeCheckError,
    ) {
        let mut bindings = TypeBindings::new();
        if actual.try_unify(expected, &mut bindings).is_err() {
            self.errors.push((make_error().into(), file));
        }
    }

    /// Wrapper of Type::unify_with_coercions using self.errors
    pub(super) fn unify_with_coercions(
        &mut self,
        actual: &Type,
        expected: &Type,
        expression: ExprId,
        span: Span,
        make_error: impl FnOnce() -> TypeCheckError,
    ) {
        let mut errors = Vec::new();
        actual.unify_with_coercions(
            expected,
            expression,
            span,
            self.interner,
            &mut errors,
            make_error,
        );
        self.errors.extend(errors.into_iter().map(|error| (error.into(), self.file)));
    }

    /// Return a fresh integer or field type variable and log it
    /// in self.type_variables to default it later.
    pub(super) fn polymorphic_integer_or_field(&mut self) -> Type {
        let typ = Type::polymorphic_integer_or_field(self.interner);
        self.push_type_variable(typ.clone());
        typ
    }

    /// Return a fresh integer type variable and log it
    /// in self.type_variables to default it later.
    pub(super) fn polymorphic_integer(&mut self) -> Type {
        let typ = Type::polymorphic_integer(self.interner);
        self.push_type_variable(typ.clone());
        typ
    }

    /// Return a fresh integer type variable and log it
    /// in self.type_variables to default it later.
    pub(super) fn type_variable_with_kind(&mut self, type_var_kind: Kind) -> Type {
        let typ = Type::type_variable_with_kind(self.interner, type_var_kind);
        self.push_type_variable(typ.clone());
        typ
    }

    /// Translates a (possibly Unspecified) UnresolvedType to a Type.
    /// Any UnresolvedType::Unspecified encountered are replaced with fresh type variables.
    pub(super) fn resolve_inferred_type(&mut self, typ: UnresolvedType) -> Type {
        match &typ.typ {
            UnresolvedTypeData::Unspecified => {
                self.interner.next_type_variable_with_kind(Kind::Any)
            }
            _ => self.resolve_type(typ),
        }
    }

    /// Insert as many dereference operations as necessary to automatically dereference a method
    /// call object to its base value type T.
    pub(super) fn insert_auto_dereferences(&mut self, object: ExprId, typ: Type) -> (ExprId, Type) {
        if let Type::MutableReference(element) = typ.follow_bindings() {
            let location = self.interner.id_location(object);

            let object = self.interner.push_expr(HirExpression::Prefix(HirPrefixExpression {
                operator: UnaryOp::Dereference { implicitly_added: true },
                rhs: object,
                trait_method_id: None,
            }));
            self.interner.push_expr_type(object, element.as_ref().clone());
            self.interner.push_expr_location(object, location.span, location.file);

            // Recursively dereference to allow for converting &mut &mut T to T
            self.insert_auto_dereferences(object, *element)
        } else {
            (object, typ)
        }
    }

    /// Given a method object: `(*foo).bar` of a method call `(*foo).bar.baz()`, remove the
    /// implicitly added dereference operator if one is found.
    ///
    /// Returns Some(new_expr_id) if a dereference was removed and None otherwise.
    fn try_remove_implicit_dereference(&mut self, object: ExprId) -> Option<ExprId> {
        match self.interner.expression(&object) {
            HirExpression::MemberAccess(mut access) => {
                let new_lhs = self.try_remove_implicit_dereference(access.lhs)?;
                access.lhs = new_lhs;
                access.is_offset = true;

                // `object` will have a different type now, which will be filled in
                // later when type checking the method call as a function call.
                self.interner.replace_expr(&object, HirExpression::MemberAccess(access));
                Some(object)
            }
            HirExpression::Prefix(prefix) => match prefix.operator {
                // Found a dereference we can remove. Now just replace it with its rhs to remove it.
                UnaryOp::Dereference { implicitly_added: true } => Some(prefix.rhs),
                _ => None,
            },
            _ => None,
        }
    }

    fn bind_function_type_impl(
        &mut self,
        fn_params: &[Type],
        fn_ret: &Type,
        callsite_args: &[(Type, ExprId, Span)],
        span: Span,
    ) -> Type {
        if fn_params.len() != callsite_args.len() {
            self.push_err(TypeCheckError::ParameterCountMismatch {
                expected: fn_params.len(),
                found: callsite_args.len(),
                span,
            });
            return Type::Error;
        }

        for (param, (arg, arg_expr_id, arg_span)) in fn_params.iter().zip(callsite_args) {
            self.unify_with_coercions(arg, param, *arg_expr_id, *arg_span, || {
                TypeCheckError::TypeMismatch {
                    expected_typ: param.to_string(),
                    expr_typ: arg.to_string(),
                    expr_span: *arg_span,
                }
            });
        }

        fn_ret.clone()
    }

    pub(super) fn bind_function_type(
        &mut self,
        function: Type,
        args: Vec<(Type, ExprId, Span)>,
        span: Span,
    ) -> Type {
        // Could do a single unification for the entire function type, but matching beforehand
        // lets us issue a more precise error on the individual argument that fails to type check.
        match function {
            Type::TypeVariable(binding) if binding.kind() == Kind::Normal => {
                if let TypeBinding::Bound(typ) = &*binding.borrow() {
                    return self.bind_function_type(typ.clone(), args, span);
                }

                let ret = self.interner.next_type_variable();
                let args = vecmap(args, |(arg, _, _)| arg);
                let env_type = self.interner.next_type_variable();
                let expected =
                    Type::Function(args, Box::new(ret.clone()), Box::new(env_type), false);

                let expected_kind = expected.kind();
                if let Err(error) = binding.try_bind(expected, &expected_kind, span) {
                    self.push_err(error);
                }
                ret
            }
            // The closure env is ignored on purpose: call arguments never place
            // constraints on closure environments.
            Type::Function(parameters, ret, _env, _unconstrained) => {
                self.bind_function_type_impl(&parameters, &ret, &args, span)
            }
            Type::Error => Type::Error,
            found => {
                self.push_err(TypeCheckError::ExpectedFunction { found, span });
                Type::Error
            }
        }
    }

    pub(super) fn check_cast(
        &mut self,
        from_expr_id: &ExprId,
        from: &Type,
        to: &Type,
        span: Span,
    ) -> Type {
        let from_follow_bindings = from.follow_bindings();

        let from_value_opt = match self.interner.expression(from_expr_id) {
            HirExpression::Literal(HirLiteral::Integer(int, false)) => Some(int),

            // TODO(https://github.com/noir-lang/noir/issues/6247):
            // handle negative literals
            _ => None,
        };

        let from_is_polymorphic = match from_follow_bindings {
            Type::Integer(..) | Type::FieldElement | Type::Bool => false,

            Type::TypeVariable(ref var) if var.is_integer() || var.is_integer_or_field() => true,
            Type::TypeVariable(_) => {
                // NOTE: in reality the expected type can also include bool, but for the compiler's simplicity
                // we only allow integer types. If a bool is in `from` it will need an explicit type annotation.
                let expected = self.polymorphic_integer_or_field();
                self.unify(from, &expected, || TypeCheckError::InvalidCast {
                    from: from.clone(),
                    span,
                    reason: "casting from a non-integral type is unsupported".into(),
                });
                true
            }
            Type::Error => return Type::Error,
            from => {
                let reason = "casting from this type is unsupported".into();
                self.push_err(TypeCheckError::InvalidCast { from, span, reason });
                return Type::Error;
            }
        };

        // TODO(https://github.com/noir-lang/noir/issues/6247):
        // handle negative literals
        // when casting a polymorphic value to a specifically sized type,
        // check that it fits or throw a warning
        if let (Some(from_value), Some(to_maximum_size)) =
            (from_value_opt, to.integral_maximum_size())
        {
            if from_is_polymorphic && from_value > to_maximum_size {
                let from = from.clone();
                let to = to.clone();
                let reason = format!("casting untyped value ({from_value}) to a type with a maximum size ({to_maximum_size}) that's smaller than it");
                // we warn that the 'to' type is too small for the value
                self.push_err(TypeCheckError::DownsizingCast { from, to, span, reason });
            }
        }

        match to {
            Type::Integer(sign, bits) => Type::Integer(*sign, *bits),
            Type::FieldElement => Type::FieldElement,
            Type::Bool => Type::Bool,
            Type::Error => Type::Error,
            _ => {
                self.push_err(TypeCheckError::UnsupportedCast { span });
                Type::Error
            }
        }
    }

    // Given a binary comparison operator and another type. This method will produce the output type
    // and a boolean indicating whether to use the trait impl corresponding to the operator
    // or not. A value of false indicates the caller to use a primitive operation for this
    // operator, while a true value indicates a user-provided trait impl is required.
    fn comparator_operand_type_rules(
        &mut self,
        lhs_type: &Type,
        rhs_type: &Type,
        op: &HirBinaryOp,
        span: Span,
    ) -> Result<(Type, bool), TypeCheckError> {
        use Type::*;

        match (lhs_type, rhs_type) {
            // Avoid reporting errors multiple times
            (Error, _) | (_, Error) => Ok((Bool, false)),
            (Alias(alias, args), other) | (other, Alias(alias, args)) => {
                let alias = alias.borrow().get_type(args);
                self.comparator_operand_type_rules(&alias, other, op, span)
            }

            // Matches on TypeVariable must be first to follow any type
            // bindings.
            (TypeVariable(var), other) | (other, TypeVariable(var)) => {
                if let TypeBinding::Bound(ref binding) = &*var.borrow() {
                    return self.comparator_operand_type_rules(other, binding, op, span);
                }

                let use_impl = self.bind_type_variables_for_infix(lhs_type, op, rhs_type, span);
                Ok((Bool, use_impl))
            }
            (Integer(sign_x, bit_width_x), Integer(sign_y, bit_width_y)) => {
                if sign_x != sign_y {
                    return Err(TypeCheckError::IntegerSignedness {
                        sign_x: *sign_x,
                        sign_y: *sign_y,
                        span,
                    });
                }
                if bit_width_x != bit_width_y {
                    return Err(TypeCheckError::IntegerBitWidth {
                        bit_width_x: *bit_width_x,
                        bit_width_y: *bit_width_y,
                        span,
                    });
                }
                Ok((Bool, false))
            }
            (FieldElement, FieldElement) => {
                if op.kind.is_valid_for_field_type() {
                    Ok((Bool, false))
                } else {
                    Err(TypeCheckError::FieldComparison { span })
                }
            }

            // <= and friends are technically valid for booleans, just not very useful
            (Bool, Bool) => Ok((Bool, false)),

            (lhs, rhs) => {
                self.unify(lhs, rhs, || TypeCheckError::TypeMismatchWithSource {
                    expected: lhs.clone(),
                    actual: rhs.clone(),
                    span: op.location.span,
                    source: Source::Binary,
                });
                Ok((Bool, true))
            }
        }
    }

    /// Handles the TypeVariable case for checking binary operators.
    /// Returns true if we should use the impl for the operator instead of the primitive
    /// version of it.
    fn bind_type_variables_for_infix(
        &mut self,
        lhs_type: &Type,
        op: &HirBinaryOp,
        rhs_type: &Type,
        span: Span,
    ) -> bool {
        self.unify(lhs_type, rhs_type, || TypeCheckError::TypeMismatchWithSource {
            expected: lhs_type.clone(),
            actual: rhs_type.clone(),
            source: Source::Binary,
            span,
        });

        let use_impl = !lhs_type.is_numeric_value();

        // If this operator isn't valid for fields we have to possibly narrow
        // Kind::IntegerOrField to Kind::Integer.
        // Doing so also ensures a type error if Field is used.
        // The is_numeric check is to allow impls for custom types to bypass this.
        if !op.kind.is_valid_for_field_type() && lhs_type.is_numeric_value() {
            let target = self.polymorphic_integer();

            use crate::ast::BinaryOpKind::*;
            use TypeCheckError::*;
            self.unify(lhs_type, &target, || match op.kind {
                Less | LessEqual | Greater | GreaterEqual => FieldComparison { span },
                And | Or | Xor | ShiftRight | ShiftLeft => FieldBitwiseOp { span },
                Modulo => FieldModulo { span },
                other => unreachable!("Operator {other:?} should be valid for Field"),
            });
        }

        use_impl
    }

    // Given a binary operator and another type. This method will produce the output type
    // and a boolean indicating whether to use the trait impl corresponding to the operator
    // or not. A value of false indicates the caller to use a primitive operation for this
    // operator, while a true value indicates a user-provided trait impl is required.
    pub(super) fn infix_operand_type_rules(
        &mut self,
        lhs_type: &Type,
        op: &HirBinaryOp,
        rhs_type: &Type,
        span: Span,
    ) -> Result<(Type, bool), TypeCheckError> {
        if op.kind.is_comparator() {
            return self.comparator_operand_type_rules(lhs_type, rhs_type, op, span);
        }

        use Type::*;
        match (lhs_type, rhs_type) {
            // An error type on either side will always return an error
            (Error, _) | (_, Error) => Ok((Error, false)),
            (Alias(alias, args), other) | (other, Alias(alias, args)) => {
                let alias = alias.borrow().get_type(args);
                self.infix_operand_type_rules(&alias, op, other, span)
            }

            // Matches on TypeVariable must be first so that we follow any type
            // bindings.
            (TypeVariable(int), other) | (other, TypeVariable(int)) => {
                if op.kind == BinaryOpKind::ShiftLeft || op.kind == BinaryOpKind::ShiftRight {
                    self.unify(
                        rhs_type,
                        &Type::Integer(Signedness::Unsigned, IntegerBitSize::Eight),
                        || TypeCheckError::InvalidShiftSize { span },
                    );
                    let use_impl = if lhs_type.is_numeric_value() {
                        let integer_type = self.polymorphic_integer();
                        self.bind_type_variables_for_infix(lhs_type, op, &integer_type, span)
                    } else {
                        true
                    };
                    return Ok((lhs_type.clone(), use_impl));
                }
                if let TypeBinding::Bound(ref binding) = &*int.borrow() {
                    return self.infix_operand_type_rules(binding, op, other, span);
                }
                let use_impl = self.bind_type_variables_for_infix(lhs_type, op, rhs_type, span);
                Ok((other.clone(), use_impl))
            }
            (Integer(sign_x, bit_width_x), Integer(sign_y, bit_width_y)) => {
                if op.kind == BinaryOpKind::ShiftLeft || op.kind == BinaryOpKind::ShiftRight {
                    if *sign_y != Signedness::Unsigned || *bit_width_y != IntegerBitSize::Eight {
                        return Err(TypeCheckError::InvalidShiftSize { span });
                    }
                    return Ok((Integer(*sign_x, *bit_width_x), false));
                }
                if sign_x != sign_y {
                    return Err(TypeCheckError::IntegerSignedness {
                        sign_x: *sign_x,
                        sign_y: *sign_y,
                        span,
                    });
                }
                if bit_width_x != bit_width_y {
                    return Err(TypeCheckError::IntegerBitWidth {
                        bit_width_x: *bit_width_x,
                        bit_width_y: *bit_width_y,
                        span,
                    });
                }
                Ok((Integer(*sign_x, *bit_width_x), false))
            }
            // The result of two Fields is always a witness
            (FieldElement, FieldElement) => {
                if !op.kind.is_valid_for_field_type() {
                    if op.kind == BinaryOpKind::Modulo {
                        return Err(TypeCheckError::FieldModulo { span });
                    } else {
                        return Err(TypeCheckError::FieldBitwiseOp { span });
                    }
                }
                Ok((FieldElement, false))
            }

            (Bool, Bool) => Ok((Bool, false)),

            (lhs, rhs) => {
                if op.kind == BinaryOpKind::ShiftLeft || op.kind == BinaryOpKind::ShiftRight {
                    if rhs == &Type::Integer(Signedness::Unsigned, IntegerBitSize::Eight) {
                        return Ok((lhs.clone(), true));
                    }
                    return Err(TypeCheckError::InvalidShiftSize { span });
                }
                self.unify(lhs, rhs, || TypeCheckError::TypeMismatchWithSource {
                    expected: lhs.clone(),
                    actual: rhs.clone(),
                    span: op.location.span,
                    source: Source::Binary,
                });
                Ok((lhs.clone(), true))
            }
        }
    }

    // Given a unary operator and a type, this method will produce the output type
    // and a boolean indicating whether to use the trait impl corresponding to the operator
    // or not. A value of false indicates the caller to use a primitive operation for this
    // operator, while a true value indicates a user-provided trait impl is required.
    pub(super) fn prefix_operand_type_rules(
        &mut self,
        op: &UnaryOp,
        rhs_type: &Type,
        span: Span,
    ) -> Result<(Type, bool), TypeCheckError> {
        use Type::*;

        match op {
            crate::ast::UnaryOp::Minus | crate::ast::UnaryOp::Not => {
                match rhs_type {
                    // An error type will always return an error
                    Error => Ok((Error, false)),
                    Alias(alias, args) => {
                        let alias = alias.borrow().get_type(args);
                        self.prefix_operand_type_rules(op, &alias, span)
                    }

                    // Matches on TypeVariable must be first so that we follow any type
                    // bindings.
                    TypeVariable(int) => {
                        if let TypeBinding::Bound(ref binding) = &*int.borrow() {
                            return self.prefix_operand_type_rules(op, binding, span);
                        }

                        // The `!` prefix operator is not valid for Field, so if this is a numeric
                        // type we constrain it to just (non-Field) integer types.
                        if matches!(op, crate::ast::UnaryOp::Not) && rhs_type.is_numeric_value() {
                            let integer_type = Type::polymorphic_integer(self.interner);
                            self.unify(rhs_type, &integer_type, || {
                                TypeCheckError::InvalidUnaryOp { kind: rhs_type.to_string(), span }
                            });
                        }

                        Ok((rhs_type.clone(), !rhs_type.is_numeric_value()))
                    }
                    Integer(sign_x, bit_width_x) => {
                        if *op == UnaryOp::Minus && *sign_x == Signedness::Unsigned {
                            return Err(TypeCheckError::InvalidUnaryOp {
                                kind: rhs_type.to_string(),
                                span,
                            });
                        }
                        Ok((Integer(*sign_x, *bit_width_x), false))
                    }
                    // The result of a Field is always a witness
                    FieldElement => {
                        if *op == UnaryOp::Not {
                            return Err(TypeCheckError::FieldNot { span });
                        }
                        Ok((FieldElement, false))
                    }

                    Bool => Ok((Bool, false)),

                    _ => Ok((rhs_type.clone(), true)),
                }
            }
            crate::ast::UnaryOp::MutableReference => {
                Ok((Type::MutableReference(Box::new(rhs_type.follow_bindings())), false))
            }
            crate::ast::UnaryOp::Dereference { implicitly_added: _ } => {
                let element_type = self.interner.next_type_variable();
                let expected = Type::MutableReference(Box::new(element_type.clone()));
                self.unify(rhs_type, &expected, || TypeCheckError::TypeMismatch {
                    expr_typ: rhs_type.to_string(),
                    expected_typ: expected.to_string(),
                    expr_span: span,
                });
                Ok((element_type, false))
            }
        }
    }

    /// Prerequisite: verify_trait_constraint of the operator's trait constraint.
    ///
    /// Although by this point the operator is expected to already have a trait impl,
    /// we still need to match the operator's type against the method's instantiated type
    /// to ensure the instantiation bindings are correct and the monomorphizer can
    /// re-apply the needed bindings.
    pub(super) fn type_check_operator_method(
        &mut self,
        expr_id: ExprId,
        trait_method_id: TraitMethodId,
        object_type: &Type,
        span: Span,
    ) {
        let the_trait = self.interner.get_trait(trait_method_id.trait_id);

        let method = &the_trait.methods[trait_method_id.method_index];
        let (method_type, mut bindings) = method.typ.clone().instantiate(self.interner);

        match method_type {
            Type::Function(args, _, _, _) => {
                // We can cheat a bit and match against only the object type here since no operator
                // overload uses other generic parameters or return types aside from the object type.
                let expected_object_type = &args[0];
                self.unify(object_type, expected_object_type, || TypeCheckError::TypeMismatch {
                    expected_typ: expected_object_type.to_string(),
                    expr_typ: object_type.to_string(),
                    expr_span: span,
                });
            }
            other => {
                unreachable!("Expected operator method to have a function type, but found {other}")
            }
        }

        // We must also remember to apply these substitutions to the object_type
        // referenced by the selected trait impl, if one has yet to be selected.
        let impl_kind = self.interner.get_selected_impl_for_expression(expr_id);
        if let Some(TraitImplKind::Assumed { object_type, trait_generics }) = impl_kind {
            let the_trait = self.interner.get_trait(trait_method_id.trait_id);
            let object_type = object_type.substitute(&bindings);
            bindings.insert(
                the_trait.self_type_typevar.id(),
                (
                    the_trait.self_type_typevar.clone(),
                    the_trait.self_type_typevar.kind(),
                    object_type.clone(),
                ),
            );
            self.interner.select_impl_for_expression(
                expr_id,
                TraitImplKind::Assumed { object_type, trait_generics },
            );
        }

        self.interner.store_instantiation_bindings(expr_id, bindings);
    }

    pub(super) fn type_check_member_access(
        &mut self,
        mut access: HirMemberAccess,
        expr_id: ExprId,
        lhs_type: Type,
        span: Span,
    ) -> Type {
        let access_lhs = &mut access.lhs;

        let dereference_lhs = |this: &mut Self, lhs_type, element| {
            let old_lhs = *access_lhs;
            *access_lhs = this.interner.push_expr(HirExpression::Prefix(HirPrefixExpression {
                operator: crate::ast::UnaryOp::Dereference { implicitly_added: true },
                rhs: old_lhs,
                trait_method_id: None,
            }));
            this.interner.push_expr_type(old_lhs, lhs_type);
            this.interner.push_expr_type(*access_lhs, element);

            let old_location = this.interner.id_location(old_lhs);
            this.interner.push_expr_location(*access_lhs, span, old_location.file);
        };

        // If this access is just a field offset, we want to avoid dereferencing
        let dereference_lhs = (!access.is_offset).then_some(dereference_lhs);

        match self.check_field_access(&lhs_type, &access.rhs.0.contents, span, dereference_lhs) {
            Some((element_type, index)) => {
                self.interner.set_field_index(expr_id, index);
                // We must update `access` in case we added any dereferences to it
                self.interner.replace_expr(&expr_id, HirExpression::MemberAccess(access));
                element_type
            }
            None => Type::Error,
        }
    }

    pub(super) fn lookup_method(
        &mut self,
        object_type: &Type,
        method_name: &str,
        span: Span,
        has_self_arg: bool,
    ) -> Option<HirMethodReference> {
        match object_type.follow_bindings() {
            Type::Struct(typ, _args) => {
                let id = typ.borrow().id;
                match self.interner.lookup_method(object_type, id, method_name, false, has_self_arg)
                {
                    Some(method_id) => Some(HirMethodReference::FuncId(method_id)),
                    None => {
                        let has_field_with_function_type =
                            typ.borrow().get_fields_as_written().into_iter().any(|field| {
                                field.name.0.contents == method_name && field.typ.is_function()
                            });
                        if has_field_with_function_type {
                            self.push_err(TypeCheckError::CannotInvokeStructFieldFunctionType {
                                method_name: method_name.to_string(),
                                object_type: object_type.clone(),
                                span,
                            });
                        } else {
                            self.push_err(TypeCheckError::UnresolvedMethodCall {
                                method_name: method_name.to_string(),
                                object_type: object_type.clone(),
                                span,
                            });
                        }
                        None
                    }
                }
            }
            // TODO: We should allow method calls on `impl Trait`s eventually.
            //       For now it is fine since they are only allowed on return types.
            Type::TraitAsType(..) => {
                self.push_err(TypeCheckError::UnresolvedMethodCall {
                    method_name: method_name.to_string(),
                    object_type: object_type.clone(),
                    span,
                });
                None
            }
            Type::NamedGeneric(_, _) => {
                self.lookup_method_in_trait_constraints(object_type, method_name, span)
            }
            // Mutable references to another type should resolve to methods of their element type.
            // This may be a struct or a primitive type.
            Type::MutableReference(element) => self
                .interner
                .lookup_primitive_trait_method_mut(element.as_ref(), method_name, has_self_arg)
                .map(HirMethodReference::FuncId)
                .or_else(|| self.lookup_method(&element, method_name, span, has_self_arg)),

            // If we fail to resolve the object to a struct type, we have no way of type
            // checking its arguments as we can't even resolve the name of the function
            Type::Error => None,

            // The type variable must be unbound at this point since follow_bindings was called
            Type::TypeVariable(var) if var.kind() == Kind::Normal => {
                self.push_err(TypeCheckError::TypeAnnotationsNeededForMethodCall { span });
                None
            }

            other => match self.interner.lookup_primitive_method(&other, method_name, has_self_arg)
            {
                Some(method_id) => Some(HirMethodReference::FuncId(method_id)),
                None => {
                    // It could be that this type is a composite type that is bound to a trait,
                    // for example `x: (T, U) ... where (T, U): SomeTrait`
                    // (so this case is a generalization of the NamedGeneric case)
                    self.lookup_method_in_trait_constraints(object_type, method_name, span)
                }
            },
        }
    }

    fn lookup_method_in_trait_constraints(
        &mut self,
        object_type: &Type,
        method_name: &str,
        span: Span,
    ) -> Option<HirMethodReference> {
        let func_id = match self.current_item {
            Some(DependencyId::Function(id)) => id,
            _ => panic!("unexpected method outside a function"),
        };
        let func_meta = self.interner.function_meta(&func_id);

        for constraint in &func_meta.trait_constraints {
            if *object_type == constraint.typ {
                if let Some(the_trait) =
                    self.interner.try_get_trait(constraint.trait_bound.trait_id)
                {
                    if let Some(method) = self.lookup_method_in_trait(
                        the_trait,
                        method_name,
                        &constraint.trait_bound,
                        the_trait.id,
                    ) {
                        return Some(method);
                    }
                }
            }
        }

        self.push_err(TypeCheckError::UnresolvedMethodCall {
            method_name: method_name.to_string(),
            object_type: object_type.clone(),
            span,
        });

        None
    }

    fn lookup_method_in_trait(
        &self,
        the_trait: &Trait,
        method_name: &str,
        trait_bound: &ResolvedTraitBound,
        starting_trait_id: TraitId,
    ) -> Option<HirMethodReference> {
        if let Some(trait_method) = the_trait.find_method(method_name) {
            return Some(HirMethodReference::TraitMethodId(
                trait_method,
                trait_bound.trait_generics.clone(),
            ));
        }

        // Search in the parent traits, if any
        for parent_trait_bound in &the_trait.trait_bounds {
            if let Some(the_trait) = self.interner.try_get_trait(parent_trait_bound.trait_id) {
                // Avoid looping forever in case there are cycles
                if the_trait.id == starting_trait_id {
                    continue;
                }

                let parent_trait_bound =
                    self.instantiate_parent_trait_bound(trait_bound, parent_trait_bound);
                if let Some(method) = self.lookup_method_in_trait(
                    the_trait,
                    method_name,
                    &parent_trait_bound,
                    starting_trait_id,
                ) {
                    return Some(method);
                }
            }
        }

        None
    }

    pub(super) fn type_check_call(
        &mut self,
        call: &HirCallExpression,
        func_type: Type,
        args: Vec<(Type, ExprId, Span)>,
        span: Span,
    ) -> Type {
        self.run_lint(|elaborator| {
            lints::deprecated_function(elaborator.interner, call.func).map(Into::into)
        });

        let is_current_func_constrained = self.in_constrained_function();

        let func_type_is_unconstrained =
            if let Type::Function(_args, _ret, _env, unconstrained) = &func_type {
                *unconstrained
            } else {
                false
            };

        let is_unconstrained_call =
            func_type_is_unconstrained || self.is_unconstrained_call(call.func);
        let crossing_runtime_boundary = is_current_func_constrained && is_unconstrained_call;
        if crossing_runtime_boundary {
            if !self.in_unsafe_block {
                self.push_err(TypeCheckError::Unsafe { span });
            }

            if let Some(called_func_id) = self.interner.lookup_function_from_expr(&call.func) {
                self.run_lint(|elaborator| {
                    lints::oracle_called_from_constrained_function(
                        elaborator.interner,
                        &called_func_id,
                        is_current_func_constrained,
                        span,
                    )
                    .map(Into::into)
                });
            }

            let errors = lints::unconstrained_function_args(&args);
            for error in errors {
                self.push_err(error);
            }
        }

        let return_type = self.bind_function_type(func_type, args, span);

        if crossing_runtime_boundary {
            self.run_lint(|_| {
                lints::unconstrained_function_return(&return_type, span).map(Into::into)
            });
        }

        return_type
    }

    fn is_unconstrained_call(&self, expr: ExprId) -> bool {
        if let Some(func_id) = self.interner.lookup_function_from_expr(&expr) {
            let modifiers = self.interner.function_modifiers(&func_id);
            modifiers.is_unconstrained
        } else {
            false
        }
    }

    /// Check if the given method type requires a mutable reference to the object type, and check
    /// if the given object type is already a mutable reference. If not, add one.
    /// This is used to automatically transform a method call: `foo.bar()` into a function
    /// call: `bar(&mut foo)`.
    ///
    /// A notable corner case of this function is where it interacts with auto-deref of `.`.
    /// If a field is being mutated e.g. `foo.bar.mutate_bar()` where `foo: &mut Foo`, the compiler
    /// will insert a dereference before bar `(*foo).bar.mutate_bar()` which would cause us to
    /// mutate a copy of bar rather than a reference to it. We must check for this corner case here
    /// and remove the implicitly added dereference operator if we find one.
    pub(super) fn try_add_mutable_reference_to_object(
        &mut self,
        function_type: &Type,
        object_type: &mut Type,
        object: &mut ExprId,
    ) {
        let expected_object_type = match function_type {
            Type::Function(args, _, _, _) => args.first(),
            Type::Forall(_, typ) => match typ.as_ref() {
                Type::Function(args, _, _, _) => args.first(),
                typ => unreachable!("Unexpected type for function: {typ}"),
            },
            typ => unreachable!("Unexpected type for function: {typ}"),
        };

        if let Some(expected_object_type) = expected_object_type {
            let actual_type = object_type.follow_bindings();

            if matches!(expected_object_type.follow_bindings(), Type::MutableReference(_)) {
                if !matches!(actual_type, Type::MutableReference(_)) {
                    if let Err(error) = verify_mutable_reference(self.interner, *object) {
                        self.push_err(TypeCheckError::ResolverError(error));
                    }

                    let new_type = Type::MutableReference(Box::new(actual_type));
                    *object_type = new_type.clone();

                    // First try to remove a dereference operator that may have been implicitly
                    // inserted by a field access expression `foo.bar` on a mutable reference `foo`.
                    let new_object = self.try_remove_implicit_dereference(*object);

                    // If that didn't work, then wrap the whole expression in an `&mut`
                    *object = new_object.unwrap_or_else(|| {
                        let location = self.interner.id_location(*object);

                        let new_object =
                            self.interner.push_expr(HirExpression::Prefix(HirPrefixExpression {
                                operator: UnaryOp::MutableReference,
                                rhs: *object,
                                trait_method_id: None,
                            }));
                        self.interner.push_expr_type(new_object, new_type);
                        self.interner.push_expr_location(new_object, location.span, location.file);
                        new_object
                    });
                }
            // Otherwise if the object type is a mutable reference and the method is not, insert as
            // many dereferences as needed.
            } else if matches!(actual_type, Type::MutableReference(_)) {
                let (new_object, new_type) = self.insert_auto_dereferences(*object, actual_type);
                *object_type = new_type;
                *object = new_object;
            }
        }
    }

    pub fn type_check_function_body(&mut self, body_type: Type, meta: &FuncMeta, body_id: ExprId) {
        let (expr_span, empty_function) = self.function_info(body_id);
        let declared_return_type = meta.return_type();

        let func_span = self.interner.expr_span(&body_id); // XXX: We could be more specific and return the span of the last stmt, however stmts do not have spans yet
        if let Type::TraitAsType(trait_id, _, generics) = declared_return_type {
            if self
                .interner
                .lookup_trait_implementation(
                    &body_type,
                    *trait_id,
                    &generics.ordered,
                    &generics.named,
                )
                .is_err()
            {
                self.push_err(TypeCheckError::TypeMismatchWithSource {
                    expected: declared_return_type.clone(),
                    actual: body_type,
                    span: func_span,
                    source: Source::Return(meta.return_type.clone(), expr_span),
                });
            }
        } else {
            self.unify_with_coercions(&body_type, declared_return_type, body_id, func_span, || {
                let mut error = TypeCheckError::TypeMismatchWithSource {
                    expected: declared_return_type.clone(),
                    actual: body_type.clone(),
                    span: func_span,
                    source: Source::Return(meta.return_type.clone(), expr_span),
                };

                if empty_function {
                    error = error.add_context(
                        "implicitly returns `()` as its body has no tail or `return` expression",
                    );
                }
                error
            });
        }
    }

    fn function_info(&self, function_body_id: ExprId) -> (noirc_errors::Span, bool) {
        let (expr_span, empty_function) =
            if let HirExpression::Block(block) = self.interner.expression(&function_body_id) {
                let last_stmt = block.statements().last();
                let mut span = self.interner.expr_span(&function_body_id);

                if let Some(last_stmt) = last_stmt {
                    if let HirStatement::Expression(expr) = self.interner.statement(last_stmt) {
                        span = self.interner.expr_span(&expr);
                    }
                }

                (span, last_stmt.is_none())
            } else {
                (self.interner.expr_span(&function_body_id), false)
            };
        (expr_span, empty_function)
    }

    pub fn verify_trait_constraint(
        &mut self,
        object_type: &Type,
        trait_id: TraitId,
        trait_generics: &[Type],
        associated_types: &[NamedType],
        function_ident_id: ExprId,
        span: Span,
    ) {
        match self.interner.lookup_trait_implementation(
            object_type,
            trait_id,
            trait_generics,
            associated_types,
        ) {
            Ok(impl_kind) => {
                self.interner.select_impl_for_expression(function_ident_id, impl_kind);
            }
            Err(error) => self.push_trait_constraint_error(object_type, error, span),
        }
    }

    fn push_trait_constraint_error(
        &mut self,
        object_type: &Type,
        error: ImplSearchErrorKind,
        span: Span,
    ) {
        match error {
            ImplSearchErrorKind::TypeAnnotationsNeededOnObjectType => {
                self.push_err(TypeCheckError::TypeAnnotationsNeededForMethodCall { span });
            }
            ImplSearchErrorKind::Nested(constraints) => {
                if let Some(error) = NoMatchingImplFoundError::new(self.interner, constraints, span)
                {
                    self.push_err(TypeCheckError::NoMatchingImplFound(error));
                }
            }
            ImplSearchErrorKind::MultipleMatching(candidates) => {
                let object_type = object_type.clone();
                self.push_err(TypeCheckError::MultipleMatchingImpls {
                    object_type,
                    span,
                    candidates,
                });
            }
        }
    }

    pub fn add_existing_generics(
        &mut self,
        unresolved_generics: &UnresolvedGenerics,
        generics: &Generics,
    ) {
        assert_eq!(unresolved_generics.len(), generics.len());

        for (unresolved_generic, generic) in unresolved_generics.iter().zip(generics) {
            self.add_existing_generic(unresolved_generic, unresolved_generic.span(), generic);
        }
    }

    pub fn add_existing_generic(
        &mut self,
        unresolved_generic: &UnresolvedGeneric,
        span: Span,
        resolved_generic: &ResolvedGeneric,
    ) {
        let name = &unresolved_generic.ident().0.contents;

        if let Some(generic) = self.find_generic(name) {
            self.push_err(ResolverError::DuplicateDefinition {
                name: name.clone(),
                first_span: generic.span,
                second_span: span,
            });
        } else {
            self.generics.push(resolved_generic.clone());
        }
    }

    /// Push a type variable into the current FunctionContext to be defaulted if needed
    /// at the end of the earlier of either the current function or the current comptime scope.
    fn push_type_variable(&mut self, typ: Type) {
        let context = self.function_context.last_mut();
        let context = context.expect("The function_context stack should always be non-empty");
        context.type_variables.push(typ);
    }

    /// Push a trait constraint into the current FunctionContext to be solved if needed
    /// at the end of the earlier of either the current function or the current comptime scope.
    pub fn push_trait_constraint(&mut self, constraint: TraitConstraint, expr_id: ExprId) {
        let context = self.function_context.last_mut();
        let context = context.expect("The function_context stack should always be non-empty");
        context.trait_constraints.push((constraint, expr_id));
    }

    pub fn bind_generics_from_trait_constraint(
        &self,
        constraint: &TraitConstraint,
        assumed: bool,
        bindings: &mut TypeBindings,
    ) {
        self.bind_generics_from_trait_bound(&constraint.trait_bound, bindings);

        // If the trait impl is already assumed to exist we should add any type bindings for `Self`.
        // Otherwise `self` will be replaced with a fresh type variable, which will require the user
        // to specify a redundant type annotation.
        if assumed {
            let the_trait = self.interner.get_trait(constraint.trait_bound.trait_id);
            let self_type = the_trait.self_type_typevar.clone();
            let kind = the_trait.self_type_typevar.kind();
            bindings.insert(self_type.id(), (self_type, kind, constraint.typ.clone()));
        }
    }

    pub fn bind_generics_from_trait_bound(
        &self,
        trait_bound: &ResolvedTraitBound,
        bindings: &mut TypeBindings,
    ) {
        let the_trait = self.interner.get_trait(trait_bound.trait_id);

        bind_ordered_generics(&the_trait.generics, &trait_bound.trait_generics.ordered, bindings);

        let associated_types = the_trait.associated_types.clone();
        bind_named_generics(associated_types, &trait_bound.trait_generics.named, bindings);
    }

    pub fn instantiate_parent_trait_bound(
        &self,
        trait_bound: &ResolvedTraitBound,
        parent_trait_bound: &ResolvedTraitBound,
    ) -> ResolvedTraitBound {
        let mut bindings = TypeBindings::new();
        self.bind_generics_from_trait_bound(trait_bound, &mut bindings);
        ResolvedTraitBound {
            trait_generics: parent_trait_bound.trait_generics.map(|typ| typ.substitute(&bindings)),
            ..*parent_trait_bound
        }
    }
}

pub(crate) fn bind_ordered_generics(
    params: &[ResolvedGeneric],
    args: &[Type],
    bindings: &mut TypeBindings,
) {
    assert_eq!(params.len(), args.len());

    for (param, arg) in params.iter().zip(args) {
        bind_generic(param, arg, bindings);
    }
}

pub(crate) fn bind_named_generics(
    mut params: Vec<ResolvedGeneric>,
    args: &[NamedType],
    bindings: &mut TypeBindings,
) {
    assert_eq!(params.len(), args.len());

    for arg in args {
        let i = params
            .iter()
            .position(|typ| *typ.name == arg.name.0.contents)
            .unwrap_or_else(|| unreachable!("Expected to find associated type named {}", arg.name));

        let param = params.swap_remove(i);
        bind_generic(&param, &arg.typ, bindings);
    }
}

fn bind_generic(param: &ResolvedGeneric, arg: &Type, bindings: &mut TypeBindings) {
    // Avoid binding t = t
    if !arg.occurs(param.type_var.id()) {
        bindings.insert(param.type_var.id(), (param.type_var.clone(), param.kind(), arg.clone()));
    }
}

/// Gives an error if a user tries to create a mutable reference
/// to an immutable variable.
fn verify_mutable_reference(interner: &NodeInterner, rhs: ExprId) -> Result<(), ResolverError> {
    match interner.expression(&rhs) {
        HirExpression::MemberAccess(member_access) => {
            verify_mutable_reference(interner, member_access.lhs)
        }
        HirExpression::Index(_) => {
            let span = interner.expr_span(&rhs);
            Err(ResolverError::MutableReferenceToArrayElement { span })
        }
        HirExpression::Ident(ident, _) => {
            if let Some(definition) = interner.try_definition(ident.id) {
                if !definition.mutable {
                    return Err(ResolverError::MutableReferenceToImmutableVariable {
                        span: interner.expr_span(&rhs),
                        variable: definition.name.clone(),
                    });
                }
            }
            Ok(())
        }
        _ => Ok(()),
    }
}<|MERGE_RESOLUTION|>--- conflicted
+++ resolved
@@ -28,13 +28,8 @@
         traits::{NamedType, ResolvedTraitBound, Trait, TraitConstraint},
     },
     node_interner::{
-<<<<<<< HEAD
-        DependencyId, ExprId, ImplSearchErrorKind, NodeInterner, TraitId, TraitImplKind,
-        TraitMethodId,
-=======
         DependencyId, ExprId, GlobalValue, ImplSearchErrorKind, NodeInterner, TraitId,
         TraitImplKind, TraitMethodId,
->>>>>>> 65edabab
     },
     token::SecondaryAttribute,
     Generics, Kind, ResolvedGeneric, Type, TypeBinding, TypeBindings, UnificationError,
@@ -431,12 +426,8 @@
                 let rhs = stmt.expression;
                 let span = self.interner.expr_span(&rhs);
 
-<<<<<<< HEAD
-                let Some(global_value) = &self.interner.get_global(id).value else {
-=======
                 let GlobalValue::Resolved(global_value) = &self.interner.get_global(id).value
                 else {
->>>>>>> 65edabab
                     self.push_err(ResolverError::UnevaluatedGlobalType { span });
                     return None;
                 };
