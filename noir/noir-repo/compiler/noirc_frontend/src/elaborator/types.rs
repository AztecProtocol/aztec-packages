use std::{borrow::Cow, rc::Rc};

use im::HashSet;
use iter_extended::vecmap;
use noirc_errors::{Location, Span};
use rustc_hash::FxHashMap as HashMap;

use crate::{
    ast::{
        AsTraitPath, BinaryOpKind, GenericTypeArgs, Ident, IntegerBitSize, Path, PathKind,
        Signedness, UnaryOp, UnresolvedGeneric, UnresolvedGenerics, UnresolvedType,
        UnresolvedTypeData, UnresolvedTypeExpression, WILDCARD_TYPE,
    },
    hir::{
        def_collector::dc_crate::CompilationError,
        def_map::{fully_qualified_module_path, ModuleDefId},
        resolution::{errors::ResolverError, import::PathResolutionError},
        type_check::{
            generics::{Generic, TraitGenerics},
            NoMatchingImplFoundError, Source, TypeCheckError,
        },
    },
    hir_def::{
        expr::{
            HirBinaryOp, HirCallExpression, HirExpression, HirLiteral, HirMemberAccess,
            HirMethodReference, HirPrefixExpression, TraitMethod,
        },
        function::FuncMeta,
        stmt::HirStatement,
        traits::{NamedType, ResolvedTraitBound, Trait, TraitConstraint},
    },
    node_interner::{
        DependencyId, ExprId, FuncId, GlobalValue, ImplSearchErrorKind, NodeInterner, TraitId,
        TraitImplKind, TraitMethodId,
    },
    token::SecondaryAttribute,
    Generics, Kind, ResolvedGeneric, Type, TypeBinding, TypeBindings, UnificationError,
};

use super::{lints, path_resolution::PathResolutionItem, Elaborator, UnsafeBlockStatus};

pub const SELF_TYPE_NAME: &str = "Self";

pub(super) struct TraitPathResolution {
    pub(super) method: TraitMethod,
    pub(super) item: Option<PathResolutionItem>,
    pub(super) errors: Vec<PathResolutionError>,
}

impl<'context> Elaborator<'context> {
    /// Translates an UnresolvedType to a Type with a `TypeKind::Normal`
    pub(crate) fn resolve_type(&mut self, typ: UnresolvedType) -> Type {
        let span = typ.span;
        let resolved_type = self.resolve_type_inner(typ, &Kind::Normal);
        if resolved_type.is_nested_slice() {
            self.push_err(ResolverError::NestedSlices { span });
        }
        resolved_type
    }

    /// Translates an UnresolvedType into a Type and appends any
    /// freshly created TypeVariables created to new_variables.
    pub fn resolve_type_inner(&mut self, typ: UnresolvedType, kind: &Kind) -> Type {
        use crate::ast::UnresolvedTypeData::*;

        let span = typ.span;
        let (named_path_span, is_self_type_name, is_synthetic) =
            if let Named(ref named_path, _, synthetic) = typ.typ {
                (
                    Some(named_path.last_ident().span()),
                    named_path.last_ident().is_self_type_name(),
                    synthetic,
                )
            } else {
                (None, false, false)
            };

        let resolved_type = match typ.typ {
            FieldElement => Type::FieldElement,
            Array(size, elem) => {
                let elem = Box::new(self.resolve_type_inner(*elem, kind));
                let size = self.convert_expression_type(size, &Kind::u32(), span);
                Type::Array(Box::new(size), elem)
            }
            Slice(elem) => {
                let elem = Box::new(self.resolve_type_inner(*elem, kind));
                Type::Slice(elem)
            }
            Expression(expr) => self.convert_expression_type(expr, kind, span),
            Integer(sign, bits) => Type::Integer(sign, bits),
            Bool => Type::Bool,
            String(size) => {
                let resolved_size = self.convert_expression_type(size, &Kind::u32(), span);
                Type::String(Box::new(resolved_size))
            }
            FormatString(size, fields) => {
                let resolved_size = self.convert_expression_type(size, &Kind::u32(), span);
                let fields = self.resolve_type_inner(*fields, kind);
                Type::FmtString(Box::new(resolved_size), Box::new(fields))
            }
            Quoted(quoted) => {
                let in_function = matches!(self.current_item, Some(DependencyId::Function(_)));
                if in_function && !self.in_comptime_context() {
                    let span = typ.span;
                    let typ = quoted.to_string();
                    self.push_err(ResolverError::ComptimeTypeInRuntimeCode { span, typ });
                }
                Type::Quoted(quoted)
            }
            Unit => Type::Unit,
            Unspecified => {
                let span = typ.span;
                self.push_err(TypeCheckError::UnspecifiedType { span });
                Type::Error
            }
            Error => Type::Error,
            Named(path, args, _) => self.resolve_named_type(path, args),
            TraitAsType(path, args) => self.resolve_trait_as_type(path, args),

            Tuple(fields) => {
                Type::Tuple(vecmap(fields, |field| self.resolve_type_inner(field, kind)))
            }
            Function(args, ret, env, unconstrained) => {
                let args = vecmap(args, |arg| self.resolve_type_inner(arg, kind));
                let ret = Box::new(self.resolve_type_inner(*ret, kind));
                let env_span = env.span;

                let env = Box::new(self.resolve_type_inner(*env, kind));

                match *env {
                    Type::Unit | Type::Tuple(_) | Type::NamedGeneric(_, _) => {
                        Type::Function(args, ret, env, unconstrained)
                    }
                    _ => {
                        self.push_err(ResolverError::InvalidClosureEnvironment {
                            typ: *env,
                            span: env_span,
                        });
                        Type::Error
                    }
                }
            }
            MutableReference(element) => {
                Type::MutableReference(Box::new(self.resolve_type_inner(*element, kind)))
            }
            Parenthesized(typ) => self.resolve_type_inner(*typ, kind),
            Resolved(id) => self.interner.get_quoted_type(id).clone(),
            AsTraitPath(path) => self.resolve_as_trait_path(*path),
            Interned(id) => {
                let typ = self.interner.get_unresolved_type_data(id).clone();
                return self.resolve_type_inner(UnresolvedType { typ, span }, kind);
            }
        };

        let location = Location::new(named_path_span.unwrap_or(typ.span), self.file);
        match resolved_type {
            Type::DataType(ref data_type, _) => {
                // Record the location of the type reference
                self.interner.push_type_ref_location(resolved_type.clone(), location);
                if !is_synthetic {
<<<<<<< HEAD
                    self.interner.add_struct_reference(
=======
                    self.interner.add_type_reference(
>>>>>>> bdf5fa77
                        data_type.borrow().id,
                        location,
                        is_self_type_name,
                    );
                }
            }
            Type::Alias(ref alias_type, _) => {
                self.interner.add_alias_reference(alias_type.borrow().id, location);
            }
            _ => (),
        }

        if !kind.unifies(&resolved_type.kind()) {
            let expected_typ_err = CompilationError::TypeError(TypeCheckError::TypeKindMismatch {
                expected_kind: kind.to_string(),
                expr_kind: resolved_type.kind().to_string(),
                expr_span: span,
            });
            self.errors.push((expected_typ_err, self.file));
            return Type::Error;
        }

        resolved_type
    }

    pub fn find_generic(&self, target_name: &str) -> Option<&ResolvedGeneric> {
        self.generics.iter().find(|generic| generic.name.as_ref() == target_name)
    }

    // Resolve Self::Foo to an associated type on the current trait or trait impl
    fn lookup_associated_type_on_self(&self, path: &Path) -> Option<Type> {
        if path.segments.len() == 2 && path.first_name() == Some(SELF_TYPE_NAME) {
            if let Some(trait_id) = self.current_trait {
                let the_trait = self.interner.get_trait(trait_id);
                if let Some(typ) = the_trait.get_associated_type(path.last_name()) {
                    return Some(typ.clone().as_named_generic());
                }
            }

            if let Some(impl_id) = self.current_trait_impl {
                let name = path.last_name();
                if let Some(typ) = self.interner.find_associated_type_for_impl(impl_id, name) {
                    return Some(typ.clone());
                }
            }
        }
        None
    }

    fn resolve_named_type(&mut self, path: Path, args: GenericTypeArgs) -> Type {
        if args.is_empty() {
            if let Some(typ) = self.lookup_generic_or_global_type(&path) {
                return typ;
            }
        }

        // Check if the path is a type variable first. We currently disallow generics on type
        // variables since we do not support higher-kinded types.
        if path.segments.len() == 1 {
            let name = path.last_name();

            if name == SELF_TYPE_NAME {
                if let Some(self_type) = self.self_type.clone() {
                    if !args.is_empty() {
                        self.push_err(ResolverError::GenericsOnSelfType { span: path.span() });
                    }
                    return self_type;
                }
            } else if name == WILDCARD_TYPE {
                return self.interner.next_type_variable_with_kind(Kind::Any);
            }
        } else if let Some(typ) = self.lookup_associated_type_on_self(&path) {
            if !args.is_empty() {
                self.push_err(ResolverError::GenericsOnAssociatedType { span: path.span() });
            }
            return typ;
        }

        let span = path.span();

        if let Some(type_alias) = self.lookup_type_alias(path.clone()) {
            let id = type_alias.borrow().id;
            let (args, _) = self.resolve_type_args(args, id, path.span());

            if let Some(item) = self.current_item {
                self.interner.add_type_alias_dependency(item, id);
            }

            // Collecting Type Alias references [Location]s to be used by LSP in order
            // to resolve the definition of the type alias
            self.interner.add_type_alias_ref(id, Location::new(span, self.file));

            // Because there is no ordering to when type aliases (and other globals) are resolved,
            // it is possible for one to refer to an Error type and issue no error if it is set
            // equal to another type alias. Fixing this fully requires an analysis to create a DFG
            // of definition ordering, but for now we have an explicit check here so that we at
            // least issue an error that the type was not found instead of silently passing.
            return Type::Alias(type_alias, args);
        }

        match self.lookup_datatype_or_error(path) {
            Some(data_type) => {
                if self.resolving_ids.contains(&data_type.borrow().id) {
                    self.push_err(ResolverError::SelfReferentialType {
                        span: data_type.borrow().name.span(),
                    });

                    return Type::Error;
                }

                if !self.in_contract()
                    && self
                        .interner
<<<<<<< HEAD
                        .struct_attributes(&data_type.borrow().id)
=======
                        .type_attributes(&data_type.borrow().id)
>>>>>>> bdf5fa77
                        .iter()
                        .any(|attr| matches!(attr, SecondaryAttribute::Abi(_)))
                {
                    self.push_err(ResolverError::AbiAttributeOutsideContract {
                        span: data_type.borrow().name.span(),
                    });
                }

                let (args, _) = self.resolve_type_args(args, data_type.borrow(), span);

                if let Some(current_item) = self.current_item {
                    let dependency_id = data_type.borrow().id;
                    self.interner.add_type_dependency(current_item, dependency_id);
                }

                Type::DataType(data_type, args)
            }
            None => Type::Error,
        }
    }

    fn resolve_trait_as_type(&mut self, path: Path, args: GenericTypeArgs) -> Type {
        // Fetch information needed from the trait as the closure for resolving all the `args`
        // requires exclusive access to `self`
        let span = path.span;
        let trait_as_type_info = self.lookup_trait_or_error(path).map(|t| t.id);

        if let Some(id) = trait_as_type_info {
            let (ordered, named) = self.resolve_type_args(args, id, span);
            let name = self.interner.get_trait(id).name.to_string();
            let generics = TraitGenerics { ordered, named };
            Type::TraitAsType(id, Rc::new(name), generics)
        } else {
            Type::Error
        }
    }

    /// Identical to `resolve_type_args` but does not allow
    /// associated types to be elided since trait impls must specify them.
    pub(super) fn resolve_trait_args_from_trait_impl(
        &mut self,
        args: GenericTypeArgs,
        item: TraitId,
        span: Span,
    ) -> (Vec<Type>, Vec<NamedType>) {
        self.resolve_type_args_inner(args, item, span, false)
    }

    pub(super) fn resolve_type_args(
        &mut self,
        args: GenericTypeArgs,
        item: impl Generic,
        span: Span,
    ) -> (Vec<Type>, Vec<NamedType>) {
        self.resolve_type_args_inner(args, item, span, true)
    }

    pub(super) fn resolve_type_args_inner(
        &mut self,
        mut args: GenericTypeArgs,
        item: impl Generic,
        span: Span,
        allow_implicit_named_args: bool,
    ) -> (Vec<Type>, Vec<NamedType>) {
        let expected_kinds = item.generics(self.interner);

        if args.ordered_args.len() != expected_kinds.len() {
            self.push_err(TypeCheckError::GenericCountMismatch {
                item: item.item_name(self.interner),
                expected: expected_kinds.len(),
                found: args.ordered_args.len(),
                span,
            });
            let error_type = UnresolvedTypeData::Error.with_span(span);
            args.ordered_args.resize(expected_kinds.len(), error_type);
        }

        let ordered_args = expected_kinds.iter().zip(args.ordered_args);
        let ordered =
            vecmap(ordered_args, |(generic, typ)| self.resolve_type_inner(typ, &generic.kind()));

        let mut associated = Vec::new();

        if item.accepts_named_type_args() {
            associated = self.resolve_associated_type_args(
                args.named_args,
                item,
                span,
                allow_implicit_named_args,
            );
        } else if !args.named_args.is_empty() {
            let item_kind = item.item_kind();
            self.push_err(ResolverError::NamedTypeArgs { span, item_kind });
        }

        (ordered, associated)
    }

    fn resolve_associated_type_args(
        &mut self,
        args: Vec<(Ident, UnresolvedType)>,
        item: impl Generic,
        span: Span,
        allow_implicit_named_args: bool,
    ) -> Vec<NamedType> {
        let mut seen_args = HashMap::default();
        let mut required_args = item.named_generics(self.interner);
        let mut resolved = Vec::with_capacity(required_args.len());

        // Go through each argument to check if it is in our required_args list.
        // If it is remove it from the list, otherwise issue an error.
        for (name, typ) in args {
            let index =
                required_args.iter().position(|item| item.name.as_ref() == &name.0.contents);

            let Some(index) = index else {
                if let Some(prev_span) = seen_args.get(&name.0.contents).copied() {
                    self.push_err(TypeCheckError::DuplicateNamedTypeArg { name, prev_span });
                } else {
                    let item = item.item_name(self.interner);
                    self.push_err(TypeCheckError::NoSuchNamedTypeArg { name, item });
                }
                continue;
            };

            // Remove the argument from the required list so we remember that we already have it
            let expected = required_args.remove(index);
            seen_args.insert(name.0.contents.clone(), name.span());

            let typ = self.resolve_type_inner(typ, &expected.kind());
            resolved.push(NamedType { name, typ });
        }

        // Anything that hasn't been removed yet is missing.
        // Fill it in to avoid a panic if we allow named args to be elided, otherwise error.
        for generic in required_args {
            let name = generic.name.clone();

            if allow_implicit_named_args {
                let name = Ident::new(name.as_ref().clone(), span);
                let typ = self.interner.next_type_variable();
                resolved.push(NamedType { name, typ });
            } else {
                let item = item.item_name(self.interner);
                self.push_err(TypeCheckError::MissingNamedTypeArg { item, span, name });
            }
        }

        resolved
    }

    pub fn lookup_generic_or_global_type(&mut self, path: &Path) -> Option<Type> {
        if path.segments.len() == 1 {
            let name = path.last_name();
            if let Some(generic) = self.find_generic(name) {
                let generic = generic.clone();
                return Some(Type::NamedGeneric(generic.type_var, generic.name));
            }
        } else if let Some(typ) = self.lookup_associated_type_on_self(path) {
            return Some(typ);
        }

        // If we cannot find a local generic of the same name, try to look up a global
        match self.resolve_path_or_error(path.clone()) {
            Ok(PathResolutionItem::Global(id)) => {
                if let Some(current_item) = self.current_item {
                    self.interner.add_global_dependency(current_item, id);
                }

                let reference_location = Location::new(path.span(), self.file);
                self.interner.add_global_reference(id, reference_location);
                let kind = self
                    .interner
                    .get_global_let_statement(id)
                    .map(|let_statement| Kind::numeric(let_statement.r#type))
                    .unwrap_or(Kind::u32());

                let Some(stmt) = self.interner.get_global_let_statement(id) else {
                    if self.elaborate_global_if_unresolved(&id) {
                        return self.lookup_generic_or_global_type(path);
                    } else {
                        let path = path.clone();
                        self.push_err(ResolverError::NoSuchNumericTypeVariable { path });
                        return None;
                    }
                };

                let rhs = stmt.expression;
                let span = self.interner.expr_span(&rhs);

                let GlobalValue::Resolved(global_value) = &self.interner.get_global(id).value
                else {
                    self.push_err(ResolverError::UnevaluatedGlobalType { span });
                    return None;
                };

                let Some(global_value) = global_value.to_field_element() else {
                    let global_value = global_value.clone();
                    if global_value.is_integral() {
                        self.push_err(ResolverError::NegativeGlobalType { span, global_value });
                    } else {
                        self.push_err(ResolverError::NonIntegralGlobalType { span, global_value });
                    }
                    return None;
                };

                let Ok(global_value) = kind.ensure_value_fits(global_value, span) else {
                    self.push_err(ResolverError::GlobalLargerThanKind { span, global_value, kind });
                    return None;
                };

                Some(Type::Constant(global_value, kind))
            }
            _ => None,
        }
    }

    pub(super) fn convert_expression_type(
        &mut self,
        length: UnresolvedTypeExpression,
        expected_kind: &Kind,
        span: Span,
    ) -> Type {
        match length {
            UnresolvedTypeExpression::Variable(path) => {
                let typ = self.resolve_named_type(path, GenericTypeArgs::default());
                self.check_kind(typ, expected_kind, span)
            }
            UnresolvedTypeExpression::Constant(int, _span) => {
                Type::Constant(int, expected_kind.clone())
            }
            UnresolvedTypeExpression::BinaryOperation(lhs, op, rhs, span) => {
                let (lhs_span, rhs_span) = (lhs.span(), rhs.span());
                let lhs = self.convert_expression_type(*lhs, expected_kind, lhs_span);
                let rhs = self.convert_expression_type(*rhs, expected_kind, rhs_span);

                match (lhs, rhs) {
                    (Type::Constant(lhs, lhs_kind), Type::Constant(rhs, rhs_kind)) => {
                        if !lhs_kind.unifies(&rhs_kind) {
                            self.push_err(TypeCheckError::TypeKindMismatch {
                                expected_kind: lhs_kind.to_string(),
                                expr_kind: rhs_kind.to_string(),
                                expr_span: span,
                            });
                            return Type::Error;
                        }
                        match op.function(lhs, rhs, &lhs_kind, span) {
                            Ok(result) => Type::Constant(result, lhs_kind),
                            Err(err) => {
                                let err = Box::new(err);
                                self.push_err(ResolverError::BinaryOpError {
                                    lhs,
                                    op,
                                    rhs,
                                    err,
                                    span,
                                });
                                Type::Error
                            }
                        }
                    }
                    (lhs, rhs) => {
                        let infix = Type::infix_expr(Box::new(lhs), op, Box::new(rhs));
                        Type::CheckedCast { from: Box::new(infix.clone()), to: Box::new(infix) }
                            .canonicalize()
                    }
                }
            }
            UnresolvedTypeExpression::AsTraitPath(path) => {
                let typ = self.resolve_as_trait_path(*path);
                self.check_kind(typ, expected_kind, span)
            }
        }
    }

    fn check_kind(&mut self, typ: Type, expected_kind: &Kind, span: Span) -> Type {
        if !typ.kind().unifies(expected_kind) {
            self.push_err(TypeCheckError::TypeKindMismatch {
                expected_kind: expected_kind.to_string(),
                expr_kind: typ.kind().to_string(),
                expr_span: span,
            });
            return Type::Error;
        }
        typ
    }

    fn resolve_as_trait_path(&mut self, path: AsTraitPath) -> Type {
        let span = path.trait_path.span;
        let Some(trait_id) = self.resolve_trait_by_path(path.trait_path.clone()) else {
            // Error should already be pushed in the None case
            return Type::Error;
        };

        let (ordered, named) = self.resolve_type_args(path.trait_generics.clone(), trait_id, span);
        let object_type = self.resolve_type(path.typ.clone());

        match self.interner.lookup_trait_implementation(&object_type, trait_id, &ordered, &named) {
            Ok(impl_kind) => self.get_associated_type_from_trait_impl(path, impl_kind),
            Err(constraints) => {
                self.push_trait_constraint_error(&object_type, constraints, span);
                Type::Error
            }
        }
    }

    fn get_associated_type_from_trait_impl(
        &mut self,
        path: AsTraitPath,
        impl_kind: TraitImplKind,
    ) -> Type {
        let associated_types = match impl_kind {
            TraitImplKind::Assumed { trait_generics, .. } => Cow::Owned(trait_generics.named),
            TraitImplKind::Normal(impl_id) => {
                Cow::Borrowed(self.interner.get_associated_types_for_impl(impl_id))
            }
        };

        match associated_types.iter().find(|named| named.name == path.impl_item) {
            Some(generic) => generic.typ.clone(),
            None => {
                let name = path.impl_item.clone();
                let item = format!("<{} as {}>", path.typ, path.trait_path);
                self.push_err(TypeCheckError::NoSuchNamedTypeArg { name, item });
                Type::Error
            }
        }
    }

    // this resolves Self::some_static_method, inside an impl block (where we don't have a concrete self_type)
    // or inside a trait default method.
    //
    // Returns the trait method, trait constraint, and whether the impl is assumed to exist by a where clause or not
    // E.g. `t.method()` with `where T: Foo<Bar>` in scope will return `(Foo::method, T, vec![Bar])`
    fn resolve_trait_static_method_by_self(&mut self, path: &Path) -> Option<TraitPathResolution> {
        let trait_id = if let Some(current_trait) = self.current_trait {
            current_trait
        } else {
            let trait_impl = self.current_trait_impl?;
            self.interner.try_get_trait_implementation(trait_impl)?.borrow().trait_id
        };

        if path.kind == PathKind::Plain && path.segments.len() == 2 {
            let name = &path.segments[0].ident.0.contents;
            let method = &path.segments[1].ident;

            if name == SELF_TYPE_NAME {
                let the_trait = self.interner.get_trait(trait_id);
                let method = the_trait.find_method(method.0.contents.as_str())?;
                let constraint = the_trait.as_constraint(path.span);
                return Some(TraitPathResolution {
                    method: TraitMethod { method_id: method, constraint, assumed: true },
                    item: None,
                    errors: Vec::new(),
                });
            }
        }
        None
    }

    // this resolves TraitName::some_static_method
    //
    // Returns the trait method, trait constraint, and whether the impl is assumed to exist by a where clause or not
    // E.g. `t.method()` with `where T: Foo<Bar>` in scope will return `(Foo::method, T, vec![Bar])`
    fn resolve_trait_static_method(&mut self, path: &Path) -> Option<TraitPathResolution> {
        let path_resolution = self.resolve_path(path.clone()).ok()?;
        let func_id = path_resolution.item.function_id()?;
        let meta = self.interner.try_function_meta(&func_id)?;
        let the_trait = self.interner.get_trait(meta.trait_id?);
        let method = the_trait.find_method(path.last_name())?;
        let constraint = the_trait.as_constraint(path.span);
        Some(TraitPathResolution {
            method: TraitMethod { method_id: method, constraint, assumed: false },
            item: Some(path_resolution.item),
            errors: path_resolution.errors,
        })
    }

    // This resolves a static trait method T::trait_method by iterating over the where clause
    //
    // Returns the trait method, trait constraint, and whether the impl is assumed from a where
    // clause. This is always true since this helper searches where clauses for a generic constraint.
    // E.g. `t.method()` with `where T: Foo<Bar>` in scope will return `(Foo::method, T, vec![Bar])`
    fn resolve_trait_method_by_named_generic(
        &mut self,
        path: &Path,
    ) -> Option<TraitPathResolution> {
        if path.segments.len() != 2 {
            return None;
        }

        for constraint in self.trait_bounds.clone() {
            if let Type::NamedGeneric(_, name) = &constraint.typ {
                // if `path` is `T::method_name`, we're looking for constraint of the form `T: SomeTrait`
                if path.segments[0].ident.0.contents != name.as_str() {
                    continue;
                }

                let the_trait = self.interner.get_trait(constraint.trait_bound.trait_id);
                if let Some(method) = the_trait.find_method(path.last_name()) {
                    return Some(TraitPathResolution {
                        method: TraitMethod { method_id: method, constraint, assumed: true },
                        item: None,
                        errors: Vec::new(),
                    });
                }
            }
        }
        None
    }

    /// This resolves a method in the form `Type::method` where `method` is a trait method
    fn resolve_type_trait_method(&mut self, path: &Path) -> Option<TraitPathResolution> {
        if path.segments.len() < 2 {
            return None;
        }

        let mut path = path.clone();
        let span = path.span();
        let last_segment = path.pop();
        let before_last_segment = path.last_segment();

        let path_resolution = self.resolve_path(path).ok()?;
        let PathResolutionItem::Type(type_id) = path_resolution.item else {
            return None;
        };

        let datatype = self.get_type(type_id);
        let generics = datatype.borrow().instantiate(self.interner);
        let typ = Type::DataType(datatype, generics);
        let method_name = &last_segment.ident.0.contents;

        // If we can find a method on the type, this is definitely not a trait method
        if self.interner.lookup_direct_method(&typ, method_name, false).is_some() {
            return None;
        }

        let trait_methods = self.interner.lookup_trait_methods(&typ, method_name, false);
        if trait_methods.is_empty() {
            return None;
        }

        let (hir_method_reference, error) =
            self.get_trait_method_in_scope(&trait_methods, method_name, last_segment.span);
        let hir_method_reference = hir_method_reference?;
        let func_id = hir_method_reference.func_id(self.interner)?;
        let HirMethodReference::TraitMethodId(trait_method_id, _, _) = hir_method_reference else {
            return None;
        };

        let trait_id = trait_method_id.trait_id;
        let trait_ = self.interner.get_trait(trait_id);
        let mut constraint = trait_.as_constraint(span);
        constraint.typ = typ;

        let method = TraitMethod { method_id: trait_method_id, constraint, assumed: false };
        let turbofish = before_last_segment.turbofish();
        let item = PathResolutionItem::TraitFunction(trait_id, turbofish, func_id);
        let mut errors = path_resolution.errors;
        if let Some(error) = error {
            errors.push(error);
        }
        Some(TraitPathResolution { method, item: Some(item), errors })
    }

    // Try to resolve the given trait method path.
    //
    // Returns the trait method, trait constraint, and whether the impl is assumed to exist by a where clause or not
    // E.g. `t.method()` with `where T: Foo<Bar>` in scope will return `(Foo::method, T, vec![Bar])`
    pub(super) fn resolve_trait_generic_path(
        &mut self,
        path: &Path,
    ) -> Option<TraitPathResolution> {
        self.resolve_trait_static_method_by_self(path)
            .or_else(|| self.resolve_trait_static_method(path))
            .or_else(|| self.resolve_trait_method_by_named_generic(path))
            .or_else(|| self.resolve_type_trait_method(path))
    }

    pub(super) fn unify(
        &mut self,
        actual: &Type,
        expected: &Type,
        make_error: impl FnOnce() -> TypeCheckError,
    ) {
        if let Err(UnificationError) = actual.unify(expected) {
            self.errors.push((make_error().into(), self.file));
        }
    }

    /// Do not apply type bindings even after a successful unification.
    /// This function is used by the interpreter for some comptime code
    /// which can change types e.g. on each iteration of a for loop.
    pub fn unify_without_applying_bindings(
        &mut self,
        actual: &Type,
        expected: &Type,
        file: fm::FileId,
        make_error: impl FnOnce() -> TypeCheckError,
    ) {
        let mut bindings = TypeBindings::new();
        if actual.try_unify(expected, &mut bindings).is_err() {
            self.errors.push((make_error().into(), file));
        }
    }

    /// Wrapper of Type::unify_with_coercions using self.errors
    pub(super) fn unify_with_coercions(
        &mut self,
        actual: &Type,
        expected: &Type,
        expression: ExprId,
        span: Span,
        make_error: impl FnOnce() -> TypeCheckError,
    ) {
        let mut errors = Vec::new();
        actual.unify_with_coercions(
            expected,
            expression,
            span,
            self.interner,
            &mut errors,
            make_error,
        );
        self.errors.extend(errors.into_iter().map(|error| (error.into(), self.file)));
    }

    /// Return a fresh integer or field type variable and log it
    /// in self.type_variables to default it later.
    pub(super) fn polymorphic_integer_or_field(&mut self) -> Type {
        let typ = Type::polymorphic_integer_or_field(self.interner);
        self.push_type_variable(typ.clone());
        typ
    }

    /// Return a fresh integer type variable and log it
    /// in self.type_variables to default it later.
    pub(super) fn polymorphic_integer(&mut self) -> Type {
        let typ = Type::polymorphic_integer(self.interner);
        self.push_type_variable(typ.clone());
        typ
    }

    /// Return a fresh integer type variable and log it
    /// in self.type_variables to default it later.
    pub(super) fn type_variable_with_kind(&mut self, type_var_kind: Kind) -> Type {
        let typ = Type::type_variable_with_kind(self.interner, type_var_kind);
        self.push_type_variable(typ.clone());
        typ
    }

    /// Translates a (possibly Unspecified) UnresolvedType to a Type.
    /// Any UnresolvedType::Unspecified encountered are replaced with fresh type variables.
    pub(super) fn resolve_inferred_type(&mut self, typ: UnresolvedType) -> Type {
        match &typ.typ {
            UnresolvedTypeData::Unspecified => {
                self.interner.next_type_variable_with_kind(Kind::Any)
            }
            _ => self.resolve_type(typ),
        }
    }

    /// Insert as many dereference operations as necessary to automatically dereference a method
    /// call object to its base value type T.
    pub(super) fn insert_auto_dereferences(&mut self, object: ExprId, typ: Type) -> (ExprId, Type) {
        if let Type::MutableReference(element) = typ.follow_bindings() {
            let location = self.interner.id_location(object);

            let object = self.interner.push_expr(HirExpression::Prefix(HirPrefixExpression {
                operator: UnaryOp::Dereference { implicitly_added: true },
                rhs: object,
                trait_method_id: None,
            }));
            self.interner.push_expr_type(object, element.as_ref().clone());
            self.interner.push_expr_location(object, location.span, location.file);

            // Recursively dereference to allow for converting &mut &mut T to T
            self.insert_auto_dereferences(object, *element)
        } else {
            (object, typ)
        }
    }

    /// Given a method object: `(*foo).bar` of a method call `(*foo).bar.baz()`, remove the
    /// implicitly added dereference operator if one is found.
    ///
    /// Returns Some(new_expr_id) if a dereference was removed and None otherwise.
    fn try_remove_implicit_dereference(&mut self, object: ExprId) -> Option<ExprId> {
        match self.interner.expression(&object) {
            HirExpression::MemberAccess(mut access) => {
                let new_lhs = self.try_remove_implicit_dereference(access.lhs)?;
                access.lhs = new_lhs;
                access.is_offset = true;

                // `object` will have a different type now, which will be filled in
                // later when type checking the method call as a function call.
                self.interner.replace_expr(&object, HirExpression::MemberAccess(access));
                Some(object)
            }
            HirExpression::Prefix(prefix) => match prefix.operator {
                // Found a dereference we can remove. Now just replace it with its rhs to remove it.
                UnaryOp::Dereference { implicitly_added: true } => Some(prefix.rhs),
                _ => None,
            },
            _ => None,
        }
    }

    fn bind_function_type_impl(
        &mut self,
        fn_params: &[Type],
        fn_ret: &Type,
        callsite_args: &[(Type, ExprId, Span)],
        span: Span,
    ) -> Type {
        if fn_params.len() != callsite_args.len() {
            self.push_err(TypeCheckError::ParameterCountMismatch {
                expected: fn_params.len(),
                found: callsite_args.len(),
                span,
            });
            return Type::Error;
        }

        for (param, (arg, arg_expr_id, arg_span)) in fn_params.iter().zip(callsite_args) {
            self.unify_with_coercions(arg, param, *arg_expr_id, *arg_span, || {
                TypeCheckError::TypeMismatch {
                    expected_typ: param.to_string(),
                    expr_typ: arg.to_string(),
                    expr_span: *arg_span,
                }
            });
        }

        fn_ret.clone()
    }

    pub(super) fn bind_function_type(
        &mut self,
        function: Type,
        args: Vec<(Type, ExprId, Span)>,
        span: Span,
    ) -> Type {
        // Could do a single unification for the entire function type, but matching beforehand
        // lets us issue a more precise error on the individual argument that fails to type check.
        match function {
            Type::TypeVariable(binding) if binding.kind() == Kind::Normal => {
                if let TypeBinding::Bound(typ) = &*binding.borrow() {
                    return self.bind_function_type(typ.clone(), args, span);
                }

                let ret = self.interner.next_type_variable();
                let args = vecmap(args, |(arg, _, _)| arg);
                let env_type = self.interner.next_type_variable();
                let expected =
                    Type::Function(args, Box::new(ret.clone()), Box::new(env_type), false);

                let expected_kind = expected.kind();
                if let Err(error) = binding.try_bind(expected, &expected_kind, span) {
                    self.push_err(error);
                }
                ret
            }
            // The closure env is ignored on purpose: call arguments never place
            // constraints on closure environments.
            Type::Function(parameters, ret, _env, _unconstrained) => {
                self.bind_function_type_impl(&parameters, &ret, &args, span)
            }
            Type::Error => Type::Error,
            found => {
                self.push_err(TypeCheckError::ExpectedFunction { found, span });
                Type::Error
            }
        }
    }

    pub(super) fn check_cast(
        &mut self,
        from_expr_id: &ExprId,
        from: &Type,
        to: &Type,
        span: Span,
    ) -> Type {
        let from_follow_bindings = from.follow_bindings();

        let from_value_opt = match self.interner.expression(from_expr_id) {
            HirExpression::Literal(HirLiteral::Integer(int, false)) => Some(int),

            // TODO(https://github.com/noir-lang/noir/issues/6247):
            // handle negative literals
            _ => None,
        };

        let from_is_polymorphic = match from_follow_bindings {
            Type::Integer(..) | Type::FieldElement | Type::Bool => false,

            Type::TypeVariable(ref var) if var.is_integer() || var.is_integer_or_field() => true,
            Type::TypeVariable(_) => {
                // NOTE: in reality the expected type can also include bool, but for the compiler's simplicity
                // we only allow integer types. If a bool is in `from` it will need an explicit type annotation.
                let expected = self.polymorphic_integer_or_field();
                self.unify(from, &expected, || TypeCheckError::InvalidCast {
                    from: from.clone(),
                    span,
                    reason: "casting from a non-integral type is unsupported".into(),
                });
                true
            }
            Type::Error => return Type::Error,
            from => {
                let reason = "casting from this type is unsupported".into();
                self.push_err(TypeCheckError::InvalidCast { from, span, reason });
                return Type::Error;
            }
        };

        // TODO(https://github.com/noir-lang/noir/issues/6247):
        // handle negative literals
        // when casting a polymorphic value to a specifically sized type,
        // check that it fits or throw a warning
        if let (Some(from_value), Some(to_maximum_size)) =
            (from_value_opt, to.integral_maximum_size())
        {
            if from_is_polymorphic && from_value > to_maximum_size {
                let from = from.clone();
                let to = to.clone();
                let reason = format!("casting untyped value ({from_value}) to a type with a maximum size ({to_maximum_size}) that's smaller than it");
                // we warn that the 'to' type is too small for the value
                self.push_err(TypeCheckError::DownsizingCast { from, to, span, reason });
            }
        }

        match to {
            Type::Integer(sign, bits) => Type::Integer(*sign, *bits),
            Type::FieldElement => Type::FieldElement,
            Type::Bool => Type::Bool,
            Type::Error => Type::Error,
            _ => {
                self.push_err(TypeCheckError::UnsupportedCast { span });
                Type::Error
            }
        }
    }

    // Given a binary comparison operator and another type. This method will produce the output type
    // and a boolean indicating whether to use the trait impl corresponding to the operator
    // or not. A value of false indicates the caller to use a primitive operation for this
    // operator, while a true value indicates a user-provided trait impl is required.
    fn comparator_operand_type_rules(
        &mut self,
        lhs_type: &Type,
        rhs_type: &Type,
        op: &HirBinaryOp,
        span: Span,
    ) -> Result<(Type, bool), TypeCheckError> {
        use Type::*;

        match (lhs_type, rhs_type) {
            // Avoid reporting errors multiple times
            (Error, _) | (_, Error) => Ok((Bool, false)),
            (Alias(alias, args), other) | (other, Alias(alias, args)) => {
                let alias = alias.borrow().get_type(args);
                self.comparator_operand_type_rules(&alias, other, op, span)
            }

            // Matches on TypeVariable must be first to follow any type
            // bindings.
            (TypeVariable(var), other) | (other, TypeVariable(var)) => {
                if let TypeBinding::Bound(ref binding) = &*var.borrow() {
                    return self.comparator_operand_type_rules(other, binding, op, span);
                }

                let use_impl = self.bind_type_variables_for_infix(lhs_type, op, rhs_type, span);
                Ok((Bool, use_impl))
            }
            (Integer(sign_x, bit_width_x), Integer(sign_y, bit_width_y)) => {
                if sign_x != sign_y {
                    return Err(TypeCheckError::IntegerSignedness {
                        sign_x: *sign_x,
                        sign_y: *sign_y,
                        span,
                    });
                }
                if bit_width_x != bit_width_y {
                    return Err(TypeCheckError::IntegerBitWidth {
                        bit_width_x: *bit_width_x,
                        bit_width_y: *bit_width_y,
                        span,
                    });
                }
                Ok((Bool, false))
            }
            (FieldElement, FieldElement) => {
                if op.kind.is_valid_for_field_type() {
                    Ok((Bool, false))
                } else {
                    Err(TypeCheckError::FieldComparison { span })
                }
            }

            // <= and friends are technically valid for booleans, just not very useful
            (Bool, Bool) => Ok((Bool, false)),

            (lhs, rhs) => {
                self.unify(lhs, rhs, || TypeCheckError::TypeMismatchWithSource {
                    expected: lhs.clone(),
                    actual: rhs.clone(),
                    span: op.location.span,
                    source: Source::Binary,
                });
                Ok((Bool, true))
            }
        }
    }

    /// Handles the TypeVariable case for checking binary operators.
    /// Returns true if we should use the impl for the operator instead of the primitive
    /// version of it.
    fn bind_type_variables_for_infix(
        &mut self,
        lhs_type: &Type,
        op: &HirBinaryOp,
        rhs_type: &Type,
        span: Span,
    ) -> bool {
        self.unify(lhs_type, rhs_type, || TypeCheckError::TypeMismatchWithSource {
            expected: lhs_type.clone(),
            actual: rhs_type.clone(),
            source: Source::Binary,
            span,
        });

        let use_impl = !lhs_type.is_numeric_value();

        // If this operator isn't valid for fields we have to possibly narrow
        // Kind::IntegerOrField to Kind::Integer.
        // Doing so also ensures a type error if Field is used.
        // The is_numeric check is to allow impls for custom types to bypass this.
        if !op.kind.is_valid_for_field_type() && lhs_type.is_numeric_value() {
            let target = self.polymorphic_integer();

            use crate::ast::BinaryOpKind::*;
            use TypeCheckError::*;
            self.unify(lhs_type, &target, || match op.kind {
                Less | LessEqual | Greater | GreaterEqual => FieldComparison { span },
                And | Or | Xor | ShiftRight | ShiftLeft => FieldBitwiseOp { span },
                Modulo => FieldModulo { span },
                other => unreachable!("Operator {other:?} should be valid for Field"),
            });
        }

        use_impl
    }

    // Given a binary operator and another type. This method will produce the output type
    // and a boolean indicating whether to use the trait impl corresponding to the operator
    // or not. A value of false indicates the caller to use a primitive operation for this
    // operator, while a true value indicates a user-provided trait impl is required.
    pub(super) fn infix_operand_type_rules(
        &mut self,
        lhs_type: &Type,
        op: &HirBinaryOp,
        rhs_type: &Type,
        span: Span,
    ) -> Result<(Type, bool), TypeCheckError> {
        if op.kind.is_comparator() {
            return self.comparator_operand_type_rules(lhs_type, rhs_type, op, span);
        }

        use Type::*;
        match (lhs_type, rhs_type) {
            // An error type on either side will always return an error
            (Error, _) | (_, Error) => Ok((Error, false)),
            (Alias(alias, args), other) | (other, Alias(alias, args)) => {
                let alias = alias.borrow().get_type(args);
                self.infix_operand_type_rules(&alias, op, other, span)
            }

            // Matches on TypeVariable must be first so that we follow any type
            // bindings.
            (TypeVariable(int), other) | (other, TypeVariable(int)) => {
                if op.kind == BinaryOpKind::ShiftLeft || op.kind == BinaryOpKind::ShiftRight {
                    self.unify(
                        rhs_type,
                        &Type::Integer(Signedness::Unsigned, IntegerBitSize::Eight),
                        || TypeCheckError::InvalidShiftSize { span },
                    );
                    let use_impl = if lhs_type.is_numeric_value() {
                        let integer_type = self.polymorphic_integer();
                        self.bind_type_variables_for_infix(lhs_type, op, &integer_type, span)
                    } else {
                        true
                    };
                    return Ok((lhs_type.clone(), use_impl));
                }
                if let TypeBinding::Bound(ref binding) = &*int.borrow() {
                    return self.infix_operand_type_rules(binding, op, other, span);
                }
                let use_impl = self.bind_type_variables_for_infix(lhs_type, op, rhs_type, span);
                Ok((other.clone(), use_impl))
            }
            (Integer(sign_x, bit_width_x), Integer(sign_y, bit_width_y)) => {
                if op.kind == BinaryOpKind::ShiftLeft || op.kind == BinaryOpKind::ShiftRight {
                    if *sign_y != Signedness::Unsigned || *bit_width_y != IntegerBitSize::Eight {
                        return Err(TypeCheckError::InvalidShiftSize { span });
                    }
                    return Ok((Integer(*sign_x, *bit_width_x), false));
                }
                if sign_x != sign_y {
                    return Err(TypeCheckError::IntegerSignedness {
                        sign_x: *sign_x,
                        sign_y: *sign_y,
                        span,
                    });
                }
                if bit_width_x != bit_width_y {
                    return Err(TypeCheckError::IntegerBitWidth {
                        bit_width_x: *bit_width_x,
                        bit_width_y: *bit_width_y,
                        span,
                    });
                }
                Ok((Integer(*sign_x, *bit_width_x), false))
            }
            // The result of two Fields is always a witness
            (FieldElement, FieldElement) => {
                if !op.kind.is_valid_for_field_type() {
                    if op.kind == BinaryOpKind::Modulo {
                        return Err(TypeCheckError::FieldModulo { span });
                    } else {
                        return Err(TypeCheckError::FieldBitwiseOp { span });
                    }
                }
                Ok((FieldElement, false))
            }

            (Bool, Bool) => Ok((Bool, false)),

            (lhs, rhs) => {
                if op.kind == BinaryOpKind::ShiftLeft || op.kind == BinaryOpKind::ShiftRight {
                    if rhs == &Type::Integer(Signedness::Unsigned, IntegerBitSize::Eight) {
                        return Ok((lhs.clone(), true));
                    }
                    return Err(TypeCheckError::InvalidShiftSize { span });
                }
                self.unify(lhs, rhs, || TypeCheckError::TypeMismatchWithSource {
                    expected: lhs.clone(),
                    actual: rhs.clone(),
                    span: op.location.span,
                    source: Source::Binary,
                });
                Ok((lhs.clone(), true))
            }
        }
    }

    // Given a unary operator and a type, this method will produce the output type
    // and a boolean indicating whether to use the trait impl corresponding to the operator
    // or not. A value of false indicates the caller to use a primitive operation for this
    // operator, while a true value indicates a user-provided trait impl is required.
    pub(super) fn prefix_operand_type_rules(
        &mut self,
        op: &UnaryOp,
        rhs_type: &Type,
        span: Span,
    ) -> Result<(Type, bool), TypeCheckError> {
        use Type::*;

        match op {
            crate::ast::UnaryOp::Minus | crate::ast::UnaryOp::Not => {
                match rhs_type {
                    // An error type will always return an error
                    Error => Ok((Error, false)),
                    Alias(alias, args) => {
                        let alias = alias.borrow().get_type(args);
                        self.prefix_operand_type_rules(op, &alias, span)
                    }

                    // Matches on TypeVariable must be first so that we follow any type
                    // bindings.
                    TypeVariable(int) => {
                        if let TypeBinding::Bound(ref binding) = &*int.borrow() {
                            return self.prefix_operand_type_rules(op, binding, span);
                        }

                        // The `!` prefix operator is not valid for Field, so if this is a numeric
                        // type we constrain it to just (non-Field) integer types.
                        if matches!(op, crate::ast::UnaryOp::Not) && rhs_type.is_numeric_value() {
                            let integer_type = Type::polymorphic_integer(self.interner);
                            self.unify(rhs_type, &integer_type, || {
                                TypeCheckError::InvalidUnaryOp { kind: rhs_type.to_string(), span }
                            });
                        }

                        Ok((rhs_type.clone(), !rhs_type.is_numeric_value()))
                    }
                    Integer(sign_x, bit_width_x) => {
                        if *op == UnaryOp::Minus && *sign_x == Signedness::Unsigned {
                            return Err(TypeCheckError::InvalidUnaryOp {
                                kind: rhs_type.to_string(),
                                span,
                            });
                        }
                        Ok((Integer(*sign_x, *bit_width_x), false))
                    }
                    // The result of a Field is always a witness
                    FieldElement => {
                        if *op == UnaryOp::Not {
                            return Err(TypeCheckError::FieldNot { span });
                        }
                        Ok((FieldElement, false))
                    }

                    Bool => Ok((Bool, false)),

                    _ => Ok((rhs_type.clone(), true)),
                }
            }
            crate::ast::UnaryOp::MutableReference => {
                Ok((Type::MutableReference(Box::new(rhs_type.follow_bindings())), false))
            }
            crate::ast::UnaryOp::Dereference { implicitly_added: _ } => {
                let element_type = self.interner.next_type_variable();
                let expected = Type::MutableReference(Box::new(element_type.clone()));
                self.unify(rhs_type, &expected, || TypeCheckError::TypeMismatch {
                    expr_typ: rhs_type.to_string(),
                    expected_typ: expected.to_string(),
                    expr_span: span,
                });
                Ok((element_type, false))
            }
        }
    }

    /// Prerequisite: verify_trait_constraint of the operator's trait constraint.
    ///
    /// Although by this point the operator is expected to already have a trait impl,
    /// we still need to match the operator's type against the method's instantiated type
    /// to ensure the instantiation bindings are correct and the monomorphizer can
    /// re-apply the needed bindings.
    pub(super) fn type_check_operator_method(
        &mut self,
        expr_id: ExprId,
        trait_method_id: TraitMethodId,
        object_type: &Type,
        span: Span,
    ) {
        let the_trait = self.interner.get_trait(trait_method_id.trait_id);

        let method = &the_trait.methods[trait_method_id.method_index];
        let (method_type, mut bindings) = method.typ.clone().instantiate(self.interner);

        match method_type {
            Type::Function(args, _, _, _) => {
                // We can cheat a bit and match against only the object type here since no operator
                // overload uses other generic parameters or return types aside from the object type.
                let expected_object_type = &args[0];
                self.unify(object_type, expected_object_type, || TypeCheckError::TypeMismatch {
                    expected_typ: expected_object_type.to_string(),
                    expr_typ: object_type.to_string(),
                    expr_span: span,
                });
            }
            other => {
                unreachable!("Expected operator method to have a function type, but found {other}")
            }
        }

        // We must also remember to apply these substitutions to the object_type
        // referenced by the selected trait impl, if one has yet to be selected.
        let impl_kind = self.interner.get_selected_impl_for_expression(expr_id);
        if let Some(TraitImplKind::Assumed { object_type, trait_generics }) = impl_kind {
            let the_trait = self.interner.get_trait(trait_method_id.trait_id);
            let object_type = object_type.substitute(&bindings);
            bindings.insert(
                the_trait.self_type_typevar.id(),
                (
                    the_trait.self_type_typevar.clone(),
                    the_trait.self_type_typevar.kind(),
                    object_type.clone(),
                ),
            );
            self.interner.select_impl_for_expression(
                expr_id,
                TraitImplKind::Assumed { object_type, trait_generics },
            );
        }

        self.interner.store_instantiation_bindings(expr_id, bindings);
    }

    pub(super) fn type_check_member_access(
        &mut self,
        mut access: HirMemberAccess,
        expr_id: ExprId,
        lhs_type: Type,
        span: Span,
    ) -> Type {
        let access_lhs = &mut access.lhs;

        let dereference_lhs = |this: &mut Self, lhs_type, element| {
            let old_lhs = *access_lhs;
            *access_lhs = this.interner.push_expr(HirExpression::Prefix(HirPrefixExpression {
                operator: crate::ast::UnaryOp::Dereference { implicitly_added: true },
                rhs: old_lhs,
                trait_method_id: None,
            }));
            this.interner.push_expr_type(old_lhs, lhs_type);
            this.interner.push_expr_type(*access_lhs, element);

            let old_location = this.interner.id_location(old_lhs);
            this.interner.push_expr_location(*access_lhs, span, old_location.file);
        };

        // If this access is just a field offset, we want to avoid dereferencing
        let dereference_lhs = (!access.is_offset).then_some(dereference_lhs);

        match self.check_field_access(&lhs_type, &access.rhs.0.contents, span, dereference_lhs) {
            Some((element_type, index)) => {
                self.interner.set_field_index(expr_id, index);
                // We must update `access` in case we added any dereferences to it
                self.interner.replace_expr(&expr_id, HirExpression::MemberAccess(access));
                element_type
            }
            None => Type::Error,
        }
    }

    pub(crate) fn lookup_method(
        &mut self,
        object_type: &Type,
        method_name: &str,
        span: Span,
        has_self_arg: bool,
    ) -> Option<HirMethodReference> {
        match object_type.follow_bindings() {
            // TODO: We should allow method calls on `impl Trait`s eventually.
            //       For now it is fine since they are only allowed on return types.
            Type::TraitAsType(..) => {
                self.push_err(TypeCheckError::UnresolvedMethodCall {
                    method_name: method_name.to_string(),
                    object_type: object_type.clone(),
                    span,
                });
                None
            }
            Type::NamedGeneric(_, _) => {
                self.lookup_method_in_trait_constraints(object_type, method_name, span)
            }
            // Mutable references to another type should resolve to methods of their element type.
            // This may be a data type or a primitive type.
            Type::MutableReference(element) => {
                self.lookup_method(&element, method_name, span, has_self_arg)
            }

            // If we fail to resolve the object to a data type, we have no way of type
            // checking its arguments as we can't even resolve the name of the function
            Type::Error => None,

            // The type variable must be unbound at this point since follow_bindings was called
            Type::TypeVariable(var) if var.kind() == Kind::Normal => {
                self.push_err(TypeCheckError::TypeAnnotationsNeededForMethodCall { span });
                None
            }

            other => self.lookup_type_or_primitive_method(&other, method_name, span, has_self_arg),
        }
    }

    fn lookup_type_or_primitive_method(
        &mut self,
        object_type: &Type,
        method_name: &str,
        span: Span,
        has_self_arg: bool,
    ) -> Option<HirMethodReference> {
        // First search in the type methods. If there is one, that's the one.
        if let Some(method_id) =
            self.interner.lookup_direct_method(object_type, method_name, has_self_arg)
        {
            return Some(HirMethodReference::FuncId(method_id));
        }

        // Next lookup all matching trait methods.
        let trait_methods =
            self.interner.lookup_trait_methods(object_type, method_name, has_self_arg);

        // If there's at least one matching trait method we need to see if only one is in scope.
        if !trait_methods.is_empty() {
            return self.return_trait_method_in_scope(&trait_methods, method_name, span);
        }

        // If we couldn't find any trait methods, search in
        // impls for all types `T`, e.g. `impl<T> Foo for T`
        let generic_methods =
            self.interner.lookup_generic_methods(object_type, method_name, has_self_arg);
        if !generic_methods.is_empty() {
            return self.return_trait_method_in_scope(&generic_methods, method_name, span);
        }

        if let Type::DataType(datatype, _) = object_type {
            let datatype = datatype.borrow();
            let mut has_field_with_function_type = false;

<<<<<<< HEAD
            if let Some(fields) = datatype.try_fields_raw() {
=======
            if let Some(fields) = datatype.fields_raw() {
>>>>>>> bdf5fa77
                has_field_with_function_type = fields
                    .iter()
                    .any(|field| field.name.0.contents == method_name && field.typ.is_function());
            }

            if has_field_with_function_type {
                self.push_err(TypeCheckError::CannotInvokeStructFieldFunctionType {
                    method_name: method_name.to_string(),
                    object_type: object_type.clone(),
                    span,
                });
            } else {
                self.push_err(TypeCheckError::UnresolvedMethodCall {
                    method_name: method_name.to_string(),
                    object_type: object_type.clone(),
                    span,
                });
            }
            None
        } else {
            // It could be that this type is a composite type that is bound to a trait,
            // for example `x: (T, U) ... where (T, U): SomeTrait`
            // (so this case is a generalization of the NamedGeneric case)
            self.lookup_method_in_trait_constraints(object_type, method_name, span)
        }
    }

    /// Given a list of functions and the trait they belong to, returns the one function
    /// that is in scope.
    fn return_trait_method_in_scope(
        &mut self,
        trait_methods: &[(FuncId, TraitId)],
        method_name: &str,
        span: Span,
    ) -> Option<HirMethodReference> {
        let (method, error) = self.get_trait_method_in_scope(trait_methods, method_name, span);
        if let Some(error) = error {
            self.push_err(error);
        }
        method
    }

    fn get_trait_method_in_scope(
        &mut self,
        trait_methods: &[(FuncId, TraitId)],
        method_name: &str,
        span: Span,
    ) -> (Option<HirMethodReference>, Option<PathResolutionError>) {
        let module_id = self.module_id();
        let module_data = self.get_module(module_id);

        // Only keep unique trait IDs: multiple trait methods might come from the same trait
        // but implemented with different generics (like `Convert<Field>` and `Convert<i32>`).
        let traits: HashSet<TraitId> =
            trait_methods.iter().map(|(_, trait_id)| *trait_id).collect();

        let traits_in_scope: Vec<_> = traits
            .iter()
            .filter_map(|trait_id| {
                let trait_ = self.interner.get_trait(*trait_id);
                let trait_name = &trait_.name;
                let map = module_data.scope().types().get(trait_name)?;
                let imported_item = map.get(&None)?;
                if imported_item.0 == ModuleDefId::TraitId(*trait_id) {
                    Some((*trait_id, trait_name))
                } else {
                    None
                }
            })
            .collect();

        for (_, trait_name) in &traits_in_scope {
            self.usage_tracker.mark_as_used(module_id, trait_name);
        }

        if traits_in_scope.is_empty() {
            if traits.len() == 1 {
                // This is the backwards-compatible case where there's a single trait but it's not in scope
                let trait_id = *traits.iter().next().unwrap();
                let trait_ = self.interner.get_trait(trait_id);
                let trait_name = self.fully_qualified_trait_path(trait_);
                let method =
                    self.trait_hir_method_reference(trait_id, trait_methods, method_name, span);
                let error = PathResolutionError::TraitMethodNotInScope {
                    ident: Ident::new(method_name.into(), span),
                    trait_name,
                };
                return (Some(method), Some(error));
            } else {
                let traits = vecmap(traits, |trait_id| {
                    let trait_ = self.interner.get_trait(trait_id);
                    self.fully_qualified_trait_path(trait_)
                });
                let method = None;
                let error = PathResolutionError::UnresolvedWithPossibleTraitsToImport {
                    ident: Ident::new(method_name.into(), span),
                    traits,
                };
                return (method, Some(error));
            }
        }

        if traits_in_scope.len() > 1 {
            let traits = vecmap(traits, |trait_id| {
                let trait_ = self.interner.get_trait(trait_id);
                self.fully_qualified_trait_path(trait_)
            });
            let method = None;
            let error = PathResolutionError::MultipleTraitsInScope {
                ident: Ident::new(method_name.into(), span),
                traits,
            };
            return (method, Some(error));
        }

        let trait_id = traits_in_scope[0].0;
        let method = self.trait_hir_method_reference(trait_id, trait_methods, method_name, span);
        let error = None;
        (Some(method), error)
    }

    fn trait_hir_method_reference(
        &self,
        trait_id: TraitId,
        trait_methods: &[(FuncId, TraitId)],
        method_name: &str,
        span: Span,
    ) -> HirMethodReference {
        // If we find a single trait impl method, return it so we don't have to later determine the impl
        if trait_methods.len() == 1 {
            let (func_id, _) = trait_methods[0];
            return HirMethodReference::FuncId(func_id);
        }

        // Return a TraitMethodId with unbound generics. These will later be bound by the type-checker.
        let trait_ = self.interner.get_trait(trait_id);
        let generics = trait_.get_trait_generics(span);
        let trait_method_id = trait_.find_method(method_name).unwrap();
        HirMethodReference::TraitMethodId(trait_method_id, generics, false)
    }

    fn lookup_method_in_trait_constraints(
        &mut self,
        object_type: &Type,
        method_name: &str,
        span: Span,
    ) -> Option<HirMethodReference> {
        let func_id = match self.current_item {
            Some(DependencyId::Function(id)) => id,
            _ => panic!("unexpected method outside a function: {method_name}"),
        };
        let func_meta = self.interner.function_meta(&func_id);

        // If inside a trait method, check if it's a method on `self`
        if let Some(trait_id) = func_meta.trait_id {
            if Some(object_type) == self.self_type.as_ref() {
                let the_trait = self.interner.get_trait(trait_id);
                let constraint = the_trait.as_constraint(the_trait.name.span());
                if let Some(HirMethodReference::TraitMethodId(method_id, generics, _)) = self
                    .lookup_method_in_trait(
                        the_trait,
                        method_name,
                        &constraint.trait_bound,
                        the_trait.id,
                    )
                {
                    // If it is, it's an assumed trait
                    return Some(HirMethodReference::TraitMethodId(method_id, generics, true));
                }
            }
        }

        for constraint in &func_meta.trait_constraints {
            if *object_type == constraint.typ {
                if let Some(the_trait) =
                    self.interner.try_get_trait(constraint.trait_bound.trait_id)
                {
                    if let Some(method) = self.lookup_method_in_trait(
                        the_trait,
                        method_name,
                        &constraint.trait_bound,
                        the_trait.id,
                    ) {
                        return Some(method);
                    }
                }
            }
        }

        self.push_err(TypeCheckError::UnresolvedMethodCall {
            method_name: method_name.to_string(),
            object_type: object_type.clone(),
            span,
        });

        None
    }

    fn lookup_method_in_trait(
        &self,
        the_trait: &Trait,
        method_name: &str,
        trait_bound: &ResolvedTraitBound,
        starting_trait_id: TraitId,
    ) -> Option<HirMethodReference> {
        if let Some(trait_method) = the_trait.find_method(method_name) {
            return Some(HirMethodReference::TraitMethodId(
                trait_method,
                trait_bound.trait_generics.clone(),
                false,
            ));
        }

        // Search in the parent traits, if any
        for parent_trait_bound in &the_trait.trait_bounds {
            if let Some(the_trait) = self.interner.try_get_trait(parent_trait_bound.trait_id) {
                // Avoid looping forever in case there are cycles
                if the_trait.id == starting_trait_id {
                    continue;
                }

                let parent_trait_bound =
                    self.instantiate_parent_trait_bound(trait_bound, parent_trait_bound);
                if let Some(method) = self.lookup_method_in_trait(
                    the_trait,
                    method_name,
                    &parent_trait_bound,
                    starting_trait_id,
                ) {
                    return Some(method);
                }
            }
        }

        None
    }

    pub(super) fn type_check_call(
        &mut self,
        call: &HirCallExpression,
        func_type: Type,
        args: Vec<(Type, ExprId, Span)>,
        span: Span,
    ) -> Type {
        self.run_lint(|elaborator| {
            lints::deprecated_function(elaborator.interner, call.func).map(Into::into)
        });

        let is_current_func_constrained = self.in_constrained_function();

        let func_type_is_unconstrained =
            if let Type::Function(_args, _ret, _env, unconstrained) = &func_type {
                *unconstrained
            } else {
                false
            };

        let is_unconstrained_call =
            func_type_is_unconstrained || self.is_unconstrained_call(call.func);
        let crossing_runtime_boundary = is_current_func_constrained && is_unconstrained_call;
        if crossing_runtime_boundary {
            match self.unsafe_block_status {
                UnsafeBlockStatus::NotInUnsafeBlock => {
                    self.push_err(TypeCheckError::Unsafe { span });
                }
                UnsafeBlockStatus::InUnsafeBlockWithoutUnconstrainedCalls => {
                    self.unsafe_block_status = UnsafeBlockStatus::InUnsafeBlockWithConstrainedCalls;
                }
                UnsafeBlockStatus::InUnsafeBlockWithConstrainedCalls => (),
            }

            if let Some(called_func_id) = self.interner.lookup_function_from_expr(&call.func) {
                self.run_lint(|elaborator| {
                    lints::oracle_called_from_constrained_function(
                        elaborator.interner,
                        &called_func_id,
                        is_current_func_constrained,
                        span,
                    )
                    .map(Into::into)
                });
            }

            let errors = lints::unconstrained_function_args(&args);
            for error in errors {
                self.push_err(error);
            }
        }

        let return_type = self.bind_function_type(func_type, args, span);

        if crossing_runtime_boundary {
            self.run_lint(|_| {
                lints::unconstrained_function_return(&return_type, span).map(Into::into)
            });
        }

        return_type
    }

    fn is_unconstrained_call(&self, expr: ExprId) -> bool {
        if let Some(func_id) = self.interner.lookup_function_from_expr(&expr) {
            let modifiers = self.interner.function_modifiers(&func_id);
            modifiers.is_unconstrained
        } else {
            false
        }
    }

    /// Check if the given method type requires a mutable reference to the object type, and check
    /// if the given object type is already a mutable reference. If not, add one.
    /// This is used to automatically transform a method call: `foo.bar()` into a function
    /// call: `bar(&mut foo)`.
    ///
    /// A notable corner case of this function is where it interacts with auto-deref of `.`.
    /// If a field is being mutated e.g. `foo.bar.mutate_bar()` where `foo: &mut Foo`, the compiler
    /// will insert a dereference before bar `(*foo).bar.mutate_bar()` which would cause us to
    /// mutate a copy of bar rather than a reference to it. We must check for this corner case here
    /// and remove the implicitly added dereference operator if we find one.
    pub(super) fn try_add_mutable_reference_to_object(
        &mut self,
        function_type: &Type,
        object_type: &mut Type,
        object: &mut ExprId,
    ) {
        let expected_object_type = match function_type {
            Type::Function(args, _, _, _) => args.first(),
            Type::Forall(_, typ) => match typ.as_ref() {
                Type::Function(args, _, _, _) => args.first(),
                typ => unreachable!("Unexpected type for function: {typ}"),
            },
            typ => unreachable!("Unexpected type for function: {typ}"),
        };

        if let Some(expected_object_type) = expected_object_type {
            let actual_type = object_type.follow_bindings();

            if matches!(expected_object_type.follow_bindings(), Type::MutableReference(_)) {
                if !matches!(actual_type, Type::MutableReference(_)) {
                    if let Err(error) = verify_mutable_reference(self.interner, *object) {
                        self.push_err(TypeCheckError::ResolverError(error));
                    }

                    let new_type = Type::MutableReference(Box::new(actual_type));
                    *object_type = new_type.clone();

                    // First try to remove a dereference operator that may have been implicitly
                    // inserted by a field access expression `foo.bar` on a mutable reference `foo`.
                    let new_object = self.try_remove_implicit_dereference(*object);

                    // If that didn't work, then wrap the whole expression in an `&mut`
                    *object = new_object.unwrap_or_else(|| {
                        let location = self.interner.id_location(*object);

                        let new_object =
                            self.interner.push_expr(HirExpression::Prefix(HirPrefixExpression {
                                operator: UnaryOp::MutableReference,
                                rhs: *object,
                                trait_method_id: None,
                            }));
                        self.interner.push_expr_type(new_object, new_type);
                        self.interner.push_expr_location(new_object, location.span, location.file);
                        new_object
                    });
                }
            // Otherwise if the object type is a mutable reference and the method is not, insert as
            // many dereferences as needed.
            } else if matches!(actual_type, Type::MutableReference(_)) {
                let (new_object, new_type) = self.insert_auto_dereferences(*object, actual_type);
                *object_type = new_type;
                *object = new_object;
            }
        }
    }

    pub fn type_check_function_body(&mut self, body_type: Type, meta: &FuncMeta, body_id: ExprId) {
        let (expr_span, empty_function) = self.function_info(body_id);
        let declared_return_type = meta.return_type();

        let func_span = self.interner.expr_span(&body_id); // XXX: We could be more specific and return the span of the last stmt, however stmts do not have spans yet
        if let Type::TraitAsType(trait_id, _, generics) = declared_return_type {
            if self
                .interner
                .lookup_trait_implementation(
                    &body_type,
                    *trait_id,
                    &generics.ordered,
                    &generics.named,
                )
                .is_err()
            {
                self.push_err(TypeCheckError::TypeMismatchWithSource {
                    expected: declared_return_type.clone(),
                    actual: body_type,
                    span: func_span,
                    source: Source::Return(meta.return_type.clone(), expr_span),
                });
            }
        } else {
            self.unify_with_coercions(&body_type, declared_return_type, body_id, func_span, || {
                let mut error = TypeCheckError::TypeMismatchWithSource {
                    expected: declared_return_type.clone(),
                    actual: body_type.clone(),
                    span: func_span,
                    source: Source::Return(meta.return_type.clone(), expr_span),
                };

                if empty_function {
                    error = error.add_context(
                        "implicitly returns `()` as its body has no tail or `return` expression",
                    );
                }
                error
            });
        }
    }

    fn function_info(&self, function_body_id: ExprId) -> (noirc_errors::Span, bool) {
        let (expr_span, empty_function) =
            if let HirExpression::Block(block) = self.interner.expression(&function_body_id) {
                let last_stmt = block.statements().last();
                let mut span = self.interner.expr_span(&function_body_id);

                if let Some(last_stmt) = last_stmt {
                    if let HirStatement::Expression(expr) = self.interner.statement(last_stmt) {
                        span = self.interner.expr_span(&expr);
                    }
                }

                (span, last_stmt.is_none())
            } else {
                (self.interner.expr_span(&function_body_id), false)
            };
        (expr_span, empty_function)
    }

    #[allow(clippy::too_many_arguments)]
    pub fn verify_trait_constraint(
        &mut self,
        object_type: &Type,
        trait_id: TraitId,
        trait_generics: &[Type],
        associated_types: &[NamedType],
        function_ident_id: ExprId,
        select_impl: bool,
        span: Span,
    ) {
        match self.interner.lookup_trait_implementation(
            object_type,
            trait_id,
            trait_generics,
            associated_types,
        ) {
            Ok(impl_kind) => {
                if select_impl {
                    self.interner.select_impl_for_expression(function_ident_id, impl_kind);
                }
            }
            Err(error) => self.push_trait_constraint_error(object_type, error, span),
        }
    }

    fn push_trait_constraint_error(
        &mut self,
        object_type: &Type,
        error: ImplSearchErrorKind,
        span: Span,
    ) {
        match error {
            ImplSearchErrorKind::TypeAnnotationsNeededOnObjectType => {
                self.push_err(TypeCheckError::TypeAnnotationsNeededForMethodCall { span });
            }
            ImplSearchErrorKind::Nested(constraints) => {
                if let Some(error) = NoMatchingImplFoundError::new(self.interner, constraints, span)
                {
                    self.push_err(TypeCheckError::NoMatchingImplFound(error));
                }
            }
            ImplSearchErrorKind::MultipleMatching(candidates) => {
                let object_type = object_type.clone();
                self.push_err(TypeCheckError::MultipleMatchingImpls {
                    object_type,
                    span,
                    candidates,
                });
            }
        }
    }

    pub fn add_existing_generics(
        &mut self,
        unresolved_generics: &UnresolvedGenerics,
        generics: &Generics,
    ) {
        assert_eq!(unresolved_generics.len(), generics.len());

        for (unresolved_generic, generic) in unresolved_generics.iter().zip(generics) {
            self.add_existing_generic(unresolved_generic, unresolved_generic.span(), generic);
        }
    }

    pub fn add_existing_generic(
        &mut self,
        unresolved_generic: &UnresolvedGeneric,
        span: Span,
        resolved_generic: &ResolvedGeneric,
    ) {
        let name = &unresolved_generic.ident().0.contents;

        if let Some(generic) = self.find_generic(name) {
            self.push_err(ResolverError::DuplicateDefinition {
                name: name.clone(),
                first_span: generic.span,
                second_span: span,
            });
        } else {
            self.generics.push(resolved_generic.clone());
        }
    }

    /// Push a type variable into the current FunctionContext to be defaulted if needed
    /// at the end of the earlier of either the current function or the current comptime scope.
    fn push_type_variable(&mut self, typ: Type) {
        let context = self.function_context.last_mut();
        let context = context.expect("The function_context stack should always be non-empty");
        context.type_variables.push(typ);
    }

    /// Push a trait constraint into the current FunctionContext to be solved if needed
    /// at the end of the earlier of either the current function or the current comptime scope.
    pub fn push_trait_constraint(
        &mut self,
        constraint: TraitConstraint,
        expr_id: ExprId,
        select_impl: bool,
    ) {
        let context = self.function_context.last_mut();
        let context = context.expect("The function_context stack should always be non-empty");
        context.trait_constraints.push((constraint, expr_id, select_impl));
    }

    pub fn bind_generics_from_trait_constraint(
        &self,
        constraint: &TraitConstraint,
        assumed: bool,
        bindings: &mut TypeBindings,
    ) {
        self.bind_generics_from_trait_bound(&constraint.trait_bound, bindings);

        // If the trait impl is already assumed to exist we should add any type bindings for `Self`.
        // Otherwise `self` will be replaced with a fresh type variable, which will require the user
        // to specify a redundant type annotation.
        if assumed {
            let the_trait = self.interner.get_trait(constraint.trait_bound.trait_id);
            let self_type = the_trait.self_type_typevar.clone();
            let kind = the_trait.self_type_typevar.kind();
            bindings.insert(self_type.id(), (self_type, kind, constraint.typ.clone()));
        }
    }

    pub fn bind_generics_from_trait_bound(
        &self,
        trait_bound: &ResolvedTraitBound,
        bindings: &mut TypeBindings,
    ) {
        let the_trait = self.interner.get_trait(trait_bound.trait_id);

        bind_ordered_generics(&the_trait.generics, &trait_bound.trait_generics.ordered, bindings);

        let associated_types = the_trait.associated_types.clone();
        bind_named_generics(associated_types, &trait_bound.trait_generics.named, bindings);
    }

    pub fn instantiate_parent_trait_bound(
        &self,
        trait_bound: &ResolvedTraitBound,
        parent_trait_bound: &ResolvedTraitBound,
    ) -> ResolvedTraitBound {
        let mut bindings = TypeBindings::new();
        self.bind_generics_from_trait_bound(trait_bound, &mut bindings);
        ResolvedTraitBound {
            trait_generics: parent_trait_bound.trait_generics.map(|typ| typ.substitute(&bindings)),
            ..*parent_trait_bound
        }
    }

    pub(crate) fn fully_qualified_trait_path(&self, trait_: &Trait) -> String {
        fully_qualified_module_path(self.def_maps, self.crate_graph, &trait_.crate_id, trait_.id.0)
    }
}

pub(crate) fn bind_ordered_generics(
    params: &[ResolvedGeneric],
    args: &[Type],
    bindings: &mut TypeBindings,
) {
    assert_eq!(params.len(), args.len());

    for (param, arg) in params.iter().zip(args) {
        bind_generic(param, arg, bindings);
    }
}

pub(crate) fn bind_named_generics(
    mut params: Vec<ResolvedGeneric>,
    args: &[NamedType],
    bindings: &mut TypeBindings,
) {
    assert!(args.len() <= params.len());

    for arg in args {
        let i = params
            .iter()
            .position(|typ| *typ.name == arg.name.0.contents)
            .unwrap_or_else(|| unreachable!("Expected to find associated type named {}", arg.name));

        let param = params.swap_remove(i);
        bind_generic(&param, &arg.typ, bindings);
    }

    for unbound_param in params {
        bind_generic(&unbound_param, &Type::Error, bindings);
    }
}

fn bind_generic(param: &ResolvedGeneric, arg: &Type, bindings: &mut TypeBindings) {
    // Avoid binding t = t
    if !arg.occurs(param.type_var.id()) {
        bindings.insert(param.type_var.id(), (param.type_var.clone(), param.kind(), arg.clone()));
    }
}

/// Gives an error if a user tries to create a mutable reference
/// to an immutable variable.
fn verify_mutable_reference(interner: &NodeInterner, rhs: ExprId) -> Result<(), ResolverError> {
    match interner.expression(&rhs) {
        HirExpression::MemberAccess(member_access) => {
            verify_mutable_reference(interner, member_access.lhs)
        }
        HirExpression::Index(_) => {
            let span = interner.expr_span(&rhs);
            Err(ResolverError::MutableReferenceToArrayElement { span })
        }
        HirExpression::Ident(ident, _) => {
            if let Some(definition) = interner.try_definition(ident.id) {
                if !definition.mutable {
                    return Err(ResolverError::MutableReferenceToImmutableVariable {
                        span: interner.expr_span(&rhs),
                        variable: definition.name.clone(),
                    });
                }
            }
            Ok(())
        }
        _ => Ok(()),
    }
}<|MERGE_RESOLUTION|>--- conflicted
+++ resolved
@@ -158,11 +158,7 @@
                 // Record the location of the type reference
                 self.interner.push_type_ref_location(resolved_type.clone(), location);
                 if !is_synthetic {
-<<<<<<< HEAD
-                    self.interner.add_struct_reference(
-=======
                     self.interner.add_type_reference(
->>>>>>> bdf5fa77
                         data_type.borrow().id,
                         location,
                         is_self_type_name,
@@ -276,11 +272,7 @@
                 if !self.in_contract()
                     && self
                         .interner
-<<<<<<< HEAD
-                        .struct_attributes(&data_type.borrow().id)
-=======
                         .type_attributes(&data_type.borrow().id)
->>>>>>> bdf5fa77
                         .iter()
                         .any(|attr| matches!(attr, SecondaryAttribute::Abi(_)))
                 {
@@ -1485,11 +1477,7 @@
             let datatype = datatype.borrow();
             let mut has_field_with_function_type = false;
 
-<<<<<<< HEAD
-            if let Some(fields) = datatype.try_fields_raw() {
-=======
             if let Some(fields) = datatype.fields_raw() {
->>>>>>> bdf5fa77
                 has_field_with_function_type = fields
                     .iter()
                     .any(|field| field.name.0.contents == method_name && field.typ.is_function());
