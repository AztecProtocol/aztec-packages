--- conflicted
+++ resolved
@@ -174,13 +174,8 @@
 
         if !kind.unifies(&resolved_type.kind()) {
             let expected_typ_err = CompilationError::TypeError(TypeCheckError::TypeKindMismatch {
-<<<<<<< HEAD
                 expected_kind: kind.clone(),
                 expr_kind: resolved_type.kind(),
-=======
-                expected_kind: kind.to_string(),
-                expr_kind: resolved_type.kind().to_string(),
->>>>>>> 1dc66419
                 expr_location: location,
             });
             self.push_err(expected_typ_err);
@@ -528,13 +523,8 @@
                     (Type::Constant(lhs, lhs_kind), Type::Constant(rhs, rhs_kind)) => {
                         if !lhs_kind.unifies(&rhs_kind) {
                             self.push_err(TypeCheckError::TypeKindMismatch {
-<<<<<<< HEAD
                                 expected_kind: lhs_kind,
                                 expr_kind: rhs_kind,
-=======
-                                expected_kind: lhs_kind.to_string(),
-                                expr_kind: rhs_kind.to_string(),
->>>>>>> 1dc66419
                                 expr_location: location,
                             });
                             return Type::Error;
@@ -567,13 +557,8 @@
     fn check_kind(&mut self, typ: Type, expected_kind: &Kind, location: Location) -> Type {
         if !typ.kind().unifies(expected_kind) {
             self.push_err(TypeCheckError::TypeKindMismatch {
-<<<<<<< HEAD
                 expected_kind: expected_kind.clone(),
                 expr_kind: typ.kind(),
-=======
-                expected_kind: expected_kind.to_string(),
-                expr_kind: typ.kind().to_string(),
->>>>>>> 1dc66419
                 expr_location: location,
             });
             return Type::Error;
@@ -2145,34 +2130,4 @@
     if !arg.occurs(param.type_var.id()) {
         bindings.insert(param.type_var.id(), (param.type_var.clone(), param.kind(), arg.clone()));
     }
-<<<<<<< HEAD
-=======
-}
-
-/// Gives an error if a user tries to create a mutable reference
-/// to an immutable variable.
-fn verify_mutable_reference(interner: &NodeInterner, rhs: ExprId) -> Result<(), ResolverError> {
-    match interner.expression(&rhs) {
-        HirExpression::MemberAccess(member_access) => {
-            verify_mutable_reference(interner, member_access.lhs)
-        }
-        HirExpression::Index(_) => {
-            let location = interner.expr_location(&rhs);
-            Err(ResolverError::MutableReferenceToArrayElement { location })
-        }
-        HirExpression::Ident(ident, _) => {
-            if let Some(definition) = interner.try_definition(ident.id) {
-                if !definition.mutable {
-                    let location = interner.expr_location(&rhs);
-                    let variable = definition.name.clone();
-                    let err =
-                        ResolverError::MutableReferenceToImmutableVariable { location, variable };
-                    return Err(err);
-                }
-            }
-            Ok(())
-        }
-        _ => Ok(()),
-    }
->>>>>>> 1dc66419
 }