--- conflicted
+++ resolved
@@ -154,12 +154,8 @@
         };
 
         if let Some(unresolved_span) = typ.span {
-<<<<<<< HEAD
-=======
             let reference =
                 ReferenceId::Variable(Location::new(unresolved_span, self.file), is_self_type_name);
-
->>>>>>> 6137a10c
             match resolved_type {
                 Type::Struct(ref struct_type, _) => {
                     // Record the location of the type reference
@@ -170,25 +166,19 @@
 
                     if !is_synthetic {
                         let referenced = ReferenceId::Struct(struct_type.borrow().id);
-<<<<<<< HEAD
                         let reference = ReferenceId::Variable(
                             Location::new(unresolved_span, self.file),
                             is_self_type_name,
                         );
-=======
->>>>>>> 6137a10c
                         self.interner.add_reference(referenced, reference);
                     }
                 }
                 Type::Alias(ref alias_type, _) => {
                     let referenced = ReferenceId::Alias(alias_type.borrow().id);
-<<<<<<< HEAD
                     let reference = ReferenceId::Variable(
                         Location::new(unresolved_span, self.file),
                         is_self_type_name,
                     );
-=======
->>>>>>> 6137a10c
                     self.interner.add_reference(referenced, reference);
                 }
                 _ => (),
