--- conflicted
+++ resolved
@@ -160,21 +160,11 @@
             AsTraitPath(path) => self.resolve_as_trait_path(*path),
         };
 
-<<<<<<< HEAD
-        let unresolved_span = typ.span;
-        let location = Location::new(named_path_span.unwrap_or(unresolved_span), self.file);
-
-=======
         let location = Location::new(named_path_span.unwrap_or(typ.span), self.file);
->>>>>>> c01b3de7
         match resolved_type {
             Type::Struct(ref struct_type, _) => {
                 // Record the location of the type reference
                 self.interner.push_type_ref_location(resolved_type.clone(), location);
-<<<<<<< HEAD
-
-=======
->>>>>>> c01b3de7
                 if !is_synthetic {
                     self.interner.add_struct_reference(
                         struct_type.borrow().id,
