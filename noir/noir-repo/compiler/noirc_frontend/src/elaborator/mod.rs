--- conflicted
+++ resolved
@@ -43,11 +43,7 @@
     hir_def::traits::ResolvedTraitBound,
     node_interner::GlobalValue,
     usage_tracker::UsageTracker,
-<<<<<<< HEAD
-    StructField, StructType, TypeBindings,
-=======
     DataType, StructField, TypeBindings,
->>>>>>> d174172f
 };
 
 mod comptime;
@@ -98,14 +94,11 @@
     InUnsafeBlockWithConstrainedCalls,
 }
 
-<<<<<<< HEAD
-=======
 pub struct Loop {
     pub is_for: bool,
     pub has_break: bool,
 }
 
->>>>>>> d174172f
 pub struct Elaborator<'context> {
     scopes: ScopeForest,
 
@@ -119,11 +112,7 @@
     pub(crate) file: FileId,
 
     unsafe_block_status: UnsafeBlockStatus,
-<<<<<<< HEAD
-    nested_loops: usize,
-=======
     current_loop: Option<Loop>,
->>>>>>> d174172f
 
     /// Contains a mapping of the current struct or functions's generics to
     /// unique type variables if we're resolving a struct. Empty otherwise.
@@ -246,11 +235,7 @@
             crate_graph,
             file: FileId::dummy(),
             unsafe_block_status: UnsafeBlockStatus::NotInUnsafeBlock,
-<<<<<<< HEAD
-            nested_loops: 0,
-=======
             current_loop: None,
->>>>>>> d174172f
             generics: Vec::new(),
             lambda_stack: Vec::new(),
             self_type: None,
