use std::{
    collections::{BTreeMap, BTreeSet},
    fmt::Display,
    rc::Rc,
};

use crate::{
    ast::{FunctionKind, UnresolvedTraitConstraint},
    hir::{
        comptime::{Interpreter, InterpreterError, Value},
        def_collector::{
            dc_crate::{
                filter_literal_globals, CompilationError, ImplMap, UnresolvedGlobal,
                UnresolvedStruct, UnresolvedTrait, UnresolvedTypeAlias,
            },
            dc_mod,
        },
        def_map::DefMaps,
        resolution::{errors::ResolverError, path_resolver::PathResolver},
        scope::ScopeForest as GenericScopeForest,
        type_check::TypeCheckError,
    },
    hir_def::{
        expr::{HirCapturedVar, HirIdent},
        function::{FunctionBody, Parameters},
        traits::TraitConstraint,
        types::{Generics, Kind, ResolvedGeneric},
    },
    lexer::Lexer,
    macros_api::{
        BlockExpression, Ident, NodeInterner, NoirFunction, NoirStruct, Pattern,
        SecondaryAttribute, StructId,
    },
    node_interner::{
        DefinitionId, DefinitionKind, DependencyId, ExprId, FuncId, GlobalId, ReferenceId, TraitId,
        TypeAliasId,
    },
    parser::TopLevelStatement,
    token::Tokens,
    Shared, Type, TypeBindings, TypeVariable,
};
use crate::{
    ast::{TraitBound, UnresolvedGeneric, UnresolvedGenerics},
    graph::CrateId,
    hir::{
        def_collector::{dc_crate::CollectedItems, errors::DefCollectorErrorKind},
        def_map::{LocalModuleId, ModuleDefId, ModuleId, MAIN_FUNCTION},
        resolution::{import::PathResolution, path_resolver::StandardPathResolver},
        Context,
    },
    hir_def::function::{FuncMeta, HirFunction},
    macros_api::{Param, Path, UnresolvedType, UnresolvedTypeData},
    node_interner::TraitImplId,
};
use crate::{
    hir::{
        def_collector::dc_crate::{UnresolvedFunctions, UnresolvedTraitImpl},
        def_map::ModuleData,
    },
    hir_def::traits::TraitImpl,
    macros_api::ItemVisibility,
};

mod comptime;
mod expressions;
mod lints;
mod patterns;
mod scope;
mod statements;
mod trait_impls;
mod traits;
pub mod types;
mod unquote;

use fm::FileId;
use iter_extended::vecmap;
use noirc_errors::{Location, Span};
use rustc_hash::FxHashMap as HashMap;

use self::traits::check_trait_impl_method_matches_declaration;

/// ResolverMetas are tagged onto each definition to track how many times they are used
#[derive(Debug, PartialEq, Eq)]
pub struct ResolverMeta {
    num_times_used: usize,
    ident: HirIdent,
    warn_if_unused: bool,
}

type ScopeForest = GenericScopeForest<String, ResolverMeta>;

pub struct LambdaContext {
    pub captures: Vec<HirCapturedVar>,
    /// the index in the scope tree
    /// (sometimes being filled by ScopeTree's find method)
    pub scope_index: usize,
}

pub struct Elaborator<'context> {
    scopes: ScopeForest,

    pub(crate) errors: Vec<(CompilationError, FileId)>,

    pub(crate) interner: &'context mut NodeInterner,

    def_maps: &'context mut DefMaps,

    file: FileId,

    nested_loops: usize,

    /// Contains a mapping of the current struct or functions's generics to
    /// unique type variables if we're resolving a struct. Empty otherwise.
    /// This is a Vec rather than a map to preserve the order a functions generics
    /// were declared in.
    generics: Vec<ResolvedGeneric>,

    /// When resolving lambda expressions, we need to keep track of the variables
    /// that are captured. We do this in order to create the hidden environment
    /// parameter for the lambda function.
    lambda_stack: Vec<LambdaContext>,

    /// Set to the current type if we're resolving an impl
    self_type: Option<Type>,

    /// The current dependency item we're resolving.
    /// Used to link items to their dependencies in the dependency graph
    current_item: Option<DependencyId>,

    /// If we're currently resolving methods within a trait impl, this will be set
    /// to the corresponding trait impl ID.
    current_trait_impl: Option<TraitImplId>,

    /// In-resolution names
    ///
    /// This needs to be a set because we can have multiple in-resolution
    /// names when resolving structs that are declared in reverse order of their
    /// dependencies, such as in the following case:
    ///
    /// ```
    /// struct Wrapper {
    ///     value: Wrapped
    /// }
    /// struct Wrapped {
    /// }
    /// ```
    resolving_ids: BTreeSet<StructId>,

    /// Each constraint in the `where` clause of the function currently being resolved.
    trait_bounds: Vec<TraitConstraint>,

    /// This is a stack of function contexts. Most of the time, for each function we
    /// expect this to be of length one, containing each type variable and trait constraint
    /// used in the function. This is also pushed to when a `comptime {}` block is used within
    /// the function. Since it can force us to resolve that block's trait constraints earlier
    /// so that they are resolved when the interpreter is run before the enclosing function
    /// is finished elaborating. When this happens, we need to resolve any type variables
    /// that were made within this block as well so that we can solve these traits.
    function_context: Vec<FunctionContext>,

    /// The current module this elaborator is in.
    /// Initially empty, it is set whenever a new top-level item is resolved.
    local_module: LocalModuleId,

    crate_id: CrateId,

    /// Each value currently in scope in the comptime interpreter.
    /// Each element of the Vec represents a scope with every scope together making
    /// up all currently visible definitions. The first scope is always the global scope.
    pub(crate) comptime_scopes: Vec<HashMap<DefinitionId, Value>>,

    /// The scope of --debug-comptime, or None if unset
    debug_comptime_in_file: Option<FileId>,

    /// These are the globals that have yet to be elaborated.
    /// This map is used to lazily evaluate these globals if they're encountered before
    /// they are elaborated (e.g. in a function's type or another global's RHS).
    unresolved_globals: BTreeMap<GlobalId, UnresolvedGlobal>,
}

#[derive(Default)]
struct FunctionContext {
    /// All type variables created in the current function.
    /// This map is used to default any integer type variables at the end of
    /// a function (before checking trait constraints) if a type wasn't already chosen.
    type_variables: Vec<Type>,

    /// Trait constraints are collected during type checking until they are
    /// verified at the end of a function. This is because constraints arise
    /// on each variable, but it is only until function calls when the types
    /// needed for the trait constraint may become known.
    trait_constraints: Vec<(TraitConstraint, ExprId)>,
}

impl<'context> Elaborator<'context> {
    pub fn new(
        interner: &'context mut NodeInterner,
        def_maps: &'context mut DefMaps,
        crate_id: CrateId,
        debug_comptime_in_file: Option<FileId>,
    ) -> Self {
        Self {
            scopes: ScopeForest::default(),
            errors: Vec::new(),
            interner,
            def_maps,
            file: FileId::dummy(),
            nested_loops: 0,
            generics: Vec::new(),
            lambda_stack: Vec::new(),
            self_type: None,
            current_item: None,
            local_module: LocalModuleId::dummy_id(),
            crate_id,
            resolving_ids: BTreeSet::new(),
            trait_bounds: Vec::new(),
            function_context: vec![FunctionContext::default()],
            current_trait_impl: None,
            comptime_scopes: vec![HashMap::default()],
            debug_comptime_in_file,
            unresolved_globals: BTreeMap::new(),
        }
    }

    pub fn from_context(
        context: &'context mut Context,
        crate_id: CrateId,
        debug_comptime_in_file: Option<FileId>,
    ) -> Self {
        Self::new(
            &mut context.def_interner,
            &mut context.def_maps,
            crate_id,
            debug_comptime_in_file,
        )
    }

    pub fn elaborate(
        context: &'context mut Context,
        crate_id: CrateId,
        items: CollectedItems,
        debug_comptime_in_file: Option<FileId>,
    ) -> Vec<(CompilationError, FileId)> {
        Self::elaborate_and_return_self(context, crate_id, items, debug_comptime_in_file).errors
    }

    pub fn elaborate_and_return_self(
        context: &'context mut Context,
        crate_id: CrateId,
        items: CollectedItems,
        debug_comptime_in_file: Option<FileId>,
    ) -> Self {
        let mut this = Self::from_context(context, crate_id, debug_comptime_in_file);
<<<<<<< HEAD

        // Filter out comptime items to execute their functions first if needed.
        // This step is why comptime items can only refer to other comptime items
        // in the same crate, but can refer to any item in dependencies. Trying to
        // run these at the same time as other items would lead to them seeing empty
        // function bodies from functions that have yet to be elaborated.
        let (comptime_items, runtime_items) = Self::filter_comptime_items(items);
        this.elaborate_items(comptime_items);
        this.elaborate_items(runtime_items);
=======
        this.elaborate_items(items);
>>>>>>> 234ecd15
        this.check_and_pop_function_context();
        this
    }

    fn elaborate_items(&mut self, mut items: CollectedItems) {
        // We must first resolve and intern the globals before we can resolve any stmts inside each function.
        // Each function uses its own resolver with a newly created ScopeForest, and must be resolved again to be within a function's scope
        //
        // Additionally, we must resolve integer globals before structs since structs may refer to
        // the values of integer globals as numeric generics.
        let (literal_globals, non_literal_globals) = filter_literal_globals(items.globals);
        for global in non_literal_globals {
            self.unresolved_globals.insert(global.global_id, global);
        }

        for global in literal_globals {
            self.elaborate_global(global);
        }

        for (alias_id, alias) in items.type_aliases {
            self.define_type_alias(alias_id, alias);
        }

        // Must resolve structs before we resolve globals.
<<<<<<< HEAD
        let mut generated_items = self.collect_struct_definitions(items.types);

        self.define_function_metas(&mut items.functions, &mut items.impls, &mut items.trait_impls);

        self.collect_traits(items.traits, &mut generated_items);
=======
        self.collect_struct_definitions(&items.types);

        self.define_function_metas(&mut items.functions, &mut items.impls, &mut items.trait_impls);

        self.collect_traits(&items.traits);
>>>>>>> 234ecd15

        // Before we resolve any function symbols we must go through our impls and
        // re-collect the methods within into their proper module. This cannot be
        // done during def collection since we need to be able to resolve the type of
        // the impl since that determines the module we should collect into.
        for ((_self_type, module), impls) in &mut items.impls {
            self.collect_impls(*module, impls);
        }

        // Bind trait impls to their trait. Collect trait functions, that have a
        // default implementation, which hasn't been overridden.
        for trait_impl in &mut items.trait_impls {
            self.collect_trait_impl(trait_impl);
        }

        // We must wait to resolve non-literal globals until after we resolve structs since struct
        // globals will need to reference the struct type they're initialized to ensure they are valid.
        while let Some((_, global)) = self.unresolved_globals.pop_first() {
            self.elaborate_global(global);
        }

        // We have to run any comptime attributes on functions before the function is elaborated
        // since the generated items are checked beforehand as well.
<<<<<<< HEAD
        self.run_attributes_on_functions(&items.functions, &mut generated_items);
=======
        let generated_items = self.run_attributes(&items.traits, &items.types, &items.functions);
>>>>>>> 234ecd15

        // After everything is collected, we can elaborate our generated items.
        // It may be better to inline these within `items` entirely since elaborating them
        // all here means any globals will not see these. Inlining them completely within `items`
        // means we must be more careful about missing any additional items that need to be already
        // elaborated. E.g. if a new struct is created, we've already passed the code path to
        // elaborate them.
        if !generated_items.is_empty() {
            self.elaborate_items(generated_items);
        }

        for functions in items.functions {
            self.elaborate_functions(functions);
        }

        for impls in items.impls.into_values() {
            self.elaborate_impls(impls);
        }

        for trait_impl in items.trait_impls {
            self.elaborate_trait_impl(trait_impl);
        }

        self.errors.extend(self.interner.check_for_dependency_cycles());
    }

    /// Runs `f` and if it modifies `self.generics`, `self.generics` is truncated
    /// back to the previous length.
    fn recover_generics<T>(&mut self, f: impl FnOnce(&mut Self) -> T) -> T {
        let generics_count = self.generics.len();
        let ret = f(self);
        self.generics.truncate(generics_count);
        ret
    }

    fn elaborate_functions(&mut self, functions: UnresolvedFunctions) {
        for (_, id, _) in functions.functions {
            self.elaborate_function(id);
        }

        self.generics.clear();
        self.self_type = None;
    }

    fn introduce_generics_into_scope(&mut self, all_generics: Vec<ResolvedGeneric>) {
        // Introduce all numeric generics into scope
        for generic in &all_generics {
            if let Kind::Numeric(typ) = &generic.kind {
                let definition = DefinitionKind::GenericType(generic.type_var.clone());
                let ident = Ident::new(generic.name.to_string(), generic.span);
                let hir_ident =
                    self.add_variable_decl_inner(ident, false, false, false, definition);
                self.interner.push_definition_type(hir_ident.id, *typ.clone());
            }
        }

        self.generics = all_generics;
    }

    pub(crate) fn elaborate_function(&mut self, id: FuncId) {
        let func_meta = self.interner.func_meta.get_mut(&id);
        let func_meta =
            func_meta.expect("FuncMetas should be declared before a function is elaborated");

        let (kind, body, body_span) = match func_meta.take_body() {
            FunctionBody::Unresolved(kind, body, span) => (kind, body, span),
            FunctionBody::Resolved => return,
            // Do not error for the still-resolving case. If there is a dependency cycle,
            // the dependency cycle check will find it later on.
            FunctionBody::Resolving => return,
        };

        let func_meta = func_meta.clone();

        assert_eq!(
            self.crate_id, func_meta.source_crate,
            "Functions in other crates should be already elaborated"
        );

        self.local_module = func_meta.source_module;
        self.file = func_meta.source_file;
        self.self_type = func_meta.self_type.clone();
        self.current_trait_impl = func_meta.trait_impl;

        self.scopes.start_function();
        let old_item = std::mem::replace(&mut self.current_item, Some(DependencyId::Function(id)));

        self.trait_bounds = func_meta.trait_constraints.clone();
        self.function_context.push(FunctionContext::default());

        self.introduce_generics_into_scope(func_meta.all_generics.clone());

        // The DefinitionIds for each parameter were already created in define_function_meta
        // so we need to reintroduce the same IDs into scope here.
        for parameter in &func_meta.parameter_idents {
            let name = self.interner.definition_name(parameter.id).to_owned();
            self.add_existing_variable_to_scope(name, parameter.clone(), true);
        }

        self.declare_numeric_generics(&func_meta.parameters, func_meta.return_type());
        self.add_trait_constraints_to_scope(&func_meta);

        let (hir_func, body_type) = match kind {
            FunctionKind::Builtin | FunctionKind::LowLevel | FunctionKind::Oracle => {
                (HirFunction::empty(), Type::Error)
            }
            FunctionKind::Normal | FunctionKind::Recursive => {
                let (block, body_type) = self.elaborate_block(body);
                let expr_id = self.intern_expr(block, body_span);
                self.interner.push_expr_type(expr_id, body_type.clone());
                (HirFunction::unchecked_from_expr(expr_id), body_type)
            }
        };

        // Don't verify the return type for builtin functions & trait function declarations
        if !func_meta.is_stub() {
            self.type_check_function_body(body_type, &func_meta, hir_func.as_expr());
        }

        // Default any type variables that still need defaulting and
        // verify any remaining trait constraints arising from the function body.
        // This is done before trait impl search since leaving them bindable can lead to errors
        // when multiple impls are available. Instead we default first to choose the Field or u64 impl.
        self.check_and_pop_function_context();

        // Now remove all the `where` clause constraints we added
        for constraint in &func_meta.trait_constraints {
            self.interner.remove_assumed_trait_implementations_for_trait(constraint.trait_id);
        }

        let func_scope_tree = self.scopes.end_function();

        // The arguments to low-level and oracle functions are always unused so we do not produce warnings for them.
        if !func_meta.is_stub() {
            self.check_for_unused_variables_in_scope_tree(func_scope_tree);
        }

        let meta = self
            .interner
            .func_meta
            .get_mut(&id)
            .expect("FuncMetas should be declared before a function is elaborated");

        meta.function_body = FunctionBody::Resolved;

        self.trait_bounds.clear();
        self.interner.update_fn(id, hir_func);
        self.current_item = old_item;
    }

    /// Defaults all type variables used in this function context then solves
    /// all still-unsolved trait constraints in this context.
    fn check_and_pop_function_context(&mut self) {
        let context = self.function_context.pop().expect("Imbalanced function_context pushes");

        for typ in context.type_variables {
            if let Type::TypeVariable(variable, kind) = typ.follow_bindings() {
                let msg = "TypeChecker should only track defaultable type vars";
                variable.bind(kind.default_type().expect(msg));
            }
        }

        for (mut constraint, expr_id) in context.trait_constraints {
            let span = self.interner.expr_span(&expr_id);

            if matches!(&constraint.typ, Type::MutableReference(_)) {
                let (_, dereferenced_typ) =
                    self.insert_auto_dereferences(expr_id, constraint.typ.clone());
                constraint.typ = dereferenced_typ;
            }

            self.verify_trait_constraint(
                &constraint.typ,
                constraint.trait_id,
                &constraint.trait_generics,
                expr_id,
                span,
            );
        }
    }

    /// This turns function parameters of the form:
    /// `fn foo(x: impl Bar)`
    ///
    /// into
    /// `fn foo<T0_impl_Bar>(x: T0_impl_Bar) where T0_impl_Bar: Bar`
    /// although the fresh type variable is not named internally.
    fn desugar_impl_trait_arg(
        &mut self,
        trait_path: Path,
        trait_generics: Vec<UnresolvedType>,
        generics: &mut Vec<TypeVariable>,
        trait_constraints: &mut Vec<TraitConstraint>,
    ) -> Type {
        let new_generic_id = self.interner.next_type_variable_id();
        let new_generic = TypeVariable::unbound(new_generic_id);
        generics.push(new_generic.clone());

        let name = format!("impl {trait_path}");
        let generic_type = Type::NamedGeneric(new_generic, Rc::new(name), Kind::Normal);
        let trait_bound = TraitBound { trait_path, trait_id: None, trait_generics };

        if let Some(new_constraint) = self.resolve_trait_bound(&trait_bound, generic_type.clone()) {
            trait_constraints.push(new_constraint);
        }

        generic_type
    }

    /// Add the given generics to scope.
    /// Each generic will have a fresh Shared<TypeBinding> associated with it.
    pub fn add_generics(&mut self, generics: &UnresolvedGenerics) -> Generics {
        vecmap(generics, |generic| {
            // Map the generic to a fresh type variable
            let id = self.interner.next_type_variable_id();
            let typevar = TypeVariable::unbound(id);
            let ident = generic.ident();
            let span = ident.0.span();

            // Resolve the generic's kind
            let kind = self.resolve_generic_kind(generic);

            // Check for name collisions of this generic
            let name = Rc::new(ident.0.contents.clone());

            let resolved_generic =
                ResolvedGeneric { name: name.clone(), type_var: typevar.clone(), kind, span };

            if let Some(generic) = self.find_generic(&name) {
                self.push_err(ResolverError::DuplicateDefinition {
                    name: ident.0.contents.clone(),
                    first_span: generic.span,
                    second_span: span,
                });
            } else {
                self.generics.push(resolved_generic.clone());
            }

            resolved_generic
        })
    }

    /// Return the kind of an unresolved generic.
    /// If a numeric generic has been specified, resolve the annotated type to make
    /// sure only primitive numeric types are being used.
    pub(super) fn resolve_generic_kind(&mut self, generic: &UnresolvedGeneric) -> Kind {
        if let UnresolvedGeneric::Numeric { ident, typ } = generic {
            let typ = typ.clone();
            let typ = if typ.is_type_expression() {
                self.resolve_type_inner(typ, &Kind::Numeric(Box::new(Type::default_int_type())))
            } else {
                self.resolve_type(typ.clone())
            };
            if !matches!(typ, Type::FieldElement | Type::Integer(_, _)) {
                let unsupported_typ_err = ResolverError::UnsupportedNumericGenericType {
                    ident: ident.clone(),
                    typ: typ.clone(),
                };
                self.push_err(unsupported_typ_err);
            }
            Kind::Numeric(Box::new(typ))
        } else {
            Kind::Normal
        }
    }

    fn push_err(&mut self, error: impl Into<CompilationError>) {
        self.errors.push((error.into(), self.file));
    }

    fn run_lint(&mut self, lint: impl Fn(&Elaborator) -> Option<CompilationError>) {
        if let Some(error) = lint(self) {
            self.push_err(error);
        }
    }

    fn resolve_trait_by_path(&mut self, path: Path) -> Option<TraitId> {
        let path_resolver = StandardPathResolver::new(self.module_id());

        let error = match path_resolver.resolve(self.def_maps, path.clone(), &mut None) {
            Ok(PathResolution { module_def_id: ModuleDefId::TraitId(trait_id), error }) => {
                if let Some(error) = error {
                    self.push_err(error);
                }
                return Some(trait_id);
            }
            Ok(_) => DefCollectorErrorKind::NotATrait { not_a_trait_name: path },
            Err(_) => DefCollectorErrorKind::TraitNotFound { trait_path: path },
        };
        self.push_err(error);
        None
    }

    /// TODO: This is currently only respected for generic free functions
    /// there's a bunch of other places where trait constraints can pop up
    fn resolve_trait_constraints(
        &mut self,
        where_clause: &[UnresolvedTraitConstraint],
    ) -> Vec<TraitConstraint> {
        where_clause
            .iter()
            .filter_map(|constraint| self.resolve_trait_constraint(constraint))
            .collect()
    }

    pub fn resolve_trait_constraint(
        &mut self,
        constraint: &UnresolvedTraitConstraint,
    ) -> Option<TraitConstraint> {
        let typ = self.resolve_type(constraint.typ.clone());
        self.resolve_trait_bound(&constraint.trait_bound, typ)
    }

    fn resolve_trait_bound(&mut self, bound: &TraitBound, typ: Type) -> Option<TraitConstraint> {
        let the_trait = self.lookup_trait_or_error(bound.trait_path.clone())?;

        let resolved_generics = &the_trait.generics.clone();
        assert_eq!(resolved_generics.len(), bound.trait_generics.len());
        let generics_with_types = resolved_generics.iter().zip(&bound.trait_generics);
        let trait_generics = vecmap(generics_with_types, |(generic, typ)| {
            self.resolve_type_inner(typ.clone(), &generic.kind)
        });

        let the_trait = self.lookup_trait_or_error(bound.trait_path.clone())?;
        let trait_id = the_trait.id;

        let span = bound.trait_path.span();

        let expected_generics = the_trait.generics.len();
        let actual_generics = trait_generics.len();

        if actual_generics != expected_generics {
            let item_name = the_trait.name.to_string();
            self.push_err(ResolverError::IncorrectGenericCount {
                span,
                item_name,
                actual: actual_generics,
                expected: expected_generics,
            });
        }

        Some(TraitConstraint { typ, trait_id, trait_generics, span })
    }

    /// Extract metadata from a NoirFunction
    /// to be used in analysis and intern the function parameters
    /// Prerequisite: any implicit generics, including any generics from the impl,
    /// have already been added to scope via `self.add_generics`.
    fn define_function_meta(
        &mut self,
        func: &mut NoirFunction,
        func_id: FuncId,
        trait_id: Option<TraitId>,
    ) {
        let in_contract = if self.self_type.is_some() {
            // Without this, impl methods can accidentally be placed in contracts.
            // See: https://github.com/noir-lang/noir/issues/3254
            false
        } else {
            self.in_contract()
        };

        self.scopes.start_function();
        self.current_item = Some(DependencyId::Function(func_id));

        let location = Location::new(func.name_ident().span(), self.file);
        let id = self.interner.function_definition_id(func_id);
        let name_ident = HirIdent::non_trait_method(id, location);

        let is_entry_point = self.is_entry_point_function(func, in_contract);

        self.run_lint(|_| lints::inlining_attributes(func).map(Into::into));
        self.run_lint(|_| lints::missing_pub(func, is_entry_point).map(Into::into));
        self.run_lint(|elaborator| {
            lints::unnecessary_pub_return(func, elaborator.pub_allowed(func, in_contract))
                .map(Into::into)
        });
        self.run_lint(|_| lints::oracle_not_marked_unconstrained(func).map(Into::into));
        self.run_lint(|elaborator| {
            lints::low_level_function_outside_stdlib(func, elaborator.crate_id).map(Into::into)
        });
        self.run_lint(|_| {
            lints::recursive_non_entrypoint_function(func, is_entry_point).map(Into::into)
        });

        // Both the #[fold] and #[no_predicates] alter a function's inline type and code generation in similar ways.
        // In certain cases such as type checking (for which the following flag will be used) both attributes
        // indicate we should code generate in the same way. Thus, we unify the attributes into one flag here.
        let has_no_predicates_attribute = func.attributes().is_no_predicates();
        let should_fold = func.attributes().is_foldable();
        let has_inline_attribute = has_no_predicates_attribute || should_fold;
        let is_pub_allowed = self.pub_allowed(func, in_contract);
        self.add_generics(&func.def.generics);

        let mut trait_constraints = self.resolve_trait_constraints(&func.def.where_clause);

        let mut generics = vecmap(&self.generics, |generic| generic.type_var.clone());
        let mut parameters = Vec::new();
        let mut parameter_types = Vec::new();
        let mut parameter_idents = Vec::new();

        for Param { visibility, pattern, typ, span: _ } in func.parameters().iter().cloned() {
            self.run_lint(|_| {
                lints::unnecessary_pub_argument(func, visibility, is_pub_allowed).map(Into::into)
            });

            let type_span = typ.span.unwrap_or_else(|| pattern.span());

            let typ = match typ.typ {
                UnresolvedTypeData::TraitAsType(path, args) => {
                    self.desugar_impl_trait_arg(path, args, &mut generics, &mut trait_constraints)
                }
                _ => self.resolve_type_inner(typ, &Kind::Normal),
            };

            self.check_if_type_is_valid_for_program_input(
                &typ,
                is_entry_point,
                has_inline_attribute,
                type_span,
            );

            let pattern = self.elaborate_pattern_and_store_ids(
                pattern,
                typ.clone(),
                DefinitionKind::Local(None),
                &mut parameter_idents,
                None,
            );

            parameters.push((pattern, typ.clone(), visibility));
            parameter_types.push(typ);
        }

        let return_type = Box::new(self.resolve_type(func.return_type()));

        let mut typ = Type::Function(parameter_types, return_type, Box::new(Type::Unit));

        if !generics.is_empty() {
            typ = Type::Forall(generics, Box::new(typ));
        }

        self.interner.push_definition_type(name_ident.id, typ.clone());

        let direct_generics = func.def.generics.iter();
        let direct_generics = direct_generics
            .filter_map(|generic| self.find_generic(&generic.ident().0.contents).cloned())
            .collect();

        let statements = std::mem::take(&mut func.def.body.statements);
        let body = BlockExpression { statements };

        let struct_id = if let Some(Type::Struct(struct_type, _)) = &self.self_type {
            Some(struct_type.borrow().id)
        } else {
            None
        };

        let meta = FuncMeta {
            name: name_ident,
            kind: func.kind,
            location,
            typ,
            direct_generics,
            all_generics: self.generics.clone(),
            struct_id,
            trait_id,
            trait_impl: self.current_trait_impl,
            parameters: parameters.into(),
            parameter_idents,
            return_type: func.def.return_type.clone(),
            return_visibility: func.def.return_visibility,
            has_body: !func.def.body.is_empty(),
            trait_constraints,
            is_entry_point,
            has_inline_attribute,
            source_crate: self.crate_id,
            source_module: self.local_module,
            function_body: FunctionBody::Unresolved(func.kind, body, func.def.span),
            self_type: self.self_type.clone(),
            source_file: self.file,
        };

        self.interner.push_fn_meta(meta, func_id);
        self.scopes.end_function();
        self.current_item = None;
    }

    /// Only sized types are valid to be used as main's parameters or the parameters to a contract
    /// function. If the given type is not sized (e.g. contains a slice or NamedGeneric type), an
    /// error is issued.
    fn check_if_type_is_valid_for_program_input(
        &mut self,
        typ: &Type,
        is_entry_point: bool,
        has_inline_attribute: bool,
        span: Span,
    ) {
        if (is_entry_point && !typ.is_valid_for_program_input())
            || (has_inline_attribute && !typ.is_valid_non_inlined_function_input())
        {
            self.push_err(TypeCheckError::InvalidTypeForEntryPoint { span });
        }
    }

    /// True if the `pub` keyword is allowed on parameters in this function
    /// `pub` on function parameters is only allowed for entry point functions
    fn pub_allowed(&self, func: &NoirFunction, in_contract: bool) -> bool {
        self.is_entry_point_function(func, in_contract) || func.attributes().is_foldable()
    }

    /// Returns `true` if the current module is a contract.
    ///
    /// This is usually determined by `self.module_id()`, but it can
    /// be overridden for impls. Impls are an odd case since the methods within resolve
    /// as if they're in the parent module, but should be placed in a child module.
    /// Since they should be within a child module, they should be elaborated as if
    /// `in_contract` is `false` so we can still resolve them in the parent module without them being in a contract.
    fn in_contract(&self) -> bool {
        self.module_id().module(self.def_maps).is_contract
    }

    fn is_entry_point_function(&self, func: &NoirFunction, in_contract: bool) -> bool {
        if in_contract {
            func.attributes().is_contract_entry_point()
        } else {
            func.name() == MAIN_FUNCTION
        }
    }

    // TODO(https://github.com/noir-lang/noir/issues/5156): Remove implicit numeric generics
    fn declare_numeric_generics(&mut self, params: &Parameters, return_type: &Type) {
        if self.generics.is_empty() {
            return;
        }

        for (name_to_find, type_variable) in Self::find_numeric_generics(params, return_type) {
            // Declare any generics to let users use numeric generics in scope.
            // Don't issue a warning if these are unused
            //
            // We can fail to find the generic in self.generics if it is an implicit one created
            // by the compiler. This can happen when, e.g. eliding array lengths using the slice
            // syntax [T].
            if let Some(ResolvedGeneric { name, span, kind, .. }) =
                self.generics.iter_mut().find(|generic| generic.name.as_ref() == &name_to_find)
            {
                let scope = self.scopes.get_mut_scope();
                let value = scope.find(&name_to_find);
                if value.is_some() {
                    // With the addition of explicit numeric generics we do not want to introduce numeric generics in this manner
                    // However, this is going to be a big breaking change so for now we simply issue a warning while users have time
                    // to transition to the new syntax
                    // e.g. this code would break with a duplicate definition error:
                    // ```
                    // fn foo<let N: u8>(arr: [Field; N]) { }
                    // ```
                    continue;
                }
                *kind = Kind::Numeric(Box::new(Type::default_int_type()));
                let ident = Ident::new(name.to_string(), *span);
                let definition = DefinitionKind::GenericType(type_variable);
                self.add_variable_decl_inner(ident.clone(), false, false, false, definition);

                self.push_err(ResolverError::UseExplicitNumericGeneric { ident });
            }
        }
    }

    fn add_trait_constraints_to_scope(&mut self, func_meta: &FuncMeta) {
        for constraint in &func_meta.trait_constraints {
            let object = constraint.typ.clone();
            let trait_id = constraint.trait_id;
            let generics = constraint.trait_generics.clone();

            if !self.interner.add_assumed_trait_implementation(object, trait_id, generics) {
                if let Some(the_trait) = self.interner.try_get_trait(trait_id) {
                    let trait_name = the_trait.name.to_string();
                    let typ = constraint.typ.clone();
                    let span = func_meta.location.span;
                    self.push_err(TypeCheckError::UnneededTraitConstraint {
                        trait_name,
                        typ,
                        span,
                    });
                }
            }
        }
    }

    fn elaborate_impls(&mut self, impls: Vec<(UnresolvedGenerics, Span, UnresolvedFunctions)>) {
        for (_, _, functions) in impls {
            self.file = functions.file_id;
            self.recover_generics(|this| this.elaborate_functions(functions));
        }
    }

    fn elaborate_trait_impl(&mut self, trait_impl: UnresolvedTraitImpl) {
        self.file = trait_impl.file_id;
        self.local_module = trait_impl.module_id;

        self.generics = trait_impl.resolved_generics;
        self.current_trait_impl = trait_impl.impl_id;

        for (module, function, _) in &trait_impl.methods.functions {
            self.local_module = *module;
            let errors = check_trait_impl_method_matches_declaration(self.interner, *function);
            self.errors.extend(errors.into_iter().map(|error| (error.into(), self.file)));
        }

        self.elaborate_functions(trait_impl.methods);

        self.self_type = None;
        self.current_trait_impl = None;
        self.generics.clear();
    }

    fn collect_impls(
        &mut self,
        module: LocalModuleId,
        impls: &mut [(UnresolvedGenerics, Span, UnresolvedFunctions)],
    ) {
        self.local_module = module;

        for (generics, span, unresolved) in impls {
            self.file = unresolved.file_id;
            let old_generic_count = self.generics.len();
            self.add_generics(generics);
            self.declare_methods_on_struct(false, unresolved, *span);
            self.generics.truncate(old_generic_count);
        }
    }

    fn collect_trait_impl(&mut self, trait_impl: &mut UnresolvedTraitImpl) {
        self.local_module = trait_impl.module_id;
        self.file = trait_impl.file_id;
        self.current_trait_impl = trait_impl.impl_id;

        let self_type = trait_impl.methods.self_type.clone();
        let self_type =
            self_type.expect("Expected struct type to be set before collect_trait_impl");

        self.self_type = Some(self_type.clone());
        let self_type_span = trait_impl.object_type.span;

        if matches!(self_type, Type::MutableReference(_)) {
            let span = self_type_span.unwrap_or_else(|| trait_impl.trait_path.span());
            self.push_err(DefCollectorErrorKind::MutableReferenceInTraitImpl { span });
        }

        if let Some(trait_id) = trait_impl.trait_id {
            self.generics = trait_impl.resolved_generics.clone();

            let where_clause = trait_impl
                .where_clause
                .iter()
                .flat_map(|item| self.resolve_trait_constraint(item))
                .collect::<Vec<_>>();

            self.collect_trait_impl_methods(trait_id, trait_impl, &where_clause);

            let span = trait_impl.object_type.span.expect("All trait self types should have spans");
            self.declare_methods_on_struct(true, &mut trait_impl.methods, span);

            let methods = trait_impl.methods.function_ids();
            for func_id in &methods {
                self.interner.set_function_trait(*func_id, self_type.clone(), trait_id);
            }

            let trait_generics = trait_impl.resolved_trait_generics.clone();

            let resolved_trait_impl = Shared::new(TraitImpl {
                ident: trait_impl.trait_path.last_ident(),
                typ: self_type.clone(),
                trait_id,
                trait_generics: trait_generics.clone(),
                file: trait_impl.file_id,
                where_clause,
                methods,
            });

            let generics = vecmap(&self.generics, |generic| generic.type_var.clone());

            if let Err((prev_span, prev_file)) = self.interner.add_trait_implementation(
                self_type.clone(),
                trait_id,
                trait_generics,
                trait_impl.impl_id.expect("impl_id should be set in define_function_metas"),
                generics,
                resolved_trait_impl,
            ) {
                self.push_err(DefCollectorErrorKind::OverlappingImpl {
                    typ: self_type.clone(),
                    span: self_type_span.unwrap_or_else(|| trait_impl.trait_path.span()),
                });

                // The 'previous impl defined here' note must be a separate error currently
                // since it may be in a different file and all errors have the same file id.
                self.file = prev_file;
                self.push_err(DefCollectorErrorKind::OverlappingImplNote { span: prev_span });
                self.file = trait_impl.file_id;
            }
        }

        self.generics.clear();

        self.current_trait_impl = None;
        self.self_type = None;
    }

    fn get_module_mut(def_maps: &mut DefMaps, module: ModuleId) -> &mut ModuleData {
        let message = "A crate should always be present for a given crate id";
        &mut def_maps.get_mut(&module.krate).expect(message).modules[module.local_id.0]
    }

    fn declare_methods_on_struct(
        &mut self,
        is_trait_impl: bool,
        functions: &mut UnresolvedFunctions,
        span: Span,
    ) {
        let self_type = functions.self_type.as_ref();
        let self_type =
            self_type.expect("Expected struct type to be set before declare_methods_on_struct");

        let function_ids = functions.function_ids();

        if let Type::Struct(struct_type, _) = &self_type {
            let struct_ref = struct_type.borrow();

            // `impl`s are only allowed on types defined within the current crate
            if !is_trait_impl && struct_ref.id.krate() != self.crate_id {
                let type_name = struct_ref.name.to_string();
                self.push_err(DefCollectorErrorKind::ForeignImpl { span, type_name });
                return;
            }

            // Grab the module defined by the struct type. Note that impls are a case
            // where the module the methods are added to is not the same as the module
            // they are resolved in.
            let module = Self::get_module_mut(self.def_maps, struct_ref.id.module_id());

            for (_, method_id, method) in &functions.functions {
                // If this method was already declared, remove it from the module so it cannot
                // be accessed with the `TypeName::method` syntax. We'll check later whether the
                // object types in each method overlap or not. If they do, we issue an error.
                // If not, that is specialization which is allowed.
                let name = method.name_ident().clone();
                if module.declare_function(name, ItemVisibility::Public, *method_id).is_err() {
                    let existing = module.find_func_with_name(method.name_ident()).expect(
                        "declare_function should only error if there is an existing function",
                    );

                    // Only remove the existing function from scope if it is from a trait impl as
                    // well. If it is from a non-trait impl that should override trait impl methods
                    // anyway so that Foo::bar always resolves to the non-trait impl version.
                    if self.interner.function_meta(&existing).trait_impl.is_some() {
                        module.remove_function(method.name_ident());
                    }
                }
            }

            // Trait impl methods are already declared in NodeInterner::add_trait_implementation
            if !is_trait_impl {
                self.declare_methods(self_type, &function_ids);
            }
        // We can define methods on primitive types only if we're in the stdlib
        } else if !is_trait_impl && *self_type != Type::Error {
            if self.crate_id.is_stdlib() {
                // Trait impl methods are already declared in NodeInterner::add_trait_implementation
                if !is_trait_impl {
                    self.declare_methods(self_type, &function_ids);
                }
            } else {
                self.push_err(DefCollectorErrorKind::NonStructTypeInImpl { span });
            }
        }
    }

    fn declare_methods(&mut self, self_type: &Type, function_ids: &[FuncId]) {
        for method_id in function_ids {
            let method_name = self.interner.function_name(method_id).to_owned();

            if let Some(first_fn) =
                self.interner.add_method(self_type, method_name.clone(), *method_id, false)
            {
                let error = ResolverError::DuplicateDefinition {
                    name: method_name,
                    first_span: self.interner.function_ident(&first_fn).span(),
                    second_span: self.interner.function_ident(method_id).span(),
                };
                self.push_err(error);
            }
        }
    }

    fn define_type_alias(&mut self, alias_id: TypeAliasId, alias: UnresolvedTypeAlias) {
        self.file = alias.file_id;
        self.local_module = alias.module_id;

        let generics = self.add_generics(&alias.type_alias_def.generics);
        self.current_item = Some(DependencyId::Alias(alias_id));
        let typ = self.resolve_type(alias.type_alias_def.typ);
        self.interner.set_type_alias(alias_id, typ, generics);
        self.generics.clear();
    }

    fn collect_struct_definitions(&mut self, structs: &BTreeMap<StructId, UnresolvedStruct>) {
        // This is necessary to avoid cloning the entire struct map
        // when adding checks after each struct field is resolved.
        let struct_ids = structs.keys().copied().collect::<Vec<_>>();

        // Resolve each field in each struct.
        // Each struct should already be present in the NodeInterner after def collection.
        for (type_id, typ) in structs {
            self.file = typ.file_id;
            self.local_module = typ.module_id;

<<<<<<< HEAD
            let attributes = std::mem::take(&mut typ.struct_def.attributes);
            let span = typ.struct_def.span;

            let fields = self.resolve_struct_fields(typ.struct_def, type_id);
            let fields_len = fields.len();
            self.interner.update_struct(type_id, |struct_def| {
=======
            let fields = self.resolve_struct_fields(&typ.struct_def, *type_id);
            let fields_len = fields.len();
            self.interner.update_struct(*type_id, |struct_def| {
>>>>>>> 234ecd15
                struct_def.set_fields(fields);

                // TODO(https://github.com/noir-lang/noir/issues/5156): Remove this with implicit numeric generics
                // This is only necessary for resolving named types when implicit numeric generics are used.
                let mut found_names = Vec::new();
                struct_def.find_numeric_generics_in_fields(&mut found_names);
                for generic in struct_def.generics.iter_mut() {
                    for found_generic in found_names.iter() {
                        if found_generic == generic.name.as_str() {
                            if matches!(generic.kind, Kind::Normal) {
                                let ident = Ident::new(generic.name.to_string(), generic.span);
                                self.errors.push((
                                    CompilationError::ResolverError(
                                        ResolverError::UseExplicitNumericGeneric { ident },
                                    ),
                                    self.file,
                                ));
                                generic.kind = Kind::Numeric(Box::new(Type::default_int_type()));
                            }
                            break;
                        }
                    }
                }
            });

            for field_index in 0..fields_len {
<<<<<<< HEAD
                self.interner
                    .add_definition_location(ReferenceId::StructMember(type_id, field_index), None);
            }

            let item = Value::StructDefinition(type_id);
            self.run_comptime_attributes_on_item(&attributes, item, span, &mut generated_items);
=======
                self.interner.add_definition_location(
                    ReferenceId::StructMember(*type_id, field_index),
                    None,
                );
            }
>>>>>>> 234ecd15
        }

        // Check whether the struct fields have nested slices
        // We need to check after all structs are resolved to
        // make sure every struct's fields is accurately set.
        for id in struct_ids {
            let struct_type = self.interner.get_struct(id);

            // Only handle structs without generics as any generics args will be checked
            // after monomorphization when performing SSA codegen
            if struct_type.borrow().generics.is_empty() {
                let fields = struct_type.borrow().get_fields(&[]);
                for (_, field_type) in fields.iter() {
                    if field_type.is_nested_slice() {
                        let location = struct_type.borrow().location;
                        self.file = location.file;
                        self.push_err(ResolverError::NestedSlices { span: location.span });
                    }
                }
            }
        }
    }

    fn run_comptime_attributes_on_item(
        &mut self,
        attributes: &[SecondaryAttribute],
        item: Value,
        span: Span,
        generated_items: &mut CollectedItems,
    ) {
        for attribute in attributes {
            if let SecondaryAttribute::Custom(name) = attribute {
                if let Err(error) =
                    self.run_comptime_attribute_on_item(name, item.clone(), span, generated_items)
                {
                    self.errors.push(error);
                }
            }
        }
    }

    fn run_comptime_attribute_on_item(
        &mut self,
        attribute: &str,
        item: Value,
        span: Span,
        generated_items: &mut CollectedItems,
    ) -> Result<(), (CompilationError, FileId)> {
        let location = Location::new(span, self.file);
        let (function_name, mut arguments) = Self::parse_attribute(attribute, location)
            .unwrap_or_else(|| (attribute.to_string(), Vec::new()));

        let Ok(id) = self.lookup_global(Path::from_single(function_name, span)) else {
            // Do not issue an error if the attribute is unknown
            return Ok(());
        };

        let definition = self.interner.definition(id);
        let DefinitionKind::Function(function) = definition.kind else {
            return Err((ResolverError::NonFunctionInAnnotation { span }.into(), self.file));
        };

        self.handle_varargs_attribute(function, &mut arguments, location);
        arguments.insert(0, (item, location));

        let mut interpreter = self.setup_interpreter();

        let value = interpreter
            .call_function(function, arguments, TypeBindings::new(), location)
            .map_err(|error| error.into_compilation_error_pair())?;

        if value != Value::Unit {
            let items = value
                .into_top_level_items(location)
                .map_err(|error| error.into_compilation_error_pair())?;

            self.add_items(items, generated_items, location);
        }

        Ok(())
    }

    /// Parses an attribute in the form of a function call (e.g. `#[foo(a b, c d)]`) into
    /// the function and quoted arguments called (e.g. `("foo", vec![(a b, location), (c d, location)])`)
    fn parse_attribute(
        annotation: &str,
        location: Location,
    ) -> Option<(String, Vec<(Value, Location)>)> {
        let (tokens, errors) = Lexer::lex(annotation);
        if !errors.is_empty() {
            return None;
        }

        let mut tokens = tokens.0;
        if tokens.len() >= 4 {
            // Remove the outer  `ident ( )` wrapping the function arguments
            let first = tokens.remove(0).into_token();
            let second = tokens.remove(0).into_token();

            // Last token is always an EndOfInput
            let _ = tokens.pop().unwrap().into_token();
            let last = tokens.pop().unwrap().into_token();

            use crate::lexer::token::Token::*;
            if let (Ident(name), LeftParen, RightParen) = (first, second, last) {
                let args = tokens.split(|token| *token.token() == Comma);
                let args =
                    vecmap(args, |arg| (Value::Code(Rc::new(Tokens(arg.to_vec()))), location));
                return Some((name, args));
            }
        }

        None
    }

    /// Checks if the given attribute function is a varargs function.
    /// If so, we should pass its arguments in one slice rather than as separate arguments.
    fn handle_varargs_attribute(
        &mut self,
        function: FuncId,
        arguments: &mut Vec<(Value, Location)>,
        location: Location,
    ) {
        let meta = self.interner.function_meta(&function);
        let parameters = &meta.parameters.0;

        // If the last parameter is a slice, this is a varargs function.
        if parameters.last().map_or(false, |(_, typ, _)| matches!(typ, Type::Slice(_))) {
            let typ = Type::Slice(Box::new(Type::Quoted(crate::QuotedType::Quoted)));
            let slice_elements = arguments.drain(..).map(|(value, _)| value);
            let slice = Value::Slice(slice_elements.collect(), typ);
            arguments.push((slice, location));
        }
    }

    pub fn resolve_struct_fields(
        &mut self,
        unresolved: &NoirStruct,
        struct_id: StructId,
    ) -> Vec<(Ident, Type)> {
        self.recover_generics(|this| {
            this.current_item = Some(DependencyId::Struct(struct_id));

            this.resolving_ids.insert(struct_id);

            let struct_def = this.interner.get_struct(struct_id);
            this.add_existing_generics(&unresolved.generics, &struct_def.borrow().generics);

            let fields = vecmap(&unresolved.fields, |(ident, typ)| {
                (ident.clone(), this.resolve_type(typ.clone()))
            });

            this.resolving_ids.remove(&struct_id);

            fields
        })
    }

    fn elaborate_global(&mut self, global: UnresolvedGlobal) {
        let old_module = std::mem::replace(&mut self.local_module, global.module_id);
        let old_file = std::mem::replace(&mut self.file, global.file_id);
        let old_item = self.current_item.take();

        let global_id = global.global_id;
        self.current_item = Some(DependencyId::Global(global_id));
        let let_stmt = global.stmt_def;

        if !self.in_contract()
            && let_stmt.attributes.iter().any(|attr| matches!(attr, SecondaryAttribute::Abi(_)))
        {
            let span = let_stmt.pattern.span();
            self.push_err(ResolverError::AbiAttributeOutsideContract { span });
        }

        if !let_stmt.comptime && matches!(let_stmt.pattern, Pattern::Mutable(..)) {
            let span = let_stmt.pattern.span();
            self.push_err(ResolverError::MutableGlobal { span });
        }

        let comptime = let_stmt.comptime;

        let (let_statement, _typ) = self.elaborate_let(let_stmt, Some(global_id));
        let statement_id = self.interner.get_global(global_id).let_statement;
        self.interner.replace_statement(statement_id, let_statement);

        if comptime {
            self.elaborate_comptime_global(global_id);
        }

        self.interner
            .add_definition_location(ReferenceId::Global(global_id), Some(self.module_id()));

        self.local_module = old_module;
        self.file = old_file;
        self.current_item = old_item;
    }

    fn elaborate_comptime_global(&mut self, global_id: GlobalId) {
        let let_statement = self
            .interner
            .get_global_let_statement(global_id)
            .expect("Let statement of global should be set by elaborate_global_let");

        let global = self.interner.get_global(global_id);
        let definition_id = global.definition_id;
        let location = global.location;
        let mut interpreter = self.setup_interpreter();

        if let Err(error) = interpreter.evaluate_let(let_statement) {
            self.errors.push(error.into_compilation_error_pair());
        } else {
            let value = interpreter
                .lookup_id(definition_id, location)
                .expect("The global should be defined since evaluate_let did not error");

            self.debug_comptime(location, |interner| {
                interner.get_global(global_id).let_statement.to_display_ast(interner).kind
            });

            self.interner.get_global_mut(global_id).value = Some(value);
        }
    }

    fn define_function_metas(
        &mut self,
        functions: &mut [UnresolvedFunctions],
        impls: &mut ImplMap,
        trait_impls: &mut [UnresolvedTraitImpl],
    ) {
        for function_set in functions {
            self.define_function_metas_for_functions(function_set);
        }

        for ((self_type, local_module), function_sets) in impls {
            self.local_module = *local_module;

            for (generics, _, function_set) in function_sets {
                self.file = function_set.file_id;
                self.add_generics(generics);
                let self_type = self.resolve_type(self_type.clone());
                function_set.self_type = Some(self_type.clone());
                self.self_type = Some(self_type);
                self.define_function_metas_for_functions(function_set);
                self.self_type = None;
                self.generics.clear();
            }
        }

        for trait_impl in trait_impls {
            self.file = trait_impl.file_id;
            self.local_module = trait_impl.module_id;

            let trait_id = self.resolve_trait_by_path(trait_impl.trait_path.clone());
            trait_impl.trait_id = trait_id;
            let unresolved_type = &trait_impl.object_type;

            self.add_generics(&trait_impl.generics);
            trait_impl.resolved_generics = self.generics.clone();

            // Fetch trait constraints here
            let trait_generics = trait_impl
                .trait_id
                .and_then(|trait_id| self.resolve_trait_impl_generics(trait_impl, trait_id))
                .unwrap_or_else(|| {
                    // We still resolve as to continue type checking
                    vecmap(&trait_impl.trait_generics, |generic| self.resolve_type(generic.clone()))
                });

            trait_impl.resolved_trait_generics = trait_generics;

            let self_type = self.resolve_type(unresolved_type.clone());
            self.self_type = Some(self_type.clone());
            trait_impl.methods.self_type = Some(self_type);

            let impl_id = self.interner.next_trait_impl_id();
            self.current_trait_impl = Some(impl_id);

            self.define_function_metas_for_functions(&mut trait_impl.methods);

            trait_impl.resolved_object_type = self.self_type.take();
            trait_impl.impl_id = self.current_trait_impl.take();
            self.generics.clear();

            if let Some(trait_id) = trait_id {
                let trait_name = trait_impl.trait_path.last_ident();
                self.interner.add_trait_reference(
                    trait_id,
                    Location::new(trait_name.span(), trait_impl.file_id),
                    trait_name.is_self_type_name(),
                );
            }
        }
    }

    fn define_function_metas_for_functions(&mut self, function_set: &mut UnresolvedFunctions) {
        self.file = function_set.file_id;

        for (local_module, id, func) in &mut function_set.functions {
            self.local_module = *local_module;
            self.recover_generics(|this| {
                this.define_function_meta(func, *id, None);
            });
        }
    }

    /// True if we're currently within a `comptime` block, function, or global
    fn in_comptime_context(&self) -> bool {
        // The first context is the global context, followed by the function-specific context.
        // Any context after that is a `comptime {}` block's.
        if self.function_context.len() > 2 {
            return true;
        }

        match self.current_item {
            Some(DependencyId::Function(id)) => self.interner.function_modifiers(&id).is_comptime,
            Some(DependencyId::Global(id)) => self.interner.get_global_definition(id).comptime,
            _ => false,
        }
    }

    /// True if we're currently within a constrained function.
    /// Defaults to `true` if the current function is unknown.
    fn in_constrained_function(&self) -> bool {
        self.current_item.map_or(true, |id| match id {
            DependencyId::Function(id) => !self.interner.function_modifiers(&id).is_unconstrained,
            _ => true,
        })
    }

    fn add_items(
        &mut self,
        items: Vec<TopLevelStatement>,
        generated_items: &mut CollectedItems,
        location: Location,
    ) {
        for item in items {
            self.add_item(item, generated_items, location);
        }
    }

    fn add_item(
        &mut self,
        item: TopLevelStatement,
        generated_items: &mut CollectedItems,
        location: Location,
    ) {
        match item {
            TopLevelStatement::Function(function) => {
                let id = self.interner.push_empty_fn();
                let module = self.module_id();
                self.interner.push_function(id, &function.def, module, location);
                let functions = vec![(self.local_module, id, function)];
                generated_items.functions.push(UnresolvedFunctions {
                    file_id: self.file,
                    functions,
                    trait_id: None,
                    self_type: None,
                });
            }
            TopLevelStatement::TraitImpl(mut trait_impl) => {
                let methods = dc_mod::collect_trait_impl_functions(
                    self.interner,
                    &mut trait_impl,
                    self.crate_id,
                    self.file,
                    self.local_module,
                );

                generated_items.trait_impls.push(UnresolvedTraitImpl {
                    file_id: self.file,
                    module_id: self.local_module,
                    trait_generics: trait_impl.trait_generics,
                    trait_path: trait_impl.trait_name,
                    object_type: trait_impl.object_type,
                    methods,
                    generics: trait_impl.impl_generics,
                    where_clause: trait_impl.where_clause,

                    // These last fields are filled in later
                    trait_id: None,
                    impl_id: None,
                    resolved_object_type: None,
                    resolved_generics: Vec::new(),
                    resolved_trait_generics: Vec::new(),
                });
            }
            TopLevelStatement::Global(global) => {
                let (global, error) = dc_mod::collect_global(
                    self.interner,
                    self.def_maps.get_mut(&self.crate_id).unwrap(),
                    global,
                    self.file,
                    self.local_module,
                    self.crate_id,
                );

                generated_items.globals.push(global);
                if let Some(error) = error {
                    self.errors.push(error);
                }
            }
            // Assume that an error has already been issued
            TopLevelStatement::Error => (),

            TopLevelStatement::Module(_)
            | TopLevelStatement::Import(_)
            | TopLevelStatement::Struct(_)
            | TopLevelStatement::Trait(_)
            | TopLevelStatement::Impl(_)
            | TopLevelStatement::TypeAlias(_)
            | TopLevelStatement::SubModule(_) => {
                let item = item.to_string();
                let error = InterpreterError::UnsupportedTopLevelItemUnquote { item, location };
                self.errors.push(error.into_compilation_error_pair());
            }
        }
    }

<<<<<<< HEAD
        let (comptime_trait_impls, trait_impls) =
            items.trait_impls.into_iter().partition(|trait_impl| trait_impl.is_comptime);

        let (comptime_structs, structs) =
            items.types.into_iter().partition(|typ| typ.1.struct_def.is_comptime);

        let (comptime_globals, globals) =
            items.globals.into_iter().partition(|global| global.stmt_def.comptime);

        let comptime = CollectedItems {
            functions: comptime_function_sets,
            types: comptime_structs,
            type_aliases: BTreeMap::new(),
            traits: BTreeMap::new(),
            trait_impls: comptime_trait_impls,
            globals: comptime_globals,
            impls: rustc_hash::FxHashMap::default(),
        };

        items.functions = function_sets;
        items.trait_impls = trait_impls;
        items.types = structs;
        items.globals = globals;
        (comptime, items)
=======
    pub fn setup_interpreter<'local>(&'local mut self) -> Interpreter<'local, 'context> {
        let current_function = match self.current_item {
            Some(DependencyId::Function(function)) => Some(function),
            _ => None,
        };
        Interpreter::new(self, self.crate_id, current_function)
>>>>>>> 234ecd15
    }

    fn debug_comptime<T: Display, F: FnMut(&mut NodeInterner) -> T>(
        &mut self,
        location: Location,
        mut expr_f: F,
    ) {
<<<<<<< HEAD
        for item in items {
            self.add_item(item, generated_items, location);
        }
    }

    fn add_item(
        &mut self,
        item: TopLevelStatement,
        generated_items: &mut CollectedItems,
        location: Location,
    ) {
        match item {
            TopLevelStatement::Function(function) => {
                let id = self.interner.push_empty_fn();
                let module = self.module_id();
                self.interner.push_function(id, &function.def, module, location);
                let functions = vec![(self.local_module, id, function)];
                generated_items.functions.push(UnresolvedFunctions {
                    file_id: self.file,
                    functions,
                    trait_id: None,
                    self_type: None,
                });
            }
            TopLevelStatement::TraitImpl(mut trait_impl) => {
                let methods = dc_mod::collect_trait_impl_functions(
                    self.interner,
                    &mut trait_impl,
                    self.crate_id,
                    self.file,
                    self.local_module,
                );

                generated_items.trait_impls.push(UnresolvedTraitImpl {
                    file_id: self.file,
                    module_id: self.local_module,
                    trait_generics: trait_impl.trait_generics,
                    trait_path: trait_impl.trait_name,
                    object_type: trait_impl.object_type,
                    methods,
                    generics: trait_impl.impl_generics,
                    where_clause: trait_impl.where_clause,
                    is_comptime: trait_impl.is_comptime,

                    // These last fields are filled in later
                    trait_id: None,
                    impl_id: None,
                    resolved_object_type: None,
                    resolved_generics: Vec::new(),
                    resolved_trait_generics: Vec::new(),
                });
            }
            TopLevelStatement::Global(global) => {
                let (global, error) = dc_mod::collect_global(
                    self.interner,
                    self.def_maps.get_mut(&self.crate_id).unwrap(),
                    global,
                    self.file,
                    self.local_module,
                    self.crate_id,
                );

                generated_items.globals.push(global);
                if let Some(error) = error {
                    self.errors.push(error);
                }
=======
        if Some(location.file) == self.debug_comptime_in_file {
            let displayed_expr = expr_f(self.interner);
            self.errors.push((
                InterpreterError::debug_evaluate_comptime(displayed_expr, location).into(),
                location.file,
            ));
        }
    }

    /// Run all the attributes on each item. The ordering is unspecified to users but currently
    /// we run trait attributes first to (e.g.) register derive handlers before derive is
    /// called on structs.
    /// Returns any new items generated by attributes.
    fn run_attributes(
        &mut self,
        traits: &BTreeMap<TraitId, UnresolvedTrait>,
        types: &BTreeMap<StructId, UnresolvedStruct>,
        functions: &[UnresolvedFunctions],
    ) -> CollectedItems {
        let mut generated_items = CollectedItems::default();

        for (trait_id, trait_) in traits {
            let attributes = &trait_.trait_def.attributes;
            let item = Value::TraitDefinition(*trait_id);
            let span = trait_.trait_def.span;
            self.run_comptime_attributes_on_item(attributes, item, span, &mut generated_items);
        }

        for (struct_id, struct_def) in types {
            let attributes = &struct_def.struct_def.attributes;
            let item = Value::StructDefinition(*struct_id);
            let span = struct_def.struct_def.span;
            self.run_comptime_attributes_on_item(attributes, item, span, &mut generated_items);
        }

        self.run_attributes_on_functions(functions, &mut generated_items);
        generated_items
    }

    fn run_attributes_on_functions(
        &mut self,
        function_sets: &[UnresolvedFunctions],
        generated_items: &mut CollectedItems,
    ) {
        for function_set in function_sets {
            self.file = function_set.file_id;
            self.self_type = function_set.self_type.clone();

            for (local_module, function_id, function) in &function_set.functions {
                self.local_module = *local_module;
                let attributes = function.secondary_attributes();
                let item = Value::FunctionDefinition(*function_id);
                let span = function.span();
                self.run_comptime_attributes_on_item(attributes, item, span, generated_items);
>>>>>>> 234ecd15
            }
            // Assume that an error has already been issued
            TopLevelStatement::Error => (),

            TopLevelStatement::Module(_)
            | TopLevelStatement::Import(_)
            | TopLevelStatement::Struct(_)
            | TopLevelStatement::Trait(_)
            | TopLevelStatement::Impl(_)
            | TopLevelStatement::TypeAlias(_)
            | TopLevelStatement::SubModule(_) => {
                let item = item.to_string();
                let error = InterpreterError::UnsupportedTopLevelItemUnquote { item, location };
                self.errors.push(error.into_compilation_error_pair());
            }
        }
    }

    pub fn setup_interpreter<'local>(&'local mut self) -> Interpreter<'local, 'context> {
        let current_function = match self.current_item {
            Some(DependencyId::Function(function)) => Some(function),
            _ => None,
        };
        Interpreter::new(self, self.crate_id, current_function)
    }

    fn debug_comptime<T: Display, F: FnMut(&mut NodeInterner) -> T>(
        &mut self,
        location: Location,
        mut expr_f: F,
    ) {
        if Some(location.file) == self.debug_comptime_in_file {
            let displayed_expr = expr_f(self.interner);
            self.errors.push((
                InterpreterError::debug_evaluate_comptime(displayed_expr, location).into(),
                location.file,
            ));
        }
    }

    fn run_attributes_on_functions(
        &mut self,
        function_sets: &[UnresolvedFunctions],
        generated_items: &mut CollectedItems,
    ) {
        for function_set in function_sets {
            self.file = function_set.file_id;
            self.self_type = function_set.self_type.clone();

            for (local_module, function_id, function) in &function_set.functions {
                self.local_module = *local_module;
                let attributes = function.secondary_attributes();
                let item = Value::FunctionDefinition(*function_id);
                let span = function.span();
                self.run_comptime_attributes_on_item(attributes, item, span, generated_items);
            }
        }
    }
}<|MERGE_RESOLUTION|>--- conflicted
+++ resolved
@@ -251,19 +251,7 @@
         debug_comptime_in_file: Option<FileId>,
     ) -> Self {
         let mut this = Self::from_context(context, crate_id, debug_comptime_in_file);
-<<<<<<< HEAD
-
-        // Filter out comptime items to execute their functions first if needed.
-        // This step is why comptime items can only refer to other comptime items
-        // in the same crate, but can refer to any item in dependencies. Trying to
-        // run these at the same time as other items would lead to them seeing empty
-        // function bodies from functions that have yet to be elaborated.
-        let (comptime_items, runtime_items) = Self::filter_comptime_items(items);
-        this.elaborate_items(comptime_items);
-        this.elaborate_items(runtime_items);
-=======
         this.elaborate_items(items);
->>>>>>> 234ecd15
         this.check_and_pop_function_context();
         this
     }
@@ -288,19 +276,11 @@
         }
 
         // Must resolve structs before we resolve globals.
-<<<<<<< HEAD
-        let mut generated_items = self.collect_struct_definitions(items.types);
+        self.collect_struct_definitions(&items.types);
 
         self.define_function_metas(&mut items.functions, &mut items.impls, &mut items.trait_impls);
 
-        self.collect_traits(items.traits, &mut generated_items);
-=======
-        self.collect_struct_definitions(&items.types);
-
-        self.define_function_metas(&mut items.functions, &mut items.impls, &mut items.trait_impls);
-
         self.collect_traits(&items.traits);
->>>>>>> 234ecd15
 
         // Before we resolve any function symbols we must go through our impls and
         // re-collect the methods within into their proper module. This cannot be
@@ -324,11 +304,7 @@
 
         // We have to run any comptime attributes on functions before the function is elaborated
         // since the generated items are checked beforehand as well.
-<<<<<<< HEAD
-        self.run_attributes_on_functions(&items.functions, &mut generated_items);
-=======
         let generated_items = self.run_attributes(&items.traits, &items.types, &items.functions);
->>>>>>> 234ecd15
 
         // After everything is collected, we can elaborate our generated items.
         // It may be better to inline these within `items` entirely since elaborating them
@@ -1146,18 +1122,9 @@
             self.file = typ.file_id;
             self.local_module = typ.module_id;
 
-<<<<<<< HEAD
-            let attributes = std::mem::take(&mut typ.struct_def.attributes);
-            let span = typ.struct_def.span;
-
-            let fields = self.resolve_struct_fields(typ.struct_def, type_id);
-            let fields_len = fields.len();
-            self.interner.update_struct(type_id, |struct_def| {
-=======
             let fields = self.resolve_struct_fields(&typ.struct_def, *type_id);
             let fields_len = fields.len();
             self.interner.update_struct(*type_id, |struct_def| {
->>>>>>> 234ecd15
                 struct_def.set_fields(fields);
 
                 // TODO(https://github.com/noir-lang/noir/issues/5156): Remove this with implicit numeric generics
@@ -1184,20 +1151,11 @@
             });
 
             for field_index in 0..fields_len {
-<<<<<<< HEAD
-                self.interner
-                    .add_definition_location(ReferenceId::StructMember(type_id, field_index), None);
-            }
-
-            let item = Value::StructDefinition(type_id);
-            self.run_comptime_attributes_on_item(&attributes, item, span, &mut generated_items);
-=======
                 self.interner.add_definition_location(
                     ReferenceId::StructMember(*type_id, field_index),
                     None,
                 );
             }
->>>>>>> 234ecd15
         }
 
         // Check whether the struct fields have nested slices
@@ -1616,39 +1574,12 @@
         }
     }
 
-<<<<<<< HEAD
-        let (comptime_trait_impls, trait_impls) =
-            items.trait_impls.into_iter().partition(|trait_impl| trait_impl.is_comptime);
-
-        let (comptime_structs, structs) =
-            items.types.into_iter().partition(|typ| typ.1.struct_def.is_comptime);
-
-        let (comptime_globals, globals) =
-            items.globals.into_iter().partition(|global| global.stmt_def.comptime);
-
-        let comptime = CollectedItems {
-            functions: comptime_function_sets,
-            types: comptime_structs,
-            type_aliases: BTreeMap::new(),
-            traits: BTreeMap::new(),
-            trait_impls: comptime_trait_impls,
-            globals: comptime_globals,
-            impls: rustc_hash::FxHashMap::default(),
-        };
-
-        items.functions = function_sets;
-        items.trait_impls = trait_impls;
-        items.types = structs;
-        items.globals = globals;
-        (comptime, items)
-=======
     pub fn setup_interpreter<'local>(&'local mut self) -> Interpreter<'local, 'context> {
         let current_function = match self.current_item {
             Some(DependencyId::Function(function)) => Some(function),
             _ => None,
         };
         Interpreter::new(self, self.crate_id, current_function)
->>>>>>> 234ecd15
     }
 
     fn debug_comptime<T: Display, F: FnMut(&mut NodeInterner) -> T>(
@@ -1656,74 +1587,6 @@
         location: Location,
         mut expr_f: F,
     ) {
-<<<<<<< HEAD
-        for item in items {
-            self.add_item(item, generated_items, location);
-        }
-    }
-
-    fn add_item(
-        &mut self,
-        item: TopLevelStatement,
-        generated_items: &mut CollectedItems,
-        location: Location,
-    ) {
-        match item {
-            TopLevelStatement::Function(function) => {
-                let id = self.interner.push_empty_fn();
-                let module = self.module_id();
-                self.interner.push_function(id, &function.def, module, location);
-                let functions = vec![(self.local_module, id, function)];
-                generated_items.functions.push(UnresolvedFunctions {
-                    file_id: self.file,
-                    functions,
-                    trait_id: None,
-                    self_type: None,
-                });
-            }
-            TopLevelStatement::TraitImpl(mut trait_impl) => {
-                let methods = dc_mod::collect_trait_impl_functions(
-                    self.interner,
-                    &mut trait_impl,
-                    self.crate_id,
-                    self.file,
-                    self.local_module,
-                );
-
-                generated_items.trait_impls.push(UnresolvedTraitImpl {
-                    file_id: self.file,
-                    module_id: self.local_module,
-                    trait_generics: trait_impl.trait_generics,
-                    trait_path: trait_impl.trait_name,
-                    object_type: trait_impl.object_type,
-                    methods,
-                    generics: trait_impl.impl_generics,
-                    where_clause: trait_impl.where_clause,
-                    is_comptime: trait_impl.is_comptime,
-
-                    // These last fields are filled in later
-                    trait_id: None,
-                    impl_id: None,
-                    resolved_object_type: None,
-                    resolved_generics: Vec::new(),
-                    resolved_trait_generics: Vec::new(),
-                });
-            }
-            TopLevelStatement::Global(global) => {
-                let (global, error) = dc_mod::collect_global(
-                    self.interner,
-                    self.def_maps.get_mut(&self.crate_id).unwrap(),
-                    global,
-                    self.file,
-                    self.local_module,
-                    self.crate_id,
-                );
-
-                generated_items.globals.push(global);
-                if let Some(error) = error {
-                    self.errors.push(error);
-                }
-=======
         if Some(location.file) == self.debug_comptime_in_file {
             let displayed_expr = expr_f(self.interner);
             self.errors.push((
@@ -1778,62 +1641,6 @@
                 let item = Value::FunctionDefinition(*function_id);
                 let span = function.span();
                 self.run_comptime_attributes_on_item(attributes, item, span, generated_items);
->>>>>>> 234ecd15
-            }
-            // Assume that an error has already been issued
-            TopLevelStatement::Error => (),
-
-            TopLevelStatement::Module(_)
-            | TopLevelStatement::Import(_)
-            | TopLevelStatement::Struct(_)
-            | TopLevelStatement::Trait(_)
-            | TopLevelStatement::Impl(_)
-            | TopLevelStatement::TypeAlias(_)
-            | TopLevelStatement::SubModule(_) => {
-                let item = item.to_string();
-                let error = InterpreterError::UnsupportedTopLevelItemUnquote { item, location };
-                self.errors.push(error.into_compilation_error_pair());
-            }
-        }
-    }
-
-    pub fn setup_interpreter<'local>(&'local mut self) -> Interpreter<'local, 'context> {
-        let current_function = match self.current_item {
-            Some(DependencyId::Function(function)) => Some(function),
-            _ => None,
-        };
-        Interpreter::new(self, self.crate_id, current_function)
-    }
-
-    fn debug_comptime<T: Display, F: FnMut(&mut NodeInterner) -> T>(
-        &mut self,
-        location: Location,
-        mut expr_f: F,
-    ) {
-        if Some(location.file) == self.debug_comptime_in_file {
-            let displayed_expr = expr_f(self.interner);
-            self.errors.push((
-                InterpreterError::debug_evaluate_comptime(displayed_expr, location).into(),
-                location.file,
-            ));
-        }
-    }
-
-    fn run_attributes_on_functions(
-        &mut self,
-        function_sets: &[UnresolvedFunctions],
-        generated_items: &mut CollectedItems,
-    ) {
-        for function_set in function_sets {
-            self.file = function_set.file_id;
-            self.self_type = function_set.self_type.clone();
-
-            for (local_module, function_id, function) in &function_set.functions {
-                self.local_module = *local_module;
-                let attributes = function.secondary_attributes();
-                let item = Value::FunctionDefinition(*function_id);
-                let span = function.span();
-                self.run_comptime_attributes_on_item(attributes, item, span, generated_items);
             }
         }
     }
