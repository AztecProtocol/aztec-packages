--- conflicted
+++ resolved
@@ -17,29 +17,20 @@
         resolution::{errors::ResolverError, path_resolver::PathResolver, resolver::LambdaContext},
         scope::ScopeForest as GenericScopeForest,
         type_check::{check_trait_impl_method_matches_declaration, TypeCheckError},
-<<<<<<< HEAD
     },
     hir_def::{
         expr::HirIdent,
         function::{FunctionBody, Parameters},
         traits::TraitConstraint,
-=======
->>>>>>> f9707321
     },
     hir_def::{expr::HirIdent, function::Parameters, traits::TraitConstraint},
     macros_api::{
-<<<<<<< HEAD
         BlockExpression, Ident, NodeInterner, NoirFunction, NoirStruct, Pattern,
         SecondaryAttribute, StructId,
     },
     node_interner::{
         DefinitionId, DefinitionKind, DependencyId, ExprId, FuncId, GlobalId, TraitId, TypeAliasId,
     },
-=======
-        Ident, NodeInterner, NoirFunction, NoirStruct, Pattern, SecondaryAttribute, StructId,
-    },
-    node_interner::{DefinitionKind, DependencyId, ExprId, FuncId, TraitId, TypeAliasId},
->>>>>>> f9707321
     Shared, Type, TypeVariable,
 };
 use crate::{
@@ -48,13 +39,7 @@
     hir::{
         def_collector::{dc_crate::CollectedItems, errors::DefCollectorErrorKind},
         def_map::{LocalModuleId, ModuleDefId, ModuleId, MAIN_FUNCTION},
-<<<<<<< HEAD
         resolution::{import::PathResolution, path_resolver::StandardPathResolver},
-=======
-        resolution::{
-            errors::PubPosition, import::PathResolution, path_resolver::StandardPathResolver,
-        },
->>>>>>> f9707321
         Context,
     },
     hir_def::function::{FuncMeta, HirFunction},
@@ -82,11 +67,7 @@
 use fm::FileId;
 use iter_extended::vecmap;
 use noirc_errors::{Location, Span};
-<<<<<<< HEAD
 use rustc_hash::{FxHashMap as HashMap, FxHashSet as HashSet};
-=======
-use rustc_hash::FxHashSet as HashSet;
->>>>>>> f9707321
 
 /// ResolverMetas are tagged onto each definition to track how many times they are used
 #[derive(Debug, PartialEq, Eq)]
@@ -306,22 +287,15 @@
         self.trait_id = functions.trait_id; // TODO: Resolve?
         self.self_type = functions.self_type;
 
-<<<<<<< HEAD
         for (local_module, id, _) in functions.functions {
             self.local_module = local_module;
             self.recover_generics(|this| this.elaborate_function(id));
-=======
-        for (local_module, id, func) in functions.functions {
-            self.local_module = local_module;
-            self.recover_generics(|this| this.elaborate_function(func, id));
->>>>>>> f9707321
         }
 
         self.self_type = None;
         self.trait_id = None;
     }
 
-<<<<<<< HEAD
     fn elaborate_function(&mut self, id: FuncId) {
         let func_meta = self.interner.func_meta.get_mut(&id);
         let func_meta =
@@ -336,10 +310,6 @@
         };
 
         let old_function = std::mem::replace(&mut self.current_function, Some(id));
-=======
-    fn elaborate_function(&mut self, function: NoirFunction, id: FuncId) {
-        self.current_function = Some(id);
->>>>>>> f9707321
 
         // Without this, impl methods can accidentally be placed in contracts. See #3254
         if self.self_type.is_some() {
@@ -347,7 +317,6 @@
         }
 
         self.scopes.start_function();
-<<<<<<< HEAD
         let old_item = std::mem::replace(&mut self.current_item, Some(DependencyId::Function(id)));
 
         let func_meta = func_meta.clone();
@@ -358,21 +327,6 @@
             self.in_unconstrained_fn = true;
         }
 
-=======
-        self.current_item = Some(DependencyId::Function(id));
-
-        self.trait_bounds = function.def.where_clause.clone();
-
-        if function.def.is_unconstrained {
-            self.in_unconstrained_fn = true;
-        }
-
-        let func_meta = self.interner.func_meta.get(&id);
-        let func_meta = func_meta
-            .expect("FuncMetas should be declared before a function is elaborated")
-            .clone();
-
->>>>>>> f9707321
         // The DefinitionIds for each parameter were already created in define_function_meta
         // so we need to reintroduce the same IDs into scope here.
         for parameter in &func_meta.parameter_idents {
@@ -450,11 +404,8 @@
 
         meta.function_body = FunctionBody::Resolved;
 
-<<<<<<< HEAD
         self.trait_bounds.clear();
         self.in_unconstrained_fn = false;
-=======
->>>>>>> f9707321
         self.interner.update_fn(id, hir_func);
         self.current_function = old_function;
         self.current_item = old_item;
@@ -560,17 +511,10 @@
         let typ = self.resolve_type(constraint.typ.clone());
         self.resolve_trait_bound(&constraint.trait_bound, typ)
     }
-<<<<<<< HEAD
 
     fn resolve_trait_bound(&mut self, bound: &TraitBound, typ: Type) -> Option<TraitConstraint> {
         let trait_generics = vecmap(&bound.trait_generics, |typ| self.resolve_type(typ.clone()));
 
-=======
-
-    fn resolve_trait_bound(&mut self, bound: &TraitBound, typ: Type) -> Option<TraitConstraint> {
-        let trait_generics = vecmap(&bound.trait_generics, |typ| self.resolve_type(typ.clone()));
-
->>>>>>> f9707321
         let span = bound.trait_path.span();
         let the_trait = self.lookup_trait_or_error(bound.trait_path.clone())?;
         let trait_id = the_trait.id;
@@ -602,10 +546,6 @@
         is_trait_function: bool,
     ) {
         self.current_function = Some(func_id);
-<<<<<<< HEAD
-=======
-        self.resolve_where_clause(&mut func.def.where_clause);
->>>>>>> f9707321
 
         // Without this, impl methods can accidentally be placed in contracts. See #3254
         if self.self_type.is_some() {
@@ -679,10 +619,7 @@
                 typ.clone(),
                 DefinitionKind::Local(None),
                 &mut parameter_idents,
-<<<<<<< HEAD
                 None,
-=======
->>>>>>> f9707321
             );
 
             parameters.push((pattern, typ.clone(), visibility));
@@ -691,47 +628,6 @@
 
         let return_type = Box::new(self.resolve_type(func.return_type()));
 
-<<<<<<< HEAD
-=======
-        if !self.pub_allowed(func) && func.def.return_visibility == Visibility::Public {
-            self.push_err(ResolverError::UnnecessaryPub {
-                ident: func.name_ident().clone(),
-                position: PubPosition::ReturnType,
-            });
-        }
-
-        let is_low_level_function =
-            attributes.function.as_ref().map_or(false, |func| func.is_low_level());
-
-        if !self.crate_id.is_stdlib() && is_low_level_function {
-            let error =
-                ResolverError::LowLevelFunctionOutsideOfStdlib { ident: func.name_ident().clone() };
-            self.push_err(error);
-        }
-
-        // 'pub' is required on return types for entry point functions
-        if is_entry_point
-            && return_type.as_ref() != &Type::Unit
-            && func.def.return_visibility == Visibility::Private
-        {
-            self.push_err(ResolverError::NecessaryPub { ident: func.name_ident().clone() });
-        }
-        // '#[recursive]' attribute is only allowed for entry point functions
-        if !is_entry_point && func.kind == FunctionKind::Recursive {
-            self.push_err(ResolverError::MisplacedRecursiveAttribute {
-                ident: func.name_ident().clone(),
-            });
-        }
-
-        if matches!(attributes.function, Some(FunctionAttribute::Test { .. }))
-            && !parameters.is_empty()
-        {
-            self.push_err(ResolverError::TestFunctionHasParameters {
-                span: func.name_ident().span(),
-            });
-        }
-
->>>>>>> f9707321
         let mut typ = Type::Function(parameter_types, return_type, Box::new(Type::Unit));
 
         if !generics.is_empty() {
@@ -746,12 +642,9 @@
             .map(|(name, typevar, _span)| (name.clone(), typevar.clone()))
             .collect();
 
-<<<<<<< HEAD
         let statements = std::mem::take(&mut func.def.body.statements);
         let body = BlockExpression { statements };
 
-=======
->>>>>>> f9707321
         let meta = FuncMeta {
             name: name_ident,
             kind: func.kind,
@@ -769,10 +662,7 @@
             is_entry_point,
             is_trait_function,
             has_inline_attribute,
-<<<<<<< HEAD
             function_body: FunctionBody::Unresolved(func.kind, body, func.def.span),
-=======
->>>>>>> f9707321
         };
 
         self.interner.push_fn_meta(meta, func_id);
@@ -834,101 +724,6 @@
         }
     }
 
-<<<<<<< HEAD
-=======
-    fn find_numeric_generics(
-        parameters: &Parameters,
-        return_type: &Type,
-    ) -> Vec<(String, TypeVariable)> {
-        let mut found = BTreeMap::new();
-        for (_, parameter, _) in &parameters.0 {
-            Self::find_numeric_generics_in_type(parameter, &mut found);
-        }
-        Self::find_numeric_generics_in_type(return_type, &mut found);
-        found.into_iter().collect()
-    }
-
-    fn find_numeric_generics_in_type(typ: &Type, found: &mut BTreeMap<String, TypeVariable>) {
-        match typ {
-            Type::FieldElement
-            | Type::Integer(_, _)
-            | Type::Bool
-            | Type::Unit
-            | Type::Error
-            | Type::TypeVariable(_, _)
-            | Type::Constant(_)
-            | Type::NamedGeneric(_, _)
-            | Type::Code
-            | Type::Forall(_, _) => (),
-
-            Type::TraitAsType(_, _, args) => {
-                for arg in args {
-                    Self::find_numeric_generics_in_type(arg, found);
-                }
-            }
-
-            Type::Array(length, element_type) => {
-                if let Type::NamedGeneric(type_variable, name) = length.as_ref() {
-                    found.insert(name.to_string(), type_variable.clone());
-                }
-                Self::find_numeric_generics_in_type(element_type, found);
-            }
-
-            Type::Slice(element_type) => {
-                Self::find_numeric_generics_in_type(element_type, found);
-            }
-
-            Type::Tuple(fields) => {
-                for field in fields {
-                    Self::find_numeric_generics_in_type(field, found);
-                }
-            }
-
-            Type::Function(parameters, return_type, _env) => {
-                for parameter in parameters {
-                    Self::find_numeric_generics_in_type(parameter, found);
-                }
-                Self::find_numeric_generics_in_type(return_type, found);
-            }
-
-            Type::Struct(struct_type, generics) => {
-                for (i, generic) in generics.iter().enumerate() {
-                    if let Type::NamedGeneric(type_variable, name) = generic {
-                        if struct_type.borrow().generic_is_numeric(i) {
-                            found.insert(name.to_string(), type_variable.clone());
-                        }
-                    } else {
-                        Self::find_numeric_generics_in_type(generic, found);
-                    }
-                }
-            }
-            Type::Alias(alias, generics) => {
-                for (i, generic) in generics.iter().enumerate() {
-                    if let Type::NamedGeneric(type_variable, name) = generic {
-                        if alias.borrow().generic_is_numeric(i) {
-                            found.insert(name.to_string(), type_variable.clone());
-                        }
-                    } else {
-                        Self::find_numeric_generics_in_type(generic, found);
-                    }
-                }
-            }
-            Type::MutableReference(element) => Self::find_numeric_generics_in_type(element, found),
-            Type::String(length) => {
-                if let Type::NamedGeneric(type_variable, name) = length.as_ref() {
-                    found.insert(name.to_string(), type_variable.clone());
-                }
-            }
-            Type::FmtString(length, fields) => {
-                if let Type::NamedGeneric(type_variable, name) = length.as_ref() {
-                    found.insert(name.to_string(), type_variable.clone());
-                }
-                Self::find_numeric_generics_in_type(fields, found);
-            }
-        }
-    }
-
->>>>>>> f9707321
     fn add_trait_constraints_to_scope(&mut self, func_meta: &FuncMeta) {
         for constraint in &func_meta.trait_constraints {
             let object = constraint.typ.clone();
@@ -976,7 +771,6 @@
         self.current_trait_impl = None;
         self.generics.clear();
     }
-<<<<<<< HEAD
 
     fn collect_impls(
         &mut self,
@@ -994,33 +788,10 @@
         }
     }
 
-=======
-
-    fn collect_impls(
-        &mut self,
-        module: LocalModuleId,
-        impls: &mut [(Vec<Ident>, Span, UnresolvedFunctions)],
-    ) {
-        self.local_module = module;
-
-        for (generics, span, unresolved) in impls {
-            self.file = unresolved.file_id;
-            let old_generic_count = self.generics.len();
-            self.add_generics(generics);
-            self.declare_methods_on_struct(false, unresolved, *span);
-            self.generics.truncate(old_generic_count);
-        }
-    }
-
->>>>>>> f9707321
     fn collect_trait_impl(&mut self, trait_impl: &mut UnresolvedTraitImpl) {
         self.local_module = trait_impl.module_id;
         self.file = trait_impl.file_id;
         self.current_trait_impl = trait_impl.impl_id;
-<<<<<<< HEAD
-=======
-
->>>>>>> f9707321
         trait_impl.trait_id = self.resolve_trait_by_path(trait_impl.trait_path.clone());
 
         let self_type = trait_impl.methods.self_type.clone();
@@ -1336,7 +1107,6 @@
     ) -> (Generics, Vec<(Ident, Type)>) {
         self.recover_generics(|this| {
             let generics = this.add_generics(&unresolved.generics);
-<<<<<<< HEAD
 
             this.current_item = Some(DependencyId::Struct(struct_id));
 
@@ -1344,15 +1114,6 @@
             let fields = vecmap(unresolved.fields, |(ident, typ)| (ident, this.resolve_type(typ)));
             this.resolving_ids.remove(&struct_id);
 
-=======
-
-            this.current_item = Some(DependencyId::Struct(struct_id));
-
-            this.resolving_ids.insert(struct_id);
-            let fields = vecmap(unresolved.fields, |(ident, typ)| (ident, this.resolve_type(typ)));
-            this.resolving_ids.remove(&struct_id);
-
->>>>>>> f9707321
             (generics, fields)
         })
     }
@@ -1377,7 +1138,6 @@
             self.push_err(ResolverError::MutableGlobal { span });
         }
 
-<<<<<<< HEAD
         let comptime = let_stmt.comptime;
 
         let (let_statement, _typ) = self.elaborate_let(let_stmt, Some(global_id));
@@ -1471,70 +1231,6 @@
     fn define_function_metas_for_functions(&mut self, function_set: &mut UnresolvedFunctions) {
         self.file = function_set.file_id;
 
-=======
-        self.elaborate_global_let(let_stmt, global_id);
-
-        // Avoid defaulting the types of globals here since they may be used in any function.
-        // Otherwise we may prematurely default to a Field inside the next function if this
-        // global was unused there, even if it is consistently used as a u8 everywhere else.
-        self.type_variables.clear();
-    }
-
-    fn define_function_metas(
-        &mut self,
-        functions: &mut [UnresolvedFunctions],
-        impls: &mut ImplMap,
-        trait_impls: &mut [UnresolvedTraitImpl],
-    ) {
-        for function_set in functions {
-            self.define_function_metas_for_functions(function_set);
-        }
-
-        for ((self_type, local_module), function_sets) in impls {
-            self.local_module = *local_module;
-
-            for (generics, _, function_set) in function_sets {
-                self.add_generics(generics);
-                let self_type = self.resolve_type(self_type.clone());
-                function_set.self_type = Some(self_type.clone());
-                self.self_type = Some(self_type);
-                self.define_function_metas_for_functions(function_set);
-                self.generics.clear();
-            }
-        }
-
-        for trait_impl in trait_impls {
-            self.file = trait_impl.file_id;
-            self.local_module = trait_impl.module_id;
-
-            let unresolved_type = &trait_impl.object_type;
-            self.add_generics(&trait_impl.generics);
-            trait_impl.resolved_generics = self.generics.clone();
-
-            let trait_generics =
-                vecmap(&trait_impl.trait_generics, |generic| self.resolve_type(generic.clone()));
-            trait_impl.resolved_trait_generics = trait_generics;
-
-            let self_type = self.resolve_type(unresolved_type.clone());
-
-            self.self_type = Some(self_type.clone());
-            trait_impl.methods.self_type = Some(self_type);
-
-            let impl_id = self.interner.next_trait_impl_id();
-            self.current_trait_impl = Some(impl_id);
-
-            self.define_function_metas_for_functions(&mut trait_impl.methods);
-
-            trait_impl.resolved_object_type = self.self_type.take();
-            trait_impl.impl_id = self.current_trait_impl.take();
-            self.generics.clear();
-        }
-    }
-
-    fn define_function_metas_for_functions(&mut self, function_set: &mut UnresolvedFunctions) {
-        self.file = function_set.file_id;
-
->>>>>>> f9707321
         for (local_module, id, func) in &mut function_set.functions {
             self.local_module = *local_module;
             self.recover_generics(|this| {
