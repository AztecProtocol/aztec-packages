--- conflicted
+++ resolved
@@ -1246,12 +1246,8 @@
                     .add_definition_location(ReferenceId::StructMember(type_id, field_index), None);
             }
 
-<<<<<<< HEAD
-            self.run_comptime_attributes_on_struct(attributes, type_id, span, &mut generated_items);
-=======
             let item = Value::StructDefinition(type_id);
             self.run_comptime_attributes_on_item(&attributes, item, span, &mut generated_items);
->>>>>>> 81778a25
         }
 
         // Check whether the struct fields have nested slices
@@ -1303,13 +1299,8 @@
         generated_items: &mut CollectedItems,
     ) -> Result<(), (CompilationError, FileId)> {
         let location = Location::new(span, self.file);
-<<<<<<< HEAD
-        let (function_name, mut arguments) =
-            Self::parse_attribute(&attribute, location).unwrap_or((attribute, Vec::new()));
-=======
         let (function_name, mut arguments) = Self::parse_attribute(attribute, location)
             .unwrap_or_else(|| (attribute.to_string(), Vec::new()));
->>>>>>> 81778a25
 
         let id = self
             .lookup_global(Path::from_single(function_name, span))
@@ -1321,11 +1312,7 @@
         };
 
         self.handle_varargs_attribute(function, &mut arguments, location);
-<<<<<<< HEAD
-        arguments.insert(0, (Value::StructDefinition(struct_id), location));
-=======
         arguments.insert(0, (item, location));
->>>>>>> 81778a25
 
         let mut interpreter_errors = vec![];
         let mut interpreter = self.setup_interpreter(&mut interpreter_errors);
@@ -1759,8 +1746,6 @@
             ));
         }
     }
-<<<<<<< HEAD
-=======
 
     fn run_attributes_on_functions(
         &mut self,
@@ -1780,5 +1765,4 @@
             }
         }
     }
->>>>>>> 81778a25
 }