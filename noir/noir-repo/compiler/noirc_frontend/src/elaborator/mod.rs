--- conflicted
+++ resolved
@@ -333,14 +333,9 @@
             self.define_type_alias(alias_id, alias);
         }
 
-<<<<<<< HEAD
-        // Must resolve structs before we resolve globals.
-        self.collect_struct_definitions(&items.structs);
-=======
         // Must resolve types before we resolve globals.
         self.collect_struct_definitions(&items.structs);
         self.collect_enum_definitions(&items.enums);
->>>>>>> bdf5fa77
 
         self.define_function_metas(&mut items.functions, &mut items.impls, &mut items.trait_impls);
 
@@ -1046,13 +1041,8 @@
                     self.mark_type_as_used(typ);
                 }
             }
-<<<<<<< HEAD
-            Type::DataType(struct_type, generics) => {
-                self.mark_struct_as_constructed(struct_type.clone());
-=======
             Type::DataType(datatype, generics) => {
                 self.mark_struct_as_constructed(datatype.clone());
->>>>>>> bdf5fa77
                 for generic in generics {
                     self.mark_type_as_used(generic);
                 }
@@ -1653,11 +1643,7 @@
             return false;
         }
         // Public struct functions should not expose private types.
-<<<<<<< HEAD
-        if let Some(struct_visibility) = func_meta.struct_id.and_then(|id| {
-=======
         if let Some(struct_visibility) = func_meta.type_id.and_then(|id| {
->>>>>>> bdf5fa77
             let struct_def = self.get_type(id);
             let struct_def = struct_def.borrow();
             self.find_struct_visibility(&struct_def)
