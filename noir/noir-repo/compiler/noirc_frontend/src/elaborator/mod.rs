--- conflicted
+++ resolved
@@ -358,10 +358,7 @@
             self.current_trait = Some(trait_id);
             self.elaborate_functions(unresolved_trait.fns_with_default_impl);
         }
-<<<<<<< HEAD
-=======
-
->>>>>>> 2f92e4a2
+
         self.current_trait = None;
 
         for impls in items.impls.into_values() {
@@ -509,11 +506,7 @@
         // when multiple impls are available. Instead we default first to choose the Field or u64 impl.
         self.check_and_pop_function_context();
 
-<<<<<<< HEAD
-        self.remove_trait_constraints_from_scope(&func_meta);
-=======
         self.remove_trait_constraints_from_scope(&func_meta.trait_constraints);
->>>>>>> 2f92e4a2
 
         let func_scope_tree = self.scopes.end_function();
 
@@ -1134,11 +1127,7 @@
             let self_type =
                 self.self_type.clone().expect("Expected a self type if there's a current trait");
             self.add_trait_bound_to_scope(
-<<<<<<< HEAD
-                func_meta,
-=======
                 span,
->>>>>>> 2f92e4a2
                 &self_type,
                 &constraint.trait_bound,
                 constraint.trait_bound.trait_id,
@@ -1146,13 +1135,8 @@
         }
     }
 
-<<<<<<< HEAD
-    fn remove_trait_constraints_from_scope(&mut self, func_meta: &FuncMeta) {
-        for constraint in &func_meta.trait_constraints {
-=======
     fn remove_trait_constraints_from_scope(&mut self, constraints: &[TraitConstraint]) {
         for constraint in constraints {
->>>>>>> 2f92e4a2
             self.interner
                 .remove_assumed_trait_implementations_for_trait(constraint.trait_bound.trait_id);
         }
