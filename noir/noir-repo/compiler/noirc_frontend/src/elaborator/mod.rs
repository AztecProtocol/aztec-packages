use std::{
    collections::{BTreeMap, BTreeSet},
    rc::Rc,
};

use crate::{
    ast::{FunctionKind, UnresolvedTraitConstraint},
    hir::{
        def_collector::{
            dc_crate::{
                filter_literal_globals, CompilationError, ImplMap, UnresolvedGlobal,
                UnresolvedStruct, UnresolvedTypeAlias,
            },
            errors::DuplicateType,
        },
        resolution::{errors::ResolverError, path_resolver::PathResolver, resolver::LambdaContext},
        scope::ScopeForest as GenericScopeForest,
<<<<<<< HEAD
        type_check::{check_trait_impl_method_matches_declaration, TypeCheckError},
=======
        type_check::TypeCheckError,
>>>>>>> e37cbbd8
    },
    hir_def::{expr::HirIdent, function::Parameters, traits::TraitConstraint},
    macros_api::{
        Ident, NodeInterner, NoirFunction, NoirStruct, Pattern, SecondaryAttribute, StructId,
    },
    node_interner::{DefinitionKind, DependencyId, ExprId, FuncId, TraitId, TypeAliasId},
    Shared, Type, TypeVariable,
};
use crate::{
    ast::{TraitBound, UnresolvedGenerics},
    graph::CrateId,
    hir::{
        def_collector::{dc_crate::CollectedItems, errors::DefCollectorErrorKind},
        def_map::{LocalModuleId, ModuleDefId, ModuleId, MAIN_FUNCTION},
        resolution::{
            errors::PubPosition, import::PathResolution, path_resolver::StandardPathResolver,
        },
        Context,
    },
    hir_def::function::{FuncMeta, HirFunction},
    macros_api::{Param, Path, UnresolvedType, UnresolvedTypeData, Visibility},
    node_interner::TraitImplId,
    token::FunctionAttribute,
    Generics,
};
use crate::{
    hir::{
        def_collector::dc_crate::{UnresolvedFunctions, UnresolvedTraitImpl},
        def_map::{CrateDefMap, ModuleData},
    },
    hir_def::traits::TraitImpl,
    macros_api::ItemVisibility,
};

mod expressions;
mod patterns;
mod scope;
mod statements;
mod traits;
mod types;

use fm::FileId;
use iter_extended::vecmap;
use noirc_errors::{Location, Span};
use rustc_hash::FxHashSet as HashSet;

/// ResolverMetas are tagged onto each definition to track how many times they are used
#[derive(Debug, PartialEq, Eq)]
pub struct ResolverMeta {
    num_times_used: usize,
    ident: HirIdent,
    warn_if_unused: bool,
}

type ScopeForest = GenericScopeForest<String, ResolverMeta>;

pub struct Elaborator<'context> {
    scopes: ScopeForest,

    errors: Vec<(CompilationError, FileId)>,

    interner: &'context mut NodeInterner,

    def_maps: &'context mut BTreeMap<CrateId, CrateDefMap>,

    file: FileId,

    in_unconstrained_fn: bool,
    nested_loops: usize,

    /// True if the current module is a contract.
    /// This is usually determined by self.path_resolver.module_id(), but it can
    /// be overridden for impls. Impls are an odd case since the methods within resolve
    /// as if they're in the parent module, but should be placed in a child module.
    /// Since they should be within a child module, in_contract is manually set to false
    /// for these so we can still resolve them in the parent module without them being in a contract.
    in_contract: bool,

    /// Contains a mapping of the current struct or functions's generics to
    /// unique type variables if we're resolving a struct. Empty otherwise.
    /// This is a Vec rather than a map to preserve the order a functions generics
    /// were declared in.
    generics: Vec<(Rc<String>, TypeVariable, Span)>,

    /// When resolving lambda expressions, we need to keep track of the variables
    /// that are captured. We do this in order to create the hidden environment
    /// parameter for the lambda function.
    lambda_stack: Vec<LambdaContext>,

    /// Set to the current type if we're resolving an impl
    self_type: Option<Type>,

    /// The current dependency item we're resolving.
    /// Used to link items to their dependencies in the dependency graph
    current_item: Option<DependencyId>,

    /// If we're currently resolving methods within a trait impl, this will be set
    /// to the corresponding trait impl ID.
    current_trait_impl: Option<TraitImplId>,

    trait_id: Option<TraitId>,

    /// In-resolution names
    ///
    /// This needs to be a set because we can have multiple in-resolution
    /// names when resolving structs that are declared in reverse order of their
    /// dependencies, such as in the following case:
    ///
    /// ```
    /// struct Wrapper {
    ///     value: Wrapped
    /// }
    /// struct Wrapped {
    /// }
    /// ```
    resolving_ids: BTreeSet<StructId>,

    trait_bounds: Vec<UnresolvedTraitConstraint>,

    current_function: Option<FuncId>,

    /// All type variables created in the current function.
    /// This map is used to default any integer type variables at the end of
    /// a function (before checking trait constraints) if a type wasn't already chosen.
    type_variables: Vec<Type>,

    /// Trait constraints are collected during type checking until they are
    /// verified at the end of a function. This is because constraints arise
    /// on each variable, but it is only until function calls when the types
    /// needed for the trait constraint may become known.
    trait_constraints: Vec<(TraitConstraint, ExprId)>,

    /// The current module this elaborator is in.
    /// Initially empty, it is set whenever a new top-level item is resolved.
    local_module: LocalModuleId,

    crate_id: CrateId,
}

impl<'context> Elaborator<'context> {
    pub fn new(context: &'context mut Context, crate_id: CrateId) -> Self {
        Self {
            scopes: ScopeForest::default(),
            errors: Vec::new(),
            interner: &mut context.def_interner,
            def_maps: &mut context.def_maps,
            file: FileId::dummy(),
            in_unconstrained_fn: false,
            nested_loops: 0,
            in_contract: false,
            generics: Vec::new(),
            lambda_stack: Vec::new(),
            self_type: None,
            current_item: None,
            trait_id: None,
            local_module: LocalModuleId::dummy_id(),
            crate_id,
            resolving_ids: BTreeSet::new(),
            trait_bounds: Vec::new(),
            current_function: None,
            type_variables: Vec::new(),
            trait_constraints: Vec::new(),
            current_trait_impl: None,
        }
    }

    pub fn elaborate(
        context: &'context mut Context,
        crate_id: CrateId,
        mut items: CollectedItems,
    ) -> Vec<(CompilationError, FileId)> {
        let mut this = Self::new(context, crate_id);

        // We must first resolve and intern the globals before we can resolve any stmts inside each function.
        // Each function uses its own resolver with a newly created ScopeForest, and must be resolved again to be within a function's scope
        //
        // Additionally, we must resolve integer globals before structs since structs may refer to
        // the values of integer globals as numeric generics.
        let (literal_globals, non_literal_globals) = filter_literal_globals(items.globals);

        for global in literal_globals {
            this.elaborate_global(global);
        }

        for (alias_id, alias) in items.type_aliases {
            this.define_type_alias(alias_id, alias);
        }

        this.define_function_metas(&mut items.functions, &mut items.impls, &mut items.trait_impls);
        this.collect_traits(items.traits);

        // Must resolve structs before we resolve globals.
        this.collect_struct_definitions(items.types);

        // Bind trait impls to their trait. Collect trait functions, that have a
        // default implementation, which hasn't been overridden.
        for trait_impl in &mut items.trait_impls {
            this.collect_trait_impl(trait_impl);
        }

        // Before we resolve any function symbols we must go through our impls and
        // re-collect the methods within into their proper module. This cannot be
        // done during def collection since we need to be able to resolve the type of
        // the impl since that determines the module we should collect into.
        //
        // These are resolved after trait impls so that struct methods are chosen
        // over trait methods if there are name conflicts.
        for ((_self_type, module), impls) in &mut items.impls {
            this.collect_impls(*module, impls);
        }

        // We must wait to resolve non-literal globals until after we resolve structs since struct
        // globals will need to reference the struct type they're initialized to to ensure they are valid.
        for global in non_literal_globals {
            this.elaborate_global(global);
        }

        for functions in items.functions {
            this.elaborate_functions(functions);
        }

        for impls in items.impls.into_values() {
            this.elaborate_impls(impls);
        }

        for trait_impl in items.trait_impls {
            this.elaborate_trait_impl(trait_impl);
        }

        let cycle_errors = this.interner.check_for_dependency_cycles();
        this.errors.extend(cycle_errors);
        this.errors
    }

    /// Runs `f` and if it modifies `self.generics`, `self.generics` is truncated
    /// back to the previous length.
    fn recover_generics<T>(&mut self, f: impl FnOnce(&mut Self) -> T) -> T {
        let generics_count = self.generics.len();
        let ret = f(self);
        self.generics.truncate(generics_count);
        ret
    }

    fn elaborate_functions(&mut self, functions: UnresolvedFunctions) {
        self.file = functions.file_id;
        self.trait_id = functions.trait_id; // TODO: Resolve?
        self.self_type = functions.self_type;

        for (local_module, id, func) in functions.functions {
            self.local_module = local_module;
            self.recover_generics(|this| this.elaborate_function(func, id));
        }

        self.self_type = None;
        self.trait_id = None;
    }

    fn elaborate_function(&mut self, function: NoirFunction, id: FuncId) {
        self.current_function = Some(id);

        // Without this, impl methods can accidentally be placed in contracts. See #3254
        if self.self_type.is_some() {
            self.in_contract = false;
        }

        self.scopes.start_function();
        self.current_item = Some(DependencyId::Function(id));

        self.trait_bounds = function.def.where_clause.clone();

        if function.def.is_unconstrained {
            self.in_unconstrained_fn = true;
        }

        let func_meta = self.interner.func_meta.get(&id);
        let func_meta = func_meta
            .expect("FuncMetas should be declared before a function is elaborated")
            .clone();
<<<<<<< HEAD

        // The DefinitionIds for each parameter were already created in define_function_meta
        // so we need to reintroduce the same IDs into scope here.
        for parameter in &func_meta.parameter_idents {
            let name = self.interner.definition_name(parameter.id).to_owned();
            self.add_existing_variable_to_scope(name, parameter.clone());
        }

        self.generics = func_meta.all_generics.clone();
=======

        // The DefinitionIds for each parameter were already created in define_function_meta
        // so we need to reintroduce the same IDs into scope here.
        for parameter in &func_meta.parameter_idents {
            let name = self.interner.definition_name(parameter.id).to_owned();
            self.add_existing_variable_to_scope(name, parameter.clone());
        }

        self.generics = func_meta.all_generics.clone();
        self.desugar_impl_trait_args(&mut function, id);
>>>>>>> e37cbbd8
        self.declare_numeric_generics(&func_meta.parameters, func_meta.return_type());
        self.add_trait_constraints_to_scope(&func_meta);

        let (hir_func, body_type) = match function.kind {
            FunctionKind::Builtin | FunctionKind::LowLevel | FunctionKind::Oracle => {
                (HirFunction::empty(), Type::Error)
            }
            FunctionKind::Normal | FunctionKind::Recursive => {
                let block_span = function.def.span;
                let (block, body_type) = self.elaborate_block(function.def.body);
                let expr_id = self.intern_expr(block, block_span);
                self.interner.push_expr_type(expr_id, body_type.clone());
                (HirFunction::unchecked_from_expr(expr_id), body_type)
            }
        };

        // Don't verify the return type for builtin functions & trait function declarations
        if !func_meta.is_stub() {
            self.type_check_function_body(body_type, &func_meta, hir_func.as_expr());
        }

        // Default any type variables that still need defaulting.
        // This is done before trait impl search since leaving them bindable can lead to errors
        // when multiple impls are available. Instead we default first to choose the Field or u64 impl.
        for typ in &self.type_variables {
            if let Type::TypeVariable(variable, kind) = typ.follow_bindings() {
                let msg = "TypeChecker should only track defaultable type vars";
                variable.bind(kind.default_type().expect(msg));
            }
        }

        // Verify any remaining trait constraints arising from the function body
        for (mut constraint, expr_id) in std::mem::take(&mut self.trait_constraints) {
            let span = self.interner.expr_span(&expr_id);

            if matches!(&constraint.typ, Type::MutableReference(_)) {
                let (_, dereferenced_typ) =
                    self.insert_auto_dereferences(expr_id, constraint.typ.clone());
                constraint.typ = dereferenced_typ;
            }

            self.verify_trait_constraint(
                &constraint.typ,
                constraint.trait_id,
                &constraint.trait_generics,
                expr_id,
                span,
            );
        }

        // Now remove all the `where` clause constraints we added
        for constraint in &func_meta.trait_constraints {
            self.interner.remove_assumed_trait_implementations_for_trait(constraint.trait_id);
        }

        let func_scope_tree = self.scopes.end_function();

        // The arguments to low-level and oracle functions are always unused so we do not produce warnings for them.
        if !func_meta.is_stub() {
            self.check_for_unused_variables_in_scope_tree(func_scope_tree);
        }

        self.trait_bounds.clear();

        self.interner.update_fn(id, hir_func);
        self.current_function = None;
    }

    /// This turns function parameters of the form:
    /// `fn foo(x: impl Bar)`
    ///
    /// into
    /// `fn foo<T0_impl_Bar>(x: T0_impl_Bar) where T0_impl_Bar: Bar`
    /// although the fresh type variable is not named internally.
    fn desugar_impl_trait_arg(
        &mut self,
        trait_path: Path,
        trait_generics: Vec<UnresolvedType>,
        generics: &mut Vec<TypeVariable>,
        trait_constraints: &mut Vec<TraitConstraint>,
    ) -> Type {
        let new_generic_id = self.interner.next_type_variable_id();
        let new_generic = TypeVariable::unbound(new_generic_id);
        generics.push(new_generic.clone());

        let name = format!("impl {trait_path}");
        let generic_type = Type::NamedGeneric(new_generic, Rc::new(name));
        let trait_bound = TraitBound { trait_path, trait_id: None, trait_generics };

        if let Some(new_constraint) = self.resolve_trait_bound(&trait_bound, generic_type.clone()) {
            trait_constraints.push(new_constraint);
        }

        generic_type
    }

    /// Add the given generics to scope.
    /// Each generic will have a fresh Shared<TypeBinding> associated with it.
    pub fn add_generics(&mut self, generics: &UnresolvedGenerics) -> Generics {
        vecmap(generics, |generic| {
            // Map the generic to a fresh type variable
            let id = self.interner.next_type_variable_id();
            let typevar = TypeVariable::unbound(id);
            let span = generic.0.span();

            // Check for name collisions of this generic
            let name = Rc::new(generic.0.contents.clone());

            if let Some((_, _, first_span)) = self.find_generic(&name) {
                self.push_err(ResolverError::DuplicateDefinition {
                    name: generic.0.contents.clone(),
                    first_span: *first_span,
                    second_span: span,
                });
            } else {
                self.generics.push((name, typevar.clone(), span));
            }

            typevar
        })
    }

    fn push_err(&mut self, error: impl Into<CompilationError>) {
        self.errors.push((error.into(), self.file));
    }

    fn resolve_where_clause(&mut self, clause: &mut [UnresolvedTraitConstraint]) {
        for bound in clause {
            if let Some(trait_id) = self.resolve_trait_by_path(bound.trait_bound.trait_path.clone())
            {
                bound.trait_bound.trait_id = Some(trait_id);
            }
        }
    }

    fn resolve_trait_by_path(&mut self, path: Path) -> Option<TraitId> {
        let path_resolver = StandardPathResolver::new(self.module_id());

        let error = match path_resolver.resolve(self.def_maps, path.clone()) {
            Ok(PathResolution { module_def_id: ModuleDefId::TraitId(trait_id), error }) => {
                if let Some(error) = error {
                    self.push_err(error);
                }
                return Some(trait_id);
            }
            Ok(_) => DefCollectorErrorKind::NotATrait { not_a_trait_name: path },
            Err(_) => DefCollectorErrorKind::TraitNotFound { trait_path: path },
        };
        self.push_err(error);
        None
    }

    /// TODO: This is currently only respected for generic free functions
    /// there's a bunch of other places where trait constraints can pop up
    fn resolve_trait_constraints(
        &mut self,
        where_clause: &[UnresolvedTraitConstraint],
    ) -> Vec<TraitConstraint> {
        where_clause
            .iter()
            .filter_map(|constraint| self.resolve_trait_constraint(constraint))
            .collect()
    }

    pub fn resolve_trait_constraint(
        &mut self,
        constraint: &UnresolvedTraitConstraint,
    ) -> Option<TraitConstraint> {
        let typ = self.resolve_type(constraint.typ.clone());
<<<<<<< HEAD
        self.resolve_trait_bound(&constraint.trait_bound, typ)
    }

    fn resolve_trait_bound(&mut self, bound: &TraitBound, typ: Type) -> Option<TraitConstraint> {
        let trait_generics = vecmap(&bound.trait_generics, |typ| self.resolve_type(typ.clone()));

        let span = bound.trait_path.span();
        let the_trait = self.lookup_trait_or_error(bound.trait_path.clone())?;
=======
        let trait_generics =
            vecmap(&constraint.trait_bound.trait_generics, |typ| self.resolve_type(typ.clone()));

        let span = constraint.trait_bound.trait_path.span();
        let the_trait = self.lookup_trait_or_error(constraint.trait_bound.trait_path.clone())?;
>>>>>>> e37cbbd8
        let trait_id = the_trait.id;

        let expected_generics = the_trait.generics.len();
        let actual_generics = trait_generics.len();

        if actual_generics != expected_generics {
            let item_name = the_trait.name.to_string();
            self.push_err(ResolverError::IncorrectGenericCount {
                span,
                item_name,
                actual: actual_generics,
                expected: expected_generics,
            });
        }

        Some(TraitConstraint { typ, trait_id, trait_generics })
    }

    /// Extract metadata from a NoirFunction
    /// to be used in analysis and intern the function parameters
    /// Prerequisite: any implicit generics, including any generics from the impl,
    /// have already been added to scope via `self.add_generics`.
    fn define_function_meta(
        &mut self,
        func: &mut NoirFunction,
        func_id: FuncId,
        is_trait_function: bool,
    ) {
        self.current_function = Some(func_id);
        self.resolve_where_clause(&mut func.def.where_clause);

        // Without this, impl methods can accidentally be placed in contracts. See #3254
        if self.self_type.is_some() {
            self.in_contract = false;
        }

        self.scopes.start_function();
        self.current_item = Some(DependencyId::Function(func_id));

        let location = Location::new(func.name_ident().span(), self.file);
        let id = self.interner.function_definition_id(func_id);
        let name_ident = HirIdent::non_trait_method(id, location);

        let attributes = func.attributes().clone();
        let has_no_predicates_attribute = attributes.is_no_predicates();
        let should_fold = attributes.is_foldable();
        if !self.inline_attribute_allowed(func) {
            if has_no_predicates_attribute {
                self.push_err(ResolverError::NoPredicatesAttributeOnUnconstrained {
                    ident: func.name_ident().clone(),
                });
            } else if should_fold {
                self.push_err(ResolverError::FoldAttributeOnUnconstrained {
                    ident: func.name_ident().clone(),
                });
            }
        }
        // Both the #[fold] and #[no_predicates] alter a function's inline type and code generation in similar ways.
        // In certain cases such as type checking (for which the following flag will be used) both attributes
        // indicate we should code generate in the same way. Thus, we unify the attributes into one flag here.
        let has_inline_attribute = has_no_predicates_attribute || should_fold;
        let is_entry_point = self.is_entry_point_function(func);

        self.add_generics(&func.def.generics);

<<<<<<< HEAD
        let mut trait_constraints = self.resolve_trait_constraints(&func.def.where_clause);

=======
>>>>>>> e37cbbd8
        let mut generics = vecmap(&self.generics, |(_, typevar, _)| typevar.clone());
        let mut parameters = Vec::new();
        let mut parameter_types = Vec::new();
        let mut parameter_idents = Vec::new();

        for Param { visibility, pattern, typ, span: _ } in func.parameters().iter().cloned() {
            if visibility == Visibility::Public && !self.pub_allowed(func) {
                self.push_err(ResolverError::UnnecessaryPub {
                    ident: func.name_ident().clone(),
                    position: PubPosition::Parameter,
                });
            }

            let type_span = typ.span.unwrap_or_else(|| pattern.span());

            let typ = match typ.typ {
                UnresolvedTypeData::TraitAsType(path, args) => {
                    self.desugar_impl_trait_arg(path, args, &mut generics, &mut trait_constraints)
                }
                _ => self.resolve_type_inner(typ),
            };

            self.check_if_type_is_valid_for_program_input(
                &typ,
                is_entry_point,
                has_inline_attribute,
                type_span,
            );
            let pattern = self.elaborate_pattern_and_store_ids(
                pattern,
                typ.clone(),
                DefinitionKind::Local(None),
                &mut parameter_idents,
            );

            parameters.push((pattern, typ.clone(), visibility));
            parameter_types.push(typ);
        }

        let return_type = Box::new(self.resolve_type(func.return_type()));

        if !self.pub_allowed(func) && func.def.return_visibility == Visibility::Public {
            self.push_err(ResolverError::UnnecessaryPub {
                ident: func.name_ident().clone(),
                position: PubPosition::ReturnType,
            });
        }

        let is_low_level_function =
            attributes.function.as_ref().map_or(false, |func| func.is_low_level());

        if !self.crate_id.is_stdlib() && is_low_level_function {
            let error =
                ResolverError::LowLevelFunctionOutsideOfStdlib { ident: func.name_ident().clone() };
            self.push_err(error);
        }

        // 'pub' is required on return types for entry point functions
        if is_entry_point
            && return_type.as_ref() != &Type::Unit
            && func.def.return_visibility == Visibility::Private
        {
            self.push_err(ResolverError::NecessaryPub { ident: func.name_ident().clone() });
        }
        // '#[recursive]' attribute is only allowed for entry point functions
        if !is_entry_point && func.kind == FunctionKind::Recursive {
            self.push_err(ResolverError::MisplacedRecursiveAttribute {
                ident: func.name_ident().clone(),
            });
        }

        if matches!(attributes.function, Some(FunctionAttribute::Test { .. }))
            && !parameters.is_empty()
        {
            self.push_err(ResolverError::TestFunctionHasParameters {
                span: func.name_ident().span(),
            });
        }

        let mut typ = Type::Function(parameter_types, return_type, Box::new(Type::Unit));

        if !generics.is_empty() {
            typ = Type::Forall(generics, Box::new(typ));
        }

        self.interner.push_definition_type(name_ident.id, typ.clone());

        let direct_generics = func.def.generics.iter();
        let direct_generics = direct_generics
            .filter_map(|generic| self.find_generic(&generic.0.contents))
            .map(|(name, typevar, _span)| (name.clone(), typevar.clone()))
            .collect();

        let meta = FuncMeta {
            name: name_ident,
            kind: func.kind,
            location,
            typ,
            direct_generics,
            all_generics: self.generics.clone(),
            trait_impl: self.current_trait_impl,
            parameters: parameters.into(),
            parameter_idents,
            return_type: func.def.return_type.clone(),
            return_visibility: func.def.return_visibility,
            has_body: !func.def.body.is_empty(),
            trait_constraints,
            is_entry_point,
            is_trait_function,
            has_inline_attribute,
        };

        self.interner.push_fn_meta(meta, func_id);
        self.current_function = None;
        self.scopes.end_function();
        self.current_item = None;
    }

    /// Only sized types are valid to be used as main's parameters or the parameters to a contract
    /// function. If the given type is not sized (e.g. contains a slice or NamedGeneric type), an
    /// error is issued.
    fn check_if_type_is_valid_for_program_input(
        &mut self,
        typ: &Type,
        is_entry_point: bool,
        has_inline_attribute: bool,
        span: Span,
    ) {
        if (is_entry_point && !typ.is_valid_for_program_input())
            || (has_inline_attribute && !typ.is_valid_non_inlined_function_input())
        {
            self.push_err(TypeCheckError::InvalidTypeForEntryPoint { span });
        }
    }

    fn inline_attribute_allowed(&self, func: &NoirFunction) -> bool {
        // Inline attributes are only relevant for constrained functions
        // as all unconstrained functions are not inlined
        !func.def.is_unconstrained
    }

    /// True if the 'pub' keyword is allowed on parameters in this function
    /// 'pub' on function parameters is only allowed for entry point functions
    fn pub_allowed(&self, func: &NoirFunction) -> bool {
        self.is_entry_point_function(func) || func.attributes().is_foldable()
    }

    fn is_entry_point_function(&self, func: &NoirFunction) -> bool {
        if self.in_contract {
            func.attributes().is_contract_entry_point()
        } else {
            func.name() == MAIN_FUNCTION
        }
    }

    fn declare_numeric_generics(&mut self, params: &Parameters, return_type: &Type) {
        if self.generics.is_empty() {
            return;
        }

        for (name_to_find, type_variable) in Self::find_numeric_generics(params, return_type) {
            // Declare any generics to let users use numeric generics in scope.
            // Don't issue a warning if these are unused
            //
            // We can fail to find the generic in self.generics if it is an implicit one created
            // by the compiler. This can happen when, e.g. eliding array lengths using the slice
            // syntax [T].
            if let Some((name, _, span)) =
                self.generics.iter().find(|(name, _, _)| name.as_ref() == &name_to_find)
            {
                let ident = Ident::new(name.to_string(), *span);
                let definition = DefinitionKind::GenericType(type_variable);
                self.add_variable_decl_inner(ident, false, false, false, definition);
            }
        }
    }

    fn find_numeric_generics(
        parameters: &Parameters,
        return_type: &Type,
    ) -> Vec<(String, TypeVariable)> {
        let mut found = BTreeMap::new();
        for (_, parameter, _) in &parameters.0 {
            Self::find_numeric_generics_in_type(parameter, &mut found);
        }
        Self::find_numeric_generics_in_type(return_type, &mut found);
        found.into_iter().collect()
    }

    fn find_numeric_generics_in_type(typ: &Type, found: &mut BTreeMap<String, TypeVariable>) {
        match typ {
            Type::FieldElement
            | Type::Integer(_, _)
            | Type::Bool
            | Type::Unit
            | Type::Error
            | Type::TypeVariable(_, _)
            | Type::Constant(_)
            | Type::NamedGeneric(_, _)
            | Type::Code
            | Type::Forall(_, _) => (),

            Type::TraitAsType(_, _, args) => {
                for arg in args {
                    Self::find_numeric_generics_in_type(arg, found);
                }
            }

            Type::Array(length, element_type) => {
                if let Type::NamedGeneric(type_variable, name) = length.as_ref() {
                    found.insert(name.to_string(), type_variable.clone());
                }
                Self::find_numeric_generics_in_type(element_type, found);
            }

            Type::Slice(element_type) => {
                Self::find_numeric_generics_in_type(element_type, found);
            }

            Type::Tuple(fields) => {
                for field in fields {
                    Self::find_numeric_generics_in_type(field, found);
                }
            }

            Type::Function(parameters, return_type, _env) => {
                for parameter in parameters {
                    Self::find_numeric_generics_in_type(parameter, found);
                }
                Self::find_numeric_generics_in_type(return_type, found);
            }

            Type::Struct(struct_type, generics) => {
                for (i, generic) in generics.iter().enumerate() {
                    if let Type::NamedGeneric(type_variable, name) = generic {
                        if struct_type.borrow().generic_is_numeric(i) {
                            found.insert(name.to_string(), type_variable.clone());
                        }
                    } else {
                        Self::find_numeric_generics_in_type(generic, found);
                    }
                }
            }
            Type::Alias(alias, generics) => {
                for (i, generic) in generics.iter().enumerate() {
                    if let Type::NamedGeneric(type_variable, name) = generic {
                        if alias.borrow().generic_is_numeric(i) {
                            found.insert(name.to_string(), type_variable.clone());
                        }
                    } else {
                        Self::find_numeric_generics_in_type(generic, found);
                    }
                }
            }
            Type::MutableReference(element) => Self::find_numeric_generics_in_type(element, found),
            Type::String(length) => {
                if let Type::NamedGeneric(type_variable, name) = length.as_ref() {
                    found.insert(name.to_string(), type_variable.clone());
                }
            }
            Type::FmtString(length, fields) => {
                if let Type::NamedGeneric(type_variable, name) = length.as_ref() {
                    found.insert(name.to_string(), type_variable.clone());
                }
                Self::find_numeric_generics_in_type(fields, found);
            }
        }
    }

    fn add_trait_constraints_to_scope(&mut self, func_meta: &FuncMeta) {
        for constraint in &func_meta.trait_constraints {
            let object = constraint.typ.clone();
            let trait_id = constraint.trait_id;
            let generics = constraint.trait_generics.clone();

            if !self.interner.add_assumed_trait_implementation(object, trait_id, generics) {
                if let Some(the_trait) = self.interner.try_get_trait(trait_id) {
                    let trait_name = the_trait.name.to_string();
                    let typ = constraint.typ.clone();
                    let span = func_meta.location.span;
                    self.push_err(TypeCheckError::UnneededTraitConstraint {
                        trait_name,
                        typ,
                        span,
                    });
                }
            }
        }
    }

    fn elaborate_impls(&mut self, impls: Vec<(Vec<Ident>, Span, UnresolvedFunctions)>) {
        for (_, _, functions) in impls {
            self.file = functions.file_id;
            self.recover_generics(|this| this.elaborate_functions(functions));
        }
    }

    fn elaborate_trait_impl(&mut self, trait_impl: UnresolvedTraitImpl) {
        self.file = trait_impl.file_id;
        self.local_module = trait_impl.module_id;

        self.generics = trait_impl.resolved_generics;
        self.current_trait_impl = trait_impl.impl_id;

<<<<<<< HEAD
        for (module, function, _) in &trait_impl.methods.functions {
            self.local_module = *module;
            let errors = check_trait_impl_method_matches_declaration(self.interner, *function);
            self.errors.extend(errors.into_iter().map(|error| (error.into(), self.file)));
        }

        self.elaborate_functions(trait_impl.methods);

        self.self_type = None;
        self.current_trait_impl = None;
        self.generics.clear();
    }

    fn collect_impls(
        &mut self,
        module: LocalModuleId,
        impls: &mut [(Vec<Ident>, Span, UnresolvedFunctions)],
    ) {
        self.local_module = module;

        for (generics, span, unresolved) in impls {
            self.file = unresolved.file_id;
            let old_generic_count = self.generics.len();
            self.add_generics(generics);
            self.declare_methods_on_struct(false, unresolved, *span);
            self.generics.truncate(old_generic_count);
        }
    }

    fn collect_trait_impl(&mut self, trait_impl: &mut UnresolvedTraitImpl) {
        self.local_module = trait_impl.module_id;
        self.file = trait_impl.file_id;
        self.current_trait_impl = trait_impl.impl_id;
=======
        self.elaborate_functions(trait_impl.methods);

        self.self_type = None;
        self.current_trait_impl = None;
        self.generics.clear();
    }

    fn collect_impls(
        &mut self,
        module: LocalModuleId,
        impls: &mut [(Vec<Ident>, Span, UnresolvedFunctions)],
    ) {
        self.local_module = module;

        for (generics, span, unresolved) in impls {
            self.file = unresolved.file_id;
            let old_generic_count = self.generics.len();
            self.add_generics(generics);
            self.declare_methods_on_struct(false, unresolved, *span);
            self.generics.truncate(old_generic_count);
        }
    }

    fn collect_trait_impl(&mut self, trait_impl: &mut UnresolvedTraitImpl) {
        self.local_module = trait_impl.module_id;
        self.file = trait_impl.file_id;
>>>>>>> e37cbbd8
        trait_impl.trait_id = self.resolve_trait_by_path(trait_impl.trait_path.clone());

        let self_type = trait_impl.methods.self_type.clone();
        let self_type =
            self_type.expect("Expected struct type to be set before collect_trait_impl");

<<<<<<< HEAD
        self.self_type = Some(self_type.clone());
=======
>>>>>>> e37cbbd8
        let self_type_span = trait_impl.object_type.span;

        if matches!(self_type, Type::MutableReference(_)) {
            let span = self_type_span.unwrap_or_else(|| trait_impl.trait_path.span());
            self.push_err(DefCollectorErrorKind::MutableReferenceInTraitImpl { span });
        }

        assert!(trait_impl.trait_id.is_some());
        if let Some(trait_id) = trait_impl.trait_id {
<<<<<<< HEAD
            self.generics = trait_impl.resolved_generics.clone();
            self.collect_trait_impl_methods(trait_id, trait_impl);

            let span = trait_impl.object_type.span.expect("All trait self types should have spans");
=======
            self.collect_trait_impl_methods(trait_id, trait_impl);

            let span = trait_impl.object_type.span.expect("All trait self types should have spans");
            self.generics = trait_impl.resolved_generics.clone();
>>>>>>> e37cbbd8
            self.declare_methods_on_struct(true, &mut trait_impl.methods, span);

            let methods = trait_impl.methods.function_ids();
            for func_id in &methods {
                self.interner.set_function_trait(*func_id, self_type.clone(), trait_id);
            }

            let where_clause = trait_impl
                .where_clause
                .iter()
                .flat_map(|item| self.resolve_trait_constraint(item))
                .collect();

            let trait_generics = trait_impl.resolved_trait_generics.clone();

            let resolved_trait_impl = Shared::new(TraitImpl {
                ident: trait_impl.trait_path.last_segment().clone(),
                typ: self_type.clone(),
                trait_id,
                trait_generics: trait_generics.clone(),
                file: trait_impl.file_id,
                where_clause,
                methods,
            });

            let generics = vecmap(&self.generics, |(_, type_variable, _)| type_variable.clone());

            if let Err((prev_span, prev_file)) = self.interner.add_trait_implementation(
                self_type.clone(),
                trait_id,
                trait_generics,
                trait_impl.impl_id.expect("impl_id should be set in define_function_metas"),
                generics,
                resolved_trait_impl,
            ) {
                self.push_err(DefCollectorErrorKind::OverlappingImpl {
                    typ: self_type.clone(),
                    span: self_type_span.unwrap_or_else(|| trait_impl.trait_path.span()),
                });

                // The 'previous impl defined here' note must be a separate error currently
                // since it may be in a different file and all errors have the same file id.
                self.file = prev_file;
                self.push_err(DefCollectorErrorKind::OverlappingImplNote { span: prev_span });
                self.file = trait_impl.file_id;
            }
        }

        self.generics.clear();
<<<<<<< HEAD
        self.current_trait_impl = None;
        self.self_type = None;
=======
>>>>>>> e37cbbd8
    }

    fn get_module_mut(&mut self, module: ModuleId) -> &mut ModuleData {
        let message = "A crate should always be present for a given crate id";
        &mut self.def_maps.get_mut(&module.krate).expect(message).modules[module.local_id.0]
    }

    fn declare_methods_on_struct(
        &mut self,
        is_trait_impl: bool,
        functions: &mut UnresolvedFunctions,
        span: Span,
    ) {
        let self_type = functions.self_type.as_ref();
        let self_type =
            self_type.expect("Expected struct type to be set before declare_methods_on_struct");

        let function_ids = functions.function_ids();

        if let Type::Struct(struct_type, _) = &self_type {
            let struct_ref = struct_type.borrow();

            // `impl`s are only allowed on types defined within the current crate
            if !is_trait_impl && struct_ref.id.krate() != self.crate_id {
                let type_name = struct_ref.name.to_string();
                self.push_err(DefCollectorErrorKind::ForeignImpl { span, type_name });
                return;
            }

            // Grab the module defined by the struct type. Note that impls are a case
            // where the module the methods are added to is not the same as the module
            // they are resolved in.
            let module = self.get_module_mut(struct_ref.id.module_id());

            for (_, method_id, method) in &functions.functions {
                // If this method was already declared, remove it from the module so it cannot
                // be accessed with the `TypeName::method` syntax. We'll check later whether the
                // object types in each method overlap or not. If they do, we issue an error.
                // If not, that is specialization which is allowed.
                let name = method.name_ident().clone();
                if module.declare_function(name, ItemVisibility::Public, *method_id).is_err() {
                    module.remove_function(method.name_ident());
                }
            }

            self.declare_struct_methods(self_type, &function_ids);
        // We can define methods on primitive types only if we're in the stdlib
        } else if !is_trait_impl && *self_type != Type::Error {
            if self.crate_id.is_stdlib() {
                self.declare_struct_methods(self_type, &function_ids);
            } else {
                self.push_err(DefCollectorErrorKind::NonStructTypeInImpl { span });
            }
        }
    }

    fn declare_struct_methods(&mut self, self_type: &Type, function_ids: &[FuncId]) {
        for method_id in function_ids {
            let method_name = self.interner.function_name(method_id).to_owned();

            if let Some(first_fn) =
                self.interner.add_method(self_type, method_name.clone(), *method_id, false)
            {
                let error = ResolverError::DuplicateDefinition {
                    name: method_name,
                    first_span: self.interner.function_ident(&first_fn).span(),
                    second_span: self.interner.function_ident(method_id).span(),
                };
                self.push_err(error);
            }
        }
    }

    fn collect_trait_impl_methods(
        &mut self,
        trait_id: TraitId,
        trait_impl: &mut UnresolvedTraitImpl,
    ) {
        self.local_module = trait_impl.module_id;
        self.file = trait_impl.file_id;

        // In this Vec methods[i] corresponds to trait.methods[i]. If the impl has no implementation
        // for a particular method, the default implementation will be added at that slot.
        let mut ordered_methods = Vec::new();

        // check whether the trait implementation is in the same crate as either the trait or the type
        self.check_trait_impl_crate_coherence(trait_id, trait_impl);

        // set of function ids that have a corresponding method in the trait
        let mut func_ids_in_trait = HashSet::default();

        // Temporarily take ownership of the trait's methods so we can iterate over them
        // while also mutating the interner
        let the_trait = self.interner.get_trait_mut(trait_id);
        let methods = std::mem::take(&mut the_trait.methods);

        for method in &methods {
            let overrides: Vec<_> = trait_impl
                .methods
                .functions
                .iter()
                .filter(|(_, _, f)| f.name() == method.name.0.contents)
                .collect();

            if overrides.is_empty() {
                if let Some(default_impl) = &method.default_impl {
                    // copy 'where' clause from unresolved trait impl
                    let mut default_impl_clone = default_impl.clone();
                    default_impl_clone.def.where_clause.extend(trait_impl.where_clause.clone());

                    let func_id = self.interner.push_empty_fn();
                    let module = self.module_id();
                    let location = Location::new(default_impl.def.span, trait_impl.file_id);
                    self.interner.push_function(func_id, &default_impl.def, module, location);
                    self.define_function_meta(&mut default_impl_clone, func_id, false);
                    func_ids_in_trait.insert(func_id);
                    ordered_methods.push((
                        method.default_impl_module_id,
                        func_id,
                        *default_impl_clone,
                    ));
                } else {
                    self.push_err(DefCollectorErrorKind::TraitMissingMethod {
                        trait_name: self.interner.get_trait(trait_id).name.clone(),
                        method_name: method.name.clone(),
                        trait_impl_span: trait_impl
                            .object_type
                            .span
                            .expect("type must have a span"),
                    });
                }
            } else {
                for (_, func_id, _) in &overrides {
                    func_ids_in_trait.insert(*func_id);
                }

                if overrides.len() > 1 {
                    self.push_err(DefCollectorErrorKind::Duplicate {
                        typ: DuplicateType::TraitAssociatedFunction,
                        first_def: overrides[0].2.name_ident().clone(),
                        second_def: overrides[1].2.name_ident().clone(),
                    });
                }

                ordered_methods.push(overrides[0].clone());
            }
        }

        // Restore the methods that were taken before the for loop
        let the_trait = self.interner.get_trait_mut(trait_id);
        the_trait.set_methods(methods);

        // Emit MethodNotInTrait error for methods in the impl block that
        // don't have a corresponding method signature defined in the trait
        for (_, func_id, func) in &trait_impl.methods.functions {
            if !func_ids_in_trait.contains(func_id) {
                let trait_name = the_trait.name.clone();
                let impl_method = func.name_ident().clone();
                let error = DefCollectorErrorKind::MethodNotInTrait { trait_name, impl_method };
                self.errors.push((error.into(), self.file));
            }
        }

        trait_impl.methods.functions = ordered_methods;
        trait_impl.methods.trait_id = Some(trait_id);
    }

    fn check_trait_impl_crate_coherence(
        &mut self,
        trait_id: TraitId,
        trait_impl: &UnresolvedTraitImpl,
    ) {
        self.local_module = trait_impl.module_id;
        self.file = trait_impl.file_id;

        let object_crate = match &trait_impl.resolved_object_type {
            Some(Type::Struct(struct_type, _)) => struct_type.borrow().id.krate(),
            _ => CrateId::Dummy,
        };

        let the_trait = self.interner.get_trait(trait_id);
        if self.crate_id != the_trait.crate_id && self.crate_id != object_crate {
            self.push_err(DefCollectorErrorKind::TraitImplOrphaned {
                span: trait_impl.object_type.span.expect("object type must have a span"),
            });
        }
    }

    fn define_type_alias(&mut self, alias_id: TypeAliasId, alias: UnresolvedTypeAlias) {
        self.file = alias.file_id;
        self.local_module = alias.module_id;

        let generics = self.add_generics(&alias.type_alias_def.generics);
        self.current_item = Some(DependencyId::Alias(alias_id));
        let typ = self.resolve_type(alias.type_alias_def.typ);
        self.interner.set_type_alias(alias_id, typ, generics);
        self.generics.clear();
    }

    fn collect_struct_definitions(&mut self, structs: BTreeMap<StructId, UnresolvedStruct>) {
        // This is necessary to avoid cloning the entire struct map
        // when adding checks after each struct field is resolved.
        let struct_ids = structs.keys().copied().collect::<Vec<_>>();

        // Resolve each field in each struct.
        // Each struct should already be present in the NodeInterner after def collection.
        for (type_id, typ) in structs {
            self.file = typ.file_id;
            self.local_module = typ.module_id;
            let (generics, fields) = self.resolve_struct_fields(typ.struct_def, type_id);

            self.interner.update_struct(type_id, |struct_def| {
                struct_def.set_fields(fields);
                struct_def.generics = generics;
            });
        }

        // Check whether the struct fields have nested slices
        // We need to check after all structs are resolved to
        // make sure every struct's fields is accurately set.
        for id in struct_ids {
            let struct_type = self.interner.get_struct(id);
            // Only handle structs without generics as any generics args will be checked
            // after monomorphization when performing SSA codegen
            if struct_type.borrow().generics.is_empty() {
                let fields = struct_type.borrow().get_fields(&[]);
                for (_, field_type) in fields.iter() {
                    if field_type.is_nested_slice() {
                        let location = struct_type.borrow().location;
                        self.file = location.file;
                        self.push_err(ResolverError::NestedSlices { span: location.span });
                    }
                }
            }
        }
    }

    pub fn resolve_struct_fields(
        &mut self,
        unresolved: NoirStruct,
        struct_id: StructId,
    ) -> (Generics, Vec<(Ident, Type)>) {
        self.recover_generics(|this| {
            let generics = this.add_generics(&unresolved.generics);
<<<<<<< HEAD

            this.current_item = Some(DependencyId::Struct(struct_id));

            this.resolving_ids.insert(struct_id);
            let fields = vecmap(unresolved.fields, |(ident, typ)| (ident, this.resolve_type(typ)));
            this.resolving_ids.remove(&struct_id);

=======

            this.current_item = Some(DependencyId::Struct(struct_id));

            this.resolving_ids.insert(struct_id);
            let fields = vecmap(unresolved.fields, |(ident, typ)| (ident, this.resolve_type(typ)));
            this.resolving_ids.remove(&struct_id);

>>>>>>> e37cbbd8
            (generics, fields)
        })
    }

    fn elaborate_global(&mut self, global: UnresolvedGlobal) {
        self.local_module = global.module_id;
        self.file = global.file_id;

        let global_id = global.global_id;
        self.current_item = Some(DependencyId::Global(global_id));
        let let_stmt = global.stmt_def;

        if !self.in_contract
            && let_stmt.attributes.iter().any(|attr| matches!(attr, SecondaryAttribute::Abi(_)))
        {
            let span = let_stmt.pattern.span();
            self.push_err(ResolverError::AbiAttributeOutsideContract { span });
        }

        if !let_stmt.comptime && matches!(let_stmt.pattern, Pattern::Mutable(..)) {
            let span = let_stmt.pattern.span();
            self.push_err(ResolverError::MutableGlobal { span });
        }

        self.elaborate_global_let(let_stmt, global_id);

<<<<<<< HEAD
        // Avoid defaulting the types of globals here since they may be used in any function.
        // Otherwise we may prematurely default to a Field inside the next function if this
        // global was unused there, even if it is consistently used as a u8 everywhere else.
        self.type_variables.clear();
    }

    fn define_function_metas(
        &mut self,
        functions: &mut [UnresolvedFunctions],
        impls: &mut ImplMap,
        trait_impls: &mut [UnresolvedTraitImpl],
    ) {
        for function_set in functions {
            self.define_function_metas_for_functions(function_set);
        }

        for ((self_type, local_module), function_sets) in impls {
            self.local_module = *local_module;

            for (generics, _, function_set) in function_sets {
                self.add_generics(generics);
                let self_type = self.resolve_type(self_type.clone());
                function_set.self_type = Some(self_type.clone());
                self.self_type = Some(self_type);
                self.define_function_metas_for_functions(function_set);
                self.generics.clear();
            }
        }

        for trait_impl in trait_impls {
            self.file = trait_impl.file_id;
            self.local_module = trait_impl.module_id;

            let unresolved_type = &trait_impl.object_type;
            self.add_generics(&trait_impl.generics);
            trait_impl.resolved_generics = self.generics.clone();

            let trait_generics =
                vecmap(&trait_impl.trait_generics, |generic| self.resolve_type(generic.clone()));
            trait_impl.resolved_trait_generics = trait_generics;

            let self_type = self.resolve_type(unresolved_type.clone());

            self.self_type = Some(self_type.clone());
            trait_impl.methods.self_type = Some(self_type);

            let impl_id = self.interner.next_trait_impl_id();
            self.current_trait_impl = Some(impl_id);

            self.define_function_metas_for_functions(&mut trait_impl.methods);

            trait_impl.resolved_object_type = self.self_type.take();
            trait_impl.impl_id = self.current_trait_impl.take();
            self.generics.clear();
        }
    }

    fn define_function_metas_for_functions(&mut self, function_set: &mut UnresolvedFunctions) {
        self.file = function_set.file_id;

        for (local_module, id, func) in &mut function_set.functions {
            self.local_module = *local_module;
            self.recover_generics(|this| {
                this.define_function_meta(func, *id, false);
            });
        }
=======
        let statement_id = self.interner.get_global(global_id).let_statement;
        self.interner.get_global_definition_mut(global_id).kind = definition_kind.clone();
        self.interner.replace_statement(statement_id, let_statement);
>>>>>>> e37cbbd8
    }

    fn define_function_metas(
        &mut self,
        functions: &mut [UnresolvedFunctions],
        impls: &mut ImplMap,
        trait_impls: &mut [UnresolvedTraitImpl],
    ) {
        for function_set in functions {
            self.define_function_metas_for_functions(function_set);
        }

        for ((self_type, local_module), function_sets) in impls {
            self.local_module = *local_module;

            for (generics, _, function_set) in function_sets {
                self.add_generics(generics);
                let self_type = self.resolve_type(self_type.clone());
                function_set.self_type = Some(self_type.clone());
                self.self_type = Some(self_type);
                self.define_function_metas_for_functions(function_set);
                self.generics.clear();
            }
        }

        for trait_impl in trait_impls {
            self.file = trait_impl.file_id;
            self.local_module = trait_impl.module_id;

            let unresolved_type = &trait_impl.object_type;
            self.add_generics(&trait_impl.generics);
            trait_impl.resolved_generics = self.generics.clone();

            let trait_generics =
                vecmap(&trait_impl.trait_generics, |generic| self.resolve_type(generic.clone()));
            trait_impl.resolved_trait_generics = trait_generics;

            let self_type = self.resolve_type(unresolved_type.clone());

            self.self_type = Some(self_type.clone());
            trait_impl.methods.self_type = Some(self_type);

            let impl_id = self.interner.next_trait_impl_id();
            self.current_trait_impl = Some(impl_id);

            self.define_function_metas_for_functions(&mut trait_impl.methods);

            trait_impl.resolved_object_type = self.self_type.take();
            trait_impl.impl_id = self.current_trait_impl.take();
            self.generics.clear();
        }
    }

    fn define_function_metas_for_functions(&mut self, function_set: &mut UnresolvedFunctions) {
        self.file = function_set.file_id;

        for (local_module, id, func) in &mut function_set.functions {
            self.local_module = *local_module;
            self.recover_generics(|this| {
                this.define_function_meta(func, *id, false);
            });
        }
    }
}<|MERGE_RESOLUTION|>--- conflicted
+++ resolved
@@ -15,11 +15,7 @@
         },
         resolution::{errors::ResolverError, path_resolver::PathResolver, resolver::LambdaContext},
         scope::ScopeForest as GenericScopeForest,
-<<<<<<< HEAD
         type_check::{check_trait_impl_method_matches_declaration, TypeCheckError},
-=======
-        type_check::TypeCheckError,
->>>>>>> e37cbbd8
     },
     hir_def::{expr::HirIdent, function::Parameters, traits::TraitConstraint},
     macros_api::{
@@ -298,7 +294,6 @@
         let func_meta = func_meta
             .expect("FuncMetas should be declared before a function is elaborated")
             .clone();
-<<<<<<< HEAD
 
         // The DefinitionIds for each parameter were already created in define_function_meta
         // so we need to reintroduce the same IDs into scope here.
@@ -308,18 +303,6 @@
         }
 
         self.generics = func_meta.all_generics.clone();
-=======
-
-        // The DefinitionIds for each parameter were already created in define_function_meta
-        // so we need to reintroduce the same IDs into scope here.
-        for parameter in &func_meta.parameter_idents {
-            let name = self.interner.definition_name(parameter.id).to_owned();
-            self.add_existing_variable_to_scope(name, parameter.clone());
-        }
-
-        self.generics = func_meta.all_generics.clone();
-        self.desugar_impl_trait_args(&mut function, id);
->>>>>>> e37cbbd8
         self.declare_numeric_generics(&func_meta.parameters, func_meta.return_type());
         self.add_trait_constraints_to_scope(&func_meta);
 
@@ -489,7 +472,6 @@
         constraint: &UnresolvedTraitConstraint,
     ) -> Option<TraitConstraint> {
         let typ = self.resolve_type(constraint.typ.clone());
-<<<<<<< HEAD
         self.resolve_trait_bound(&constraint.trait_bound, typ)
     }
 
@@ -498,13 +480,6 @@
 
         let span = bound.trait_path.span();
         let the_trait = self.lookup_trait_or_error(bound.trait_path.clone())?;
-=======
-        let trait_generics =
-            vecmap(&constraint.trait_bound.trait_generics, |typ| self.resolve_type(typ.clone()));
-
-        let span = constraint.trait_bound.trait_path.span();
-        let the_trait = self.lookup_trait_or_error(constraint.trait_bound.trait_path.clone())?;
->>>>>>> e37cbbd8
         let trait_id = the_trait.id;
 
         let expected_generics = the_trait.generics.len();
@@ -570,11 +545,8 @@
 
         self.add_generics(&func.def.generics);
 
-<<<<<<< HEAD
         let mut trait_constraints = self.resolve_trait_constraints(&func.def.where_clause);
 
-=======
->>>>>>> e37cbbd8
         let mut generics = vecmap(&self.generics, |(_, typevar, _)| typevar.clone());
         let mut parameters = Vec::new();
         let mut parameter_types = Vec::new();
@@ -879,7 +851,6 @@
         self.generics = trait_impl.resolved_generics;
         self.current_trait_impl = trait_impl.impl_id;
 
-<<<<<<< HEAD
         for (module, function, _) in &trait_impl.methods.functions {
             self.local_module = *module;
             let errors = check_trait_impl_method_matches_declaration(self.interner, *function);
@@ -913,44 +884,14 @@
         self.local_module = trait_impl.module_id;
         self.file = trait_impl.file_id;
         self.current_trait_impl = trait_impl.impl_id;
-=======
-        self.elaborate_functions(trait_impl.methods);
-
-        self.self_type = None;
-        self.current_trait_impl = None;
-        self.generics.clear();
-    }
-
-    fn collect_impls(
-        &mut self,
-        module: LocalModuleId,
-        impls: &mut [(Vec<Ident>, Span, UnresolvedFunctions)],
-    ) {
-        self.local_module = module;
-
-        for (generics, span, unresolved) in impls {
-            self.file = unresolved.file_id;
-            let old_generic_count = self.generics.len();
-            self.add_generics(generics);
-            self.declare_methods_on_struct(false, unresolved, *span);
-            self.generics.truncate(old_generic_count);
-        }
-    }
-
-    fn collect_trait_impl(&mut self, trait_impl: &mut UnresolvedTraitImpl) {
-        self.local_module = trait_impl.module_id;
-        self.file = trait_impl.file_id;
->>>>>>> e37cbbd8
+
         trait_impl.trait_id = self.resolve_trait_by_path(trait_impl.trait_path.clone());
 
         let self_type = trait_impl.methods.self_type.clone();
         let self_type =
             self_type.expect("Expected struct type to be set before collect_trait_impl");
 
-<<<<<<< HEAD
         self.self_type = Some(self_type.clone());
-=======
->>>>>>> e37cbbd8
         let self_type_span = trait_impl.object_type.span;
 
         if matches!(self_type, Type::MutableReference(_)) {
@@ -960,17 +901,10 @@
 
         assert!(trait_impl.trait_id.is_some());
         if let Some(trait_id) = trait_impl.trait_id {
-<<<<<<< HEAD
             self.generics = trait_impl.resolved_generics.clone();
             self.collect_trait_impl_methods(trait_id, trait_impl);
 
             let span = trait_impl.object_type.span.expect("All trait self types should have spans");
-=======
-            self.collect_trait_impl_methods(trait_id, trait_impl);
-
-            let span = trait_impl.object_type.span.expect("All trait self types should have spans");
-            self.generics = trait_impl.resolved_generics.clone();
->>>>>>> e37cbbd8
             self.declare_methods_on_struct(true, &mut trait_impl.methods, span);
 
             let methods = trait_impl.methods.function_ids();
@@ -1020,11 +954,8 @@
         }
 
         self.generics.clear();
-<<<<<<< HEAD
         self.current_trait_impl = None;
         self.self_type = None;
-=======
->>>>>>> e37cbbd8
     }
 
     fn get_module_mut(&mut self, module: ModuleId) -> &mut ModuleData {
@@ -1269,7 +1200,6 @@
     ) -> (Generics, Vec<(Ident, Type)>) {
         self.recover_generics(|this| {
             let generics = this.add_generics(&unresolved.generics);
-<<<<<<< HEAD
 
             this.current_item = Some(DependencyId::Struct(struct_id));
 
@@ -1277,15 +1207,6 @@
             let fields = vecmap(unresolved.fields, |(ident, typ)| (ident, this.resolve_type(typ)));
             this.resolving_ids.remove(&struct_id);
 
-=======
-
-            this.current_item = Some(DependencyId::Struct(struct_id));
-
-            this.resolving_ids.insert(struct_id);
-            let fields = vecmap(unresolved.fields, |(ident, typ)| (ident, this.resolve_type(typ)));
-            this.resolving_ids.remove(&struct_id);
-
->>>>>>> e37cbbd8
             (generics, fields)
         })
     }
@@ -1312,7 +1233,6 @@
 
         self.elaborate_global_let(let_stmt, global_id);
 
-<<<<<<< HEAD
         // Avoid defaulting the types of globals here since they may be used in any function.
         // Otherwise we may prematurely default to a Field inside the next function if this
         // global was unused there, even if it is consistently used as a u8 everywhere else.
@@ -1379,11 +1299,6 @@
                 this.define_function_meta(func, *id, false);
             });
         }
-=======
-        let statement_id = self.interner.get_global(global_id).let_statement;
-        self.interner.get_global_definition_mut(global_id).kind = definition_kind.clone();
-        self.interner.replace_statement(statement_id, let_statement);
->>>>>>> e37cbbd8
     }
 
     fn define_function_metas(
