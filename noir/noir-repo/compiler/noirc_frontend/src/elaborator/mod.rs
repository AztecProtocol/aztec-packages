--- conflicted
+++ resolved
@@ -1239,11 +1239,7 @@
 
             for field_index in 0..fields_len {
                 self.interner
-<<<<<<< HEAD
-                    .add_definition_location(ReferenceId::StructMember(type_id, field_index));
-=======
                     .add_definition_location(ReferenceId::StructMember(type_id, field_index), None);
->>>>>>> 511a0f0a
             }
 
             self.run_comptime_attributes_on_struct(attributes, type_id, span, &mut generated_items);
