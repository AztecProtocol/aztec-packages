--- conflicted
+++ resolved
@@ -4,15 +4,6 @@
 };
 
 use crate::{
-    DataType, StructField, TypeBindings,
-    ast::{ItemVisibility, UnresolvedType},
-    graph::CrateGraph,
-    hir_def::traits::ResolvedTraitBound,
-    node_interner::GlobalValue,
-    usage_tracker::UsageTracker,
-};
-use crate::{
-    EnumVariant, Shared, Type, TypeVariable,
     ast::{
         BlockExpression, FunctionKind, GenericTypeArgs, Ident, NoirFunction, NoirStruct, Param,
         Path, Pattern, TraitBound, UnresolvedGeneric, UnresolvedGenerics,
@@ -20,23 +11,20 @@
     },
     graph::CrateId,
     hir::{
-<<<<<<< HEAD
-        Context,
-=======
->>>>>>> a0edfa3d
         comptime::ComptimeError,
         def_collector::{
             dc_crate::{
-                CollectedItems, CompilationError, ImplMap, UnresolvedEnum, UnresolvedFunctions,
-                UnresolvedGlobal, UnresolvedStruct, UnresolvedTraitImpl, UnresolvedTypeAlias,
-                filter_literal_globals,
+                filter_literal_globals, CollectedItems, CompilationError, ImplMap, UnresolvedEnum,
+                UnresolvedFunctions, UnresolvedGlobal, UnresolvedStruct, UnresolvedTraitImpl,
+                UnresolvedTypeAlias,
             },
             errors::DefCollectorErrorKind,
         },
-        def_map::{DefMaps, LocalModuleId, MAIN_FUNCTION, ModuleData, ModuleId},
+        def_map::{DefMaps, LocalModuleId, ModuleData, ModuleId, MAIN_FUNCTION},
         resolution::errors::ResolverError,
         scope::ScopeForest as GenericScopeForest,
-        type_check::{TypeCheckError, generics::TraitGenerics},
+        type_check::{generics::TraitGenerics, TypeCheckError},
+        Context,
     },
     hir_def::{
         expr::{HirCapturedVar, HirIdent},
@@ -50,6 +38,15 @@
     },
     parser::{ParserError, ParserErrorReason},
     token::SecondaryAttribute,
+    EnumVariant, Shared, Type, TypeVariable,
+};
+use crate::{
+    ast::{ItemVisibility, UnresolvedType},
+    graph::CrateGraph,
+    hir_def::traits::ResolvedTraitBound,
+    node_interner::GlobalValue,
+    usage_tracker::UsageTracker,
+    DataType, StructField, TypeBindings,
 };
 
 mod comptime;
@@ -68,11 +65,8 @@
 
 use iter_extended::vecmap;
 use noirc_errors::{Located, Location};
-<<<<<<< HEAD
 pub(crate) use options::ElaboratorOptions;
 pub use options::{FrontendOptions, UnstableFeature};
-=======
->>>>>>> a0edfa3d
 pub use path_resolution::Turbofish;
 use path_resolution::{PathResolution, PathResolutionItem};
 use types::bind_ordered_generics;
@@ -199,13 +193,8 @@
     /// that comptime value and any visibility errors were already reported.
     silence_field_visibility_errors: usize,
 
-<<<<<<< HEAD
     /// Options from the nargo cli
     options: ElaboratorOptions<'context>,
-=======
-    /// Use pedantic ACVM solving
-    pedantic_solving: bool,
->>>>>>> a0edfa3d
 
     /// Sometimes items are elaborated because a function attribute ran and generated items.
     /// The Elaborator keeps track of these reasons so that when an error is produced it will
@@ -220,10 +209,7 @@
     /// Evaluating `Module::add_item`
     AddingItemToModule,
 }
-<<<<<<< HEAD
-
-=======
->>>>>>> a0edfa3d
+
 impl ElaborateReason {
     fn to_macro_error(self, error: CompilationError, location: Location) -> ComptimeError {
         match self {
@@ -264,11 +250,7 @@
         crate_graph: &'context CrateGraph,
         crate_id: CrateId,
         interpreter_call_stack: im::Vector<Location>,
-<<<<<<< HEAD
         options: ElaboratorOptions<'context>,
-=======
-        pedantic_solving: bool,
->>>>>>> a0edfa3d
         elaborate_reasons: im::Vector<(ElaborateReason, Location)>,
     ) -> Self {
         Self {
@@ -295,11 +277,7 @@
             interpreter_call_stack,
             in_comptime_context: false,
             silence_field_visibility_errors: 0,
-<<<<<<< HEAD
             options,
-=======
-            pedantic_solving,
->>>>>>> a0edfa3d
             elaborate_reasons,
         }
     }
@@ -316,11 +294,7 @@
             &context.crate_graph,
             crate_id,
             im::Vector::new(),
-<<<<<<< HEAD
             options,
-=======
-            pedantic_solving,
->>>>>>> a0edfa3d
             im::Vector::new(),
         )
     }
@@ -422,14 +396,11 @@
         }
 
         self.push_errors(self.interner.check_for_dependency_cycles());
-<<<<<<< HEAD
     }
 
     /// True if we should use pedantic ACVM solving
     pub fn pedantic_solving(&self) -> bool {
         self.options.pedantic_solving
-=======
->>>>>>> a0edfa3d
     }
 
     /// Runs `f` and if it modifies `self.generics`, `self.generics` is truncated
@@ -691,22 +662,11 @@
             // are all given the same default name "(error)".
             if !is_error {
                 if let Some(generic) = self.find_generic(&name_owned) {
-<<<<<<< HEAD
                     self.push_err(ResolverError::DuplicateDefinition {
                         name: name_owned,
                         first_location: generic.location,
                         second_location: location,
                     });
-=======
-                    self.push_err(
-                        ResolverError::DuplicateDefinition {
-                            name: name_owned,
-                            first_span: generic.location.span,
-                            second_span: location.span,
-                        },
-                        location.file,
-                    );
->>>>>>> a0edfa3d
                 } else {
                     self.generics.push(resolved_generic.clone());
                 }
@@ -736,11 +696,7 @@
                 match self.interner.get_quoted_type(*id).follow_bindings() {
                     Type::NamedGeneric(type_variable, name) => Ok((type_variable.clone(), name)),
                     other => Err(ResolverError::MacroResultInGenericsListNotAGeneric {
-<<<<<<< HEAD
                         location: *location,
-=======
-                        span: location.span,
->>>>>>> a0edfa3d
                         typ: other.clone(),
                     }),
                 }
@@ -776,7 +732,6 @@
         }
     }
 
-<<<<<<< HEAD
     pub(crate) fn push_err(&mut self, error: impl Into<CompilationError>) {
         let error: CompilationError = error.into();
         self.errors.push(error);
@@ -784,11 +739,6 @@
 
     pub(crate) fn push_errors(&mut self, errors: impl IntoIterator<Item = CompilationError>) {
         self.errors.extend(errors);
-=======
-    pub(crate) fn push_err(&mut self, error: impl Into<CompilationError>, file: FileId) {
-        let error: CompilationError = error.into();
-        self.errors.push((error, file));
->>>>>>> a0edfa3d
     }
 
     pub(crate) fn push_errors(
@@ -807,7 +757,11 @@
     pub fn resolve_module_by_path(&mut self, path: Path) -> Option<ModuleId> {
         match self.resolve_path(path.clone()) {
             Ok(PathResolution { item: PathResolutionItem::Module(module_id), errors }) => {
-                if errors.is_empty() { Some(module_id) } else { None }
+                if errors.is_empty() {
+                    Some(module_id)
+                } else {
+                    None
+                }
             }
             _ => None,
         }
@@ -954,11 +908,7 @@
             self.resolve_type_args(bound.trait_generics.clone(), trait_id, location);
 
         let trait_generics = TraitGenerics { ordered, named };
-<<<<<<< HEAD
         Some(ResolvedTraitBound { trait_id, trait_generics, location })
-=======
-        Some(ResolvedTraitBound { trait_id, trait_generics, span: location.span })
->>>>>>> a0edfa3d
     }
 
     /// Extract metadata from a NoirFunction
@@ -1007,13 +957,8 @@
         let mut parameter_types = Vec::new();
         let mut parameter_idents = Vec::new();
 
-<<<<<<< HEAD
         for Param { visibility, pattern, typ, location: _ } in func.parameters().iter().cloned() {
             self.run_lint(|_| {
-=======
-        for Param { visibility, pattern, typ, location } in func.parameters().iter().cloned() {
-            self.run_lint(location.file, |_| {
->>>>>>> a0edfa3d
                 lints::unnecessary_pub_argument(func, visibility, is_pub_allowed).map(Into::into)
             });
 
@@ -1199,12 +1144,7 @@
         if (is_entry_point && !typ.is_valid_for_program_input())
             || (has_inline_attribute && !typ.is_valid_non_inlined_function_input())
         {
-<<<<<<< HEAD
             self.push_err(TypeCheckError::InvalidTypeForEntryPoint { location });
-=======
-            let span = location.span;
-            self.push_err(TypeCheckError::InvalidTypeForEntryPoint { span }, location.file);
->>>>>>> a0edfa3d
         }
     }
 
@@ -1293,18 +1233,11 @@
             if let Some(the_trait) = self.interner.try_get_trait(trait_id) {
                 let trait_name = the_trait.name.to_string();
                 let typ = object.clone();
-<<<<<<< HEAD
                 self.push_err(TypeCheckError::UnneededTraitConstraint {
                     trait_name,
                     typ,
                     location,
                 });
-=======
-                self.push_err(
-                    TypeCheckError::UnneededTraitConstraint { trait_name, typ, span },
-                    location.file,
-                );
->>>>>>> a0edfa3d
             }
         }
 
@@ -1351,11 +1284,7 @@
             self.local_module = *module;
             let file = noir_function.location().file;
             let errors = check_trait_impl_method_matches_declaration(self.interner, *function);
-<<<<<<< HEAD
             self.push_errors(errors.into_iter().map(|error| error.into()));
-=======
-            self.push_errors(errors.into_iter().map(|error| (error.into(), file)));
->>>>>>> a0edfa3d
         }
 
         self.elaborate_functions(trait_impl.methods);
@@ -1442,7 +1371,6 @@
             {
                 let missing_trait =
                     format!("{}{}", trait_constraint_trait.name, trait_bound.trait_generics);
-<<<<<<< HEAD
                 self.push_err(ResolverError::TraitNotImplemented {
                     impl_trait: impl_trait.clone(),
                     missing_trait,
@@ -1450,18 +1378,6 @@
                     location: trait_impl.object_type.location,
                     missing_trait_location: trait_bound.location,
                 });
-=======
-                self.push_err(
-                    ResolverError::TraitNotImplemented {
-                        impl_trait: impl_trait.clone(),
-                        missing_trait,
-                        type_missing_trait: trait_constraint_type.to_string(),
-                        span: trait_impl.object_type.location.span,
-                        missing_trait_location: Location::new(trait_bound.span, the_trait_file),
-                    },
-                    trait_impl.object_type.location.file,
-                );
->>>>>>> a0edfa3d
             }
         }
     }
@@ -1521,7 +1437,6 @@
             {
                 let missing_trait =
                     format!("{}{}", parent_trait.name, parent_trait_bound.trait_generics);
-<<<<<<< HEAD
                 self.push_err(ResolverError::TraitNotImplemented {
                     impl_trait: impl_trait.clone(),
                     missing_trait,
@@ -1529,21 +1444,6 @@
                     location: trait_impl.object_type.location,
                     missing_trait_location: parent_trait_bound.location,
                 });
-=======
-                self.push_err(
-                    ResolverError::TraitNotImplemented {
-                        impl_trait: impl_trait.clone(),
-                        missing_trait,
-                        type_missing_trait: trait_impl.object_type.to_string(),
-                        span: trait_impl.object_type.location.span,
-                        missing_trait_location: Location::new(
-                            parent_trait_bound.span,
-                            the_trait_file,
-                        ),
-                    },
-                    trait_impl.object_type.location.file,
-                );
->>>>>>> a0edfa3d
             }
         }
     }
@@ -1556,10 +1456,6 @@
         self.local_module = module;
 
         for (generics, location, unresolved) in impls {
-<<<<<<< HEAD
-=======
-            self.file = unresolved.file_id;
->>>>>>> a0edfa3d
             let old_generic_count = self.generics.len();
             self.add_generics(generics);
             self.declare_methods_on_struct(None, unresolved, *location);
@@ -1579,17 +1475,9 @@
         let self_type_location = trait_impl.object_type.location;
 
         if matches!(self_type, Type::MutableReference(_)) {
-<<<<<<< HEAD
             self.push_err(DefCollectorErrorKind::MutableReferenceInTraitImpl {
                 location: self_type_location,
             });
-=======
-            let span = self_type_location.span;
-            self.push_err(
-                DefCollectorErrorKind::MutableReferenceInTraitImpl { span },
-                self_type_location.file,
-            );
->>>>>>> a0edfa3d
         }
 
         if let Some(trait_id) = trait_impl.trait_id {
@@ -1645,41 +1533,18 @@
 
             let generics = vecmap(&self.generics, |generic| generic.type_var.clone());
 
-<<<<<<< HEAD
             if let Err(prev_location) = self.interner.add_trait_implementation(
-=======
-            if let Err((prev_location, prev_file)) = self.interner.add_trait_implementation(
->>>>>>> a0edfa3d
                 self_type.clone(),
                 trait_id,
                 trait_impl.impl_id.expect("impl_id should be set in define_function_metas"),
                 generics,
                 resolved_trait_impl,
             ) {
-<<<<<<< HEAD
                 self.push_err(DefCollectorErrorKind::OverlappingImpl {
                     typ: self_type.clone(),
                     location: self_type_location,
                     prev_location,
                 });
-=======
-                self.push_err(
-                    DefCollectorErrorKind::OverlappingImpl {
-                        typ: self_type.clone(),
-                        span: self_type_location.span,
-                    },
-                    self_type_location.file,
-                );
-
-                // The 'previous impl defined here' note must be a separate error currently
-                // since it may be in a different file and all errors have the same file id.
-                self.file = prev_file;
-                self.push_err(
-                    DefCollectorErrorKind::OverlappingImplNote { span: prev_location.span },
-                    prev_location.file,
-                );
-                self.file = trait_impl.file_id;
->>>>>>> a0edfa3d
             }
         }
 
@@ -1718,14 +1583,7 @@
             // `impl`s are only allowed on types defined within the current crate
             if trait_id.is_none() && struct_ref.id.krate() != self.crate_id {
                 let type_name = struct_ref.name.to_string();
-<<<<<<< HEAD
                 self.push_err(DefCollectorErrorKind::ForeignImpl { location, type_name });
-=======
-                self.push_err(
-                    DefCollectorErrorKind::ForeignImpl { span, type_name },
-                    location.file,
-                );
->>>>>>> a0edfa3d
                 return;
             }
 
@@ -1771,11 +1629,7 @@
                     self.declare_methods(self_type, &function_ids);
                 }
             } else {
-<<<<<<< HEAD
                 self.push_err(DefCollectorErrorKind::NonStructTypeInImpl { location });
-=======
-                self.push_err(DefCollectorErrorKind::NonStructTypeInImpl { span }, location.file);
->>>>>>> a0edfa3d
             }
         }
     }
@@ -1791,13 +1645,8 @@
                 let second_location = self.interner.function_ident(method_id).location();
                 let error = ResolverError::DuplicateDefinition {
                     name: method_name,
-<<<<<<< HEAD
                     first_location,
                     second_location,
-=======
-                    first_span: first_location.span,
-                    second_span: second_location.span,
->>>>>>> a0edfa3d
                 };
                 self.push_err(error, second_location.file);
             }
@@ -1876,22 +1725,11 @@
                 if struct_module_id.krate == self.crate_id {
                     if let Some(aliased_visibility) = self.find_struct_visibility(&struct_type) {
                         if aliased_visibility < visibility {
-<<<<<<< HEAD
                             self.push_err(ResolverError::TypeIsMorePrivateThenItem {
                                 typ: struct_type.name.to_string(),
                                 item: name.to_string(),
                                 location,
                             });
-=======
-                            self.push_err(
-                                ResolverError::TypeIsMorePrivateThenItem {
-                                    typ: struct_type.name.to_string(),
-                                    item: name.to_string(),
-                                    span: location.span,
-                                },
-                                location.file,
-                            );
->>>>>>> a0edfa3d
                         }
                     }
                 }
@@ -2014,13 +1852,7 @@
                 for (_, field_type) in fields.iter() {
                     if field_type.is_nested_slice() {
                         let location = struct_type.borrow().location;
-<<<<<<< HEAD
                         self.push_err(ResolverError::NestedSlices { location });
-=======
-                        let span = location.span;
-                        self.file = location.file;
-                        self.push_err(ResolverError::NestedSlices { span }, location.file);
->>>>>>> a0edfa3d
                     }
                 }
             }
@@ -2118,27 +1950,15 @@
         };
 
         let location = let_stmt.pattern.location();
-<<<<<<< HEAD
-=======
-        let span = location.span;
->>>>>>> a0edfa3d
 
         if !self.in_contract()
             && let_stmt.attributes.iter().any(|attr| matches!(attr, SecondaryAttribute::Abi(_)))
         {
-<<<<<<< HEAD
             self.push_err(ResolverError::AbiAttributeOutsideContract { location });
         }
 
         if !let_stmt.comptime && matches!(let_stmt.pattern, Pattern::Mutable(..)) {
             self.push_err(ResolverError::MutableGlobal { location });
-=======
-            self.push_err(ResolverError::AbiAttributeOutsideContract { span }, location.file);
-        }
-
-        if !let_stmt.comptime && matches!(let_stmt.pattern, Pattern::Mutable(..)) {
-            self.push_err(ResolverError::MutableGlobal { span }, location.file);
->>>>>>> a0edfa3d
         }
 
         let (let_statement, _typ) = self
@@ -2175,13 +1995,8 @@
         let mut interpreter = self.setup_interpreter();
 
         if let Err(error) = interpreter.evaluate_let(let_statement) {
-<<<<<<< HEAD
             let error: CompilationError = error.into();
             self.push_err(error);
-=======
-            let (error, file) = error.into_compilation_error_pair();
-            self.push_err(error, file);
->>>>>>> a0edfa3d
         } else {
             let value = interpreter
                 .lookup_id(definition_id, location)
@@ -2238,16 +2053,9 @@
                 UnresolvedTypeData::Resolved(quoted_type_id) => {
                     let typ = self.interner.get_quoted_type(*quoted_type_id);
                     let location = trait_impl.r#trait.location;
-<<<<<<< HEAD
                     let Type::TraitAsType(trait_id, _, trait_generics) = typ else {
                         let found = typ.to_string();
                         self.push_err(ResolverError::ExpectedTrait { location, found });
-=======
-                    let span = location.span;
-                    let Type::TraitAsType(trait_id, _, trait_generics) = typ else {
-                        let found = typ.to_string();
-                        self.push_err(ResolverError::ExpectedTrait { span, found }, location.file);
->>>>>>> a0edfa3d
                         continue;
                     };
 
@@ -2274,16 +2082,9 @@
                 }
                 _ => {
                     let location = trait_impl.r#trait.location;
-<<<<<<< HEAD
                     let found = trait_impl.r#trait.typ.to_string();
                     self.push_err(ResolverError::ExpectedTrait { location, found });
                     (None, GenericTypeArgs::default(), location)
-=======
-                    let span = location.span;
-                    let found = trait_impl.r#trait.typ.to_string();
-                    self.push_err(ResolverError::ExpectedTrait { span, found }, location.file);
-                    continue;
->>>>>>> a0edfa3d
                 }
             };
 
