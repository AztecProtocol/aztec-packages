use std::{
    collections::{BTreeMap, BTreeSet},
    rc::Rc,
};

<<<<<<< HEAD
use crate::{ast::ItemVisibility, StructField};
=======
use crate::{ast::ItemVisibility, hir_def::traits::ResolvedTraitBound, StructField, TypeBindings};
>>>>>>> 23b90bba
use crate::{
    ast::{
        BlockExpression, FunctionKind, GenericTypeArgs, Ident, NoirFunction, NoirStruct, Param,
        Path, Pattern, TraitBound, UnresolvedGeneric, UnresolvedGenerics,
        UnresolvedTraitConstraint, UnresolvedTypeData, UnsupportedNumericGenericType,
    },
    graph::CrateId,
    hir::{
        def_collector::dc_crate::{
            filter_literal_globals, CompilationError, ImplMap, UnresolvedFunctions,
            UnresolvedGlobal, UnresolvedStruct, UnresolvedTraitImpl, UnresolvedTypeAlias,
        },
        def_collector::{dc_crate::CollectedItems, errors::DefCollectorErrorKind},
        def_map::{DefMaps, ModuleData},
        def_map::{LocalModuleId, ModuleDefId, ModuleId, MAIN_FUNCTION},
        resolution::errors::ResolverError,
        resolution::import::PathResolution,
        scope::ScopeForest as GenericScopeForest,
        type_check::{generics::TraitGenerics, TypeCheckError},
        Context,
    },
    hir_def::traits::TraitImpl,
    hir_def::{
        expr::{HirCapturedVar, HirIdent},
        function::{FuncMeta, FunctionBody, HirFunction},
        traits::TraitConstraint,
        types::{Generics, Kind, ResolvedGeneric},
    },
    node_interner::{
        DefinitionKind, DependencyId, ExprId, FuncId, FunctionModifiers, GlobalId, NodeInterner,
        ReferenceId, StructId, TraitId, TraitImplId, TypeAliasId,
    },
    token::{CustomAttribute, SecondaryAttribute},
    Shared, Type, TypeVariable,
};

mod comptime;
mod expressions;
mod lints;
mod patterns;
mod scope;
mod statements;
mod trait_impls;
mod traits;
pub mod types;
mod unquote;

use fm::FileId;
use iter_extended::vecmap;
use noirc_errors::{Location, Span};
use types::bind_ordered_generics;

use self::traits::check_trait_impl_method_matches_declaration;

/// ResolverMetas are tagged onto each definition to track how many times they are used
#[derive(Debug, PartialEq, Eq)]
pub struct ResolverMeta {
    num_times_used: usize,
    ident: HirIdent,
    warn_if_unused: bool,
}

type ScopeForest = GenericScopeForest<String, ResolverMeta>;

pub struct LambdaContext {
    pub captures: Vec<HirCapturedVar>,
    /// the index in the scope tree
    /// (sometimes being filled by ScopeTree's find method)
    pub scope_index: usize,
}

pub struct Elaborator<'context> {
    scopes: ScopeForest,

    pub(crate) errors: Vec<(CompilationError, FileId)>,

    pub(crate) interner: &'context mut NodeInterner,

    pub(crate) def_maps: &'context mut DefMaps,

    pub(crate) file: FileId,

    in_unsafe_block: bool,
    nested_loops: usize,

    /// Contains a mapping of the current struct or functions's generics to
    /// unique type variables if we're resolving a struct. Empty otherwise.
    /// This is a Vec rather than a map to preserve the order a functions generics
    /// were declared in.
    generics: Vec<ResolvedGeneric>,

    /// When resolving lambda expressions, we need to keep track of the variables
    /// that are captured. We do this in order to create the hidden environment
    /// parameter for the lambda function.
    lambda_stack: Vec<LambdaContext>,

    /// Set to the current type if we're resolving an impl
    self_type: Option<Type>,

    /// The current dependency item we're resolving.
    /// Used to link items to their dependencies in the dependency graph
    current_item: Option<DependencyId>,

    /// If we're currently resolving methods within a trait impl, this will be set
    /// to the corresponding trait impl ID.
    current_trait_impl: Option<TraitImplId>,

    /// The trait  we're currently resolving, if we are resolving one.
    current_trait: Option<TraitId>,

    /// In-resolution names
    ///
    /// This needs to be a set because we can have multiple in-resolution
    /// names when resolving structs that are declared in reverse order of their
    /// dependencies, such as in the following case:
    ///
    /// ```
    /// struct Wrapper {
    ///     value: Wrapped
    /// }
    /// struct Wrapped {
    /// }
    /// ```
    resolving_ids: BTreeSet<StructId>,

    /// Each constraint in the `where` clause of the function currently being resolved.
    trait_bounds: Vec<TraitConstraint>,

    /// This is a stack of function contexts. Most of the time, for each function we
    /// expect this to be of length one, containing each type variable and trait constraint
    /// used in the function. This is also pushed to when a `comptime {}` block is used within
    /// the function. Since it can force us to resolve that block's trait constraints earlier
    /// so that they are resolved when the interpreter is run before the enclosing function
    /// is finished elaborating. When this happens, we need to resolve any type variables
    /// that were made within this block as well so that we can solve these traits.
    function_context: Vec<FunctionContext>,

    /// The current module this elaborator is in.
    /// Initially empty, it is set whenever a new top-level item is resolved.
    local_module: LocalModuleId,

    /// True if we're elaborating a comptime item such as a comptime function,
    /// block, global, or attribute.
    in_comptime_context: bool,

    crate_id: CrateId,

    /// The scope of --debug-comptime, or None if unset
    debug_comptime_in_file: Option<FileId>,

    /// These are the globals that have yet to be elaborated.
    /// This map is used to lazily evaluate these globals if they're encountered before
    /// they are elaborated (e.g. in a function's type or another global's RHS).
    unresolved_globals: BTreeMap<GlobalId, UnresolvedGlobal>,

    pub(crate) interpreter_call_stack: im::Vector<Location>,
}

#[derive(Default)]
struct FunctionContext {
    /// All type variables created in the current function.
    /// This map is used to default any integer type variables at the end of
    /// a function (before checking trait constraints) if a type wasn't already chosen.
    type_variables: Vec<Type>,

    /// Trait constraints are collected during type checking until they are
    /// verified at the end of a function. This is because constraints arise
    /// on each variable, but it is only until function calls when the types
    /// needed for the trait constraint may become known.
    trait_constraints: Vec<(TraitConstraint, ExprId)>,
}

impl<'context> Elaborator<'context> {
    pub fn new(
        interner: &'context mut NodeInterner,
        def_maps: &'context mut DefMaps,
        crate_id: CrateId,
        debug_comptime_in_file: Option<FileId>,
        interpreter_call_stack: im::Vector<Location>,
    ) -> Self {
        Self {
            scopes: ScopeForest::default(),
            errors: Vec::new(),
            interner,
            def_maps,
            file: FileId::dummy(),
            in_unsafe_block: false,
            nested_loops: 0,
            generics: Vec::new(),
            lambda_stack: Vec::new(),
            self_type: None,
            current_item: None,
            local_module: LocalModuleId::dummy_id(),
            crate_id,
            resolving_ids: BTreeSet::new(),
            trait_bounds: Vec::new(),
            function_context: vec![FunctionContext::default()],
            current_trait_impl: None,
            debug_comptime_in_file,
            unresolved_globals: BTreeMap::new(),
            current_trait: None,
            interpreter_call_stack,
            in_comptime_context: false,
        }
    }

    pub fn from_context(
        context: &'context mut Context,
        crate_id: CrateId,
        debug_comptime_in_file: Option<FileId>,
    ) -> Self {
        Self::new(
            &mut context.def_interner,
            &mut context.def_maps,
            crate_id,
            debug_comptime_in_file,
            im::Vector::new(),
        )
    }

    pub fn elaborate(
        context: &'context mut Context,
        crate_id: CrateId,
        items: CollectedItems,
        debug_comptime_in_file: Option<FileId>,
    ) -> Vec<(CompilationError, FileId)> {
        Self::elaborate_and_return_self(context, crate_id, items, debug_comptime_in_file).errors
    }

    pub fn elaborate_and_return_self(
        context: &'context mut Context,
        crate_id: CrateId,
        items: CollectedItems,
        debug_comptime_in_file: Option<FileId>,
    ) -> Self {
        let mut this = Self::from_context(context, crate_id, debug_comptime_in_file);
        this.elaborate_items(items);
        this.check_and_pop_function_context();
        this
    }

    pub(crate) fn elaborate_items(&mut self, mut items: CollectedItems) {
        // We must first resolve and intern the globals before we can resolve any stmts inside each function.
        // Each function uses its own resolver with a newly created ScopeForest, and must be resolved again to be within a function's scope
        //
        // Additionally, we must resolve integer globals before structs since structs may refer to
        // the values of integer globals as numeric generics.
        let (literal_globals, non_literal_globals) = filter_literal_globals(items.globals);
        for global in non_literal_globals {
            self.unresolved_globals.insert(global.global_id, global);
        }

        for global in literal_globals {
            self.elaborate_global(global);
        }

        for (alias_id, alias) in items.type_aliases {
            self.define_type_alias(alias_id, alias);
        }

        // Must resolve structs before we resolve globals.
        self.collect_struct_definitions(&items.types);

        self.define_function_metas(&mut items.functions, &mut items.impls, &mut items.trait_impls);

        self.collect_traits(&items.traits);

        // Before we resolve any function symbols we must go through our impls and
        // re-collect the methods within into their proper module. This cannot be
        // done during def collection since we need to be able to resolve the type of
        // the impl since that determines the module we should collect into.
        for ((_self_type, module), impls) in &mut items.impls {
            self.collect_impls(*module, impls);
        }

        // Bind trait impls to their trait. Collect trait functions, that have a
        // default implementation, which hasn't been overridden.
        for trait_impl in &mut items.trait_impls {
            self.collect_trait_impl(trait_impl);
        }

        // We must wait to resolve non-literal globals until after we resolve structs since struct
        // globals will need to reference the struct type they're initialized to ensure they are valid.
        while let Some((_, global)) = self.unresolved_globals.pop_first() {
            self.elaborate_global(global);
        }

        // We have to run any comptime attributes on functions before the function is elaborated
        // since the generated items are checked beforehand as well.
        let generated_items = self.run_attributes(
            &items.traits,
            &items.types,
            &items.functions,
            &items.module_attributes,
        );

        // After everything is collected, we can elaborate our generated items.
        // It may be better to inline these within `items` entirely since elaborating them
        // all here means any globals will not see these. Inlining them completely within `items`
        // means we must be more careful about missing any additional items that need to be already
        // elaborated. E.g. if a new struct is created, we've already passed the code path to
        // elaborate them.
        if !generated_items.is_empty() {
            self.elaborate_items(generated_items);
        }

        for functions in items.functions {
            self.elaborate_functions(functions);
        }

        for impls in items.impls.into_values() {
            self.elaborate_impls(impls);
        }

        for trait_impl in items.trait_impls {
            self.elaborate_trait_impl(trait_impl);
        }

        self.errors.extend(self.interner.check_for_dependency_cycles());
    }

    /// Runs `f` and if it modifies `self.generics`, `self.generics` is truncated
    /// back to the previous length.
    fn recover_generics<T>(&mut self, f: impl FnOnce(&mut Self) -> T) -> T {
        let generics_count = self.generics.len();
        let ret = f(self);
        self.generics.truncate(generics_count);
        ret
    }

    fn elaborate_functions(&mut self, functions: UnresolvedFunctions) {
        for (_, id, _) in functions.functions {
            self.elaborate_function(id);
        }

        self.generics.clear();
        self.self_type = None;
    }

    fn introduce_generics_into_scope(&mut self, all_generics: Vec<ResolvedGeneric>) {
        // Introduce all numeric generics into scope
        for generic in &all_generics {
            if let Kind::Numeric(typ) = &generic.kind() {
                let definition =
                    DefinitionKind::NumericGeneric(generic.type_var.clone(), typ.clone());
                let ident = Ident::new(generic.name.to_string(), generic.span);
                let hir_ident = self.add_variable_decl(
                    ident, false, // mutable
                    false, // allow_shadowing
                    false, // warn_if_unused
                    definition,
                );
                self.interner.push_definition_type(hir_ident.id, *typ.clone());
            }
        }

        self.generics = all_generics;
    }

    pub(crate) fn elaborate_function(&mut self, id: FuncId) {
        let func_meta = self.interner.func_meta.get_mut(&id);
        let func_meta =
            func_meta.expect("FuncMetas should be declared before a function is elaborated");

        let (kind, body, body_span) = match func_meta.take_body() {
            FunctionBody::Unresolved(kind, body, span) => (kind, body, span),
            FunctionBody::Resolved => return,
            // Do not error for the still-resolving case. If there is a dependency cycle,
            // the dependency cycle check will find it later on.
            FunctionBody::Resolving => return,
        };

        let func_meta = func_meta.clone();

        assert_eq!(
            self.crate_id, func_meta.source_crate,
            "Functions in other crates should be already elaborated"
        );

        self.local_module = func_meta.source_module;
        self.file = func_meta.source_file;
        self.self_type = func_meta.self_type.clone();
        self.current_trait_impl = func_meta.trait_impl;

        self.scopes.start_function();
        let old_item = std::mem::replace(&mut self.current_item, Some(DependencyId::Function(id)));

        self.trait_bounds = func_meta.trait_constraints.clone();
        self.function_context.push(FunctionContext::default());

        let modifiers = self.interner.function_modifiers(&id).clone();

        self.run_function_lints(&func_meta, &modifiers);

        self.introduce_generics_into_scope(func_meta.all_generics.clone());

        // The DefinitionIds for each parameter were already created in define_function_meta
        // so we need to reintroduce the same IDs into scope here.
        for parameter in &func_meta.parameter_idents {
            let name = self.interner.definition_name(parameter.id).to_owned();
            self.add_existing_variable_to_scope(name, parameter.clone(), true);
        }

        self.add_trait_constraints_to_scope(&func_meta);

        let (hir_func, body_type) = match kind {
            FunctionKind::Builtin | FunctionKind::LowLevel | FunctionKind::Oracle => {
                (HirFunction::empty(), Type::Error)
            }
            FunctionKind::Normal | FunctionKind::Recursive => {
                let (block, body_type) = self.elaborate_block(body);
                let expr_id = self.intern_expr(block, body_span);
                self.interner.push_expr_type(expr_id, body_type.clone());
                (HirFunction::unchecked_from_expr(expr_id), body_type)
            }
        };

        // Don't verify the return type for builtin functions & trait function declarations
        if !func_meta.is_stub() {
            self.type_check_function_body(body_type, &func_meta, hir_func.as_expr());
        }

        // Default any type variables that still need defaulting and
        // verify any remaining trait constraints arising from the function body.
        // This is done before trait impl search since leaving them bindable can lead to errors
        // when multiple impls are available. Instead we default first to choose the Field or u64 impl.
        self.check_and_pop_function_context();

        // Now remove all the `where` clause constraints we added
        for constraint in &func_meta.trait_constraints {
            self.interner
                .remove_assumed_trait_implementations_for_trait(constraint.trait_bound.trait_id);
        }

        let func_scope_tree = self.scopes.end_function();

        // The arguments to low-level and oracle functions are always unused so we do not produce warnings for them.
        if !func_meta.is_stub() {
            self.check_for_unused_variables_in_scope_tree(func_scope_tree);
        }

        let meta = self
            .interner
            .func_meta
            .get_mut(&id)
            .expect("FuncMetas should be declared before a function is elaborated");

        meta.function_body = FunctionBody::Resolved;

        self.trait_bounds.clear();
        self.interner.update_fn(id, hir_func);
        self.current_item = old_item;
    }

    /// Defaults all type variables used in this function context then solves
    /// all still-unsolved trait constraints in this context.
    fn check_and_pop_function_context(&mut self) {
        let context = self.function_context.pop().expect("Imbalanced function_context pushes");

        for typ in context.type_variables {
            if let Type::TypeVariable(variable) = typ.follow_bindings() {
                let msg = "TypeChecker should only track defaultable type vars";
                variable.bind(variable.kind().default_type().expect(msg));
            }
        }

        for (mut constraint, expr_id) in context.trait_constraints {
            let span = self.interner.expr_span(&expr_id);

            if matches!(&constraint.typ, Type::MutableReference(_)) {
                let (_, dereferenced_typ) =
                    self.insert_auto_dereferences(expr_id, constraint.typ.clone());
                constraint.typ = dereferenced_typ;
            }

            self.verify_trait_constraint(
                &constraint.typ,
                constraint.trait_bound.trait_id,
                &constraint.trait_bound.trait_generics.ordered,
                &constraint.trait_bound.trait_generics.named,
                expr_id,
                span,
            );
        }
    }

    /// This turns function parameters of the form:
    /// `fn foo(x: impl Bar)`
    ///
    /// into
    /// `fn foo<T0_impl_Bar>(x: T0_impl_Bar) where T0_impl_Bar: Bar`
    /// although the fresh type variable is not named internally.
    fn desugar_impl_trait_arg(
        &mut self,
        trait_path: Path,
        trait_generics: GenericTypeArgs,
        generics: &mut Vec<TypeVariable>,
        trait_constraints: &mut Vec<TraitConstraint>,
    ) -> Type {
        let new_generic_id = self.interner.next_type_variable_id();

        let new_generic = TypeVariable::unbound(new_generic_id, Kind::Normal);
        generics.push(new_generic.clone());

        let name = format!("impl {trait_path}");
        let generic_type = Type::NamedGeneric(new_generic, Rc::new(name));
        let trait_bound = TraitBound { trait_path, trait_id: None, trait_generics };

        if let Some(trait_bound) = self.resolve_trait_bound(&trait_bound) {
            let new_constraint = TraitConstraint { typ: generic_type.clone(), trait_bound };
            trait_constraints.push(new_constraint);
        }

        generic_type
    }

    /// Add the given generics to scope.
    /// Each generic will have a fresh Shared<TypeBinding> associated with it.
    pub fn add_generics(&mut self, generics: &UnresolvedGenerics) -> Generics {
        vecmap(generics, |generic| {
            let mut is_error = false;
            let (type_var, name) = match self.resolve_generic(generic) {
                Ok(values) => values,
                Err(error) => {
                    self.push_err(error);
                    is_error = true;
                    let id = self.interner.next_type_variable_id();
                    let kind = self.resolve_generic_kind(generic);
                    (TypeVariable::unbound(id, kind), Rc::new("(error)".into()))
                }
            };

            let span = generic.span();
            let name_owned = name.as_ref().clone();
            let resolved_generic = ResolvedGeneric { name, type_var, span };

            // Check for name collisions of this generic
            // Checking `is_error` here prevents DuplicateDefinition errors when
            // we have multiple generics from macros which fail to resolve and
            // are all given the same default name "(error)".
            if !is_error {
                if let Some(generic) = self.find_generic(&name_owned) {
                    self.push_err(ResolverError::DuplicateDefinition {
                        name: name_owned,
                        first_span: generic.span,
                        second_span: span,
                    });
                } else {
                    self.generics.push(resolved_generic.clone());
                }
            }

            resolved_generic
        })
    }

    fn resolve_generic(
        &mut self,
        generic: &UnresolvedGeneric,
    ) -> Result<(TypeVariable, Rc<String>), ResolverError> {
        // Map the generic to a fresh type variable
        match generic {
            UnresolvedGeneric::Variable(_) | UnresolvedGeneric::Numeric { .. } => {
                let id = self.interner.next_type_variable_id();
                let kind = self.resolve_generic_kind(generic);
                let typevar = TypeVariable::unbound(id, kind);
                let ident = generic.ident();
                let name = Rc::new(ident.0.contents.clone());
                Ok((typevar, name))
            }
            // An already-resolved generic is only possible if it is the result of a
            // previous macro call being inserted into a generics list.
            UnresolvedGeneric::Resolved(id, span) => {
                match self.interner.get_quoted_type(*id).follow_bindings() {
                    Type::NamedGeneric(type_variable, name) => Ok((type_variable.clone(), name)),
                    other => Err(ResolverError::MacroResultInGenericsListNotAGeneric {
                        span: *span,
                        typ: other.clone(),
                    }),
                }
            }
        }
    }

    /// Return the kind of an unresolved generic.
    /// If a numeric generic has been specified, resolve the annotated type to make
    /// sure only primitive numeric types are being used.
    pub(super) fn resolve_generic_kind(&mut self, generic: &UnresolvedGeneric) -> Kind {
        if let UnresolvedGeneric::Numeric { ident, typ } = generic {
            let unresolved_typ = typ.clone();
            let typ = if unresolved_typ.is_type_expression() {
                self.resolve_type_inner(
                    unresolved_typ.clone(),
                    &Kind::Numeric(Box::new(Type::default_int_type())),
                )
            } else {
                self.resolve_type(unresolved_typ.clone())
            };
            if !matches!(typ, Type::FieldElement | Type::Integer(_, _)) {
                let unsupported_typ_err =
                    ResolverError::UnsupportedNumericGenericType(UnsupportedNumericGenericType {
                        ident: ident.clone(),
                        typ: unresolved_typ.typ.clone(),
                    });
                self.push_err(unsupported_typ_err);
            }
            Kind::Numeric(Box::new(typ))
        } else {
            Kind::Normal
        }
    }

    fn push_err(&mut self, error: impl Into<CompilationError>) {
        self.errors.push((error.into(), self.file));
    }

    fn run_lint(&mut self, lint: impl Fn(&Elaborator) -> Option<CompilationError>) {
        if let Some(error) = lint(self) {
            self.push_err(error);
        }
    }

    pub fn resolve_module_by_path(&mut self, path: Path) -> Option<ModuleId> {
        match self.resolve_path(path.clone()) {
            Ok(PathResolution { module_def_id: ModuleDefId::ModuleId(module_id), error }) => {
                if error.is_some() {
                    None
                } else {
                    Some(module_id)
                }
            }
            _ => None,
        }
    }

    fn resolve_trait_by_path(&mut self, path: Path) -> Option<TraitId> {
        let error = match self.resolve_path(path.clone()) {
            Ok(PathResolution { module_def_id: ModuleDefId::TraitId(trait_id), error }) => {
                if let Some(error) = error {
                    self.push_err(error);
                }
                return Some(trait_id);
            }
            Ok(_) => DefCollectorErrorKind::NotATrait { not_a_trait_name: path },
            Err(_) => DefCollectorErrorKind::TraitNotFound { trait_path: path },
        };
        self.push_err(error);
        None
    }

    /// TODO: This is currently only respected for generic free functions
    /// there's a bunch of other places where trait constraints can pop up
    fn resolve_trait_constraints(
        &mut self,
        where_clause: &[UnresolvedTraitConstraint],
    ) -> Vec<TraitConstraint> {
        where_clause
            .iter()
            .filter_map(|constraint| self.resolve_trait_constraint(constraint))
            .collect()
    }

    pub fn resolve_trait_constraint(
        &mut self,
        constraint: &UnresolvedTraitConstraint,
    ) -> Option<TraitConstraint> {
        let typ = self.resolve_type(constraint.typ.clone());
        let trait_bound = self.resolve_trait_bound(&constraint.trait_bound)?;
        Some(TraitConstraint { typ, trait_bound })
    }

    pub fn resolve_trait_bound(&mut self, bound: &TraitBound) -> Option<ResolvedTraitBound> {
        let the_trait = self.lookup_trait_or_error(bound.trait_path.clone())?;
        let trait_id = the_trait.id;
        let span = bound.trait_path.span;

        let (ordered, named) = self.resolve_type_args(bound.trait_generics.clone(), trait_id, span);

        let trait_generics = TraitGenerics { ordered, named };
        Some(ResolvedTraitBound { trait_id, trait_generics, span })
    }

    /// Extract metadata from a NoirFunction
    /// to be used in analysis and intern the function parameters
    /// Prerequisite: any implicit generics, including any generics from the impl,
    /// have already been added to scope via `self.add_generics`.
    fn define_function_meta(
        &mut self,
        func: &mut NoirFunction,
        func_id: FuncId,
        trait_id: Option<TraitId>,
    ) {
        let in_contract = if self.self_type.is_some() {
            // Without this, impl methods can accidentally be placed in contracts.
            // See: https://github.com/noir-lang/noir/issues/3254
            false
        } else {
            self.in_contract()
        };

        self.scopes.start_function();
        self.current_item = Some(DependencyId::Function(func_id));

        let location = Location::new(func.name_ident().span(), self.file);
        let id = self.interner.function_definition_id(func_id);
        let name_ident = HirIdent::non_trait_method(id, location);

        let is_entry_point = self.is_entry_point_function(func, in_contract);

        // Both the #[fold] and #[no_predicates] alter a function's inline type and code generation in similar ways.
        // In certain cases such as type checking (for which the following flag will be used) both attributes
        // indicate we should code generate in the same way. Thus, we unify the attributes into one flag here.
        let has_no_predicates_attribute = func.attributes().is_no_predicates();
        let should_fold = func.attributes().is_foldable();
        let has_inline_attribute = has_no_predicates_attribute || should_fold;
        let is_pub_allowed = self.pub_allowed(func, in_contract);
        self.add_generics(&func.def.generics);

        let mut trait_constraints = self.resolve_trait_constraints(&func.def.where_clause);

        let mut generics = vecmap(&self.generics, |generic| generic.type_var.clone());
        let mut parameters = Vec::new();
        let mut parameter_types = Vec::new();
        let mut parameter_idents = Vec::new();

        for Param { visibility, pattern, typ, span: _ } in func.parameters().iter().cloned() {
            self.run_lint(|_| {
                lints::unnecessary_pub_argument(func, visibility, is_pub_allowed).map(Into::into)
            });

            let type_span = typ.span;
            let typ = match typ.typ {
                UnresolvedTypeData::TraitAsType(path, args) => {
                    self.desugar_impl_trait_arg(path, args, &mut generics, &mut trait_constraints)
                }
                // Function parameters have Kind::Normal
                _ => self.resolve_type_inner(typ, &Kind::Normal),
            };

            self.check_if_type_is_valid_for_program_input(
                &typ,
                is_entry_point,
                has_inline_attribute,
                type_span,
            );

            if is_entry_point {
                self.mark_type_as_used(&typ);
            }

            let pattern = self.elaborate_pattern_and_store_ids(
                pattern,
                typ.clone(),
                DefinitionKind::Local(None),
                &mut parameter_idents,
                true, // warn_if_unused
            );

            parameters.push((pattern, typ.clone(), visibility));
            parameter_types.push(typ);
        }

        let return_type = Box::new(self.resolve_type(func.return_type()));

        let mut typ = Type::Function(
            parameter_types,
            return_type,
            Box::new(Type::Unit),
            func.def.is_unconstrained,
        );

        if !generics.is_empty() {
            typ = Type::Forall(generics, Box::new(typ));
        }

        self.interner.push_definition_type(name_ident.id, typ.clone());

        let direct_generics = func.def.generics.iter();
        let direct_generics = direct_generics
            .filter_map(|generic| self.find_generic(&generic.ident().0.contents).cloned())
            .collect();

        let statements = std::mem::take(&mut func.def.body.statements);
        let body = BlockExpression { statements };

        let struct_id = if let Some(Type::Struct(struct_type, _)) = &self.self_type {
            Some(struct_type.borrow().id)
        } else {
            None
        };

        let attributes = func.secondary_attributes().iter();
        let attributes =
            attributes.filter_map(|secondary_attribute| secondary_attribute.as_custom());
        let attributes: Vec<CustomAttribute> = attributes.cloned().collect();

        let meta = FuncMeta {
            name: name_ident,
            kind: func.kind,
            location,
            typ,
            direct_generics,
            all_generics: self.generics.clone(),
            struct_id,
            trait_id,
            trait_impl: self.current_trait_impl,
            parameters: parameters.into(),
            parameter_idents,
            return_type: func.def.return_type.clone(),
            return_visibility: func.def.return_visibility,
            has_body: !func.def.body.is_empty(),
            trait_constraints,
            is_entry_point,
            has_inline_attribute,
            source_crate: self.crate_id,
            source_module: self.local_module,
            function_body: FunctionBody::Unresolved(func.kind, body, func.def.span),
            self_type: self.self_type.clone(),
            source_file: self.file,
            custom_attributes: attributes,
        };

        self.interner.push_fn_meta(meta, func_id);
        self.scopes.end_function();
        self.current_item = None;
    }

    fn mark_type_as_used(&mut self, typ: &Type) {
        match typ {
            Type::Array(_n, typ) => self.mark_type_as_used(typ),
            Type::Slice(typ) => self.mark_type_as_used(typ),
            Type::Tuple(types) => {
                for typ in types {
                    self.mark_type_as_used(typ);
                }
            }
            Type::Struct(struct_type, generics) => {
                self.mark_struct_as_constructed(struct_type.clone());
                for generic in generics {
                    self.mark_type_as_used(generic);
                }
                for (_, typ) in struct_type.borrow().get_fields(generics) {
                    self.mark_type_as_used(&typ);
                }
            }
            Type::Alias(alias_type, generics) => {
                self.mark_type_as_used(&alias_type.borrow().get_type(generics));
            }
            Type::MutableReference(typ) => {
                self.mark_type_as_used(typ);
            }
            Type::InfixExpr(left, _op, right) => {
                self.mark_type_as_used(left);
                self.mark_type_as_used(right);
            }
            Type::FieldElement
            | Type::Integer(..)
            | Type::Bool
            | Type::String(_)
            | Type::FmtString(_, _)
            | Type::Unit
            | Type::Quoted(..)
            | Type::Constant(..)
            | Type::TraitAsType(..)
            | Type::TypeVariable(..)
            | Type::NamedGeneric(..)
            | Type::Function(..)
            | Type::Forall(..)
            | Type::Error => (),
        }
    }

    fn run_function_lints(&mut self, func: &FuncMeta, modifiers: &FunctionModifiers) {
        self.run_lint(|_| lints::inlining_attributes(func, modifiers).map(Into::into));
        self.run_lint(|_| lints::missing_pub(func, modifiers).map(Into::into));
        self.run_lint(|_| {
            let pub_allowed = func.is_entry_point || modifiers.attributes.is_foldable();
            lints::unnecessary_pub_return(func, modifiers, pub_allowed).map(Into::into)
        });
        self.run_lint(|_| lints::oracle_not_marked_unconstrained(func, modifiers).map(Into::into));
        self.run_lint(|elaborator| {
            lints::low_level_function_outside_stdlib(func, modifiers, elaborator.crate_id)
                .map(Into::into)
        });
        self.run_lint(|_| {
            lints::recursive_non_entrypoint_function(func, modifiers).map(Into::into)
        });
    }

    /// Only sized types are valid to be used as main's parameters or the parameters to a contract
    /// function. If the given type is not sized (e.g. contains a slice or NamedGeneric type), an
    /// error is issued.
    fn check_if_type_is_valid_for_program_input(
        &mut self,
        typ: &Type,
        is_entry_point: bool,
        has_inline_attribute: bool,
        span: Span,
    ) {
        if (is_entry_point && !typ.is_valid_for_program_input())
            || (has_inline_attribute && !typ.is_valid_non_inlined_function_input())
        {
            self.push_err(TypeCheckError::InvalidTypeForEntryPoint { span });
        }
    }

    /// True if the `pub` keyword is allowed on parameters in this function
    /// `pub` on function parameters is only allowed for entry point functions
    fn pub_allowed(&self, func: &NoirFunction, in_contract: bool) -> bool {
        self.is_entry_point_function(func, in_contract) || func.attributes().is_foldable()
    }

    /// Returns `true` if the current module is a contract.
    ///
    /// This is usually determined by `self.module_id()`, but it can
    /// be overridden for impls. Impls are an odd case since the methods within resolve
    /// as if they're in the parent module, but should be placed in a child module.
    /// Since they should be within a child module, they should be elaborated as if
    /// `in_contract` is `false` so we can still resolve them in the parent module without them being in a contract.
    fn in_contract(&self) -> bool {
        self.module_is_contract(self.module_id())
    }

    pub(crate) fn module_is_contract(&self, module_id: ModuleId) -> bool {
        module_id.module(self.def_maps).is_contract
    }

    fn is_entry_point_function(&self, func: &NoirFunction, in_contract: bool) -> bool {
        if in_contract {
            func.attributes().is_contract_entry_point()
        } else {
            func.name() == MAIN_FUNCTION
        }
    }

    fn add_trait_constraints_to_scope(&mut self, func_meta: &FuncMeta) {
        for constraint in &func_meta.trait_constraints {
            self.add_trait_bound_to_scope(
                func_meta,
                &constraint.typ,
                &constraint.trait_bound,
                constraint.trait_bound.trait_id,
            );
        }
    }

    fn add_trait_bound_to_scope(
        &mut self,
        func_meta: &FuncMeta,
        object: &Type,
        trait_bound: &ResolvedTraitBound,
        starting_trait_id: TraitId,
    ) {
        let trait_id = trait_bound.trait_id;
        let generics = trait_bound.trait_generics.clone();

        if !self.interner.add_assumed_trait_implementation(object.clone(), trait_id, generics) {
            if let Some(the_trait) = self.interner.try_get_trait(trait_id) {
                let trait_name = the_trait.name.to_string();
                let typ = object.clone();
                let span = func_meta.location.span;
                self.push_err(TypeCheckError::UnneededTraitConstraint { trait_name, typ, span });
            }
        }

        // Also add assumed implementations for the parent traits, if any
        if let Some(trait_bounds) =
            self.interner.try_get_trait(trait_id).map(|the_trait| the_trait.trait_bounds.clone())
        {
            for parent_trait_bound in trait_bounds {
                // Avoid looping forever in case there are cycles
                if parent_trait_bound.trait_id == starting_trait_id {
                    continue;
                }

                let parent_trait_bound =
                    self.instantiate_parent_trait_bound(trait_bound, &parent_trait_bound);
                self.add_trait_bound_to_scope(
                    func_meta,
                    object,
                    &parent_trait_bound,
                    starting_trait_id,
                );
            }
        }
    }

    fn elaborate_impls(&mut self, impls: Vec<(UnresolvedGenerics, Span, UnresolvedFunctions)>) {
        for (_, _, functions) in impls {
            self.file = functions.file_id;
            self.recover_generics(|this| this.elaborate_functions(functions));
        }
    }

    fn elaborate_trait_impl(&mut self, trait_impl: UnresolvedTraitImpl) {
        self.file = trait_impl.file_id;
        self.local_module = trait_impl.module_id;

        self.check_parent_traits_are_implemented(&trait_impl);

        self.generics = trait_impl.resolved_generics;
        self.current_trait_impl = trait_impl.impl_id;

        for (module, function, _) in &trait_impl.methods.functions {
            self.local_module = *module;
            let errors = check_trait_impl_method_matches_declaration(self.interner, *function);
            self.errors.extend(errors.into_iter().map(|error| (error.into(), self.file)));
        }

        self.elaborate_functions(trait_impl.methods);

        self.self_type = None;
        self.current_trait_impl = None;
        self.generics.clear();
    }

    fn check_parent_traits_are_implemented(&mut self, trait_impl: &UnresolvedTraitImpl) {
        let Some(trait_id) = trait_impl.trait_id else {
            return;
        };

        let Some(object_type) = &trait_impl.resolved_object_type else {
            return;
        };

        let Some(the_trait) = self.interner.try_get_trait(trait_id) else {
            return;
        };

        if the_trait.trait_bounds.is_empty() {
            return;
        }

        let impl_trait = the_trait.name.to_string();
        let the_trait_file = the_trait.location.file;

        let mut bindings = TypeBindings::new();
        bind_ordered_generics(
            &the_trait.generics,
            &trait_impl.resolved_trait_generics,
            &mut bindings,
        );

        // Note: we only check if the immediate parents are implemented, we don't check recursively.
        // Why? If a parent isn't implemented, we get an error. If a parent is implemented, we'll
        // do the same check for the parent, so this trait's parents parents will be checked, so the
        // recursion is guaranteed.
        for parent_trait_bound in the_trait.trait_bounds.clone() {
            let Some(parent_trait) = self.interner.try_get_trait(parent_trait_bound.trait_id)
            else {
                continue;
            };

            let parent_trait_bound = ResolvedTraitBound {
                trait_generics: parent_trait_bound
                    .trait_generics
                    .map(|typ| typ.substitute(&bindings)),
                ..parent_trait_bound
            };

            if self
                .interner
                .try_lookup_trait_implementation(
                    object_type,
                    parent_trait_bound.trait_id,
                    &parent_trait_bound.trait_generics.ordered,
                    &parent_trait_bound.trait_generics.named,
                )
                .is_err()
            {
                let missing_trait =
                    format!("{}{}", parent_trait.name, parent_trait_bound.trait_generics);
                self.push_err(ResolverError::TraitNotImplemented {
                    impl_trait: impl_trait.clone(),
                    missing_trait,
                    type_missing_trait: trait_impl.object_type.to_string(),
                    span: trait_impl.object_type.span,
                    missing_trait_location: Location::new(parent_trait_bound.span, the_trait_file),
                });
            }
        }
    }

    fn collect_impls(
        &mut self,
        module: LocalModuleId,
        impls: &mut [(UnresolvedGenerics, Span, UnresolvedFunctions)],
    ) {
        self.local_module = module;

        for (generics, span, unresolved) in impls {
            self.file = unresolved.file_id;
            let old_generic_count = self.generics.len();
            self.add_generics(generics);
            self.declare_methods_on_struct(false, unresolved, *span);
            self.generics.truncate(old_generic_count);
        }
    }

    fn collect_trait_impl(&mut self, trait_impl: &mut UnresolvedTraitImpl) {
        self.local_module = trait_impl.module_id;
        self.file = trait_impl.file_id;
        self.current_trait_impl = trait_impl.impl_id;

        let self_type = trait_impl.methods.self_type.clone();
        let self_type =
            self_type.expect("Expected struct type to be set before collect_trait_impl");

        self.self_type = Some(self_type.clone());
        let self_type_span = trait_impl.object_type.span;

        if matches!(self_type, Type::MutableReference(_)) {
            let span = self_type_span;
            self.push_err(DefCollectorErrorKind::MutableReferenceInTraitImpl { span });
        }

        if let Some(trait_id) = trait_impl.trait_id {
            self.generics = trait_impl.resolved_generics.clone();

            let where_clause = self.resolve_trait_constraints(&trait_impl.where_clause);

            self.collect_trait_impl_methods(trait_id, trait_impl, &where_clause);

            let span = trait_impl.object_type.span;
            self.declare_methods_on_struct(true, &mut trait_impl.methods, span);

            let methods = trait_impl.methods.function_ids();
            for func_id in &methods {
                self.interner.set_function_trait(*func_id, self_type.clone(), trait_id);
            }

            let trait_generics = trait_impl.resolved_trait_generics.clone();

            let resolved_trait_impl = Shared::new(TraitImpl {
                ident: trait_impl.trait_path.last_ident(),
                typ: self_type.clone(),
                trait_id,
                trait_generics,
                file: trait_impl.file_id,
                where_clause: where_clause.clone(),
                methods,
            });

            let generics = vecmap(&self.generics, |generic| generic.type_var.clone());

            if let Err((prev_span, prev_file)) = self.interner.add_trait_implementation(
                self_type.clone(),
                trait_id,
                trait_impl.impl_id.expect("impl_id should be set in define_function_metas"),
                generics,
                resolved_trait_impl,
            ) {
                self.push_err(DefCollectorErrorKind::OverlappingImpl {
                    typ: self_type.clone(),
                    span: self_type_span,
                });

                // The 'previous impl defined here' note must be a separate error currently
                // since it may be in a different file and all errors have the same file id.
                self.file = prev_file;
                self.push_err(DefCollectorErrorKind::OverlappingImplNote { span: prev_span });
                self.file = trait_impl.file_id;
            }
        }

        self.generics.clear();

        self.current_trait_impl = None;
        self.self_type = None;
    }

    pub fn get_module(&self, module: ModuleId) -> &ModuleData {
        let message = "A crate should always be present for a given crate id";
        &self.def_maps.get(&module.krate).expect(message).modules[module.local_id.0]
    }

    fn get_module_mut(def_maps: &mut DefMaps, module: ModuleId) -> &mut ModuleData {
        let message = "A crate should always be present for a given crate id";
        &mut def_maps.get_mut(&module.krate).expect(message).modules[module.local_id.0]
    }

    fn declare_methods_on_struct(
        &mut self,
        is_trait_impl: bool,
        functions: &mut UnresolvedFunctions,
        span: Span,
    ) {
        let self_type = functions.self_type.as_ref();
        let self_type =
            self_type.expect("Expected struct type to be set before declare_methods_on_struct");

        let function_ids = functions.function_ids();

        if let Type::Struct(struct_type, _) = &self_type {
            let struct_ref = struct_type.borrow();

            // `impl`s are only allowed on types defined within the current crate
            if !is_trait_impl && struct_ref.id.krate() != self.crate_id {
                let type_name = struct_ref.name.to_string();
                self.push_err(DefCollectorErrorKind::ForeignImpl { span, type_name });
                return;
            }

            // Grab the module defined by the struct type. Note that impls are a case
            // where the module the methods are added to is not the same as the module
            // they are resolved in.
            let module = Self::get_module_mut(self.def_maps, struct_ref.id.module_id());

            for (_, method_id, method) in &functions.functions {
                // If this method was already declared, remove it from the module so it cannot
                // be accessed with the `TypeName::method` syntax. We'll check later whether the
                // object types in each method overlap or not. If they do, we issue an error.
                // If not, that is specialization which is allowed.
                let name = method.name_ident().clone();
                if module.declare_function(name, method.def.visibility, *method_id).is_err() {
                    let existing = module.find_func_with_name(method.name_ident()).expect(
                        "declare_function should only error if there is an existing function",
                    );

                    // Only remove the existing function from scope if it is from a trait impl as
                    // well. If it is from a non-trait impl that should override trait impl methods
                    // anyway so that Foo::bar always resolves to the non-trait impl version.
                    if self.interner.function_meta(&existing).trait_impl.is_some() {
                        module.remove_function(method.name_ident());
                    }
                }
            }

            // Trait impl methods are already declared in NodeInterner::add_trait_implementation
            if !is_trait_impl {
                self.declare_methods(self_type, &function_ids);
            }
        // We can define methods on primitive types only if we're in the stdlib
        } else if !is_trait_impl && *self_type != Type::Error {
            if self.crate_id.is_stdlib() {
                // Trait impl methods are already declared in NodeInterner::add_trait_implementation
                if !is_trait_impl {
                    self.declare_methods(self_type, &function_ids);
                }
            } else {
                self.push_err(DefCollectorErrorKind::NonStructTypeInImpl { span });
            }
        }
    }

    fn declare_methods(&mut self, self_type: &Type, function_ids: &[FuncId]) {
        for method_id in function_ids {
            let method_name = self.interner.function_name(method_id).to_owned();

            if let Some(first_fn) =
                self.interner.add_method(self_type, method_name.clone(), *method_id, false)
            {
                let error = ResolverError::DuplicateDefinition {
                    name: method_name,
                    first_span: self.interner.function_ident(&first_fn).span(),
                    second_span: self.interner.function_ident(method_id).span(),
                };
                self.push_err(error);
            }
        }
    }

    fn define_type_alias(&mut self, alias_id: TypeAliasId, alias: UnresolvedTypeAlias) {
        self.file = alias.file_id;
        self.local_module = alias.module_id;

        let name = &alias.type_alias_def.name;
        let visibility = alias.type_alias_def.visibility;
        let span = alias.type_alias_def.typ.span;

        let generics = self.add_generics(&alias.type_alias_def.generics);
        self.current_item = Some(DependencyId::Alias(alias_id));
        let typ = self.resolve_type(alias.type_alias_def.typ);

        if visibility != ItemVisibility::Private {
            self.check_aliased_type_is_not_more_private(name, visibility, &typ, span);
        }

        self.interner.set_type_alias(alias_id, typ, generics);
        self.generics.clear();
    }

    fn check_aliased_type_is_not_more_private(
        &mut self,
        name: &Ident,
        visibility: ItemVisibility,
        typ: &Type,
        span: Span,
    ) {
        match typ {
            Type::Struct(struct_type, generics) => {
                let struct_type = struct_type.borrow();
                let struct_module_id = struct_type.id.module_id();

                // We only check this in types in the same crate. If it's in a different crate
                // then it's either accessible (all good) or it's not, in which case a different
                // error will happen somewhere else, but no need to error again here.
                if struct_module_id.krate == self.crate_id {
                    // Find the struct in the parent module so we can know its visibility
                    let parent_module_id = struct_type.id.parent_module_id(self.def_maps);
                    let parent_module_data = self.get_module(parent_module_id);
                    let per_ns = parent_module_data.find_name(&struct_type.name);
                    if let Some((_, aliased_visibility, _)) = per_ns.types {
                        if aliased_visibility < visibility {
                            self.push_err(ResolverError::TypeIsMorePrivateThenItem {
                                typ: struct_type.name.to_string(),
                                item: name.to_string(),
                                span,
                            });
                        }
                    }
                }

                for generic in generics {
                    self.check_aliased_type_is_not_more_private(name, visibility, generic, span);
                }
            }
            Type::Tuple(types) => {
                for typ in types {
                    self.check_aliased_type_is_not_more_private(name, visibility, typ, span);
                }
            }
            Type::Alias(alias_type, generics) => {
                self.check_aliased_type_is_not_more_private(
                    name,
                    visibility,
                    &alias_type.borrow().get_type(generics),
                    span,
                );
            }
            Type::Function(args, return_type, env, _) => {
                for arg in args {
                    self.check_aliased_type_is_not_more_private(name, visibility, arg, span);
                }
                self.check_aliased_type_is_not_more_private(name, visibility, return_type, span);
                self.check_aliased_type_is_not_more_private(name, visibility, env, span);
            }
            Type::MutableReference(typ) | Type::Array(_, typ) | Type::Slice(typ) => {
                self.check_aliased_type_is_not_more_private(name, visibility, typ, span);
            }
            Type::InfixExpr(left, _op, right) => {
                self.check_aliased_type_is_not_more_private(name, visibility, left, span);
                self.check_aliased_type_is_not_more_private(name, visibility, right, span);
            }
            Type::FieldElement
            | Type::Integer(..)
            | Type::Bool
            | Type::String(..)
            | Type::FmtString(..)
            | Type::Unit
            | Type::Quoted(..)
            | Type::TypeVariable(..)
            | Type::Forall(..)
            | Type::TraitAsType(..)
            | Type::Constant(..)
            | Type::NamedGeneric(..)
            | Type::Error => (),
        }
    }

    fn collect_struct_definitions(&mut self, structs: &BTreeMap<StructId, UnresolvedStruct>) {
        // This is necessary to avoid cloning the entire struct map
        // when adding checks after each struct field is resolved.
        let struct_ids = structs.keys().copied().collect::<Vec<_>>();

        // Resolve each field in each struct.
        // Each struct should already be present in the NodeInterner after def collection.
        for (type_id, typ) in structs {
            self.file = typ.file_id;
            self.local_module = typ.module_id;

            let fields = self.resolve_struct_fields(&typ.struct_def, *type_id);

            if typ.struct_def.is_abi() {
                for field in &fields {
                    self.mark_type_as_used(&field.typ);
                }
            }

            let fields_len = fields.len();
            self.interner.update_struct(*type_id, |struct_def| {
                struct_def.set_fields(fields);
            });

            for field_index in 0..fields_len {
                self.interner.add_definition_location(
                    ReferenceId::StructMember(*type_id, field_index),
                    None,
                );
            }
        }

        // Check whether the struct fields have nested slices
        // We need to check after all structs are resolved to
        // make sure every struct's fields is accurately set.
        for id in struct_ids {
            let struct_type = self.interner.get_struct(id);

            // Only handle structs without generics as any generics args will be checked
            // after monomorphization when performing SSA codegen
            if struct_type.borrow().generics.is_empty() {
                let fields = struct_type.borrow().get_fields(&[]);
                for (_, field_type) in fields.iter() {
                    if field_type.is_nested_slice() {
                        let location = struct_type.borrow().location;
                        self.file = location.file;
                        self.push_err(ResolverError::NestedSlices { span: location.span });
                    }
                }
            }
        }
    }

    pub fn resolve_struct_fields(
        &mut self,
        unresolved: &NoirStruct,
        struct_id: StructId,
    ) -> Vec<StructField> {
        self.recover_generics(|this| {
            this.current_item = Some(DependencyId::Struct(struct_id));

            this.resolving_ids.insert(struct_id);

            let struct_def = this.interner.get_struct(struct_id);
            this.add_existing_generics(&unresolved.generics, &struct_def.borrow().generics);

            let fields = vecmap(&unresolved.fields, |field| {
                let ident = &field.item.name;
                let typ = &field.item.typ;
                let visibility = field.item.visibility;
                StructField { visibility, name: ident.clone(), typ: this.resolve_type(typ.clone()) }
            });

            this.resolving_ids.remove(&struct_id);

            fields
        })
    }

    fn elaborate_global(&mut self, global: UnresolvedGlobal) {
        let old_module = std::mem::replace(&mut self.local_module, global.module_id);
        let old_file = std::mem::replace(&mut self.file, global.file_id);
        let old_item = self.current_item.take();

        let global_id = global.global_id;
        self.current_item = Some(DependencyId::Global(global_id));
        let let_stmt = global.stmt_def;

        let name = if self.interner.is_in_lsp_mode() {
            Some(let_stmt.pattern.name_ident().to_string())
        } else {
            None
        };

        if !self.in_contract()
            && let_stmt.attributes.iter().any(|attr| matches!(attr, SecondaryAttribute::Abi(_)))
        {
            let span = let_stmt.pattern.span();
            self.push_err(ResolverError::AbiAttributeOutsideContract { span });
        }

        if !let_stmt.comptime && matches!(let_stmt.pattern, Pattern::Mutable(..)) {
            let span = let_stmt.pattern.span();
            self.push_err(ResolverError::MutableGlobal { span });
        }

        let comptime = let_stmt.comptime;

        let (let_statement, _typ) = if comptime {
            self.elaborate_in_comptime_context(|this| this.elaborate_let(let_stmt, Some(global_id)))
        } else {
            self.elaborate_let(let_stmt, Some(global_id))
        };

        let statement_id = self.interner.get_global(global_id).let_statement;
        self.interner.replace_statement(statement_id, let_statement);

        if comptime {
            self.elaborate_comptime_global(global_id);
        }

        if let Some(name) = name {
            self.interner.register_global(global_id, name, global.visibility, self.module_id());
        }

        self.local_module = old_module;
        self.file = old_file;
        self.current_item = old_item;
    }

    fn elaborate_comptime_global(&mut self, global_id: GlobalId) {
        let let_statement = self
            .interner
            .get_global_let_statement(global_id)
            .expect("Let statement of global should be set by elaborate_global_let");

        let global = self.interner.get_global(global_id);
        let definition_id = global.definition_id;
        let location = global.location;
        let mut interpreter = self.setup_interpreter();

        if let Err(error) = interpreter.evaluate_let(let_statement) {
            self.errors.push(error.into_compilation_error_pair());
        } else {
            let value = interpreter
                .lookup_id(definition_id, location)
                .expect("The global should be defined since evaluate_let did not error");

            self.debug_comptime(location, |interner| value.display(interner).to_string());

            self.interner.get_global_mut(global_id).value = Some(value);
        }
    }

    fn define_function_metas(
        &mut self,
        functions: &mut [UnresolvedFunctions],
        impls: &mut ImplMap,
        trait_impls: &mut [UnresolvedTraitImpl],
    ) {
        for function_set in functions {
            self.define_function_metas_for_functions(function_set);
        }

        for ((self_type, local_module), function_sets) in impls {
            self.local_module = *local_module;

            for (generics, _, function_set) in function_sets {
                self.file = function_set.file_id;
                self.add_generics(generics);
                let self_type = self.resolve_type(self_type.clone());
                function_set.self_type = Some(self_type.clone());
                self.self_type = Some(self_type);
                self.define_function_metas_for_functions(function_set);
                self.self_type = None;
                self.generics.clear();
            }
        }

        for trait_impl in trait_impls {
            self.file = trait_impl.file_id;
            self.local_module = trait_impl.module_id;

            let trait_id = self.resolve_trait_by_path(trait_impl.trait_path.clone());
            trait_impl.trait_id = trait_id;
            let unresolved_type = trait_impl.object_type.clone();

            self.add_generics(&trait_impl.generics);
            trait_impl.resolved_generics = self.generics.clone();

            for (_, _, method) in trait_impl.methods.functions.iter_mut() {
                // Attach any trait constraints on the impl to the function
                method.def.where_clause.append(&mut trait_impl.where_clause.clone());
            }

            // Add each associated type to the list of named type arguments
            let mut trait_generics = trait_impl.trait_generics.clone();
            trait_generics.named_args.extend(self.take_unresolved_associated_types(trait_impl));

            let impl_id = self.interner.next_trait_impl_id();
            self.current_trait_impl = Some(impl_id);

            // Fetch trait constraints here
            let (ordered_generics, named_generics) = trait_impl
                .trait_id
                .map(|trait_id| {
                    self.resolve_type_args(trait_generics, trait_id, trait_impl.trait_path.span)
                })
                .unwrap_or_default();

            trait_impl.resolved_trait_generics = ordered_generics;
            self.interner.set_associated_types_for_impl(impl_id, named_generics);

            let self_type = self.resolve_type(unresolved_type);
            self.self_type = Some(self_type.clone());
            trait_impl.methods.self_type = Some(self_type);

            self.define_function_metas_for_functions(&mut trait_impl.methods);

            trait_impl.resolved_object_type = self.self_type.take();
            trait_impl.impl_id = self.current_trait_impl.take();
            self.generics.clear();

            if let Some(trait_id) = trait_id {
                let trait_name = trait_impl.trait_path.last_ident();
                self.interner.add_trait_reference(
                    trait_id,
                    Location::new(trait_name.span(), trait_impl.file_id),
                    trait_name.is_self_type_name(),
                );
            }
        }
    }

    fn define_function_metas_for_functions(&mut self, function_set: &mut UnresolvedFunctions) {
        self.file = function_set.file_id;

        for (local_module, id, func) in &mut function_set.functions {
            self.local_module = *local_module;
            self.recover_generics(|this| {
                this.define_function_meta(func, *id, None);
            });
        }
    }

    /// True if we're currently within a constrained function.
    /// Defaults to `true` if the current function is unknown.
    fn in_constrained_function(&self) -> bool {
        !self.in_comptime_context()
            && self.current_item.map_or(true, |id| match id {
                DependencyId::Function(id) => {
                    !self.interner.function_modifiers(&id).is_unconstrained
                }
                _ => true,
            })
    }
}<|MERGE_RESOLUTION|>--- conflicted
+++ resolved
@@ -3,11 +3,7 @@
     rc::Rc,
 };
 
-<<<<<<< HEAD
-use crate::{ast::ItemVisibility, StructField};
-=======
 use crate::{ast::ItemVisibility, hir_def::traits::ResolvedTraitBound, StructField, TypeBindings};
->>>>>>> 23b90bba
 use crate::{
     ast::{
         BlockExpression, FunctionKind, GenericTypeArgs, Ident, NoirFunction, NoirStruct, Param,
