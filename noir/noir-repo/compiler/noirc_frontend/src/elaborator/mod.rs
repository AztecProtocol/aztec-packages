use std::{
    collections::{BTreeMap, BTreeSet},
    rc::Rc,
};

use crate::{
    ast::{FunctionKind, UnresolvedTraitConstraint},
    hir::{
<<<<<<< HEAD
        comptime::{self, Interpreter, InterpreterError, Value},
=======
        comptime::{self, Interpreter, Value},
>>>>>>> ed815a37
        def_collector::{
            dc_crate::{
                filter_literal_globals, CompilationError, ImplMap, UnresolvedGlobal,
                UnresolvedStruct, UnresolvedTypeAlias,
            },
            dc_mod,
            errors::DuplicateType,
        },
        resolution::{errors::ResolverError, path_resolver::PathResolver, resolver::LambdaContext},
        scope::ScopeForest as GenericScopeForest,
        type_check::{check_trait_impl_method_matches_declaration, TypeCheckError},
    },
    hir_def::{
        expr::HirIdent,
        function::{FunctionBody, Parameters},
        traits::TraitConstraint,
        types::{Generics, Kind, ResolvedGeneric},
    },
    macros_api::{
        BlockExpression, Ident, NodeInterner, NoirFunction, NoirStruct, Pattern,
        SecondaryAttribute, StructId,
    },
    node_interner::{
        DefinitionId, DefinitionKind, DependencyId, ExprId, FuncId, GlobalId, TraitId, TypeAliasId,
    },
    parser::TopLevelStatement,
    Shared, Type, TypeBindings, TypeVariable,
};
use crate::{
    ast::{TraitBound, UnresolvedGeneric, UnresolvedGenerics},
    graph::CrateId,
    hir::{
        def_collector::{dc_crate::CollectedItems, errors::DefCollectorErrorKind},
        def_map::{LocalModuleId, ModuleDefId, ModuleId, MAIN_FUNCTION},
        resolution::{import::PathResolution, path_resolver::StandardPathResolver},
        Context,
    },
    hir_def::function::{FuncMeta, HirFunction},
    macros_api::{Param, Path, UnresolvedType, UnresolvedTypeData},
    node_interner::TraitImplId,
};
use crate::{
    hir::{
        def_collector::dc_crate::{UnresolvedFunctions, UnresolvedTraitImpl},
        def_map::{CrateDefMap, ModuleData},
    },
    hir_def::traits::TraitImpl,
    macros_api::ItemVisibility,
};

mod expressions;
mod lints;
mod patterns;
mod scope;
mod statements;
mod traits;
mod types;
mod unquote;

use fm::FileId;
use iter_extended::vecmap;
use noirc_errors::{Location, Span};
use rustc_hash::{FxHashMap as HashMap, FxHashSet as HashSet};

/// ResolverMetas are tagged onto each definition to track how many times they are used
#[derive(Debug, PartialEq, Eq)]
pub struct ResolverMeta {
    num_times_used: usize,
    ident: HirIdent,
    warn_if_unused: bool,
}

type ScopeForest = GenericScopeForest<String, ResolverMeta>;

pub struct Elaborator<'context> {
    scopes: ScopeForest,

    errors: Vec<(CompilationError, FileId)>,

    interner: &'context mut NodeInterner,

    def_maps: &'context mut BTreeMap<CrateId, CrateDefMap>,

    file: FileId,

    nested_loops: usize,

    /// Contains a mapping of the current struct or functions's generics to
    /// unique type variables if we're resolving a struct. Empty otherwise.
    /// This is a Vec rather than a map to preserve the order a functions generics
    /// were declared in.
    generics: Vec<ResolvedGeneric>,

    /// When resolving lambda expressions, we need to keep track of the variables
    /// that are captured. We do this in order to create the hidden environment
    /// parameter for the lambda function.
    lambda_stack: Vec<LambdaContext>,

    /// Set to the current type if we're resolving an impl
    self_type: Option<Type>,

    /// The current dependency item we're resolving.
    /// Used to link items to their dependencies in the dependency graph
    current_item: Option<DependencyId>,

    /// If we're currently resolving methods within a trait impl, this will be set
    /// to the corresponding trait impl ID.
    current_trait_impl: Option<TraitImplId>,

    trait_id: Option<TraitId>,

    /// In-resolution names
    ///
    /// This needs to be a set because we can have multiple in-resolution
    /// names when resolving structs that are declared in reverse order of their
    /// dependencies, such as in the following case:
    ///
    /// ```
    /// struct Wrapper {
    ///     value: Wrapped
    /// }
    /// struct Wrapped {
    /// }
    /// ```
    resolving_ids: BTreeSet<StructId>,

    /// Each constraint in the `where` clause of the function currently being resolved.
    trait_bounds: Vec<TraitConstraint>,

    current_function: Option<FuncId>,

    /// All type variables created in the current function.
    /// This map is used to default any integer type variables at the end of
    /// a function (before checking trait constraints) if a type wasn't already chosen.
    type_variables: Vec<Type>,

    /// Trait constraints are collected during type checking until they are
    /// verified at the end of a function. This is because constraints arise
    /// on each variable, but it is only until function calls when the types
    /// needed for the trait constraint may become known.
    trait_constraints: Vec<(TraitConstraint, ExprId)>,

    /// The current module this elaborator is in.
    /// Initially empty, it is set whenever a new top-level item is resolved.
    local_module: LocalModuleId,

    crate_id: CrateId,

    /// Each value currently in scope in the comptime interpreter.
    /// Each element of the Vec represents a scope with every scope together making
    /// up all currently visible definitions. The first scope is always the global scope.
    comptime_scopes: Vec<HashMap<DefinitionId, comptime::Value>>,

    /// These are the globals that have yet to be elaborated.
    /// This map is used to lazily evaluate these globals if they're encountered before
    /// they are elaborated (e.g. in a function's type or another global's RHS).
    unresolved_globals: BTreeMap<GlobalId, UnresolvedGlobal>,
}

impl<'context> Elaborator<'context> {
    pub fn new(context: &'context mut Context, crate_id: CrateId) -> Self {
        Self {
            scopes: ScopeForest::default(),
            errors: Vec::new(),
            interner: &mut context.def_interner,
            def_maps: &mut context.def_maps,
            file: FileId::dummy(),
            nested_loops: 0,
            generics: Vec::new(),
            lambda_stack: Vec::new(),
            self_type: None,
            current_item: None,
            trait_id: None,
            local_module: LocalModuleId::dummy_id(),
            crate_id,
            resolving_ids: BTreeSet::new(),
            trait_bounds: Vec::new(),
            current_function: None,
            type_variables: Vec::new(),
            trait_constraints: Vec::new(),
            current_trait_impl: None,
            comptime_scopes: vec![HashMap::default()],
            unresolved_globals: BTreeMap::new(),
        }
    }

    pub fn elaborate(
        context: &'context mut Context,
        crate_id: CrateId,
        items: CollectedItems,
    ) -> Vec<(CompilationError, FileId)> {
        let mut this = Self::new(context, crate_id);

        // Filter out comptime items to execute their functions first if needed.
        // This step is why comptime items can only refer to other comptime items
        // in the same crate, but can refer to any item in dependencies. Trying to
        // run these at the same time as other items would lead to them seeing empty
        // function bodies from functions that have yet to be elaborated.
        let (comptime_items, runtime_items) = Self::filter_comptime_items(items);
        this.elaborate_items(comptime_items);
        this.elaborate_items(runtime_items);
        this.errors
    }

    fn elaborate_items(&mut self, mut items: CollectedItems) {
        // We must first resolve and intern the globals before we can resolve any stmts inside each function.
        // Each function uses its own resolver with a newly created ScopeForest, and must be resolved again to be within a function's scope
        //
        // Additionally, we must resolve integer globals before structs since structs may refer to
        // the values of integer globals as numeric generics.
        let (literal_globals, non_literal_globals) = filter_literal_globals(items.globals);
        for global in non_literal_globals {
            self.unresolved_globals.insert(global.global_id, global);
        }

        for global in literal_globals {
            self.elaborate_global(global);
        }

        for (alias_id, alias) in items.type_aliases {
            self.define_type_alias(alias_id, alias);
        }

<<<<<<< HEAD
        // Must resolve structs before we resolve globals.
        let generated_items = self.collect_struct_definitions(items.types);

        self.define_function_metas(&mut items.functions, &mut items.impls, &mut items.trait_impls);

        self.collect_traits(items.traits);
=======
        self.define_function_metas(&mut items.functions, &mut items.impls, &mut items.trait_impls);
        self.collect_traits(items.traits);

        // Must resolve structs before we resolve globals.
        self.collect_struct_definitions(items.types);
>>>>>>> ed815a37

        // Before we resolve any function symbols we must go through our impls and
        // re-collect the methods within into their proper module. This cannot be
        // done during def collection since we need to be able to resolve the type of
        // the impl since that determines the module we should collect into.
        for ((_self_type, module), impls) in &mut items.impls {
            self.collect_impls(*module, impls);
        }

        // Bind trait impls to their trait. Collect trait functions, that have a
        // default implementation, which hasn't been overridden.
        for trait_impl in &mut items.trait_impls {
            self.collect_trait_impl(trait_impl);
        }

        // We must wait to resolve non-literal globals until after we resolve structs since struct
        // globals will need to reference the struct type they're initialized to ensure they are valid.
        while let Some((_, global)) = self.unresolved_globals.pop_first() {
            self.elaborate_global(global);
<<<<<<< HEAD
        }

        // After everything is collected, we can elaborate our generated items.
        // It may be better to inline these within `items` entirely since elaborating them
        // all here means any globals will not see these. Inlining them completely within `items`
        // means we must be more careful about missing any additional items that need to be already
        // elaborated. E.g. if a new struct is created, we've already passed the code path to
        // elaborate them.
        if !generated_items.is_empty() {
            self.elaborate_items(generated_items);
=======
>>>>>>> ed815a37
        }

        for functions in items.functions {
            self.elaborate_functions(functions);
        }

        for impls in items.impls.into_values() {
            self.elaborate_impls(impls);
        }

        for trait_impl in items.trait_impls {
            self.elaborate_trait_impl(trait_impl);
        }

        self.errors.extend(self.interner.check_for_dependency_cycles());
    }

    /// Runs `f` and if it modifies `self.generics`, `self.generics` is truncated
    /// back to the previous length.
    fn recover_generics<T>(&mut self, f: impl FnOnce(&mut Self) -> T) -> T {
        let generics_count = self.generics.len();
        let ret = f(self);
        self.generics.truncate(generics_count);
        ret
    }

    fn elaborate_functions(&mut self, functions: UnresolvedFunctions) {
        self.file = functions.file_id;
        self.trait_id = functions.trait_id; // TODO: Resolve?
        self.self_type = functions.self_type;

        for (local_module, id, _) in functions.functions {
            self.local_module = local_module;
            self.recover_generics(|this| this.elaborate_function(id));
        }

        self.self_type = None;
        self.trait_id = None;
    }

    fn elaborate_function(&mut self, id: FuncId) {
        let func_meta = self.interner.func_meta.get_mut(&id);
        let func_meta =
            func_meta.expect("FuncMetas should be declared before a function is elaborated");

        let (kind, body, body_span) = match func_meta.take_body() {
            FunctionBody::Unresolved(kind, body, span) => (kind, body, span),
            FunctionBody::Resolved => return,
            // Do not error for the still-resolving case. If there is a dependency cycle,
            // the dependency cycle check will find it later on.
            FunctionBody::Resolving => return,
        };

        let old_function = std::mem::replace(&mut self.current_function, Some(id));

<<<<<<< HEAD
=======
        // Without this, impl methods can accidentally be placed in contracts. See #3254
        let was_in_contract = self.in_contract;
        if self.self_type.is_some() {
            self.in_contract = false;
        }

>>>>>>> ed815a37
        self.scopes.start_function();
        let old_item = std::mem::replace(&mut self.current_item, Some(DependencyId::Function(id)));

        let func_meta = func_meta.clone();

        self.trait_bounds = func_meta.trait_constraints.clone();

        // Introduce all numeric generics into scope
        for generic in &func_meta.all_generics {
            if let Kind::Numeric(typ) = &generic.kind {
                let definition = DefinitionKind::GenericType(generic.type_var.clone());
                let ident = Ident::new(generic.name.to_string(), generic.span);
                let hir_ident =
                    self.add_variable_decl_inner(ident, false, false, false, definition);
                self.interner.push_definition_type(hir_ident.id, *typ.clone());
            }
        }

        // The DefinitionIds for each parameter were already created in define_function_meta
        // so we need to reintroduce the same IDs into scope here.
        for parameter in &func_meta.parameter_idents {
            let name = self.interner.definition_name(parameter.id).to_owned();
            self.add_existing_variable_to_scope(name, parameter.clone(), true);
        }

        self.generics = func_meta.all_generics.clone();

        self.declare_numeric_generics(&func_meta.parameters, func_meta.return_type());
        self.add_trait_constraints_to_scope(&func_meta);

        let (hir_func, body_type) = match kind {
            FunctionKind::Builtin | FunctionKind::LowLevel | FunctionKind::Oracle => {
                (HirFunction::empty(), Type::Error)
            }
            FunctionKind::Normal | FunctionKind::Recursive => {
                let (block, body_type) = self.elaborate_block(body);
                let expr_id = self.intern_expr(block, body_span);
                self.interner.push_expr_type(expr_id, body_type.clone());
                (HirFunction::unchecked_from_expr(expr_id), body_type)
            }
        };

        // Don't verify the return type for builtin functions & trait function declarations
        if !func_meta.is_stub() {
            self.type_check_function_body(body_type, &func_meta, hir_func.as_expr());
        }

        // Default any type variables that still need defaulting.
        // This is done before trait impl search since leaving them bindable can lead to errors
        // when multiple impls are available. Instead we default first to choose the Field or u64 impl.
        for typ in &self.type_variables {
            if let Type::TypeVariable(variable, kind) = typ.follow_bindings() {
                let msg = "TypeChecker should only track defaultable type vars";
                variable.bind(kind.default_type().expect(msg));
            }
        }

        // Verify any remaining trait constraints arising from the function body
        for (mut constraint, expr_id) in std::mem::take(&mut self.trait_constraints) {
            let span = self.interner.expr_span(&expr_id);

            if matches!(&constraint.typ, Type::MutableReference(_)) {
                let (_, dereferenced_typ) =
                    self.insert_auto_dereferences(expr_id, constraint.typ.clone());
                constraint.typ = dereferenced_typ;
            }

            self.verify_trait_constraint(
                &constraint.typ,
                constraint.trait_id,
                &constraint.trait_generics,
                expr_id,
                span,
            );
        }

        // Now remove all the `where` clause constraints we added
        for constraint in &func_meta.trait_constraints {
            self.interner.remove_assumed_trait_implementations_for_trait(constraint.trait_id);
        }

        let func_scope_tree = self.scopes.end_function();

        // The arguments to low-level and oracle functions are always unused so we do not produce warnings for them.
        if !func_meta.is_stub() {
            self.check_for_unused_variables_in_scope_tree(func_scope_tree);
        }

        let meta = self
            .interner
            .func_meta
            .get_mut(&id)
            .expect("FuncMetas should be declared before a function is elaborated");

        meta.function_body = FunctionBody::Resolved;

        self.trait_bounds.clear();
        self.type_variables.clear();
<<<<<<< HEAD
=======
        self.in_unconstrained_fn = false;
>>>>>>> ed815a37
        self.interner.update_fn(id, hir_func);
        self.in_contract = was_in_contract;
        self.current_function = old_function;
        self.current_item = old_item;
    }

    /// This turns function parameters of the form:
    /// `fn foo(x: impl Bar)`
    ///
    /// into
    /// `fn foo<T0_impl_Bar>(x: T0_impl_Bar) where T0_impl_Bar: Bar`
    /// although the fresh type variable is not named internally.
    fn desugar_impl_trait_arg(
        &mut self,
        trait_path: Path,
        trait_generics: Vec<UnresolvedType>,
        generics: &mut Vec<TypeVariable>,
        trait_constraints: &mut Vec<TraitConstraint>,
    ) -> Type {
        let new_generic_id = self.interner.next_type_variable_id();
        let new_generic = TypeVariable::unbound(new_generic_id);
        generics.push(new_generic.clone());

        let name = format!("impl {trait_path}");
        let generic_type = Type::NamedGeneric(new_generic, Rc::new(name), Kind::Normal);
        let trait_bound = TraitBound { trait_path, trait_id: None, trait_generics };

        if let Some(new_constraint) = self.resolve_trait_bound(&trait_bound, generic_type.clone()) {
            trait_constraints.push(new_constraint);
        }

        generic_type
    }

    /// Add the given generics to scope.
    /// Each generic will have a fresh Shared<TypeBinding> associated with it.
    pub fn add_generics(&mut self, generics: &UnresolvedGenerics) -> Generics {
        vecmap(generics, |generic| {
            // Map the generic to a fresh type variable
            let id = self.interner.next_type_variable_id();
            let typevar = TypeVariable::unbound(id);
            let ident = generic.ident();
            let span = ident.0.span();

            // Resolve the generic's kind
            let kind = self.resolve_generic_kind(generic);

            // Check for name collisions of this generic
            let name = Rc::new(ident.0.contents.clone());

            let resolved_generic =
                ResolvedGeneric { name: name.clone(), type_var: typevar.clone(), kind, span };

            if let Some(generic) = self.find_generic(&name) {
                self.push_err(ResolverError::DuplicateDefinition {
                    name: ident.0.contents.clone(),
                    first_span: generic.span,
                    second_span: span,
                });
            } else {
                self.generics.push(resolved_generic.clone());
            }

            resolved_generic
        })
    }

    /// Return the kind of an unresolved generic.
    /// If a numeric generic has been specified, resolve the annotated type to make
    /// sure only primitive numeric types are being used.
    pub(super) fn resolve_generic_kind(&mut self, generic: &UnresolvedGeneric) -> Kind {
        if let UnresolvedGeneric::Numeric { ident, typ } = generic {
            let typ = typ.clone();
            let typ = if typ.is_type_expression() {
                self.resolve_type_inner(typ, &Kind::Numeric(Box::new(Type::default_int_type())))
            } else {
                self.resolve_type(typ.clone())
            };
            if !matches!(typ, Type::FieldElement | Type::Integer(_, _)) {
                let unsupported_typ_err = ResolverError::UnsupportedNumericGenericType {
                    ident: ident.clone(),
                    typ: typ.clone(),
                };
                self.push_err(unsupported_typ_err);
            }
            Kind::Numeric(Box::new(typ))
        } else {
            Kind::Normal
        }
    }

    fn push_err(&mut self, error: impl Into<CompilationError>) {
        self.errors.push((error.into(), self.file));
    }

    fn run_lint(&mut self, lint: impl Fn(&Elaborator) -> Option<CompilationError>) {
        if let Some(error) = lint(self) {
            self.push_err(error);
        }
    }

    fn resolve_trait_by_path(&mut self, path: Path) -> Option<TraitId> {
        let path_resolver = StandardPathResolver::new(self.module_id());

        let error = match path_resolver.resolve(self.def_maps, path.clone()) {
            Ok(PathResolution { module_def_id: ModuleDefId::TraitId(trait_id), error }) => {
                if let Some(error) = error {
                    self.push_err(error);
                }
                return Some(trait_id);
            }
            Ok(_) => DefCollectorErrorKind::NotATrait { not_a_trait_name: path },
            Err(_) => DefCollectorErrorKind::TraitNotFound { trait_path: path },
        };
        self.push_err(error);
        None
    }

    /// TODO: This is currently only respected for generic free functions
    /// there's a bunch of other places where trait constraints can pop up
    fn resolve_trait_constraints(
        &mut self,
        where_clause: &[UnresolvedTraitConstraint],
    ) -> Vec<TraitConstraint> {
        where_clause
            .iter()
            .filter_map(|constraint| self.resolve_trait_constraint(constraint))
            .collect()
    }

    pub fn resolve_trait_constraint(
        &mut self,
        constraint: &UnresolvedTraitConstraint,
    ) -> Option<TraitConstraint> {
        let typ = self.resolve_type(constraint.typ.clone());
        self.resolve_trait_bound(&constraint.trait_bound, typ)
    }

    fn resolve_trait_bound(&mut self, bound: &TraitBound, typ: Type) -> Option<TraitConstraint> {
        let the_trait = self.lookup_trait_or_error(bound.trait_path.clone())?;

        let resolved_generics = &the_trait.generics.clone();
        assert_eq!(resolved_generics.len(), bound.trait_generics.len());
        let generics_with_types = resolved_generics.iter().zip(&bound.trait_generics);
        let trait_generics = vecmap(generics_with_types, |(generic, typ)| {
            self.resolve_type_inner(typ.clone(), &generic.kind)
        });

        let the_trait = self.lookup_trait_or_error(bound.trait_path.clone())?;
        let trait_id = the_trait.id;

        let span = bound.trait_path.span();

        let expected_generics = the_trait.generics.len();
        let actual_generics = trait_generics.len();

        if actual_generics != expected_generics {
            let item_name = the_trait.name.to_string();
            self.push_err(ResolverError::IncorrectGenericCount {
                span,
                item_name,
                actual: actual_generics,
                expected: expected_generics,
            });
        }

        Some(TraitConstraint { typ, trait_id, trait_generics })
    }

    /// Extract metadata from a NoirFunction
    /// to be used in analysis and intern the function parameters
    /// Prerequisite: any implicit generics, including any generics from the impl,
    /// have already been added to scope via `self.add_generics`.
    fn define_function_meta(
        &mut self,
        func: &mut NoirFunction,
        func_id: FuncId,
        is_trait_function: bool,
    ) {
        self.current_function = Some(func_id);

<<<<<<< HEAD
        let in_contract = if self.self_type.is_some() {
            // Without this, impl methods can accidentally be placed in contracts.
            // See: https://github.com/noir-lang/noir/issues/3254
            false
        } else {
            self.in_contract()
        };
=======
        // Without this, impl methods can accidentally be placed in contracts. See #3254
        let was_in_contract = self.in_contract;
        if self.self_type.is_some() {
            self.in_contract = false;
        }
>>>>>>> ed815a37

        self.scopes.start_function();
        self.current_item = Some(DependencyId::Function(func_id));

        let location = Location::new(func.name_ident().span(), self.file);
        let id = self.interner.function_definition_id(func_id);
        let name_ident = HirIdent::non_trait_method(id, location);

        let is_entry_point = self.is_entry_point_function(func, in_contract);

        self.run_lint(|_| lints::inlining_attributes(func).map(Into::into));
        self.run_lint(|_| lints::missing_pub(func, is_entry_point).map(Into::into));
        self.run_lint(|elaborator| {
            lints::unnecessary_pub_return(func, elaborator.pub_allowed(func, in_contract))
                .map(Into::into)
        });
        self.run_lint(|_| lints::oracle_not_marked_unconstrained(func).map(Into::into));
        self.run_lint(|elaborator| {
            lints::low_level_function_outside_stdlib(func, elaborator.crate_id).map(Into::into)
        });
        self.run_lint(|_| {
            lints::recursive_non_entrypoint_function(func, is_entry_point).map(Into::into)
        });

        // Both the #[fold] and #[no_predicates] alter a function's inline type and code generation in similar ways.
        // In certain cases such as type checking (for which the following flag will be used) both attributes
        // indicate we should code generate in the same way. Thus, we unify the attributes into one flag here.
        let has_no_predicates_attribute = func.attributes().is_no_predicates();
        let should_fold = func.attributes().is_foldable();
        let has_inline_attribute = has_no_predicates_attribute || should_fold;
        let is_pub_allowed = self.pub_allowed(func, in_contract);
        self.add_generics(&func.def.generics);

        let mut trait_constraints = self.resolve_trait_constraints(&func.def.where_clause);

        let mut generics = vecmap(&self.generics, |generic| generic.type_var.clone());
        let mut parameters = Vec::new();
        let mut parameter_types = Vec::new();
        let mut parameter_idents = Vec::new();

        for Param { visibility, pattern, typ, span: _ } in func.parameters().iter().cloned() {
            self.run_lint(|_| {
                lints::unnecessary_pub_argument(func, visibility, is_pub_allowed).map(Into::into)
            });

            let type_span = typ.span.unwrap_or_else(|| pattern.span());

            let typ = match typ.typ {
                UnresolvedTypeData::TraitAsType(path, args) => {
                    self.desugar_impl_trait_arg(path, args, &mut generics, &mut trait_constraints)
                }
                _ => self.resolve_type_inner(typ, &Kind::Normal),
            };

            self.check_if_type_is_valid_for_program_input(
                &typ,
                is_entry_point,
                has_inline_attribute,
                type_span,
            );

            let pattern = self.elaborate_pattern_and_store_ids(
                pattern,
                typ.clone(),
                DefinitionKind::Local(None),
                &mut parameter_idents,
                None,
            );

            parameters.push((pattern, typ.clone(), visibility));
            parameter_types.push(typ);
        }

        let return_type = Box::new(self.resolve_type(func.return_type()));

        let mut typ = Type::Function(parameter_types, return_type, Box::new(Type::Unit));

        if !generics.is_empty() {
            typ = Type::Forall(generics, Box::new(typ));
        }

        self.interner.push_definition_type(name_ident.id, typ.clone());

        let direct_generics = func.def.generics.iter();
        let direct_generics = direct_generics
            .filter_map(|generic| self.find_generic(&generic.ident().0.contents))
            .map(|ResolvedGeneric { name, type_var, .. }| (name.clone(), type_var.clone()))
            .collect();

        let statements = std::mem::take(&mut func.def.body.statements);
        let body = BlockExpression { statements };

        let meta = FuncMeta {
            name: name_ident,
            kind: func.kind,
            location,
            typ,
            direct_generics,
            all_generics: self.generics.clone(),
            trait_impl: self.current_trait_impl,
            parameters: parameters.into(),
            parameter_idents,
            return_type: func.def.return_type.clone(),
            return_visibility: func.def.return_visibility,
            has_body: !func.def.body.is_empty(),
            trait_constraints,
            is_entry_point,
            is_trait_function,
            has_inline_attribute,
            source_crate: self.crate_id,
            function_body: FunctionBody::Unresolved(func.kind, body, func.def.span),
        };

        self.interner.push_fn_meta(meta, func_id);
        self.in_contract = was_in_contract;
        self.current_function = None;
        self.scopes.end_function();
        self.current_item = None;
    }

    /// Only sized types are valid to be used as main's parameters or the parameters to a contract
    /// function. If the given type is not sized (e.g. contains a slice or NamedGeneric type), an
    /// error is issued.
    fn check_if_type_is_valid_for_program_input(
        &mut self,
        typ: &Type,
        is_entry_point: bool,
        has_inline_attribute: bool,
        span: Span,
    ) {
        if (is_entry_point && !typ.is_valid_for_program_input())
            || (has_inline_attribute && !typ.is_valid_non_inlined_function_input())
        {
            self.push_err(TypeCheckError::InvalidTypeForEntryPoint { span });
        }
    }

    /// True if the `pub` keyword is allowed on parameters in this function
    /// `pub` on function parameters is only allowed for entry point functions
    fn pub_allowed(&self, func: &NoirFunction, in_contract: bool) -> bool {
        self.is_entry_point_function(func, in_contract) || func.attributes().is_foldable()
    }

    /// Returns `true` if the current module is a contract.
    ///
    /// This is usually determined by `self.module_id()`, but it can
    /// be overridden for impls. Impls are an odd case since the methods within resolve
    /// as if they're in the parent module, but should be placed in a child module.
    /// Since they should be within a child module, they should be elaborated as if
    /// `in_contract` is `false` so we can still resolve them in the parent module without them being in a contract.
    fn in_contract(&self) -> bool {
        self.module_id().module(self.def_maps).is_contract
    }

    fn is_entry_point_function(&self, func: &NoirFunction, in_contract: bool) -> bool {
        if in_contract {
            func.attributes().is_contract_entry_point()
        } else {
            func.name() == MAIN_FUNCTION
        }
    }

    // TODO(https://github.com/noir-lang/noir/issues/5156): Remove implicit numeric generics
    fn declare_numeric_generics(&mut self, params: &Parameters, return_type: &Type) {
        if self.generics.is_empty() {
            return;
        }

        for (name_to_find, type_variable) in Self::find_numeric_generics(params, return_type) {
            // Declare any generics to let users use numeric generics in scope.
            // Don't issue a warning if these are unused
            //
            // We can fail to find the generic in self.generics if it is an implicit one created
            // by the compiler. This can happen when, e.g. eliding array lengths using the slice
            // syntax [T].
            if let Some(ResolvedGeneric { name, span, kind, .. }) =
                self.generics.iter_mut().find(|generic| generic.name.as_ref() == &name_to_find)
            {
                let scope = self.scopes.get_mut_scope();
                let value = scope.find(&name_to_find);
                if value.is_some() {
                    // With the addition of explicit numeric generics we do not want to introduce numeric generics in this manner
                    // However, this is going to be a big breaking change so for now we simply issue a warning while users have time
                    // to transition to the new syntax
                    // e.g. this code would break with a duplicate definition error:
                    // ```
                    // fn foo<let N: u8>(arr: [Field; N]) { }
                    // ```
                    continue;
                }
                *kind = Kind::Numeric(Box::new(Type::default_int_type()));
                let ident = Ident::new(name.to_string(), *span);
                let definition = DefinitionKind::GenericType(type_variable);
                self.add_variable_decl_inner(ident.clone(), false, false, false, definition);

                self.push_err(ResolverError::UseExplicitNumericGeneric { ident });
            }
        }
    }

    fn add_trait_constraints_to_scope(&mut self, func_meta: &FuncMeta) {
        for constraint in &func_meta.trait_constraints {
            let object = constraint.typ.clone();
            let trait_id = constraint.trait_id;
            let generics = constraint.trait_generics.clone();

            if !self.interner.add_assumed_trait_implementation(object, trait_id, generics) {
                if let Some(the_trait) = self.interner.try_get_trait(trait_id) {
                    let trait_name = the_trait.name.to_string();
                    let typ = constraint.typ.clone();
                    let span = func_meta.location.span;
                    self.push_err(TypeCheckError::UnneededTraitConstraint {
                        trait_name,
                        typ,
                        span,
                    });
                }
            }
        }
    }

    fn elaborate_impls(&mut self, impls: Vec<(UnresolvedGenerics, Span, UnresolvedFunctions)>) {
        for (_, _, functions) in impls {
            self.file = functions.file_id;
            self.recover_generics(|this| this.elaborate_functions(functions));
        }
    }

    fn elaborate_trait_impl(&mut self, trait_impl: UnresolvedTraitImpl) {
        self.file = trait_impl.file_id;
        self.local_module = trait_impl.module_id;

        self.generics = trait_impl.resolved_generics;
        self.current_trait_impl = trait_impl.impl_id;

        for (module, function, _) in &trait_impl.methods.functions {
            self.local_module = *module;
            let errors = check_trait_impl_method_matches_declaration(self.interner, *function);
            self.errors.extend(errors.into_iter().map(|error| (error.into(), self.file)));
        }

        self.elaborate_functions(trait_impl.methods);

        self.self_type = None;
        self.current_trait_impl = None;
        self.generics.clear();
    }

    fn collect_impls(
        &mut self,
        module: LocalModuleId,
        impls: &mut [(UnresolvedGenerics, Span, UnresolvedFunctions)],
    ) {
        self.local_module = module;

        for (generics, span, unresolved) in impls {
            self.file = unresolved.file_id;
            let old_generic_count = self.generics.len();
            self.add_generics(generics);
            self.declare_methods_on_struct(false, unresolved, *span);
            self.generics.truncate(old_generic_count);
        }
    }

    fn collect_trait_impl(&mut self, trait_impl: &mut UnresolvedTraitImpl) {
        self.local_module = trait_impl.module_id;
        self.file = trait_impl.file_id;
        self.current_trait_impl = trait_impl.impl_id;

        let self_type = trait_impl.methods.self_type.clone();
        let self_type =
            self_type.expect("Expected struct type to be set before collect_trait_impl");

        self.self_type = Some(self_type.clone());
        let self_type_span = trait_impl.object_type.span;

        if matches!(self_type, Type::MutableReference(_)) {
            let span = self_type_span.unwrap_or_else(|| trait_impl.trait_path.span());
            self.push_err(DefCollectorErrorKind::MutableReferenceInTraitImpl { span });
        }

        if let Some(trait_id) = trait_impl.trait_id {
            self.generics = trait_impl.resolved_generics.clone();
            self.collect_trait_impl_methods(trait_id, trait_impl);

            let span = trait_impl.object_type.span.expect("All trait self types should have spans");
            self.declare_methods_on_struct(true, &mut trait_impl.methods, span);

            let methods = trait_impl.methods.function_ids();
            for func_id in &methods {
                self.interner.set_function_trait(*func_id, self_type.clone(), trait_id);
            }

            let where_clause = trait_impl
                .where_clause
                .iter()
                .flat_map(|item| self.resolve_trait_constraint(item))
                .collect();

            let trait_generics = trait_impl.resolved_trait_generics.clone();

            let resolved_trait_impl = Shared::new(TraitImpl {
                ident: trait_impl.trait_path.last_segment().clone(),
                typ: self_type.clone(),
                trait_id,
                trait_generics: trait_generics.clone(),
                file: trait_impl.file_id,
                where_clause,
                methods,
            });

            let generics = vecmap(&self.generics, |generic| generic.type_var.clone());

            if let Err((prev_span, prev_file)) = self.interner.add_trait_implementation(
                self_type.clone(),
                trait_id,
                trait_generics,
                trait_impl.impl_id.expect("impl_id should be set in define_function_metas"),
                generics,
                resolved_trait_impl,
            ) {
                self.push_err(DefCollectorErrorKind::OverlappingImpl {
                    typ: self_type.clone(),
                    span: self_type_span.unwrap_or_else(|| trait_impl.trait_path.span()),
                });

                // The 'previous impl defined here' note must be a separate error currently
                // since it may be in a different file and all errors have the same file id.
                self.file = prev_file;
                self.push_err(DefCollectorErrorKind::OverlappingImplNote { span: prev_span });
                self.file = trait_impl.file_id;
            }
        }

        self.generics.clear();

        self.current_trait_impl = None;
        self.self_type = None;
    }

    fn get_module_mut(
        def_maps: &mut BTreeMap<CrateId, CrateDefMap>,
        module: ModuleId,
    ) -> &mut ModuleData {
        let message = "A crate should always be present for a given crate id";
        &mut def_maps.get_mut(&module.krate).expect(message).modules[module.local_id.0]
    }

    fn declare_methods_on_struct(
        &mut self,
        is_trait_impl: bool,
        functions: &mut UnresolvedFunctions,
        span: Span,
    ) {
        let self_type = functions.self_type.as_ref();
        let self_type =
            self_type.expect("Expected struct type to be set before declare_methods_on_struct");

        let function_ids = functions.function_ids();

        if let Type::Struct(struct_type, _) = &self_type {
            let struct_ref = struct_type.borrow();

            // `impl`s are only allowed on types defined within the current crate
            if !is_trait_impl && struct_ref.id.krate() != self.crate_id {
                let type_name = struct_ref.name.to_string();
                self.push_err(DefCollectorErrorKind::ForeignImpl { span, type_name });
                return;
            }

            // Grab the module defined by the struct type. Note that impls are a case
            // where the module the methods are added to is not the same as the module
            // they are resolved in.
            let module = Self::get_module_mut(self.def_maps, struct_ref.id.module_id());

            for (_, method_id, method) in &functions.functions {
                // If this method was already declared, remove it from the module so it cannot
                // be accessed with the `TypeName::method` syntax. We'll check later whether the
                // object types in each method overlap or not. If they do, we issue an error.
                // If not, that is specialization which is allowed.
                let name = method.name_ident().clone();
                if module.declare_function(name, ItemVisibility::Public, *method_id).is_err() {
                    let existing = module.find_func_with_name(method.name_ident()).expect(
                        "declare_function should only error if there is an existing function",
                    );

                    // Only remove the existing function from scope if it is from a trait impl as
                    // well. If it is from a non-trait impl that should override trait impl methods
                    // anyway so that Foo::bar always resolves to the non-trait impl version.
                    if self.interner.function_meta(&existing).trait_impl.is_some() {
                        module.remove_function(method.name_ident());
                    }
                }
            }

            // Trait impl methods are already declared in NodeInterner::add_trait_implementation
            if !is_trait_impl {
                self.declare_methods(self_type, &function_ids);
            }
        // We can define methods on primitive types only if we're in the stdlib
        } else if !is_trait_impl && *self_type != Type::Error {
            if self.crate_id.is_stdlib() {
                // Trait impl methods are already declared in NodeInterner::add_trait_implementation
                if !is_trait_impl {
                    self.declare_methods(self_type, &function_ids);
                }
            } else {
                self.push_err(DefCollectorErrorKind::NonStructTypeInImpl { span });
            }
        }
    }

    fn declare_methods(&mut self, self_type: &Type, function_ids: &[FuncId]) {
        for method_id in function_ids {
            let method_name = self.interner.function_name(method_id).to_owned();

            if let Some(first_fn) =
                self.interner.add_method(self_type, method_name.clone(), *method_id, false)
            {
                let error = ResolverError::DuplicateDefinition {
                    name: method_name,
                    first_span: self.interner.function_ident(&first_fn).span(),
                    second_span: self.interner.function_ident(method_id).span(),
                };
                self.push_err(error);
            }
        }
    }

    fn collect_trait_impl_methods(
        &mut self,
        trait_id: TraitId,
        trait_impl: &mut UnresolvedTraitImpl,
    ) {
        self.local_module = trait_impl.module_id;
        self.file = trait_impl.file_id;

        // In this Vec methods[i] corresponds to trait.methods[i]. If the impl has no implementation
        // for a particular method, the default implementation will be added at that slot.
        let mut ordered_methods = Vec::new();

        // check whether the trait implementation is in the same crate as either the trait or the type
        self.check_trait_impl_crate_coherence(trait_id, trait_impl);

        // set of function ids that have a corresponding method in the trait
        let mut func_ids_in_trait = HashSet::default();

        // Temporarily take ownership of the trait's methods so we can iterate over them
        // while also mutating the interner
        let the_trait = self.interner.get_trait_mut(trait_id);
        let methods = std::mem::take(&mut the_trait.methods);

        for method in &methods {
            let overrides: Vec<_> = trait_impl
                .methods
                .functions
                .iter()
                .filter(|(_, _, f)| f.name() == method.name.0.contents)
                .collect();

            if overrides.is_empty() {
                if let Some(default_impl) = &method.default_impl {
                    // copy 'where' clause from unresolved trait impl
                    let mut default_impl_clone = default_impl.clone();
                    default_impl_clone.def.where_clause.extend(trait_impl.where_clause.clone());

                    let func_id = self.interner.push_empty_fn();
                    let module = self.module_id();
                    let location = Location::new(default_impl.def.span, trait_impl.file_id);
                    self.interner.push_function(func_id, &default_impl.def, module, location);
                    self.define_function_meta(&mut default_impl_clone, func_id, false);
                    func_ids_in_trait.insert(func_id);
                    ordered_methods.push((
                        method.default_impl_module_id,
                        func_id,
                        *default_impl_clone,
                    ));
                } else {
                    self.push_err(DefCollectorErrorKind::TraitMissingMethod {
                        trait_name: self.interner.get_trait(trait_id).name.clone(),
                        method_name: method.name.clone(),
                        trait_impl_span: trait_impl
                            .object_type
                            .span
                            .expect("type must have a span"),
                    });
                }
            } else {
                for (_, func_id, _) in &overrides {
                    func_ids_in_trait.insert(*func_id);
                }

                if overrides.len() > 1 {
                    self.push_err(DefCollectorErrorKind::Duplicate {
                        typ: DuplicateType::TraitAssociatedFunction,
                        first_def: overrides[0].2.name_ident().clone(),
                        second_def: overrides[1].2.name_ident().clone(),
                    });
                }

                ordered_methods.push(overrides[0].clone());
            }
        }

        // Restore the methods that were taken before the for loop
        let the_trait = self.interner.get_trait_mut(trait_id);
        the_trait.set_methods(methods);

        // Emit MethodNotInTrait error for methods in the impl block that
        // don't have a corresponding method signature defined in the trait
        for (_, func_id, func) in &trait_impl.methods.functions {
            if !func_ids_in_trait.contains(func_id) {
                let trait_name = the_trait.name.clone();
                let impl_method = func.name_ident().clone();
                let error = DefCollectorErrorKind::MethodNotInTrait { trait_name, impl_method };
                self.errors.push((error.into(), self.file));
            }
        }

        trait_impl.methods.functions = ordered_methods;
        trait_impl.methods.trait_id = Some(trait_id);
    }

    fn check_trait_impl_crate_coherence(
        &mut self,
        trait_id: TraitId,
        trait_impl: &UnresolvedTraitImpl,
    ) {
        self.local_module = trait_impl.module_id;
        self.file = trait_impl.file_id;

        let object_crate = match &trait_impl.resolved_object_type {
            Some(Type::Struct(struct_type, _)) => struct_type.borrow().id.krate(),
            _ => CrateId::Dummy,
        };

        let the_trait = self.interner.get_trait(trait_id);
        if self.crate_id != the_trait.crate_id && self.crate_id != object_crate {
            self.push_err(DefCollectorErrorKind::TraitImplOrphaned {
                span: trait_impl.object_type.span.expect("object type must have a span"),
            });
        }
    }

    fn define_type_alias(&mut self, alias_id: TypeAliasId, alias: UnresolvedTypeAlias) {
        self.file = alias.file_id;
        self.local_module = alias.module_id;

        let generics = self.add_generics(&alias.type_alias_def.generics);
        self.current_item = Some(DependencyId::Alias(alias_id));
        let typ = self.resolve_type(alias.type_alias_def.typ);
        self.interner.set_type_alias(alias_id, typ, generics);
        self.generics.clear();
    }

    fn collect_struct_definitions(
        &mut self,
        structs: BTreeMap<StructId, UnresolvedStruct>,
    ) -> CollectedItems {
        // This is necessary to avoid cloning the entire struct map
        // when adding checks after each struct field is resolved.
        let struct_ids = structs.keys().copied().collect::<Vec<_>>();

        // This will contain any additional top-level items that are generated at compile-time
        // via macros. This often includes derived trait impls.
        let mut generated_items = CollectedItems::default();

        // Resolve each field in each struct.
        // Each struct should already be present in the NodeInterner after def collection.
        for (type_id, mut typ) in structs {
            self.file = typ.file_id;
            self.local_module = typ.module_id;
<<<<<<< HEAD
=======

            let attributes = std::mem::take(&mut typ.struct_def.attributes);
            let span = typ.struct_def.span;
            let (generics, fields) = self.resolve_struct_fields(typ.struct_def, type_id);
>>>>>>> ed815a37

            let attributes = std::mem::take(&mut typ.struct_def.attributes);
            let span = typ.struct_def.span;

            let fields = self.resolve_struct_fields(typ.struct_def, type_id);
            self.interner.update_struct(type_id, |struct_def| {
                struct_def.set_fields(fields);

                // TODO(https://github.com/noir-lang/noir/issues/5156): Remove this with implicit numeric generics
                // This is only necessary for resolving named types when implicit numeric generics are used.
                let mut found_names = Vec::new();
                struct_def.find_numeric_generics_in_fields(&mut found_names);
                for generic in struct_def.generics.iter_mut() {
                    for found_generic in found_names.iter() {
                        if found_generic == generic.name.as_str() {
                            if matches!(generic.kind, Kind::Normal) {
                                let ident = Ident::new(generic.name.to_string(), generic.span);
                                self.errors.push((
                                    CompilationError::ResolverError(
                                        ResolverError::UseExplicitNumericGeneric { ident },
                                    ),
                                    self.file,
                                ));
                                generic.kind = Kind::Numeric(Box::new(Type::default_int_type()));
                            }
                            break;
                        }
                    }
                }
            });

<<<<<<< HEAD
            self.run_comptime_attributes_on_struct(attributes, type_id, span, &mut generated_items);
=======
            self.run_comptime_attributes_on_struct(attributes, type_id, span);
>>>>>>> ed815a37
        }

        // Check whether the struct fields have nested slices
        // We need to check after all structs are resolved to
        // make sure every struct's fields is accurately set.
        for id in struct_ids {
            let struct_type = self.interner.get_struct(id);

            // Only handle structs without generics as any generics args will be checked
            // after monomorphization when performing SSA codegen
            if struct_type.borrow().generics.is_empty() {
                let fields = struct_type.borrow().get_fields(&[]);
                for (_, field_type) in fields.iter() {
                    if field_type.is_nested_slice() {
                        let location = struct_type.borrow().location;
                        self.file = location.file;
                        self.push_err(ResolverError::NestedSlices { span: location.span });
                    }
                }
            }
        }

        generated_items
    }

    fn run_comptime_attributes_on_struct(
        &mut self,
        attributes: Vec<SecondaryAttribute>,
        struct_id: StructId,
        span: Span,
        generated_items: &mut CollectedItems,
    ) {
        for attribute in attributes {
            if let SecondaryAttribute::Custom(name) = attribute {
                if let Err(error) =
                    self.run_comptime_attribute_on_struct(name, struct_id, span, generated_items)
                {
                    self.errors.push(error);
                }
            }
        }
    }

    fn run_comptime_attribute_on_struct(
        &mut self,
        attribute: String,
        struct_id: StructId,
        span: Span,
        generated_items: &mut CollectedItems,
    ) -> Result<(), (CompilationError, FileId)> {
        let id = self
            .lookup_global(Path::from_single(attribute, span))
            .map_err(|_| (ResolverError::UnknownAnnotation { span }.into(), self.file))?;

        let definition = self.interner.definition(id);
        let DefinitionKind::Function(function) = definition.kind else {
            return Err((ResolverError::NonFunctionInAnnotation { span }.into(), self.file));
        };
        let mut interpreter =
            Interpreter::new(self.interner, &mut self.comptime_scopes, self.crate_id);

        let location = Location::new(span, self.file);
        let arguments = vec![(Value::TypeDefinition(struct_id), location)];

        let value = interpreter
            .call_function(function, arguments, TypeBindings::new(), location)
            .map_err(|error| error.into_compilation_error_pair())?;

        if value != Value::Unit {
            let item = value
                .into_top_level_item(location)
                .map_err(|error| error.into_compilation_error_pair())?;

            self.add_item(item, generated_items, location);
        }

        Ok(())
    }

    fn run_comptime_attributes_on_struct(
        &mut self,
        attributes: Vec<SecondaryAttribute>,
        struct_id: StructId,
        span: Span,
    ) {
        for attribute in attributes {
            if let SecondaryAttribute::Custom(name) = attribute {
                match self.lookup_global(Path::from_single(name, span)) {
                    Ok(id) => {
                        let definition = self.interner.definition(id);
                        if let DefinitionKind::Function(function) = &definition.kind {
                            let function = *function;
                            let mut interpreter =
                                Interpreter::new(self.interner, &mut self.comptime_scopes);

                            let location = Location::new(span, self.file);
                            let arguments = vec![(Value::TypeDefinition(struct_id), location)];
                            let result = interpreter.call_function(function, arguments, location);
                            if let Err(error) = result {
                                self.errors.push(error.into_compilation_error_pair());
                            }
                        } else {
                            self.push_err(ResolverError::NonFunctionInAnnotation { span });
                        }
                    }
                    Err(_) => self.push_err(ResolverError::UnknownAnnotation { span }),
                }
            }
        }
    }

    pub fn resolve_struct_fields(
        &mut self,
        unresolved: NoirStruct,
        struct_id: StructId,
    ) -> Vec<(Ident, Type)> {
        self.recover_generics(|this| {
            this.current_item = Some(DependencyId::Struct(struct_id));

            this.resolving_ids.insert(struct_id);

            let struct_def = this.interner.get_struct(struct_id);
            this.add_existing_generics(&unresolved.generics, &struct_def.borrow().generics);

            let fields = vecmap(unresolved.fields, |(ident, typ)| (ident, this.resolve_type(typ)));

            this.resolving_ids.remove(&struct_id);

            fields
        })
    }

    fn elaborate_global(&mut self, global: UnresolvedGlobal) {
        let old_module = std::mem::replace(&mut self.local_module, global.module_id);
        let old_file = std::mem::replace(&mut self.file, global.file_id);
        let old_item = self.current_item.take();

        let global_id = global.global_id;
        self.current_item = Some(DependencyId::Global(global_id));
        let let_stmt = global.stmt_def;

        if !self.in_contract()
            && let_stmt.attributes.iter().any(|attr| matches!(attr, SecondaryAttribute::Abi(_)))
        {
            let span = let_stmt.pattern.span();
            self.push_err(ResolverError::AbiAttributeOutsideContract { span });
        }

        if !let_stmt.comptime && matches!(let_stmt.pattern, Pattern::Mutable(..)) {
            let span = let_stmt.pattern.span();
            self.push_err(ResolverError::MutableGlobal { span });
        }

        let comptime = let_stmt.comptime;

        let (let_statement, _typ) = self.elaborate_let(let_stmt, Some(global_id));
        let statement_id = self.interner.get_global(global_id).let_statement;
        self.interner.replace_statement(statement_id, let_statement);

        if comptime {
            self.elaborate_comptime_global(global_id);
        }

        // Avoid defaulting the types of globals here since they may be used in any function.
        // Otherwise we may prematurely default to a Field inside the next function if this
        // global was unused there, even if it is consistently used as a u8 everywhere else.
        self.type_variables.clear();
        self.local_module = old_module;
        self.file = old_file;
        self.current_item = old_item;
    }

    fn elaborate_comptime_global(&mut self, global_id: GlobalId) {
        let let_statement = self
            .interner
            .get_global_let_statement(global_id)
            .expect("Let statement of global should be set by elaborate_global_let");

        let global = self.interner.get_global(global_id);
        let definition_id = global.definition_id;
        let location = global.location;

        let mut interpreter =
            Interpreter::new(self.interner, &mut self.comptime_scopes, self.crate_id);

        if let Err(error) = interpreter.evaluate_let(let_statement) {
            self.errors.push(error.into_compilation_error_pair());
        } else {
            let value = interpreter
                .lookup_id(definition_id, location)
                .expect("The global should be defined since evaluate_let did not error");

            self.interner.get_global_mut(global_id).value = Some(value);
        }
    }

    fn define_function_metas(
        &mut self,
        functions: &mut [UnresolvedFunctions],
        impls: &mut ImplMap,
        trait_impls: &mut [UnresolvedTraitImpl],
    ) {
        for function_set in functions {
            self.define_function_metas_for_functions(function_set);
        }

        for ((self_type, local_module), function_sets) in impls {
            self.local_module = *local_module;

            for (generics, _, function_set) in function_sets {
                self.file = function_set.file_id;
                self.add_generics(generics);
                let self_type = self.resolve_type(self_type.clone());
                function_set.self_type = Some(self_type.clone());
                self.self_type = Some(self_type);
                self.define_function_metas_for_functions(function_set);
                self.self_type = None;
                self.generics.clear();
            }
        }

        for trait_impl in trait_impls {
            self.file = trait_impl.file_id;
            self.local_module = trait_impl.module_id;

            trait_impl.trait_id = self.resolve_trait_by_path(trait_impl.trait_path.clone());
            let unresolved_type = &trait_impl.object_type;

            self.add_generics(&trait_impl.generics);
            trait_impl.resolved_generics = self.generics.clone();

<<<<<<< HEAD
            // Fetch trait constraints here
            let trait_generics = if let Some(trait_id) = trait_impl.trait_id {
                let trait_def = self.interner.get_trait(trait_id);
                let resolved_generics = trait_def.generics.clone();
                assert_eq!(resolved_generics.len(), trait_impl.trait_generics.len());
                trait_impl
                    .trait_generics
                    .iter()
                    .enumerate()
                    .map(|(i, generic)| {
                        self.resolve_type_inner(generic.clone(), &resolved_generics[i].kind)
                    })
                    .collect()
            } else {
                // We still resolve as to continue type checking
                vecmap(&trait_impl.trait_generics, |generic| self.resolve_type(generic.clone()))
            };
=======
            let trait_generics =
                vecmap(&trait_impl.trait_generics, |generic| self.resolve_type(generic.clone()));
>>>>>>> ed815a37

            trait_impl.resolved_trait_generics = trait_generics;

            let self_type = self.resolve_type(unresolved_type.clone());
            self.self_type = Some(self_type.clone());
            trait_impl.methods.self_type = Some(self_type);

            let impl_id = self.interner.next_trait_impl_id();
            self.current_trait_impl = Some(impl_id);

            self.define_function_metas_for_functions(&mut trait_impl.methods);

            trait_impl.resolved_object_type = self.self_type.take();
            trait_impl.impl_id = self.current_trait_impl.take();
            self.generics.clear();
        }
    }

    fn define_function_metas_for_functions(&mut self, function_set: &mut UnresolvedFunctions) {
        self.file = function_set.file_id;

        for (local_module, id, func) in &mut function_set.functions {
            self.local_module = *local_module;
            let was_in_contract = self.in_contract;
            self.in_contract = self.module_id().module(self.def_maps).is_contract;
            self.recover_generics(|this| {
                this.define_function_meta(func, *id, false);
            });
            self.in_contract = was_in_contract;
        }
    }

    /// Filters out comptime items from non-comptime items.
    /// Returns a pair of (comptime items, non-comptime items)
    fn filter_comptime_items(mut items: CollectedItems) -> (CollectedItems, CollectedItems) {
        let mut function_sets = Vec::with_capacity(items.functions.len());
        let mut comptime_function_sets = Vec::new();

        for function_set in items.functions {
            let mut functions = Vec::with_capacity(function_set.functions.len());
            let mut comptime_functions = Vec::new();

            for function in function_set.functions {
                if function.2.def.is_comptime {
                    comptime_functions.push(function);
                } else {
                    functions.push(function);
                }
            }

            let file_id = function_set.file_id;
            let self_type = function_set.self_type;
            let trait_id = function_set.trait_id;

            if !comptime_functions.is_empty() {
                comptime_function_sets.push(UnresolvedFunctions {
                    functions: comptime_functions,
                    file_id,
                    trait_id,
                    self_type: self_type.clone(),
                });
            }

            function_sets.push(UnresolvedFunctions { functions, file_id, trait_id, self_type });
        }

        let comptime = CollectedItems {
            functions: comptime_function_sets,
            types: BTreeMap::new(),
            type_aliases: BTreeMap::new(),
            traits: BTreeMap::new(),
            trait_impls: Vec::new(),
            globals: Vec::new(),
            impls: std::collections::HashMap::new(),
        };

        items.functions = function_sets;
        (comptime, items)
    }
<<<<<<< HEAD

    fn add_item(
        &mut self,
        item: TopLevelStatement,
        generated_items: &mut CollectedItems,
        location: Location,
    ) {
        match item {
            TopLevelStatement::Function(function) => {
                let id = self.interner.push_empty_fn();
                let module = self.module_id();
                self.interner.push_function(id, &function.def, module, location);
                let functions = vec![(self.local_module, id, function)];
                generated_items.functions.push(UnresolvedFunctions {
                    file_id: self.file,
                    functions,
                    trait_id: None,
                    self_type: None,
                });
            }
            TopLevelStatement::TraitImpl(mut trait_impl) => {
                let methods = dc_mod::collect_trait_impl_functions(
                    self.interner,
                    &mut trait_impl,
                    self.crate_id,
                    self.file,
                    self.local_module,
                );

                generated_items.trait_impls.push(UnresolvedTraitImpl {
                    file_id: self.file,
                    module_id: self.local_module,
                    trait_generics: trait_impl.trait_generics,
                    trait_path: trait_impl.trait_name,
                    object_type: trait_impl.object_type,
                    methods,
                    generics: trait_impl.impl_generics,
                    where_clause: trait_impl.where_clause,

                    // These last fields are filled in later
                    trait_id: None,
                    impl_id: None,
                    resolved_object_type: None,
                    resolved_generics: Vec::new(),
                    resolved_trait_generics: Vec::new(),
                });
            }
            TopLevelStatement::Global(global) => {
                let (global, error) = dc_mod::collect_global(
                    self.interner,
                    self.def_maps.get_mut(&self.crate_id).unwrap(),
                    global,
                    self.file,
                    self.local_module,
                );

                generated_items.globals.push(global);
                if let Some(error) = error {
                    self.errors.push(error);
                }
            }
            // Assume that an error has already been issued
            TopLevelStatement::Error => (),

            TopLevelStatement::Module(_)
            | TopLevelStatement::Import(_)
            | TopLevelStatement::Struct(_)
            | TopLevelStatement::Trait(_)
            | TopLevelStatement::Impl(_)
            | TopLevelStatement::TypeAlias(_)
            | TopLevelStatement::SubModule(_) => {
                let item = item.to_string();
                let error = InterpreterError::UnsupportedTopLevelItemUnquote { item, location };
                self.errors.push(error.into_compilation_error_pair());
            }
        }
    }
=======
>>>>>>> ed815a37
}<|MERGE_RESOLUTION|>--- conflicted
+++ resolved
@@ -6,11 +6,7 @@
 use crate::{
     ast::{FunctionKind, UnresolvedTraitConstraint},
     hir::{
-<<<<<<< HEAD
         comptime::{self, Interpreter, InterpreterError, Value},
-=======
-        comptime::{self, Interpreter, Value},
->>>>>>> ed815a37
         def_collector::{
             dc_crate::{
                 filter_literal_globals, CompilationError, ImplMap, UnresolvedGlobal,
@@ -234,20 +230,12 @@
             self.define_type_alias(alias_id, alias);
         }
 
-<<<<<<< HEAD
         // Must resolve structs before we resolve globals.
         let generated_items = self.collect_struct_definitions(items.types);
 
         self.define_function_metas(&mut items.functions, &mut items.impls, &mut items.trait_impls);
 
         self.collect_traits(items.traits);
-=======
-        self.define_function_metas(&mut items.functions, &mut items.impls, &mut items.trait_impls);
-        self.collect_traits(items.traits);
-
-        // Must resolve structs before we resolve globals.
-        self.collect_struct_definitions(items.types);
->>>>>>> ed815a37
 
         // Before we resolve any function symbols we must go through our impls and
         // re-collect the methods within into their proper module. This cannot be
@@ -267,7 +255,6 @@
         // globals will need to reference the struct type they're initialized to ensure they are valid.
         while let Some((_, global)) = self.unresolved_globals.pop_first() {
             self.elaborate_global(global);
-<<<<<<< HEAD
         }
 
         // After everything is collected, we can elaborate our generated items.
@@ -278,8 +265,6 @@
         // elaborate them.
         if !generated_items.is_empty() {
             self.elaborate_items(generated_items);
-=======
->>>>>>> ed815a37
         }
 
         for functions in items.functions {
@@ -335,15 +320,6 @@
 
         let old_function = std::mem::replace(&mut self.current_function, Some(id));
 
-<<<<<<< HEAD
-=======
-        // Without this, impl methods can accidentally be placed in contracts. See #3254
-        let was_in_contract = self.in_contract;
-        if self.self_type.is_some() {
-            self.in_contract = false;
-        }
-
->>>>>>> ed815a37
         self.scopes.start_function();
         let old_item = std::mem::replace(&mut self.current_item, Some(DependencyId::Function(id)));
 
@@ -442,10 +418,6 @@
 
         self.trait_bounds.clear();
         self.type_variables.clear();
-<<<<<<< HEAD
-=======
-        self.in_unconstrained_fn = false;
->>>>>>> ed815a37
         self.interner.update_fn(id, hir_func);
         self.in_contract = was_in_contract;
         self.current_function = old_function;
@@ -627,7 +599,6 @@
     ) {
         self.current_function = Some(func_id);
 
-<<<<<<< HEAD
         let in_contract = if self.self_type.is_some() {
             // Without this, impl methods can accidentally be placed in contracts.
             // See: https://github.com/noir-lang/noir/issues/3254
@@ -635,13 +606,6 @@
         } else {
             self.in_contract()
         };
-=======
-        // Without this, impl methods can accidentally be placed in contracts. See #3254
-        let was_in_contract = self.in_contract;
-        if self.self_type.is_some() {
-            self.in_contract = false;
-        }
->>>>>>> ed815a37
 
         self.scopes.start_function();
         self.current_item = Some(DependencyId::Function(func_id));
@@ -1214,13 +1178,6 @@
         for (type_id, mut typ) in structs {
             self.file = typ.file_id;
             self.local_module = typ.module_id;
-<<<<<<< HEAD
-=======
-
-            let attributes = std::mem::take(&mut typ.struct_def.attributes);
-            let span = typ.struct_def.span;
-            let (generics, fields) = self.resolve_struct_fields(typ.struct_def, type_id);
->>>>>>> ed815a37
 
             let attributes = std::mem::take(&mut typ.struct_def.attributes);
             let span = typ.struct_def.span;
@@ -1252,11 +1209,7 @@
                 }
             });
 
-<<<<<<< HEAD
             self.run_comptime_attributes_on_struct(attributes, type_id, span, &mut generated_items);
-=======
-            self.run_comptime_attributes_on_struct(attributes, type_id, span);
->>>>>>> ed815a37
         }
 
         // Check whether the struct fields have nested slices
@@ -1488,7 +1441,6 @@
             self.add_generics(&trait_impl.generics);
             trait_impl.resolved_generics = self.generics.clone();
 
-<<<<<<< HEAD
             // Fetch trait constraints here
             let trait_generics = if let Some(trait_id) = trait_impl.trait_id {
                 let trait_def = self.interner.get_trait(trait_id);
@@ -1506,10 +1458,6 @@
                 // We still resolve as to continue type checking
                 vecmap(&trait_impl.trait_generics, |generic| self.resolve_type(generic.clone()))
             };
-=======
-            let trait_generics =
-                vecmap(&trait_impl.trait_generics, |generic| self.resolve_type(generic.clone()));
->>>>>>> ed815a37
 
             trait_impl.resolved_trait_generics = trait_generics;
 
@@ -1589,7 +1537,54 @@
         items.functions = function_sets;
         (comptime, items)
     }
-<<<<<<< HEAD
+
+    /// Filters out comptime items from non-comptime items.
+    /// Returns a pair of (comptime items, non-comptime items)
+    fn filter_comptime_items(mut items: CollectedItems) -> (CollectedItems, CollectedItems) {
+        let mut function_sets = Vec::with_capacity(items.functions.len());
+        let mut comptime_function_sets = Vec::new();
+
+        for function_set in items.functions {
+            let mut functions = Vec::with_capacity(function_set.functions.len());
+            let mut comptime_functions = Vec::new();
+
+            for function in function_set.functions {
+                if function.2.def.is_comptime {
+                    comptime_functions.push(function);
+                } else {
+                    functions.push(function);
+                }
+            }
+
+            let file_id = function_set.file_id;
+            let self_type = function_set.self_type;
+            let trait_id = function_set.trait_id;
+
+            if !comptime_functions.is_empty() {
+                comptime_function_sets.push(UnresolvedFunctions {
+                    functions: comptime_functions,
+                    file_id,
+                    trait_id,
+                    self_type: self_type.clone(),
+                });
+            }
+
+            function_sets.push(UnresolvedFunctions { functions, file_id, trait_id, self_type });
+        }
+
+        let comptime = CollectedItems {
+            functions: comptime_function_sets,
+            types: BTreeMap::new(),
+            type_aliases: BTreeMap::new(),
+            traits: BTreeMap::new(),
+            trait_impls: Vec::new(),
+            globals: Vec::new(),
+            impls: std::collections::HashMap::new(),
+        };
+
+        items.functions = function_sets;
+        (comptime, items)
+    }
 
     fn add_item(
         &mut self,
@@ -1667,6 +1662,4 @@
             }
         }
     }
-=======
->>>>>>> ed815a37
 }