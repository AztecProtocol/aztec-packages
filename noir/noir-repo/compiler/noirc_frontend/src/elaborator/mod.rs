--- conflicted
+++ resolved
@@ -6,7 +6,7 @@
 use crate::{
     ast::{FunctionKind, UnresolvedTraitConstraint},
     hir::{
-        comptime::{self, Interpreter, InterpreterError, Value},
+        comptime::{self, Interpreter, Value},
         def_collector::{
             dc_crate::{
                 filter_literal_globals, CompilationError, ImplMap, UnresolvedGlobal,
@@ -1270,11 +1270,7 @@
             Interpreter::new(self.interner, &mut self.comptime_scopes, self.crate_id);
 
         let location = Location::new(span, self.file);
-<<<<<<< HEAD
         let arguments = vec![(Value::StructDefinition(struct_id), location)];
-=======
-        let arguments = vec![(Value::TypeDefinition(struct_id), location)];
->>>>>>> eb9e9f6f
 
         let value = interpreter
             .call_function(function, arguments, TypeBindings::new(), location)
