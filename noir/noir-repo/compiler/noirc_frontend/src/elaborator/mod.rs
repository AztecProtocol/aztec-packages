--- conflicted
+++ resolved
@@ -217,10 +217,7 @@
             unresolved_globals: BTreeMap::new(),
             enable_arithmetic_generics,
             current_trait: None,
-<<<<<<< HEAD
-=======
             interpreter_call_stack,
->>>>>>> a78c5d48
         }
     }
 
