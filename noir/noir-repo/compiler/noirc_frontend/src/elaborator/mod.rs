use std::{
    collections::{BTreeMap, BTreeSet},
    fmt::Display,
    rc::Rc,
};

use crate::{
    ast::{FunctionKind, UnresolvedTraitConstraint},
    hir::{
        comptime::{Interpreter, InterpreterError, Value},
        def_collector::{
            dc_crate::{
                filter_literal_globals, CompilationError, ImplMap, UnresolvedGlobal,
                UnresolvedStruct, UnresolvedTypeAlias,
            },
            dc_mod,
        },
<<<<<<< HEAD
=======
        def_map::DefMaps,
>>>>>>> f7df0301
        resolution::{errors::ResolverError, path_resolver::PathResolver},
        scope::ScopeForest as GenericScopeForest,
        type_check::TypeCheckError,
    },
    hir_def::{
        expr::{HirCapturedVar, HirIdent},
        function::{FunctionBody, Parameters},
        traits::TraitConstraint,
        types::{Generics, Kind, ResolvedGeneric},
    },
    lexer::Lexer,
    macros_api::{
        BlockExpression, Ident, NodeInterner, NoirFunction, NoirStruct, Pattern,
        SecondaryAttribute, StructId,
    },
    node_interner::{
        DefinitionId, DefinitionKind, DependencyId, ExprId, FuncId, GlobalId, ReferenceId, TraitId,
        TypeAliasId,
    },
    parser::TopLevelStatement,
    token::Tokens,
    Shared, Type, TypeBindings, TypeVariable,
};
use crate::{
    ast::{TraitBound, UnresolvedGeneric, UnresolvedGenerics},
    graph::CrateId,
    hir::{
        def_collector::{dc_crate::CollectedItems, errors::DefCollectorErrorKind},
        def_map::{LocalModuleId, ModuleDefId, ModuleId, MAIN_FUNCTION},
        resolution::{import::PathResolution, path_resolver::StandardPathResolver},
        Context,
    },
    hir_def::function::{FuncMeta, HirFunction},
    macros_api::{Param, Path, UnresolvedType, UnresolvedTypeData},
    node_interner::TraitImplId,
};
use crate::{
    hir::{
        def_collector::dc_crate::{UnresolvedFunctions, UnresolvedTraitImpl},
        def_map::ModuleData,
    },
    hir_def::traits::TraitImpl,
    macros_api::ItemVisibility,
};

mod comptime;
mod expressions;
mod lints;
mod patterns;
mod scope;
mod statements;
mod trait_impls;
mod traits;
pub mod types;
mod unquote;

use fm::FileId;
use iter_extended::vecmap;
use noirc_errors::{Location, Span};
use rustc_hash::FxHashMap as HashMap;

use self::traits::check_trait_impl_method_matches_declaration;

/// ResolverMetas are tagged onto each definition to track how many times they are used
#[derive(Debug, PartialEq, Eq)]
pub struct ResolverMeta {
    num_times_used: usize,
    ident: HirIdent,
    warn_if_unused: bool,
}

type ScopeForest = GenericScopeForest<String, ResolverMeta>;

pub struct LambdaContext {
    pub captures: Vec<HirCapturedVar>,
    /// the index in the scope tree
    /// (sometimes being filled by ScopeTree's find method)
    pub scope_index: usize,
}

pub struct Elaborator<'context> {
    scopes: ScopeForest,

    pub(crate) errors: Vec<(CompilationError, FileId)>,

    pub(crate) interner: &'context mut NodeInterner,

    def_maps: &'context mut DefMaps,

    file: FileId,

    nested_loops: usize,

    /// Contains a mapping of the current struct or functions's generics to
    /// unique type variables if we're resolving a struct. Empty otherwise.
    /// This is a Vec rather than a map to preserve the order a functions generics
    /// were declared in.
    generics: Vec<ResolvedGeneric>,

    /// When resolving lambda expressions, we need to keep track of the variables
    /// that are captured. We do this in order to create the hidden environment
    /// parameter for the lambda function.
    lambda_stack: Vec<LambdaContext>,

    /// Set to the current type if we're resolving an impl
    self_type: Option<Type>,

    /// The current dependency item we're resolving.
    /// Used to link items to their dependencies in the dependency graph
    current_item: Option<DependencyId>,

    /// If we're currently resolving methods within a trait impl, this will be set
    /// to the corresponding trait impl ID.
    current_trait_impl: Option<TraitImplId>,

    /// In-resolution names
    ///
    /// This needs to be a set because we can have multiple in-resolution
    /// names when resolving structs that are declared in reverse order of their
    /// dependencies, such as in the following case:
    ///
    /// ```
    /// struct Wrapper {
    ///     value: Wrapped
    /// }
    /// struct Wrapped {
    /// }
    /// ```
    resolving_ids: BTreeSet<StructId>,

    /// Each constraint in the `where` clause of the function currently being resolved.
    trait_bounds: Vec<TraitConstraint>,

    /// This is a stack of function contexts. Most of the time, for each function we
    /// expect this to be of length one, containing each type variable and trait constraint
    /// used in the function. This is also pushed to when a `comptime {}` block is used within
    /// the function. Since it can force us to resolve that block's trait constraints earlier
    /// so that they are resolved when the interpreter is run before the enclosing function
    /// is finished elaborating. When this happens, we need to resolve any type variables
    /// that were made within this block as well so that we can solve these traits.
    function_context: Vec<FunctionContext>,

    /// The current module this elaborator is in.
    /// Initially empty, it is set whenever a new top-level item is resolved.
    local_module: LocalModuleId,

    crate_id: CrateId,

    /// Each value currently in scope in the comptime interpreter.
    /// Each element of the Vec represents a scope with every scope together making
    /// up all currently visible definitions. The first scope is always the global scope.
    pub(crate) comptime_scopes: Vec<HashMap<DefinitionId, Value>>,

    /// The scope of --debug-comptime, or None if unset
    debug_comptime_in_file: Option<FileId>,

    /// These are the globals that have yet to be elaborated.
    /// This map is used to lazily evaluate these globals if they're encountered before
    /// they are elaborated (e.g. in a function's type or another global's RHS).
    unresolved_globals: BTreeMap<GlobalId, UnresolvedGlobal>,
}

#[derive(Default)]
struct FunctionContext {
    /// All type variables created in the current function.
    /// This map is used to default any integer type variables at the end of
    /// a function (before checking trait constraints) if a type wasn't already chosen.
    type_variables: Vec<Type>,

    /// Trait constraints are collected during type checking until they are
    /// verified at the end of a function. This is because constraints arise
    /// on each variable, but it is only until function calls when the types
    /// needed for the trait constraint may become known.
    trait_constraints: Vec<(TraitConstraint, ExprId)>,
}

impl<'context> Elaborator<'context> {
    pub fn new(
<<<<<<< HEAD
        context: &'context mut Context,
=======
        interner: &'context mut NodeInterner,
        def_maps: &'context mut DefMaps,
>>>>>>> f7df0301
        crate_id: CrateId,
        debug_comptime_in_file: Option<FileId>,
    ) -> Self {
        Self {
            scopes: ScopeForest::default(),
            errors: Vec::new(),
            interner,
            def_maps,
            file: FileId::dummy(),
            nested_loops: 0,
            generics: Vec::new(),
            lambda_stack: Vec::new(),
            self_type: None,
            current_item: None,
            local_module: LocalModuleId::dummy_id(),
            crate_id,
            resolving_ids: BTreeSet::new(),
            trait_bounds: Vec::new(),
            function_context: vec![FunctionContext::default()],
            current_trait_impl: None,
            comptime_scopes: vec![HashMap::default()],
            debug_comptime_in_file,
            unresolved_globals: BTreeMap::new(),
        }
    }

    pub fn from_context(
        context: &'context mut Context,
        crate_id: CrateId,
        debug_comptime_in_file: Option<FileId>,
    ) -> Self {
        Self::new(
            &mut context.def_interner,
            &mut context.def_maps,
            crate_id,
            debug_comptime_in_file,
        )
    }

    pub fn elaborate(
        context: &'context mut Context,
        crate_id: CrateId,
        items: CollectedItems,
        debug_comptime_in_file: Option<FileId>,
    ) -> Vec<(CompilationError, FileId)> {
        Self::elaborate_and_return_self(context, crate_id, items, debug_comptime_in_file).errors
    }

    pub fn elaborate_and_return_self(
        context: &'context mut Context,
        crate_id: CrateId,
        items: CollectedItems,
        debug_comptime_in_file: Option<FileId>,
    ) -> Self {
<<<<<<< HEAD
        let mut this = Self::new(context, crate_id, debug_comptime_in_file);
=======
        let mut this = Self::from_context(context, crate_id, debug_comptime_in_file);
>>>>>>> f7df0301

        // Filter out comptime items to execute their functions first if needed.
        // This step is why comptime items can only refer to other comptime items
        // in the same crate, but can refer to any item in dependencies. Trying to
        // run these at the same time as other items would lead to them seeing empty
        // function bodies from functions that have yet to be elaborated.
        let (comptime_items, runtime_items) = Self::filter_comptime_items(items);
        this.elaborate_items(comptime_items);
        this.elaborate_items(runtime_items);
<<<<<<< HEAD
=======
        this.check_and_pop_function_context();
>>>>>>> f7df0301
        this
    }

    fn elaborate_items(&mut self, mut items: CollectedItems) {
        // We must first resolve and intern the globals before we can resolve any stmts inside each function.
        // Each function uses its own resolver with a newly created ScopeForest, and must be resolved again to be within a function's scope
        //
        // Additionally, we must resolve integer globals before structs since structs may refer to
        // the values of integer globals as numeric generics.
        let (literal_globals, non_literal_globals) = filter_literal_globals(items.globals);
        for global in non_literal_globals {
            self.unresolved_globals.insert(global.global_id, global);
        }

        for global in literal_globals {
            self.elaborate_global(global);
        }

        for (alias_id, alias) in items.type_aliases {
            self.define_type_alias(alias_id, alias);
        }

        // Must resolve structs before we resolve globals.
        let mut generated_items = self.collect_struct_definitions(items.types);

        self.define_function_metas(&mut items.functions, &mut items.impls, &mut items.trait_impls);

        self.collect_traits(items.traits, &mut generated_items);

        // Before we resolve any function symbols we must go through our impls and
        // re-collect the methods within into their proper module. This cannot be
        // done during def collection since we need to be able to resolve the type of
        // the impl since that determines the module we should collect into.
        for ((_self_type, module), impls) in &mut items.impls {
            self.collect_impls(*module, impls);
        }

        // Bind trait impls to their trait. Collect trait functions, that have a
        // default implementation, which hasn't been overridden.
        for trait_impl in &mut items.trait_impls {
            self.collect_trait_impl(trait_impl);
        }

        // We must wait to resolve non-literal globals until after we resolve structs since struct
        // globals will need to reference the struct type they're initialized to ensure they are valid.
        while let Some((_, global)) = self.unresolved_globals.pop_first() {
            self.elaborate_global(global);
        }

        // We have to run any comptime attributes on functions before the function is elaborated
        // since the generated items are checked beforehand as well.
        self.run_attributes_on_functions(&items.functions, &mut generated_items);

        // After everything is collected, we can elaborate our generated items.
        // It may be better to inline these within `items` entirely since elaborating them
        // all here means any globals will not see these. Inlining them completely within `items`
        // means we must be more careful about missing any additional items that need to be already
        // elaborated. E.g. if a new struct is created, we've already passed the code path to
        // elaborate them.
        if !generated_items.is_empty() {
            self.elaborate_items(generated_items);
        }

        for functions in items.functions {
            self.elaborate_functions(functions);
        }

        for impls in items.impls.into_values() {
            self.elaborate_impls(impls);
        }

        for trait_impl in items.trait_impls {
            self.elaborate_trait_impl(trait_impl);
        }

        self.errors.extend(self.interner.check_for_dependency_cycles());
    }

    /// Runs `f` and if it modifies `self.generics`, `self.generics` is truncated
    /// back to the previous length.
    fn recover_generics<T>(&mut self, f: impl FnOnce(&mut Self) -> T) -> T {
        let generics_count = self.generics.len();
        let ret = f(self);
        self.generics.truncate(generics_count);
        ret
    }

    fn elaborate_functions(&mut self, functions: UnresolvedFunctions) {
        for (_, id, _) in functions.functions {
            self.elaborate_function(id);
        }

        self.generics.clear();
        self.self_type = None;
    }

    fn introduce_generics_into_scope(&mut self, all_generics: Vec<ResolvedGeneric>) {
        // Introduce all numeric generics into scope
        for generic in &all_generics {
            if let Kind::Numeric(typ) = &generic.kind {
                let definition = DefinitionKind::GenericType(generic.type_var.clone());
                let ident = Ident::new(generic.name.to_string(), generic.span);
                let hir_ident =
                    self.add_variable_decl_inner(ident, false, false, false, definition);
                self.interner.push_definition_type(hir_ident.id, *typ.clone());
            }
        }

        self.generics = all_generics;
    }

<<<<<<< HEAD
    fn elaborate_function(&mut self, id: FuncId) {
=======
    pub(crate) fn elaborate_function(&mut self, id: FuncId) {
>>>>>>> f7df0301
        let func_meta = self.interner.func_meta.get_mut(&id);
        let func_meta =
            func_meta.expect("FuncMetas should be declared before a function is elaborated");

        let (kind, body, body_span) = match func_meta.take_body() {
            FunctionBody::Unresolved(kind, body, span) => (kind, body, span),
            FunctionBody::Resolved => return,
            // Do not error for the still-resolving case. If there is a dependency cycle,
            // the dependency cycle check will find it later on.
            FunctionBody::Resolving => return,
        };

        let func_meta = func_meta.clone();

        assert_eq!(
            self.crate_id, func_meta.source_crate,
            "Functions in other crates should be already elaborated"
        );

        self.local_module = func_meta.source_module;
        self.file = func_meta.source_file;
        self.self_type = func_meta.self_type.clone();
        self.current_trait_impl = func_meta.trait_impl;

        self.scopes.start_function();
        let old_item = std::mem::replace(&mut self.current_item, Some(DependencyId::Function(id)));

        self.trait_bounds = func_meta.trait_constraints.clone();
        self.function_context.push(FunctionContext::default());

        self.introduce_generics_into_scope(func_meta.all_generics.clone());

        // The DefinitionIds for each parameter were already created in define_function_meta
        // so we need to reintroduce the same IDs into scope here.
        for parameter in &func_meta.parameter_idents {
            let name = self.interner.definition_name(parameter.id).to_owned();
            self.add_existing_variable_to_scope(name, parameter.clone(), true);
        }

        self.declare_numeric_generics(&func_meta.parameters, func_meta.return_type());
        self.add_trait_constraints_to_scope(&func_meta);

        let (hir_func, body_type) = match kind {
            FunctionKind::Builtin | FunctionKind::LowLevel | FunctionKind::Oracle => {
                (HirFunction::empty(), Type::Error)
            }
            FunctionKind::Normal | FunctionKind::Recursive => {
                let (block, body_type) = self.elaborate_block(body);
                let expr_id = self.intern_expr(block, body_span);
                self.interner.push_expr_type(expr_id, body_type.clone());
                (HirFunction::unchecked_from_expr(expr_id), body_type)
            }
        };

        // Don't verify the return type for builtin functions & trait function declarations
        if !func_meta.is_stub() {
            self.type_check_function_body(body_type, &func_meta, hir_func.as_expr());
        }

        // Default any type variables that still need defaulting and
        // verify any remaining trait constraints arising from the function body.
        // This is done before trait impl search since leaving them bindable can lead to errors
        // when multiple impls are available. Instead we default first to choose the Field or u64 impl.
        self.check_and_pop_function_context();

        // Now remove all the `where` clause constraints we added
        for constraint in &func_meta.trait_constraints {
            self.interner.remove_assumed_trait_implementations_for_trait(constraint.trait_id);
        }

        let func_scope_tree = self.scopes.end_function();

        // The arguments to low-level and oracle functions are always unused so we do not produce warnings for them.
        if !func_meta.is_stub() {
            self.check_for_unused_variables_in_scope_tree(func_scope_tree);
        }

        let meta = self
            .interner
            .func_meta
            .get_mut(&id)
            .expect("FuncMetas should be declared before a function is elaborated");

        meta.function_body = FunctionBody::Resolved;

        self.trait_bounds.clear();
        self.interner.update_fn(id, hir_func);
        self.current_item = old_item;
    }

    /// Defaults all type variables used in this function context then solves
    /// all still-unsolved trait constraints in this context.
    fn check_and_pop_function_context(&mut self) {
        let context = self.function_context.pop().expect("Imbalanced function_context pushes");

        for typ in context.type_variables {
            if let Type::TypeVariable(variable, kind) = typ.follow_bindings() {
                let msg = "TypeChecker should only track defaultable type vars";
                variable.bind(kind.default_type().expect(msg));
            }
        }

        for (mut constraint, expr_id) in context.trait_constraints {
            let span = self.interner.expr_span(&expr_id);

            if matches!(&constraint.typ, Type::MutableReference(_)) {
                let (_, dereferenced_typ) =
                    self.insert_auto_dereferences(expr_id, constraint.typ.clone());
                constraint.typ = dereferenced_typ;
            }

            self.verify_trait_constraint(
                &constraint.typ,
                constraint.trait_id,
                &constraint.trait_generics,
                expr_id,
                span,
            );
        }
    }

    /// This turns function parameters of the form:
    /// `fn foo(x: impl Bar)`
    ///
    /// into
    /// `fn foo<T0_impl_Bar>(x: T0_impl_Bar) where T0_impl_Bar: Bar`
    /// although the fresh type variable is not named internally.
    fn desugar_impl_trait_arg(
        &mut self,
        trait_path: Path,
        trait_generics: Vec<UnresolvedType>,
        generics: &mut Vec<TypeVariable>,
        trait_constraints: &mut Vec<TraitConstraint>,
    ) -> Type {
        let new_generic_id = self.interner.next_type_variable_id();
        let new_generic = TypeVariable::unbound(new_generic_id);
        generics.push(new_generic.clone());

        let name = format!("impl {trait_path}");
        let generic_type = Type::NamedGeneric(new_generic, Rc::new(name), Kind::Normal);
        let trait_bound = TraitBound { trait_path, trait_id: None, trait_generics };

        if let Some(new_constraint) = self.resolve_trait_bound(&trait_bound, generic_type.clone()) {
            trait_constraints.push(new_constraint);
        }

        generic_type
    }

    /// Add the given generics to scope.
    /// Each generic will have a fresh Shared<TypeBinding> associated with it.
    pub fn add_generics(&mut self, generics: &UnresolvedGenerics) -> Generics {
        vecmap(generics, |generic| {
            // Map the generic to a fresh type variable
            let id = self.interner.next_type_variable_id();
            let typevar = TypeVariable::unbound(id);
            let ident = generic.ident();
            let span = ident.0.span();

            // Resolve the generic's kind
            let kind = self.resolve_generic_kind(generic);

            // Check for name collisions of this generic
            let name = Rc::new(ident.0.contents.clone());

            let resolved_generic =
                ResolvedGeneric { name: name.clone(), type_var: typevar.clone(), kind, span };

            if let Some(generic) = self.find_generic(&name) {
                self.push_err(ResolverError::DuplicateDefinition {
                    name: ident.0.contents.clone(),
                    first_span: generic.span,
                    second_span: span,
                });
            } else {
                self.generics.push(resolved_generic.clone());
            }

            resolved_generic
        })
    }

    /// Return the kind of an unresolved generic.
    /// If a numeric generic has been specified, resolve the annotated type to make
    /// sure only primitive numeric types are being used.
    pub(super) fn resolve_generic_kind(&mut self, generic: &UnresolvedGeneric) -> Kind {
        if let UnresolvedGeneric::Numeric { ident, typ } = generic {
            let typ = typ.clone();
            let typ = if typ.is_type_expression() {
                self.resolve_type_inner(typ, &Kind::Numeric(Box::new(Type::default_int_type())))
            } else {
                self.resolve_type(typ.clone())
            };
            if !matches!(typ, Type::FieldElement | Type::Integer(_, _)) {
                let unsupported_typ_err = ResolverError::UnsupportedNumericGenericType {
                    ident: ident.clone(),
                    typ: typ.clone(),
                };
                self.push_err(unsupported_typ_err);
            }
            Kind::Numeric(Box::new(typ))
        } else {
            Kind::Normal
        }
    }

    fn push_err(&mut self, error: impl Into<CompilationError>) {
        self.errors.push((error.into(), self.file));
    }

    fn run_lint(&mut self, lint: impl Fn(&Elaborator) -> Option<CompilationError>) {
        if let Some(error) = lint(self) {
            self.push_err(error);
        }
    }

    fn resolve_trait_by_path(&mut self, path: Path) -> Option<TraitId> {
        let path_resolver = StandardPathResolver::new(self.module_id());

        let error = match path_resolver.resolve(self.def_maps, path.clone(), &mut None) {
            Ok(PathResolution { module_def_id: ModuleDefId::TraitId(trait_id), error }) => {
                if let Some(error) = error {
                    self.push_err(error);
                }
                return Some(trait_id);
            }
            Ok(_) => DefCollectorErrorKind::NotATrait { not_a_trait_name: path },
            Err(_) => DefCollectorErrorKind::TraitNotFound { trait_path: path },
        };
        self.push_err(error);
        None
    }

    /// TODO: This is currently only respected for generic free functions
    /// there's a bunch of other places where trait constraints can pop up
    fn resolve_trait_constraints(
        &mut self,
        where_clause: &[UnresolvedTraitConstraint],
    ) -> Vec<TraitConstraint> {
        where_clause
            .iter()
            .filter_map(|constraint| self.resolve_trait_constraint(constraint))
            .collect()
    }

    pub fn resolve_trait_constraint(
        &mut self,
        constraint: &UnresolvedTraitConstraint,
    ) -> Option<TraitConstraint> {
        let typ = self.resolve_type(constraint.typ.clone());
        self.resolve_trait_bound(&constraint.trait_bound, typ)
    }

    fn resolve_trait_bound(&mut self, bound: &TraitBound, typ: Type) -> Option<TraitConstraint> {
        let the_trait = self.lookup_trait_or_error(bound.trait_path.clone())?;

        let resolved_generics = &the_trait.generics.clone();
        assert_eq!(resolved_generics.len(), bound.trait_generics.len());
        let generics_with_types = resolved_generics.iter().zip(&bound.trait_generics);
        let trait_generics = vecmap(generics_with_types, |(generic, typ)| {
            self.resolve_type_inner(typ.clone(), &generic.kind)
        });

        let the_trait = self.lookup_trait_or_error(bound.trait_path.clone())?;
        let trait_id = the_trait.id;

        let span = bound.trait_path.span();

        let expected_generics = the_trait.generics.len();
        let actual_generics = trait_generics.len();

        if actual_generics != expected_generics {
            let item_name = the_trait.name.to_string();
            self.push_err(ResolverError::IncorrectGenericCount {
                span,
                item_name,
                actual: actual_generics,
                expected: expected_generics,
            });
        }

        Some(TraitConstraint { typ, trait_id, trait_generics, span })
    }

    /// Extract metadata from a NoirFunction
    /// to be used in analysis and intern the function parameters
    /// Prerequisite: any implicit generics, including any generics from the impl,
    /// have already been added to scope via `self.add_generics`.
    fn define_function_meta(
        &mut self,
        func: &mut NoirFunction,
        func_id: FuncId,
        trait_id: Option<TraitId>,
    ) {
        let in_contract = if self.self_type.is_some() {
            // Without this, impl methods can accidentally be placed in contracts.
            // See: https://github.com/noir-lang/noir/issues/3254
            false
        } else {
            self.in_contract()
        };

        self.scopes.start_function();
        self.current_item = Some(DependencyId::Function(func_id));

        let location = Location::new(func.name_ident().span(), self.file);
        let id = self.interner.function_definition_id(func_id);
        let name_ident = HirIdent::non_trait_method(id, location);

        let is_entry_point = self.is_entry_point_function(func, in_contract);

        self.run_lint(|_| lints::inlining_attributes(func).map(Into::into));
        self.run_lint(|_| lints::missing_pub(func, is_entry_point).map(Into::into));
        self.run_lint(|elaborator| {
            lints::unnecessary_pub_return(func, elaborator.pub_allowed(func, in_contract))
                .map(Into::into)
        });
        self.run_lint(|_| lints::oracle_not_marked_unconstrained(func).map(Into::into));
        self.run_lint(|elaborator| {
            lints::low_level_function_outside_stdlib(func, elaborator.crate_id).map(Into::into)
        });
        self.run_lint(|_| {
            lints::recursive_non_entrypoint_function(func, is_entry_point).map(Into::into)
        });

        // Both the #[fold] and #[no_predicates] alter a function's inline type and code generation in similar ways.
        // In certain cases such as type checking (for which the following flag will be used) both attributes
        // indicate we should code generate in the same way. Thus, we unify the attributes into one flag here.
        let has_no_predicates_attribute = func.attributes().is_no_predicates();
        let should_fold = func.attributes().is_foldable();
        let has_inline_attribute = has_no_predicates_attribute || should_fold;
        let is_pub_allowed = self.pub_allowed(func, in_contract);
        self.add_generics(&func.def.generics);

        let mut trait_constraints = self.resolve_trait_constraints(&func.def.where_clause);

        let mut generics = vecmap(&self.generics, |generic| generic.type_var.clone());
        let mut parameters = Vec::new();
        let mut parameter_types = Vec::new();
        let mut parameter_idents = Vec::new();

        for Param { visibility, pattern, typ, span: _ } in func.parameters().iter().cloned() {
            self.run_lint(|_| {
                lints::unnecessary_pub_argument(func, visibility, is_pub_allowed).map(Into::into)
            });

            let type_span = typ.span.unwrap_or_else(|| pattern.span());

            let typ = match typ.typ {
                UnresolvedTypeData::TraitAsType(path, args) => {
                    self.desugar_impl_trait_arg(path, args, &mut generics, &mut trait_constraints)
                }
                _ => self.resolve_type_inner(typ, &Kind::Normal),
            };

            self.check_if_type_is_valid_for_program_input(
                &typ,
                is_entry_point,
                has_inline_attribute,
                type_span,
            );

            let pattern = self.elaborate_pattern_and_store_ids(
                pattern,
                typ.clone(),
                DefinitionKind::Local(None),
                &mut parameter_idents,
                None,
            );

            parameters.push((pattern, typ.clone(), visibility));
            parameter_types.push(typ);
        }

        let return_type = Box::new(self.resolve_type(func.return_type()));

        let mut typ = Type::Function(parameter_types, return_type, Box::new(Type::Unit));

        if !generics.is_empty() {
            typ = Type::Forall(generics, Box::new(typ));
        }

        self.interner.push_definition_type(name_ident.id, typ.clone());

        let direct_generics = func.def.generics.iter();
        let direct_generics = direct_generics
            .filter_map(|generic| self.find_generic(&generic.ident().0.contents).cloned())
            .collect();

        let statements = std::mem::take(&mut func.def.body.statements);
        let body = BlockExpression { statements };

        let struct_id = if let Some(Type::Struct(struct_type, _)) = &self.self_type {
            Some(struct_type.borrow().id)
        } else {
            None
        };

        let meta = FuncMeta {
            name: name_ident,
            kind: func.kind,
            location,
            typ,
            direct_generics,
            all_generics: self.generics.clone(),
            struct_id,
            trait_id,
            trait_impl: self.current_trait_impl,
            parameters: parameters.into(),
            parameter_idents,
            return_type: func.def.return_type.clone(),
            return_visibility: func.def.return_visibility,
            has_body: !func.def.body.is_empty(),
            trait_constraints,
            is_entry_point,
            has_inline_attribute,
            source_crate: self.crate_id,
            source_module: self.local_module,
            function_body: FunctionBody::Unresolved(func.kind, body, func.def.span),
            self_type: self.self_type.clone(),
            source_file: self.file,
        };

        self.interner.push_fn_meta(meta, func_id);
        self.scopes.end_function();
        self.current_item = None;
    }

    /// Only sized types are valid to be used as main's parameters or the parameters to a contract
    /// function. If the given type is not sized (e.g. contains a slice or NamedGeneric type), an
    /// error is issued.
    fn check_if_type_is_valid_for_program_input(
        &mut self,
        typ: &Type,
        is_entry_point: bool,
        has_inline_attribute: bool,
        span: Span,
    ) {
        if (is_entry_point && !typ.is_valid_for_program_input())
            || (has_inline_attribute && !typ.is_valid_non_inlined_function_input())
        {
            self.push_err(TypeCheckError::InvalidTypeForEntryPoint { span });
        }
    }

    /// True if the `pub` keyword is allowed on parameters in this function
    /// `pub` on function parameters is only allowed for entry point functions
    fn pub_allowed(&self, func: &NoirFunction, in_contract: bool) -> bool {
        self.is_entry_point_function(func, in_contract) || func.attributes().is_foldable()
    }

    /// Returns `true` if the current module is a contract.
    ///
    /// This is usually determined by `self.module_id()`, but it can
    /// be overridden for impls. Impls are an odd case since the methods within resolve
    /// as if they're in the parent module, but should be placed in a child module.
    /// Since they should be within a child module, they should be elaborated as if
    /// `in_contract` is `false` so we can still resolve them in the parent module without them being in a contract.
    fn in_contract(&self) -> bool {
        self.module_id().module(self.def_maps).is_contract
    }

    fn is_entry_point_function(&self, func: &NoirFunction, in_contract: bool) -> bool {
        if in_contract {
            func.attributes().is_contract_entry_point()
        } else {
            func.name() == MAIN_FUNCTION
        }
    }

    // TODO(https://github.com/noir-lang/noir/issues/5156): Remove implicit numeric generics
    fn declare_numeric_generics(&mut self, params: &Parameters, return_type: &Type) {
        if self.generics.is_empty() {
            return;
        }

        for (name_to_find, type_variable) in Self::find_numeric_generics(params, return_type) {
            // Declare any generics to let users use numeric generics in scope.
            // Don't issue a warning if these are unused
            //
            // We can fail to find the generic in self.generics if it is an implicit one created
            // by the compiler. This can happen when, e.g. eliding array lengths using the slice
            // syntax [T].
            if let Some(ResolvedGeneric { name, span, kind, .. }) =
                self.generics.iter_mut().find(|generic| generic.name.as_ref() == &name_to_find)
            {
                let scope = self.scopes.get_mut_scope();
                let value = scope.find(&name_to_find);
                if value.is_some() {
                    // With the addition of explicit numeric generics we do not want to introduce numeric generics in this manner
                    // However, this is going to be a big breaking change so for now we simply issue a warning while users have time
                    // to transition to the new syntax
                    // e.g. this code would break with a duplicate definition error:
                    // ```
                    // fn foo<let N: u8>(arr: [Field; N]) { }
                    // ```
                    continue;
                }
                *kind = Kind::Numeric(Box::new(Type::default_int_type()));
                let ident = Ident::new(name.to_string(), *span);
                let definition = DefinitionKind::GenericType(type_variable);
                self.add_variable_decl_inner(ident.clone(), false, false, false, definition);

                self.push_err(ResolverError::UseExplicitNumericGeneric { ident });
            }
        }
    }

    fn add_trait_constraints_to_scope(&mut self, func_meta: &FuncMeta) {
        for constraint in &func_meta.trait_constraints {
            let object = constraint.typ.clone();
            let trait_id = constraint.trait_id;
            let generics = constraint.trait_generics.clone();

            if !self.interner.add_assumed_trait_implementation(object, trait_id, generics) {
                if let Some(the_trait) = self.interner.try_get_trait(trait_id) {
                    let trait_name = the_trait.name.to_string();
                    let typ = constraint.typ.clone();
                    let span = func_meta.location.span;
                    self.push_err(TypeCheckError::UnneededTraitConstraint {
                        trait_name,
                        typ,
                        span,
                    });
                }
            }
        }
    }

    fn elaborate_impls(&mut self, impls: Vec<(UnresolvedGenerics, Span, UnresolvedFunctions)>) {
        for (_, _, functions) in impls {
            self.file = functions.file_id;
            self.recover_generics(|this| this.elaborate_functions(functions));
        }
    }

    fn elaborate_trait_impl(&mut self, trait_impl: UnresolvedTraitImpl) {
        self.file = trait_impl.file_id;
        self.local_module = trait_impl.module_id;

        self.generics = trait_impl.resolved_generics;
        self.current_trait_impl = trait_impl.impl_id;

        for (module, function, _) in &trait_impl.methods.functions {
            self.local_module = *module;
            let errors = check_trait_impl_method_matches_declaration(self.interner, *function);
            self.errors.extend(errors.into_iter().map(|error| (error.into(), self.file)));
        }

        self.elaborate_functions(trait_impl.methods);

        self.self_type = None;
        self.current_trait_impl = None;
        self.generics.clear();
    }

    fn collect_impls(
        &mut self,
        module: LocalModuleId,
        impls: &mut [(UnresolvedGenerics, Span, UnresolvedFunctions)],
    ) {
        self.local_module = module;

        for (generics, span, unresolved) in impls {
            self.file = unresolved.file_id;
            let old_generic_count = self.generics.len();
            self.add_generics(generics);
            self.declare_methods_on_struct(false, unresolved, *span);
            self.generics.truncate(old_generic_count);
        }
    }

    fn collect_trait_impl(&mut self, trait_impl: &mut UnresolvedTraitImpl) {
        self.local_module = trait_impl.module_id;
        self.file = trait_impl.file_id;
        self.current_trait_impl = trait_impl.impl_id;

        let self_type = trait_impl.methods.self_type.clone();
        let self_type =
            self_type.expect("Expected struct type to be set before collect_trait_impl");

        self.self_type = Some(self_type.clone());
        let self_type_span = trait_impl.object_type.span;

        if matches!(self_type, Type::MutableReference(_)) {
            let span = self_type_span.unwrap_or_else(|| trait_impl.trait_path.span());
            self.push_err(DefCollectorErrorKind::MutableReferenceInTraitImpl { span });
        }

        if let Some(trait_id) = trait_impl.trait_id {
            self.generics = trait_impl.resolved_generics.clone();

            let where_clause = trait_impl
                .where_clause
                .iter()
                .flat_map(|item| self.resolve_trait_constraint(item))
                .collect::<Vec<_>>();

            self.collect_trait_impl_methods(trait_id, trait_impl, &where_clause);

            let span = trait_impl.object_type.span.expect("All trait self types should have spans");
            self.declare_methods_on_struct(true, &mut trait_impl.methods, span);

            let methods = trait_impl.methods.function_ids();
            for func_id in &methods {
                self.interner.set_function_trait(*func_id, self_type.clone(), trait_id);
            }

            let trait_generics = trait_impl.resolved_trait_generics.clone();

            let resolved_trait_impl = Shared::new(TraitImpl {
                ident: trait_impl.trait_path.last_ident(),
                typ: self_type.clone(),
                trait_id,
                trait_generics: trait_generics.clone(),
                file: trait_impl.file_id,
                where_clause,
                methods,
            });

            let generics = vecmap(&self.generics, |generic| generic.type_var.clone());

            if let Err((prev_span, prev_file)) = self.interner.add_trait_implementation(
                self_type.clone(),
                trait_id,
                trait_generics,
                trait_impl.impl_id.expect("impl_id should be set in define_function_metas"),
                generics,
                resolved_trait_impl,
            ) {
                self.push_err(DefCollectorErrorKind::OverlappingImpl {
                    typ: self_type.clone(),
                    span: self_type_span.unwrap_or_else(|| trait_impl.trait_path.span()),
                });

                // The 'previous impl defined here' note must be a separate error currently
                // since it may be in a different file and all errors have the same file id.
                self.file = prev_file;
                self.push_err(DefCollectorErrorKind::OverlappingImplNote { span: prev_span });
                self.file = trait_impl.file_id;
            }
        }

        self.generics.clear();

        self.current_trait_impl = None;
        self.self_type = None;
    }

    fn get_module_mut(def_maps: &mut DefMaps, module: ModuleId) -> &mut ModuleData {
        let message = "A crate should always be present for a given crate id";
        &mut def_maps.get_mut(&module.krate).expect(message).modules[module.local_id.0]
    }

    fn declare_methods_on_struct(
        &mut self,
        is_trait_impl: bool,
        functions: &mut UnresolvedFunctions,
        span: Span,
    ) {
        let self_type = functions.self_type.as_ref();
        let self_type =
            self_type.expect("Expected struct type to be set before declare_methods_on_struct");

        let function_ids = functions.function_ids();

        if let Type::Struct(struct_type, _) = &self_type {
            let struct_ref = struct_type.borrow();

            // `impl`s are only allowed on types defined within the current crate
            if !is_trait_impl && struct_ref.id.krate() != self.crate_id {
                let type_name = struct_ref.name.to_string();
                self.push_err(DefCollectorErrorKind::ForeignImpl { span, type_name });
                return;
            }

            // Grab the module defined by the struct type. Note that impls are a case
            // where the module the methods are added to is not the same as the module
            // they are resolved in.
            let module = Self::get_module_mut(self.def_maps, struct_ref.id.module_id());

            for (_, method_id, method) in &functions.functions {
                // If this method was already declared, remove it from the module so it cannot
                // be accessed with the `TypeName::method` syntax. We'll check later whether the
                // object types in each method overlap or not. If they do, we issue an error.
                // If not, that is specialization which is allowed.
                let name = method.name_ident().clone();
                if module.declare_function(name, ItemVisibility::Public, *method_id).is_err() {
                    let existing = module.find_func_with_name(method.name_ident()).expect(
                        "declare_function should only error if there is an existing function",
                    );

                    // Only remove the existing function from scope if it is from a trait impl as
                    // well. If it is from a non-trait impl that should override trait impl methods
                    // anyway so that Foo::bar always resolves to the non-trait impl version.
                    if self.interner.function_meta(&existing).trait_impl.is_some() {
                        module.remove_function(method.name_ident());
                    }
                }
            }

            // Trait impl methods are already declared in NodeInterner::add_trait_implementation
            if !is_trait_impl {
                self.declare_methods(self_type, &function_ids);
            }
        // We can define methods on primitive types only if we're in the stdlib
        } else if !is_trait_impl && *self_type != Type::Error {
            if self.crate_id.is_stdlib() {
                // Trait impl methods are already declared in NodeInterner::add_trait_implementation
                if !is_trait_impl {
                    self.declare_methods(self_type, &function_ids);
                }
            } else {
                self.push_err(DefCollectorErrorKind::NonStructTypeInImpl { span });
            }
        }
    }

    fn declare_methods(&mut self, self_type: &Type, function_ids: &[FuncId]) {
        for method_id in function_ids {
            let method_name = self.interner.function_name(method_id).to_owned();

            if let Some(first_fn) =
                self.interner.add_method(self_type, method_name.clone(), *method_id, false)
            {
                let error = ResolverError::DuplicateDefinition {
                    name: method_name,
                    first_span: self.interner.function_ident(&first_fn).span(),
                    second_span: self.interner.function_ident(method_id).span(),
                };
                self.push_err(error);
            }
        }
    }

    fn define_type_alias(&mut self, alias_id: TypeAliasId, alias: UnresolvedTypeAlias) {
        self.file = alias.file_id;
        self.local_module = alias.module_id;

        let generics = self.add_generics(&alias.type_alias_def.generics);
        self.current_item = Some(DependencyId::Alias(alias_id));
        let typ = self.resolve_type(alias.type_alias_def.typ);
        self.interner.set_type_alias(alias_id, typ, generics);
        self.generics.clear();
    }

    fn collect_struct_definitions(
        &mut self,
        structs: BTreeMap<StructId, UnresolvedStruct>,
    ) -> CollectedItems {
        // This is necessary to avoid cloning the entire struct map
        // when adding checks after each struct field is resolved.
        let struct_ids = structs.keys().copied().collect::<Vec<_>>();

        // This will contain any additional top-level items that are generated at compile-time
        // via macros. This often includes derived trait impls.
        let mut generated_items = CollectedItems::default();

        // Resolve each field in each struct.
        // Each struct should already be present in the NodeInterner after def collection.
        for (type_id, mut typ) in structs {
            self.file = typ.file_id;
            self.local_module = typ.module_id;

            let attributes = std::mem::take(&mut typ.struct_def.attributes);
            let span = typ.struct_def.span;

            let fields = self.resolve_struct_fields(typ.struct_def, type_id);
            let fields_len = fields.len();
            self.interner.update_struct(type_id, |struct_def| {
                struct_def.set_fields(fields);

                // TODO(https://github.com/noir-lang/noir/issues/5156): Remove this with implicit numeric generics
                // This is only necessary for resolving named types when implicit numeric generics are used.
                let mut found_names = Vec::new();
                struct_def.find_numeric_generics_in_fields(&mut found_names);
                for generic in struct_def.generics.iter_mut() {
                    for found_generic in found_names.iter() {
                        if found_generic == generic.name.as_str() {
                            if matches!(generic.kind, Kind::Normal) {
                                let ident = Ident::new(generic.name.to_string(), generic.span);
                                self.errors.push((
                                    CompilationError::ResolverError(
                                        ResolverError::UseExplicitNumericGeneric { ident },
                                    ),
                                    self.file,
                                ));
                                generic.kind = Kind::Numeric(Box::new(Type::default_int_type()));
                            }
                            break;
                        }
                    }
                }
            });

            for field_index in 0..fields_len {
                self.interner
                    .add_definition_location(ReferenceId::StructMember(type_id, field_index), None);
            }

            let item = Value::StructDefinition(type_id);
            self.run_comptime_attributes_on_item(&attributes, item, span, &mut generated_items);
        }

        // Check whether the struct fields have nested slices
        // We need to check after all structs are resolved to
        // make sure every struct's fields is accurately set.
        for id in struct_ids {
            let struct_type = self.interner.get_struct(id);

            // Only handle structs without generics as any generics args will be checked
            // after monomorphization when performing SSA codegen
            if struct_type.borrow().generics.is_empty() {
                let fields = struct_type.borrow().get_fields(&[]);
                for (_, field_type) in fields.iter() {
                    if field_type.is_nested_slice() {
                        let location = struct_type.borrow().location;
                        self.file = location.file;
                        self.push_err(ResolverError::NestedSlices { span: location.span });
                    }
                }
            }
        }

        generated_items
    }

    fn run_comptime_attributes_on_item(
        &mut self,
        attributes: &[SecondaryAttribute],
        item: Value,
        span: Span,
        generated_items: &mut CollectedItems,
    ) {
        for attribute in attributes {
            if let SecondaryAttribute::Custom(name) = attribute {
                if let Err(error) =
                    self.run_comptime_attribute_on_item(name, item.clone(), span, generated_items)
                {
                    self.errors.push(error);
                }
            }
        }
    }

    fn run_comptime_attribute_on_item(
        &mut self,
        attribute: &str,
        item: Value,
        span: Span,
        generated_items: &mut CollectedItems,
    ) -> Result<(), (CompilationError, FileId)> {
        let location = Location::new(span, self.file);
        let (function_name, mut arguments) = Self::parse_attribute(attribute, location)
            .unwrap_or_else(|| (attribute.to_string(), Vec::new()));

        let Ok(id) = self.lookup_global(Path::from_single(function_name, span)) else {
            // Do not issue an error if the attribute is unknown
            return Ok(());
        };

        let definition = self.interner.definition(id);
        let DefinitionKind::Function(function) = definition.kind else {
            return Err((ResolverError::NonFunctionInAnnotation { span }.into(), self.file));
        };

        self.handle_varargs_attribute(function, &mut arguments, location);
        arguments.insert(0, (item, location));

        let mut interpreter = self.setup_interpreter();

        let value = interpreter
            .call_function(function, arguments, TypeBindings::new(), location)
            .map_err(|error| error.into_compilation_error_pair())?;

        if value != Value::Unit {
            let items = value
                .into_top_level_items(location)
                .map_err(|error| error.into_compilation_error_pair())?;

            self.add_items(items, generated_items, location);
        }

        Ok(())
    }

    /// Parses an attribute in the form of a function call (e.g. `#[foo(a b, c d)]`) into
    /// the function and quoted arguments called (e.g. `("foo", vec![(a b, location), (c d, location)])`)
    fn parse_attribute(
        annotation: &str,
        location: Location,
    ) -> Option<(String, Vec<(Value, Location)>)> {
        let (tokens, errors) = Lexer::lex(annotation);
        if !errors.is_empty() {
            return None;
        }

        let mut tokens = tokens.0;
        if tokens.len() >= 4 {
            // Remove the outer  `ident ( )` wrapping the function arguments
            let first = tokens.remove(0).into_token();
            let second = tokens.remove(0).into_token();

            // Last token is always an EndOfInput
            let _ = tokens.pop().unwrap().into_token();
            let last = tokens.pop().unwrap().into_token();

            use crate::lexer::token::Token::*;
            if let (Ident(name), LeftParen, RightParen) = (first, second, last) {
                let args = tokens.split(|token| *token.token() == Comma);
                let args =
                    vecmap(args, |arg| (Value::Code(Rc::new(Tokens(arg.to_vec()))), location));
                return Some((name, args));
            }
        }

        None
    }

    /// Checks if the given attribute function is a varargs function.
    /// If so, we should pass its arguments in one slice rather than as separate arguments.
    fn handle_varargs_attribute(
        &mut self,
        function: FuncId,
        arguments: &mut Vec<(Value, Location)>,
        location: Location,
    ) {
        let meta = self.interner.function_meta(&function);
        let parameters = &meta.parameters.0;

        // If the last parameter is a slice, this is a varargs function.
        if parameters.last().map_or(false, |(_, typ, _)| matches!(typ, Type::Slice(_))) {
            let typ = Type::Slice(Box::new(Type::Quoted(crate::QuotedType::Quoted)));
            let slice_elements = arguments.drain(..).map(|(value, _)| value);
            let slice = Value::Slice(slice_elements.collect(), typ);
            arguments.push((slice, location));
        }
    }

    pub fn resolve_struct_fields(
        &mut self,
        unresolved: NoirStruct,
        struct_id: StructId,
    ) -> Vec<(Ident, Type)> {
        self.recover_generics(|this| {
            this.current_item = Some(DependencyId::Struct(struct_id));

            this.resolving_ids.insert(struct_id);

            let struct_def = this.interner.get_struct(struct_id);
            this.add_existing_generics(&unresolved.generics, &struct_def.borrow().generics);

            let fields = vecmap(unresolved.fields, |(ident, typ)| (ident, this.resolve_type(typ)));

            this.resolving_ids.remove(&struct_id);

            fields
        })
    }

    fn elaborate_global(&mut self, global: UnresolvedGlobal) {
        let old_module = std::mem::replace(&mut self.local_module, global.module_id);
        let old_file = std::mem::replace(&mut self.file, global.file_id);
        let old_item = self.current_item.take();

        let global_id = global.global_id;
        self.current_item = Some(DependencyId::Global(global_id));
        let let_stmt = global.stmt_def;

        if !self.in_contract()
            && let_stmt.attributes.iter().any(|attr| matches!(attr, SecondaryAttribute::Abi(_)))
        {
            let span = let_stmt.pattern.span();
            self.push_err(ResolverError::AbiAttributeOutsideContract { span });
        }

        if !let_stmt.comptime && matches!(let_stmt.pattern, Pattern::Mutable(..)) {
            let span = let_stmt.pattern.span();
            self.push_err(ResolverError::MutableGlobal { span });
        }

        let comptime = let_stmt.comptime;

        let (let_statement, _typ) = self.elaborate_let(let_stmt, Some(global_id));
        let statement_id = self.interner.get_global(global_id).let_statement;
        self.interner.replace_statement(statement_id, let_statement);

        if comptime {
            self.elaborate_comptime_global(global_id);
        }

        self.interner
            .add_definition_location(ReferenceId::Global(global_id), Some(self.module_id()));

        self.local_module = old_module;
        self.file = old_file;
        self.current_item = old_item;
    }

    fn elaborate_comptime_global(&mut self, global_id: GlobalId) {
        let let_statement = self
            .interner
            .get_global_let_statement(global_id)
            .expect("Let statement of global should be set by elaborate_global_let");

        let global = self.interner.get_global(global_id);
        let definition_id = global.definition_id;
        let location = global.location;
        let mut interpreter = self.setup_interpreter();

        if let Err(error) = interpreter.evaluate_let(let_statement) {
            self.errors.push(error.into_compilation_error_pair());
        } else {
            let value = interpreter
                .lookup_id(definition_id, location)
                .expect("The global should be defined since evaluate_let did not error");

            self.debug_comptime(location, |interner| {
                interner.get_global(global_id).let_statement.to_display_ast(interner).kind
            });

            self.interner.get_global_mut(global_id).value = Some(value);
        }
    }

    fn define_function_metas(
        &mut self,
        functions: &mut [UnresolvedFunctions],
        impls: &mut ImplMap,
        trait_impls: &mut [UnresolvedTraitImpl],
    ) {
        for function_set in functions {
            self.define_function_metas_for_functions(function_set);
        }

        for ((self_type, local_module), function_sets) in impls {
            self.local_module = *local_module;

            for (generics, _, function_set) in function_sets {
                self.file = function_set.file_id;
                self.add_generics(generics);
                let self_type = self.resolve_type(self_type.clone());
                function_set.self_type = Some(self_type.clone());
                self.self_type = Some(self_type);
                self.define_function_metas_for_functions(function_set);
                self.self_type = None;
                self.generics.clear();
            }
        }

        for trait_impl in trait_impls {
            self.file = trait_impl.file_id;
            self.local_module = trait_impl.module_id;

            let trait_id = self.resolve_trait_by_path(trait_impl.trait_path.clone());
            trait_impl.trait_id = trait_id;
            let unresolved_type = &trait_impl.object_type;

            self.add_generics(&trait_impl.generics);
            trait_impl.resolved_generics = self.generics.clone();

            // Fetch trait constraints here
            let trait_generics = trait_impl
                .trait_id
                .and_then(|trait_id| self.resolve_trait_impl_generics(trait_impl, trait_id))
                .unwrap_or_else(|| {
                    // We still resolve as to continue type checking
                    vecmap(&trait_impl.trait_generics, |generic| self.resolve_type(generic.clone()))
                });

            trait_impl.resolved_trait_generics = trait_generics;

            let self_type = self.resolve_type(unresolved_type.clone());
            self.self_type = Some(self_type.clone());
            trait_impl.methods.self_type = Some(self_type);

            let impl_id = self.interner.next_trait_impl_id();
            self.current_trait_impl = Some(impl_id);

            self.define_function_metas_for_functions(&mut trait_impl.methods);

            trait_impl.resolved_object_type = self.self_type.take();
            trait_impl.impl_id = self.current_trait_impl.take();
            self.generics.clear();

            if let Some(trait_id) = trait_id {
<<<<<<< HEAD
                let trait_name = trait_impl.trait_path.last_segment();
=======
                let trait_name = trait_impl.trait_path.last_ident();
>>>>>>> f7df0301
                self.interner.add_trait_reference(
                    trait_id,
                    Location::new(trait_name.span(), trait_impl.file_id),
                    trait_name.is_self_type_name(),
                );
            }
        }
    }

    fn define_function_metas_for_functions(&mut self, function_set: &mut UnresolvedFunctions) {
        self.file = function_set.file_id;

        for (local_module, id, func) in &mut function_set.functions {
            self.local_module = *local_module;
            self.recover_generics(|this| {
                this.define_function_meta(func, *id, None);
            });
        }
    }

    /// True if we're currently within a `comptime` block, function, or global
    fn in_comptime_context(&self) -> bool {
        // The first context is the global context, followed by the function-specific context.
        // Any context after that is a `comptime {}` block's.
        if self.function_context.len() > 2 {
            return true;
        }

        match self.current_item {
            Some(DependencyId::Function(id)) => self.interner.function_modifiers(&id).is_comptime,
            Some(DependencyId::Global(id)) => self.interner.get_global_definition(id).comptime,
            _ => false,
        }
    }

    /// True if we're currently within a constrained function.
    /// Defaults to `true` if the current function is unknown.
    fn in_constrained_function(&self) -> bool {
        self.current_item.map_or(true, |id| match id {
            DependencyId::Function(id) => !self.interner.function_modifiers(&id).is_unconstrained,
            _ => true,
        })
    }

    /// Filters out comptime items from non-comptime items.
    /// Returns a pair of (comptime items, non-comptime items)
    fn filter_comptime_items(mut items: CollectedItems) -> (CollectedItems, CollectedItems) {
        let mut function_sets = Vec::with_capacity(items.functions.len());
        let mut comptime_function_sets = Vec::new();

        for function_set in items.functions {
            let mut functions = Vec::with_capacity(function_set.functions.len());
            let mut comptime_functions = Vec::new();

            for function in function_set.functions {
                if function.2.def.is_comptime {
                    comptime_functions.push(function);
                } else {
                    functions.push(function);
                }
            }

            let file_id = function_set.file_id;
            let self_type = function_set.self_type;
            let trait_id = function_set.trait_id;

            if !comptime_functions.is_empty() {
                comptime_function_sets.push(UnresolvedFunctions {
                    functions: comptime_functions,
                    file_id,
                    trait_id,
                    self_type: self_type.clone(),
                });
            }

            function_sets.push(UnresolvedFunctions { functions, file_id, trait_id, self_type });
        }

        let (comptime_trait_impls, trait_impls) =
            items.trait_impls.into_iter().partition(|trait_impl| trait_impl.is_comptime);

        let (comptime_structs, structs) =
            items.types.into_iter().partition(|typ| typ.1.struct_def.is_comptime);

<<<<<<< HEAD
=======
        let (comptime_globals, globals) =
            items.globals.into_iter().partition(|global| global.stmt_def.comptime);

>>>>>>> f7df0301
        let comptime = CollectedItems {
            functions: comptime_function_sets,
            types: comptime_structs,
            type_aliases: BTreeMap::new(),
            traits: BTreeMap::new(),
            trait_impls: comptime_trait_impls,
<<<<<<< HEAD
            globals: Vec::new(),
=======
            globals: comptime_globals,
>>>>>>> f7df0301
            impls: rustc_hash::FxHashMap::default(),
        };

        items.functions = function_sets;
        items.trait_impls = trait_impls;
        items.types = structs;
<<<<<<< HEAD
=======
        items.globals = globals;
>>>>>>> f7df0301
        (comptime, items)
    }

    fn add_items(
        &mut self,
        items: Vec<TopLevelStatement>,
        generated_items: &mut CollectedItems,
        location: Location,
    ) {
        for item in items {
            self.add_item(item, generated_items, location);
        }
    }

    fn add_item(
        &mut self,
        item: TopLevelStatement,
        generated_items: &mut CollectedItems,
        location: Location,
    ) {
        match item {
            TopLevelStatement::Function(function) => {
                let id = self.interner.push_empty_fn();
                let module = self.module_id();
                self.interner.push_function(id, &function.def, module, location);
                let functions = vec![(self.local_module, id, function)];
                generated_items.functions.push(UnresolvedFunctions {
                    file_id: self.file,
                    functions,
                    trait_id: None,
                    self_type: None,
                });
            }
            TopLevelStatement::TraitImpl(mut trait_impl) => {
                let methods = dc_mod::collect_trait_impl_functions(
                    self.interner,
                    &mut trait_impl,
                    self.crate_id,
                    self.file,
                    self.local_module,
                );

                generated_items.trait_impls.push(UnresolvedTraitImpl {
                    file_id: self.file,
                    module_id: self.local_module,
                    trait_generics: trait_impl.trait_generics,
                    trait_path: trait_impl.trait_name,
                    object_type: trait_impl.object_type,
                    methods,
                    generics: trait_impl.impl_generics,
                    where_clause: trait_impl.where_clause,
                    is_comptime: trait_impl.is_comptime,

                    // These last fields are filled in later
                    trait_id: None,
                    impl_id: None,
                    resolved_object_type: None,
                    resolved_generics: Vec::new(),
                    resolved_trait_generics: Vec::new(),
                });
            }
            TopLevelStatement::Global(global) => {
                let (global, error) = dc_mod::collect_global(
                    self.interner,
                    self.def_maps.get_mut(&self.crate_id).unwrap(),
                    global,
                    self.file,
                    self.local_module,
                    self.crate_id,
                );

                generated_items.globals.push(global);
                if let Some(error) = error {
                    self.errors.push(error);
                }
            }
            // Assume that an error has already been issued
            TopLevelStatement::Error => (),

            TopLevelStatement::Module(_)
            | TopLevelStatement::Import(_)
            | TopLevelStatement::Struct(_)
            | TopLevelStatement::Trait(_)
            | TopLevelStatement::Impl(_)
            | TopLevelStatement::TypeAlias(_)
            | TopLevelStatement::SubModule(_) => {
                let item = item.to_string();
                let error = InterpreterError::UnsupportedTopLevelItemUnquote { item, location };
                self.errors.push(error.into_compilation_error_pair());
            }
        }
    }

    pub fn setup_interpreter<'local>(&'local mut self) -> Interpreter<'local, 'context> {
        let current_function = match self.current_item {
            Some(DependencyId::Function(function)) => Some(function),
            _ => None,
        };
        Interpreter::new(self, self.crate_id, current_function)
    }

    fn debug_comptime<T: Display, F: FnMut(&mut NodeInterner) -> T>(
        &mut self,
        location: Location,
        mut expr_f: F,
    ) {
        if Some(location.file) == self.debug_comptime_in_file {
            let displayed_expr = expr_f(self.interner);
            self.errors.push((
                InterpreterError::debug_evaluate_comptime(displayed_expr, location).into(),
                location.file,
            ));
        }
    }

    fn run_attributes_on_functions(
        &mut self,
        function_sets: &[UnresolvedFunctions],
        generated_items: &mut CollectedItems,
    ) {
        for function_set in function_sets {
            self.file = function_set.file_id;
            self.self_type = function_set.self_type.clone();

            for (local_module, function_id, function) in &function_set.functions {
                self.local_module = *local_module;
                let attributes = function.secondary_attributes();
                let item = Value::FunctionDefinition(*function_id);
                let span = function.span();
                self.run_comptime_attributes_on_item(attributes, item, span, generated_items);
            }
        }
    }
}<|MERGE_RESOLUTION|>--- conflicted
+++ resolved
@@ -15,10 +15,7 @@
             },
             dc_mod,
         },
-<<<<<<< HEAD
-=======
         def_map::DefMaps,
->>>>>>> f7df0301
         resolution::{errors::ResolverError, path_resolver::PathResolver},
         scope::ScopeForest as GenericScopeForest,
         type_check::TypeCheckError,
@@ -197,12 +194,8 @@
 
 impl<'context> Elaborator<'context> {
     pub fn new(
-<<<<<<< HEAD
-        context: &'context mut Context,
-=======
         interner: &'context mut NodeInterner,
         def_maps: &'context mut DefMaps,
->>>>>>> f7df0301
         crate_id: CrateId,
         debug_comptime_in_file: Option<FileId>,
     ) -> Self {
@@ -257,11 +250,7 @@
         items: CollectedItems,
         debug_comptime_in_file: Option<FileId>,
     ) -> Self {
-<<<<<<< HEAD
-        let mut this = Self::new(context, crate_id, debug_comptime_in_file);
-=======
         let mut this = Self::from_context(context, crate_id, debug_comptime_in_file);
->>>>>>> f7df0301
 
         // Filter out comptime items to execute their functions first if needed.
         // This step is why comptime items can only refer to other comptime items
@@ -271,10 +260,7 @@
         let (comptime_items, runtime_items) = Self::filter_comptime_items(items);
         this.elaborate_items(comptime_items);
         this.elaborate_items(runtime_items);
-<<<<<<< HEAD
-=======
         this.check_and_pop_function_context();
->>>>>>> f7df0301
         this
     }
 
@@ -386,11 +372,7 @@
         self.generics = all_generics;
     }
 
-<<<<<<< HEAD
-    fn elaborate_function(&mut self, id: FuncId) {
-=======
     pub(crate) fn elaborate_function(&mut self, id: FuncId) {
->>>>>>> f7df0301
         let func_meta = self.interner.func_meta.get_mut(&id);
         let func_meta =
             func_meta.expect("FuncMetas should be declared before a function is elaborated");
@@ -1477,11 +1459,7 @@
             self.generics.clear();
 
             if let Some(trait_id) = trait_id {
-<<<<<<< HEAD
-                let trait_name = trait_impl.trait_path.last_segment();
-=======
                 let trait_name = trait_impl.trait_path.last_ident();
->>>>>>> f7df0301
                 self.interner.add_trait_reference(
                     trait_id,
                     Location::new(trait_name.span(), trait_impl.file_id),
@@ -1566,33 +1544,23 @@
         let (comptime_structs, structs) =
             items.types.into_iter().partition(|typ| typ.1.struct_def.is_comptime);
 
-<<<<<<< HEAD
-=======
         let (comptime_globals, globals) =
             items.globals.into_iter().partition(|global| global.stmt_def.comptime);
 
->>>>>>> f7df0301
         let comptime = CollectedItems {
             functions: comptime_function_sets,
             types: comptime_structs,
             type_aliases: BTreeMap::new(),
             traits: BTreeMap::new(),
             trait_impls: comptime_trait_impls,
-<<<<<<< HEAD
-            globals: Vec::new(),
-=======
             globals: comptime_globals,
->>>>>>> f7df0301
             impls: rustc_hash::FxHashMap::default(),
         };
 
         items.functions = function_sets;
         items.trait_impls = trait_impls;
         items.types = structs;
-<<<<<<< HEAD
-=======
         items.globals = globals;
->>>>>>> f7df0301
         (comptime, items)
     }
 
