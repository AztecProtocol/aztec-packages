--- conflicted
+++ resolved
@@ -65,11 +65,8 @@
 
 use iter_extended::vecmap;
 use noirc_errors::{Located, Location};
-<<<<<<< HEAD
 pub(crate) use options::ElaboratorOptions;
 pub use options::{FrontendOptions, UnstableFeature};
-=======
->>>>>>> f887efc9
 pub use path_resolution::Turbofish;
 use path_resolution::{PathResolution, PathResolutionItem};
 use types::bind_ordered_generics;
@@ -196,13 +193,8 @@
     /// that comptime value and any visibility errors were already reported.
     silence_field_visibility_errors: usize,
 
-<<<<<<< HEAD
     /// Options from the nargo cli
     options: ElaboratorOptions<'context>,
-=======
-    /// Use pedantic ACVM solving
-    pedantic_solving: bool,
->>>>>>> f887efc9
 
     /// Sometimes items are elaborated because a function attribute ran and generated items.
     /// The Elaborator keeps track of these reasons so that when an error is produced it will
@@ -217,10 +209,6 @@
     /// Evaluating `Module::add_item`
     AddingItemToModule,
 }
-<<<<<<< HEAD
-
-=======
->>>>>>> f887efc9
 impl ElaborateReason {
     fn to_macro_error(self, error: CompilationError, location: Location) -> ComptimeError {
         match self {
@@ -261,11 +249,7 @@
         crate_graph: &'context CrateGraph,
         crate_id: CrateId,
         interpreter_call_stack: im::Vector<Location>,
-<<<<<<< HEAD
         options: ElaboratorOptions<'context>,
-=======
-        pedantic_solving: bool,
->>>>>>> f887efc9
         elaborate_reasons: im::Vector<(ElaborateReason, Location)>,
     ) -> Self {
         Self {
@@ -292,11 +276,7 @@
             interpreter_call_stack,
             in_comptime_context: false,
             silence_field_visibility_errors: 0,
-<<<<<<< HEAD
             options,
-=======
-            pedantic_solving,
->>>>>>> f887efc9
             elaborate_reasons,
         }
     }
@@ -313,11 +293,7 @@
             &context.crate_graph,
             crate_id,
             im::Vector::new(),
-<<<<<<< HEAD
             options,
-=======
-            pedantic_solving,
->>>>>>> f887efc9
             im::Vector::new(),
         )
     }
@@ -419,14 +395,11 @@
         }
 
         self.push_errors(self.interner.check_for_dependency_cycles());
-<<<<<<< HEAD
     }
 
     /// True if we should use pedantic ACVM solving
     pub fn pedantic_solving(&self) -> bool {
         self.options.pedantic_solving
-=======
->>>>>>> f887efc9
     }
 
     /// Runs `f` and if it modifies `self.generics`, `self.generics` is truncated
@@ -574,7 +547,7 @@
 
         // Check that the body can return without calling the function.
         if let FunctionKind::Normal = kind {
-            self.run_lint(func_meta.name.location.file, |elaborator| {
+            self.run_lint(|elaborator| {
                 lints::unbounded_recursion(
                     elaborator.interner,
                     id,
@@ -670,7 +643,7 @@
             let (type_var, name) = match self.resolve_generic(generic) {
                 Ok(values) => values,
                 Err(error) => {
-                    self.push_err(error, generic.location().file);
+                    self.push_err(error);
                     is_error = true;
                     let id = self.interner.next_type_variable_id();
                     let kind = self.resolve_generic_kind(generic);
@@ -688,22 +661,11 @@
             // are all given the same default name "(error)".
             if !is_error {
                 if let Some(generic) = self.find_generic(&name_owned) {
-<<<<<<< HEAD
                     self.push_err(ResolverError::DuplicateDefinition {
                         name: name_owned,
                         first_location: generic.location,
                         second_location: location,
                     });
-=======
-                    self.push_err(
-                        ResolverError::DuplicateDefinition {
-                            name: name_owned,
-                            first_span: generic.location.span,
-                            second_span: location.span,
-                        },
-                        location.file,
-                    );
->>>>>>> f887efc9
                 } else {
                     self.generics.push(resolved_generic.clone());
                 }
@@ -733,11 +695,7 @@
                 match self.interner.get_quoted_type(*id).follow_bindings() {
                     Type::NamedGeneric(type_variable, name) => Ok((type_variable.clone(), name)),
                     other => Err(ResolverError::MacroResultInGenericsListNotAGeneric {
-<<<<<<< HEAD
                         location: *location,
-=======
-                        span: location.span,
->>>>>>> f887efc9
                         typ: other.clone(),
                     }),
                 }
@@ -765,7 +723,7 @@
                         ident: ident.clone(),
                         typ: unresolved_typ.typ.clone(),
                     });
-                self.push_err(unsupported_typ_err, generic.location().file);
+                self.push_err(unsupported_typ_err);
             }
             Kind::numeric(typ)
         } else {
@@ -773,7 +731,6 @@
         }
     }
 
-<<<<<<< HEAD
     pub(crate) fn push_err(&mut self, error: impl Into<CompilationError>) {
         let error: CompilationError = error.into();
         self.errors.push(error);
@@ -781,23 +738,11 @@
 
     pub(crate) fn push_errors(&mut self, errors: impl IntoIterator<Item = CompilationError>) {
         self.errors.extend(errors);
-=======
-    pub(crate) fn push_err(&mut self, error: impl Into<CompilationError>, file: FileId) {
-        let error: CompilationError = error.into();
-        self.errors.push((error, file));
->>>>>>> f887efc9
-    }
-
-    pub(crate) fn push_errors(
-        &mut self,
-        errors: impl IntoIterator<Item = (CompilationError, FileId)>,
-    ) {
-        self.errors.extend(errors);
-    }
-
-    fn run_lint(&mut self, file: FileId, lint: impl Fn(&Elaborator) -> Option<CompilationError>) {
+    }
+
+    fn run_lint(&mut self, lint: impl Fn(&Elaborator) -> Option<CompilationError>) {
         if let Some(error) = lint(self) {
-            self.push_err(error, file);
+            self.push_err(error);
         }
     }
 
@@ -815,18 +760,17 @@
     }
 
     fn resolve_trait_by_path(&mut self, path: Path) -> Option<TraitId> {
-        let file = path.location.file;
         let error = match self.resolve_path(path.clone()) {
             Ok(PathResolution { item: PathResolutionItem::Trait(trait_id), errors }) => {
                 for error in errors {
-                    self.push_err(error, file);
+                    self.push_err(error);
                 }
                 return Some(trait_id);
             }
             Ok(_) => DefCollectorErrorKind::NotATrait { not_a_trait_name: path },
             Err(_) => DefCollectorErrorKind::TraitNotFound { trait_path: path },
         };
-        self.push_err(error, file);
+        self.push_err(error);
         None
     }
 
@@ -955,11 +899,7 @@
             self.resolve_type_args(bound.trait_generics.clone(), trait_id, location);
 
         let trait_generics = TraitGenerics { ordered, named };
-<<<<<<< HEAD
         Some(ResolvedTraitBound { trait_id, trait_generics, location })
-=======
-        Some(ResolvedTraitBound { trait_id, trait_generics, span: location.span })
->>>>>>> f887efc9
     }
 
     /// Extract metadata from a NoirFunction
@@ -1008,13 +948,8 @@
         let mut parameter_types = Vec::new();
         let mut parameter_idents = Vec::new();
 
-<<<<<<< HEAD
         for Param { visibility, pattern, typ, location: _ } in func.parameters().iter().cloned() {
             self.run_lint(|_| {
-=======
-        for Param { visibility, pattern, typ, location } in func.parameters().iter().cloned() {
-            self.run_lint(location.file, |_| {
->>>>>>> f887efc9
                 lints::unnecessary_pub_argument(func, visibility, is_pub_allowed).map(Into::into)
             });
 
@@ -1171,17 +1106,14 @@
     }
 
     fn run_function_lints(&mut self, func: &FuncMeta, modifiers: &FunctionModifiers) {
-        let file = func.location.file;
-        self.run_lint(file, |_| lints::inlining_attributes(func, modifiers).map(Into::into));
-        self.run_lint(file, |_| lints::missing_pub(func, modifiers).map(Into::into));
-        self.run_lint(file, |_| {
+        self.run_lint(|_| lints::inlining_attributes(func, modifiers).map(Into::into));
+        self.run_lint(|_| lints::missing_pub(func, modifiers).map(Into::into));
+        self.run_lint(|_| {
             let pub_allowed = func.is_entry_point || modifiers.attributes.is_foldable();
             lints::unnecessary_pub_return(func, modifiers, pub_allowed).map(Into::into)
         });
-        self.run_lint(file, |_| {
-            lints::oracle_not_marked_unconstrained(func, modifiers).map(Into::into)
-        });
-        self.run_lint(file, |elaborator| {
+        self.run_lint(|_| lints::oracle_not_marked_unconstrained(func, modifiers).map(Into::into));
+        self.run_lint(|elaborator| {
             lints::low_level_function_outside_stdlib(func, modifiers, elaborator.crate_id)
                 .map(Into::into)
         });
@@ -1200,12 +1132,7 @@
         if (is_entry_point && !typ.is_valid_for_program_input())
             || (has_inline_attribute && !typ.is_valid_non_inlined_function_input())
         {
-<<<<<<< HEAD
             self.push_err(TypeCheckError::InvalidTypeForEntryPoint { location });
-=======
-            let span = location.span;
-            self.push_err(TypeCheckError::InvalidTypeForEntryPoint { span }, location.file);
->>>>>>> f887efc9
         }
     }
 
@@ -1286,7 +1213,6 @@
         trait_bound: &ResolvedTraitBound,
         starting_trait_id: TraitId,
     ) {
-        let span = location.span;
         let trait_id = trait_bound.trait_id;
         let generics = trait_bound.trait_generics.clone();
 
@@ -1294,18 +1220,11 @@
             if let Some(the_trait) = self.interner.try_get_trait(trait_id) {
                 let trait_name = the_trait.name.to_string();
                 let typ = object.clone();
-<<<<<<< HEAD
                 self.push_err(TypeCheckError::UnneededTraitConstraint {
                     trait_name,
                     typ,
                     location,
                 });
-=======
-                self.push_err(
-                    TypeCheckError::UnneededTraitConstraint { trait_name, typ, span },
-                    location.file,
-                );
->>>>>>> f887efc9
             }
         }
 
@@ -1348,15 +1267,10 @@
         self.check_parent_traits_are_implemented(&trait_impl);
         self.remove_trait_impl_assumed_trait_implementations(trait_impl.impl_id);
 
-        for (module, function, noir_function) in &trait_impl.methods.functions {
+        for (module, function, _) in &trait_impl.methods.functions {
             self.local_module = *module;
-            let file = noir_function.location().file;
             let errors = check_trait_impl_method_matches_declaration(self.interner, *function);
-<<<<<<< HEAD
             self.push_errors(errors.into_iter().map(|error| error.into()));
-=======
-            self.push_errors(errors.into_iter().map(|error| (error.into(), file)));
->>>>>>> f887efc9
         }
 
         self.elaborate_functions(trait_impl.methods);
@@ -1443,7 +1357,6 @@
             {
                 let missing_trait =
                     format!("{}{}", trait_constraint_trait.name, trait_bound.trait_generics);
-<<<<<<< HEAD
                 self.push_err(ResolverError::TraitNotImplemented {
                     impl_trait: impl_trait.clone(),
                     missing_trait,
@@ -1451,18 +1364,6 @@
                     location: trait_impl.object_type.location,
                     missing_trait_location: trait_bound.location,
                 });
-=======
-                self.push_err(
-                    ResolverError::TraitNotImplemented {
-                        impl_trait: impl_trait.clone(),
-                        missing_trait,
-                        type_missing_trait: trait_constraint_type.to_string(),
-                        span: trait_impl.object_type.location.span,
-                        missing_trait_location: Location::new(trait_bound.span, the_trait_file),
-                    },
-                    trait_impl.object_type.location.file,
-                );
->>>>>>> f887efc9
             }
         }
     }
@@ -1522,7 +1423,6 @@
             {
                 let missing_trait =
                     format!("{}{}", parent_trait.name, parent_trait_bound.trait_generics);
-<<<<<<< HEAD
                 self.push_err(ResolverError::TraitNotImplemented {
                     impl_trait: impl_trait.clone(),
                     missing_trait,
@@ -1530,21 +1430,6 @@
                     location: trait_impl.object_type.location,
                     missing_trait_location: parent_trait_bound.location,
                 });
-=======
-                self.push_err(
-                    ResolverError::TraitNotImplemented {
-                        impl_trait: impl_trait.clone(),
-                        missing_trait,
-                        type_missing_trait: trait_impl.object_type.to_string(),
-                        span: trait_impl.object_type.location.span,
-                        missing_trait_location: Location::new(
-                            parent_trait_bound.span,
-                            the_trait_file,
-                        ),
-                    },
-                    trait_impl.object_type.location.file,
-                );
->>>>>>> f887efc9
             }
         }
     }
@@ -1557,10 +1442,6 @@
         self.local_module = module;
 
         for (generics, location, unresolved) in impls {
-<<<<<<< HEAD
-=======
-            self.file = unresolved.file_id;
->>>>>>> f887efc9
             let old_generic_count = self.generics.len();
             self.add_generics(generics);
             self.declare_methods_on_struct(None, unresolved, *location);
@@ -1580,17 +1461,9 @@
         let self_type_location = trait_impl.object_type.location;
 
         if matches!(self_type, Type::MutableReference(_)) {
-<<<<<<< HEAD
             self.push_err(DefCollectorErrorKind::MutableReferenceInTraitImpl {
                 location: self_type_location,
             });
-=======
-            let span = self_type_location.span;
-            self.push_err(
-                DefCollectorErrorKind::MutableReferenceInTraitImpl { span },
-                self_type_location.file,
-            );
->>>>>>> f887efc9
         }
 
         if let Some(trait_id) = trait_impl.trait_id {
@@ -1646,41 +1519,18 @@
 
             let generics = vecmap(&self.generics, |generic| generic.type_var.clone());
 
-<<<<<<< HEAD
             if let Err(prev_location) = self.interner.add_trait_implementation(
-=======
-            if let Err((prev_location, prev_file)) = self.interner.add_trait_implementation(
->>>>>>> f887efc9
                 self_type.clone(),
                 trait_id,
                 trait_impl.impl_id.expect("impl_id should be set in define_function_metas"),
                 generics,
                 resolved_trait_impl,
             ) {
-<<<<<<< HEAD
                 self.push_err(DefCollectorErrorKind::OverlappingImpl {
                     typ: self_type.clone(),
                     location: self_type_location,
                     prev_location,
                 });
-=======
-                self.push_err(
-                    DefCollectorErrorKind::OverlappingImpl {
-                        typ: self_type.clone(),
-                        span: self_type_location.span,
-                    },
-                    self_type_location.file,
-                );
-
-                // The 'previous impl defined here' note must be a separate error currently
-                // since it may be in a different file and all errors have the same file id.
-                self.file = prev_file;
-                self.push_err(
-                    DefCollectorErrorKind::OverlappingImplNote { span: prev_location.span },
-                    prev_location.file,
-                );
-                self.file = trait_impl.file_id;
->>>>>>> f887efc9
             }
         }
 
@@ -1706,7 +1556,6 @@
         functions: &mut UnresolvedFunctions,
         location: Location,
     ) {
-        let span = location.span;
         let self_type = functions.self_type.as_ref();
         let self_type =
             self_type.expect("Expected struct type to be set before declare_methods_on_struct");
@@ -1719,14 +1568,7 @@
             // `impl`s are only allowed on types defined within the current crate
             if trait_id.is_none() && struct_ref.id.krate() != self.crate_id {
                 let type_name = struct_ref.name.to_string();
-<<<<<<< HEAD
                 self.push_err(DefCollectorErrorKind::ForeignImpl { location, type_name });
-=======
-                self.push_err(
-                    DefCollectorErrorKind::ForeignImpl { span, type_name },
-                    location.file,
-                );
->>>>>>> f887efc9
                 return;
             }
 
@@ -1772,11 +1614,7 @@
                     self.declare_methods(self_type, &function_ids);
                 }
             } else {
-<<<<<<< HEAD
                 self.push_err(DefCollectorErrorKind::NonStructTypeInImpl { location });
-=======
-                self.push_err(DefCollectorErrorKind::NonStructTypeInImpl { span }, location.file);
->>>>>>> f887efc9
             }
         }
     }
@@ -1792,15 +1630,10 @@
                 let second_location = self.interner.function_ident(method_id).location();
                 let error = ResolverError::DuplicateDefinition {
                     name: method_name,
-<<<<<<< HEAD
                     first_location,
                     second_location,
-=======
-                    first_span: first_location.span,
-                    second_span: second_location.span,
->>>>>>> f887efc9
                 };
-                self.push_err(error, second_location.file);
+                self.push_err(error);
             }
         }
     }
@@ -1877,22 +1710,11 @@
                 if struct_module_id.krate == self.crate_id {
                     if let Some(aliased_visibility) = self.find_struct_visibility(&struct_type) {
                         if aliased_visibility < visibility {
-<<<<<<< HEAD
                             self.push_err(ResolverError::TypeIsMorePrivateThenItem {
                                 typ: struct_type.name.to_string(),
                                 item: name.to_string(),
                                 location,
                             });
-=======
-                            self.push_err(
-                                ResolverError::TypeIsMorePrivateThenItem {
-                                    typ: struct_type.name.to_string(),
-                                    item: name.to_string(),
-                                    span: location.span,
-                                },
-                                location.file,
-                            );
->>>>>>> f887efc9
                         }
                     }
                 }
@@ -2015,13 +1837,7 @@
                 for (_, field_type) in fields.iter() {
                     if field_type.is_nested_slice() {
                         let location = struct_type.borrow().location;
-<<<<<<< HEAD
                         self.push_err(ResolverError::NestedSlices { location });
-=======
-                        let span = location.span;
-                        self.file = location.file;
-                        self.push_err(ResolverError::NestedSlices { span }, location.file);
->>>>>>> f887efc9
                     }
                 }
             }
@@ -2119,27 +1935,15 @@
         };
 
         let location = let_stmt.pattern.location();
-<<<<<<< HEAD
-=======
-        let span = location.span;
->>>>>>> f887efc9
 
         if !self.in_contract()
             && let_stmt.attributes.iter().any(|attr| matches!(attr, SecondaryAttribute::Abi(_)))
         {
-<<<<<<< HEAD
             self.push_err(ResolverError::AbiAttributeOutsideContract { location });
         }
 
         if !let_stmt.comptime && matches!(let_stmt.pattern, Pattern::Mutable(..)) {
             self.push_err(ResolverError::MutableGlobal { location });
-=======
-            self.push_err(ResolverError::AbiAttributeOutsideContract { span }, location.file);
-        }
-
-        if !let_stmt.comptime && matches!(let_stmt.pattern, Pattern::Mutable(..)) {
-            self.push_err(ResolverError::MutableGlobal { span }, location.file);
->>>>>>> f887efc9
         }
 
         let (let_statement, _typ) = self
@@ -2176,13 +1980,8 @@
         let mut interpreter = self.setup_interpreter();
 
         if let Err(error) = interpreter.evaluate_let(let_statement) {
-<<<<<<< HEAD
             let error: CompilationError = error.into();
             self.push_err(error);
-=======
-            let (error, file) = error.into_compilation_error_pair();
-            self.push_err(error, file);
->>>>>>> f887efc9
         } else {
             let value = interpreter
                 .lookup_id(definition_id, location)
@@ -2239,16 +2038,9 @@
                 UnresolvedTypeData::Resolved(quoted_type_id) => {
                     let typ = self.interner.get_quoted_type(*quoted_type_id);
                     let location = trait_impl.r#trait.location;
-<<<<<<< HEAD
                     let Type::TraitAsType(trait_id, _, trait_generics) = typ else {
                         let found = typ.to_string();
                         self.push_err(ResolverError::ExpectedTrait { location, found });
-=======
-                    let span = location.span;
-                    let Type::TraitAsType(trait_id, _, trait_generics) = typ else {
-                        let found = typ.to_string();
-                        self.push_err(ResolverError::ExpectedTrait { span, found }, location.file);
->>>>>>> f887efc9
                         continue;
                     };
 
@@ -2275,16 +2067,9 @@
                 }
                 _ => {
                     let location = trait_impl.r#trait.location;
-<<<<<<< HEAD
                     let found = trait_impl.r#trait.typ.to_string();
                     self.push_err(ResolverError::ExpectedTrait { location, found });
                     (None, GenericTypeArgs::default(), location)
-=======
-                    let span = location.span;
-                    let found = trait_impl.r#trait.typ.to_string();
-                    self.push_err(ResolverError::ExpectedTrait { span, found }, location.file);
-                    continue;
->>>>>>> f887efc9
                 }
             };
 
