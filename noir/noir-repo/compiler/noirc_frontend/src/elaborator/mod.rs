use std::{
    collections::{BTreeMap, BTreeSet},
    rc::Rc,
};

use crate::{
    ast::{FunctionKind, UnresolvedTraitConstraint},
    hir::{
        comptime::{self, Interpreter},
        def_collector::{
            dc_crate::{
                filter_literal_globals, CompilationError, ImplMap, UnresolvedGlobal,
                UnresolvedStruct, UnresolvedTypeAlias,
            },
            errors::DuplicateType,
        },
        resolution::{errors::ResolverError, path_resolver::PathResolver, resolver::LambdaContext},
        scope::ScopeForest as GenericScopeForest,
        type_check::{check_trait_impl_method_matches_declaration, TypeCheckError},
    },
    hir_def::{
        expr::HirIdent,
        function::{FunctionBody, Parameters},
        traits::TraitConstraint,
    },
    macros_api::{
        BlockExpression, Ident, NodeInterner, NoirFunction, NoirStruct, Pattern,
        SecondaryAttribute, StructId,
    },
    node_interner::{
        DefinitionId, DefinitionKind, DependencyId, ExprId, FuncId, GlobalId, TraitId, TypeAliasId,
    },
    Shared, Type, TypeVariable,
};
use crate::{
    ast::{TraitBound, UnresolvedGenerics},
    graph::CrateId,
    hir::{
        def_collector::{dc_crate::CollectedItems, errors::DefCollectorErrorKind},
        def_map::{LocalModuleId, ModuleDefId, ModuleId, MAIN_FUNCTION},
        resolution::{import::PathResolution, path_resolver::StandardPathResolver},
        Context,
    },
    hir_def::function::{FuncMeta, HirFunction},
    macros_api::{Param, Path, UnresolvedType, UnresolvedTypeData},
    node_interner::TraitImplId,
    Generics,
};
use crate::{
    hir::{
        def_collector::dc_crate::{UnresolvedFunctions, UnresolvedTraitImpl},
        def_map::{CrateDefMap, ModuleData},
    },
    hir_def::traits::TraitImpl,
    macros_api::ItemVisibility,
};

mod expressions;
mod lints;
mod patterns;
mod scope;
mod statements;
mod traits;
mod types;

use fm::FileId;
use iter_extended::vecmap;
use noirc_errors::{Location, Span};
use rustc_hash::{FxHashMap as HashMap, FxHashSet as HashSet};

/// ResolverMetas are tagged onto each definition to track how many times they are used
#[derive(Debug, PartialEq, Eq)]
pub struct ResolverMeta {
    num_times_used: usize,
    ident: HirIdent,
    warn_if_unused: bool,
}

type ScopeForest = GenericScopeForest<String, ResolverMeta>;

pub struct Elaborator<'context> {
    scopes: ScopeForest,

    errors: Vec<(CompilationError, FileId)>,

    interner: &'context mut NodeInterner,

    def_maps: &'context mut BTreeMap<CrateId, CrateDefMap>,

    file: FileId,

    in_unconstrained_fn: bool,
    nested_loops: usize,

    /// True if the current module is a contract.
    /// This is usually determined by self.path_resolver.module_id(), but it can
    /// be overridden for impls. Impls are an odd case since the methods within resolve
    /// as if they're in the parent module, but should be placed in a child module.
    /// Since they should be within a child module, in_contract is manually set to false
    /// for these so we can still resolve them in the parent module without them being in a contract.
    in_contract: bool,

    /// Contains a mapping of the current struct or functions's generics to
    /// unique type variables if we're resolving a struct. Empty otherwise.
    /// This is a Vec rather than a map to preserve the order a functions generics
    /// were declared in.
    generics: Vec<(Rc<String>, TypeVariable, Span)>,

    /// When resolving lambda expressions, we need to keep track of the variables
    /// that are captured. We do this in order to create the hidden environment
    /// parameter for the lambda function.
    lambda_stack: Vec<LambdaContext>,

    /// Set to the current type if we're resolving an impl
    self_type: Option<Type>,

    /// The current dependency item we're resolving.
    /// Used to link items to their dependencies in the dependency graph
    current_item: Option<DependencyId>,

    /// If we're currently resolving methods within a trait impl, this will be set
    /// to the corresponding trait impl ID.
    current_trait_impl: Option<TraitImplId>,

    trait_id: Option<TraitId>,

    /// In-resolution names
    ///
    /// This needs to be a set because we can have multiple in-resolution
    /// names when resolving structs that are declared in reverse order of their
    /// dependencies, such as in the following case:
    ///
    /// ```
    /// struct Wrapper {
    ///     value: Wrapped
    /// }
    /// struct Wrapped {
    /// }
    /// ```
    resolving_ids: BTreeSet<StructId>,

    /// Each constraint in the `where` clause of the function currently being resolved.
    trait_bounds: Vec<TraitConstraint>,

    current_function: Option<FuncId>,

    /// All type variables created in the current function.
    /// This map is used to default any integer type variables at the end of
    /// a function (before checking trait constraints) if a type wasn't already chosen.
    type_variables: Vec<Type>,

    /// Trait constraints are collected during type checking until they are
    /// verified at the end of a function. This is because constraints arise
    /// on each variable, but it is only until function calls when the types
    /// needed for the trait constraint may become known.
    trait_constraints: Vec<(TraitConstraint, ExprId)>,

    /// The current module this elaborator is in.
    /// Initially empty, it is set whenever a new top-level item is resolved.
    local_module: LocalModuleId,

    crate_id: CrateId,

    /// Each value currently in scope in the comptime interpreter.
    /// Each element of the Vec represents a scope with every scope together making
    /// up all currently visible definitions. The first scope is always the global scope.
    comptime_scopes: Vec<HashMap<DefinitionId, comptime::Value>>,
<<<<<<< HEAD
=======

    /// These are the globals that have yet to be elaborated.
    /// This map is used to lazily evaluate these globals if they're encountered before
    /// they are elaborated (e.g. in a function's type or another global's RHS).
    unresolved_globals: BTreeMap<GlobalId, UnresolvedGlobal>,
>>>>>>> d81d0411
}

impl<'context> Elaborator<'context> {
    pub fn new(context: &'context mut Context, crate_id: CrateId) -> Self {
        Self {
            scopes: ScopeForest::default(),
            errors: Vec::new(),
            interner: &mut context.def_interner,
            def_maps: &mut context.def_maps,
            file: FileId::dummy(),
            in_unconstrained_fn: false,
            nested_loops: 0,
            in_contract: false,
            generics: Vec::new(),
            lambda_stack: Vec::new(),
            self_type: None,
            current_item: None,
            trait_id: None,
            local_module: LocalModuleId::dummy_id(),
            crate_id,
            resolving_ids: BTreeSet::new(),
            trait_bounds: Vec::new(),
            current_function: None,
            type_variables: Vec::new(),
            trait_constraints: Vec::new(),
            current_trait_impl: None,
            comptime_scopes: vec![HashMap::default()],
<<<<<<< HEAD
=======
            unresolved_globals: BTreeMap::new(),
>>>>>>> d81d0411
        }
    }

    pub fn elaborate(
        context: &'context mut Context,
        crate_id: CrateId,
        mut items: CollectedItems,
    ) -> Vec<(CompilationError, FileId)> {
        let mut this = Self::new(context, crate_id);

        // We must first resolve and intern the globals before we can resolve any stmts inside each function.
        // Each function uses its own resolver with a newly created ScopeForest, and must be resolved again to be within a function's scope
        //
        // Additionally, we must resolve integer globals before structs since structs may refer to
        // the values of integer globals as numeric generics.
        let (literal_globals, non_literal_globals) = filter_literal_globals(items.globals);
        for global in non_literal_globals {
            this.unresolved_globals.insert(global.global_id, global);
        }

        for global in literal_globals {
            this.elaborate_global(global);
        }

        for (alias_id, alias) in items.type_aliases {
            this.define_type_alias(alias_id, alias);
        }

        this.define_function_metas(&mut items.functions, &mut items.impls, &mut items.trait_impls);
        this.collect_traits(items.traits);

        // Must resolve structs before we resolve globals.
        this.collect_struct_definitions(items.types);

        // Bind trait impls to their trait. Collect trait functions, that have a
        // default implementation, which hasn't been overridden.
        for trait_impl in &mut items.trait_impls {
            this.collect_trait_impl(trait_impl);
        }

        // Before we resolve any function symbols we must go through our impls and
        // re-collect the methods within into their proper module. This cannot be
        // done during def collection since we need to be able to resolve the type of
        // the impl since that determines the module we should collect into.
        //
        // These are resolved after trait impls so that struct methods are chosen
        // over trait methods if there are name conflicts.
        for ((_self_type, module), impls) in &mut items.impls {
            this.collect_impls(*module, impls);
        }

        // We must wait to resolve non-literal globals until after we resolve structs since struct
        // globals will need to reference the struct type they're initialized to to ensure they are valid.
        while let Some((_, global)) = this.unresolved_globals.pop_first() {
            this.elaborate_global(global);
        }

        for functions in items.functions {
            this.elaborate_functions(functions);
        }

        for impls in items.impls.into_values() {
            this.elaborate_impls(impls);
        }

        for trait_impl in items.trait_impls {
            this.elaborate_trait_impl(trait_impl);
        }

        let cycle_errors = this.interner.check_for_dependency_cycles();
        this.errors.extend(cycle_errors);
        this.errors
    }

    /// Runs `f` and if it modifies `self.generics`, `self.generics` is truncated
    /// back to the previous length.
    fn recover_generics<T>(&mut self, f: impl FnOnce(&mut Self) -> T) -> T {
        let generics_count = self.generics.len();
        let ret = f(self);
        self.generics.truncate(generics_count);
        ret
    }

    fn elaborate_functions(&mut self, functions: UnresolvedFunctions) {
        self.file = functions.file_id;
        self.trait_id = functions.trait_id; // TODO: Resolve?
        self.self_type = functions.self_type;

        for (local_module, id, _) in functions.functions {
            self.local_module = local_module;
            self.recover_generics(|this| this.elaborate_function(id));
        }

        self.self_type = None;
        self.trait_id = None;
    }

    fn elaborate_function(&mut self, id: FuncId) {
        let func_meta = self.interner.func_meta.get_mut(&id);
        let func_meta =
            func_meta.expect("FuncMetas should be declared before a function is elaborated");

        let (kind, body, body_span) = match func_meta.take_body() {
            FunctionBody::Unresolved(kind, body, span) => (kind, body, span),
            FunctionBody::Resolved => return,
            // Do not error for the still-resolving case. If there is a dependency cycle,
            // the dependency cycle check will find it later on.
            FunctionBody::Resolving => return,
        };

        let old_function = std::mem::replace(&mut self.current_function, Some(id));

        // Without this, impl methods can accidentally be placed in contracts. See #3254
        if self.self_type.is_some() {
            self.in_contract = false;
        }

        self.scopes.start_function();
        let old_item = std::mem::replace(&mut self.current_item, Some(DependencyId::Function(id)));

        let func_meta = func_meta.clone();

        self.trait_bounds = func_meta.trait_constraints.clone();

        if self.interner.function_modifiers(&id).is_unconstrained {
            self.in_unconstrained_fn = true;
        }

        // The DefinitionIds for each parameter were already created in define_function_meta
        // so we need to reintroduce the same IDs into scope here.
        for parameter in &func_meta.parameter_idents {
            let name = self.interner.definition_name(parameter.id).to_owned();
            self.add_existing_variable_to_scope(name, parameter.clone());
        }

        self.generics = func_meta.all_generics.clone();
        self.declare_numeric_generics(&func_meta.parameters, func_meta.return_type());
        self.add_trait_constraints_to_scope(&func_meta);

        let (hir_func, body_type) = match kind {
            FunctionKind::Builtin | FunctionKind::LowLevel | FunctionKind::Oracle => {
                (HirFunction::empty(), Type::Error)
            }
            FunctionKind::Normal | FunctionKind::Recursive => {
                let (block, body_type) = self.elaborate_block(body);
                let expr_id = self.intern_expr(block, body_span);
                self.interner.push_expr_type(expr_id, body_type.clone());
                (HirFunction::unchecked_from_expr(expr_id), body_type)
            }
        };

        // Don't verify the return type for builtin functions & trait function declarations
        if !func_meta.is_stub() {
            self.type_check_function_body(body_type, &func_meta, hir_func.as_expr());
        }

        // Default any type variables that still need defaulting.
        // This is done before trait impl search since leaving them bindable can lead to errors
        // when multiple impls are available. Instead we default first to choose the Field or u64 impl.
        for typ in &self.type_variables {
            if let Type::TypeVariable(variable, kind) = typ.follow_bindings() {
                let msg = "TypeChecker should only track defaultable type vars";
                variable.bind(kind.default_type().expect(msg));
            }
        }

        // Verify any remaining trait constraints arising from the function body
        for (mut constraint, expr_id) in std::mem::take(&mut self.trait_constraints) {
            let span = self.interner.expr_span(&expr_id);

            if matches!(&constraint.typ, Type::MutableReference(_)) {
                let (_, dereferenced_typ) =
                    self.insert_auto_dereferences(expr_id, constraint.typ.clone());
                constraint.typ = dereferenced_typ;
            }

            self.verify_trait_constraint(
                &constraint.typ,
                constraint.trait_id,
                &constraint.trait_generics,
                expr_id,
                span,
            );
        }

        // Now remove all the `where` clause constraints we added
        for constraint in &func_meta.trait_constraints {
            self.interner.remove_assumed_trait_implementations_for_trait(constraint.trait_id);
        }

        let func_scope_tree = self.scopes.end_function();

        // The arguments to low-level and oracle functions are always unused so we do not produce warnings for them.
        if !func_meta.is_stub() {
            self.check_for_unused_variables_in_scope_tree(func_scope_tree);
        }

        let meta = self
            .interner
            .func_meta
            .get_mut(&id)
            .expect("FuncMetas should be declared before a function is elaborated");

        meta.function_body = FunctionBody::Resolved;

        self.trait_bounds.clear();
        self.in_unconstrained_fn = false;
        self.interner.update_fn(id, hir_func);
        self.current_function = old_function;
        self.current_item = old_item;
    }

    /// This turns function parameters of the form:
    /// `fn foo(x: impl Bar)`
    ///
    /// into
    /// `fn foo<T0_impl_Bar>(x: T0_impl_Bar) where T0_impl_Bar: Bar`
    /// although the fresh type variable is not named internally.
    fn desugar_impl_trait_arg(
        &mut self,
        trait_path: Path,
        trait_generics: Vec<UnresolvedType>,
        generics: &mut Vec<TypeVariable>,
        trait_constraints: &mut Vec<TraitConstraint>,
    ) -> Type {
        let new_generic_id = self.interner.next_type_variable_id();
        let new_generic = TypeVariable::unbound(new_generic_id);
        generics.push(new_generic.clone());

        let name = format!("impl {trait_path}");
        let generic_type = Type::NamedGeneric(new_generic, Rc::new(name));
        let trait_bound = TraitBound { trait_path, trait_id: None, trait_generics };

        if let Some(new_constraint) = self.resolve_trait_bound(&trait_bound, generic_type.clone()) {
            trait_constraints.push(new_constraint);
        }

        generic_type
    }

    /// Add the given generics to scope.
    /// Each generic will have a fresh Shared<TypeBinding> associated with it.
    pub fn add_generics(&mut self, generics: &UnresolvedGenerics) -> Generics {
        vecmap(generics, |generic| {
            // Map the generic to a fresh type variable
            let id = self.interner.next_type_variable_id();
            let typevar = TypeVariable::unbound(id);
            let span = generic.0.span();

            // Check for name collisions of this generic
            let name = Rc::new(generic.0.contents.clone());

            if let Some((_, _, first_span)) = self.find_generic(&name) {
                self.push_err(ResolverError::DuplicateDefinition {
                    name: generic.0.contents.clone(),
                    first_span: *first_span,
                    second_span: span,
                });
            } else {
                self.generics.push((name, typevar.clone(), span));
            }

            typevar
        })
    }

    fn push_err(&mut self, error: impl Into<CompilationError>) {
        self.errors.push((error.into(), self.file));
    }

    fn run_lint(&mut self, lint: impl Fn(&Elaborator) -> Option<CompilationError>) {
        if let Some(error) = lint(self) {
            self.push_err(error);
        }
    }

    fn resolve_trait_by_path(&mut self, path: Path) -> Option<TraitId> {
        let path_resolver = StandardPathResolver::new(self.module_id());

        let error = match path_resolver.resolve(self.def_maps, path.clone()) {
            Ok(PathResolution { module_def_id: ModuleDefId::TraitId(trait_id), error }) => {
                if let Some(error) = error {
                    self.push_err(error);
                }
                return Some(trait_id);
            }
            Ok(_) => DefCollectorErrorKind::NotATrait { not_a_trait_name: path },
            Err(_) => DefCollectorErrorKind::TraitNotFound { trait_path: path },
        };
        self.push_err(error);
        None
    }

    /// TODO: This is currently only respected for generic free functions
    /// there's a bunch of other places where trait constraints can pop up
    fn resolve_trait_constraints(
        &mut self,
        where_clause: &[UnresolvedTraitConstraint],
    ) -> Vec<TraitConstraint> {
        where_clause
            .iter()
            .filter_map(|constraint| self.resolve_trait_constraint(constraint))
            .collect()
    }

    pub fn resolve_trait_constraint(
        &mut self,
        constraint: &UnresolvedTraitConstraint,
    ) -> Option<TraitConstraint> {
        let typ = self.resolve_type(constraint.typ.clone());
        self.resolve_trait_bound(&constraint.trait_bound, typ)
    }

    fn resolve_trait_bound(&mut self, bound: &TraitBound, typ: Type) -> Option<TraitConstraint> {
        let trait_generics = vecmap(&bound.trait_generics, |typ| self.resolve_type(typ.clone()));

        let span = bound.trait_path.span();
        let the_trait = self.lookup_trait_or_error(bound.trait_path.clone())?;
        let trait_id = the_trait.id;

        let expected_generics = the_trait.generics.len();
        let actual_generics = trait_generics.len();

        if actual_generics != expected_generics {
            let item_name = the_trait.name.to_string();
            self.push_err(ResolverError::IncorrectGenericCount {
                span,
                item_name,
                actual: actual_generics,
                expected: expected_generics,
            });
        }

        Some(TraitConstraint { typ, trait_id, trait_generics })
    }

    /// Extract metadata from a NoirFunction
    /// to be used in analysis and intern the function parameters
    /// Prerequisite: any implicit generics, including any generics from the impl,
    /// have already been added to scope via `self.add_generics`.
    fn define_function_meta(
        &mut self,
        func: &mut NoirFunction,
        func_id: FuncId,
        is_trait_function: bool,
    ) {
        self.current_function = Some(func_id);

        // Without this, impl methods can accidentally be placed in contracts. See #3254
        if self.self_type.is_some() {
            self.in_contract = false;
        }

        self.scopes.start_function();
        self.current_item = Some(DependencyId::Function(func_id));

        let location = Location::new(func.name_ident().span(), self.file);
        let id = self.interner.function_definition_id(func_id);
        let name_ident = HirIdent::non_trait_method(id, location);

        let is_entry_point = self.is_entry_point_function(func);

        self.run_lint(|_| lints::inlining_attributes(func).map(Into::into));
        self.run_lint(|_| lints::missing_pub(func, is_entry_point).map(Into::into));
        self.run_lint(|elaborator| {
            lints::unnecessary_pub_return(func, elaborator.pub_allowed(func)).map(Into::into)
        });
        self.run_lint(|elaborator| {
            lints::low_level_function_outside_stdlib(func, elaborator.crate_id).map(Into::into)
        });
        self.run_lint(|_| lints::test_function_with_args(func).map(Into::into));
        self.run_lint(|_| {
            lints::recursive_non_entrypoint_function(func, is_entry_point).map(Into::into)
        });

        // Both the #[fold] and #[no_predicates] alter a function's inline type and code generation in similar ways.
        // In certain cases such as type checking (for which the following flag will be used) both attributes
        // indicate we should code generate in the same way. Thus, we unify the attributes into one flag here.
        let has_no_predicates_attribute = func.attributes().is_no_predicates();
        let should_fold = func.attributes().is_foldable();
        let has_inline_attribute = has_no_predicates_attribute || should_fold;
        let is_pub_allowed = self.pub_allowed(func);
        self.add_generics(&func.def.generics);

        let mut trait_constraints = self.resolve_trait_constraints(&func.def.where_clause);

        let mut generics = vecmap(&self.generics, |(_, typevar, _)| typevar.clone());
        let mut parameters = Vec::new();
        let mut parameter_types = Vec::new();
        let mut parameter_idents = Vec::new();

        for Param { visibility, pattern, typ, span: _ } in func.parameters().iter().cloned() {
            self.run_lint(|_| {
                lints::unnecessary_pub_argument(func, visibility, is_pub_allowed).map(Into::into)
            });

            let type_span = typ.span.unwrap_or_else(|| pattern.span());

            let typ = match typ.typ {
                UnresolvedTypeData::TraitAsType(path, args) => {
                    self.desugar_impl_trait_arg(path, args, &mut generics, &mut trait_constraints)
                }
                _ => self.resolve_type_inner(typ),
            };

            self.check_if_type_is_valid_for_program_input(
                &typ,
                is_entry_point,
                has_inline_attribute,
                type_span,
            );
            let pattern = self.elaborate_pattern_and_store_ids(
                pattern,
                typ.clone(),
                DefinitionKind::Local(None),
                &mut parameter_idents,
                None,
            );

            parameters.push((pattern, typ.clone(), visibility));
            parameter_types.push(typ);
        }

        let return_type = Box::new(self.resolve_type(func.return_type()));

        let mut typ = Type::Function(parameter_types, return_type, Box::new(Type::Unit));

        if !generics.is_empty() {
            typ = Type::Forall(generics, Box::new(typ));
        }

        self.interner.push_definition_type(name_ident.id, typ.clone());

        let direct_generics = func.def.generics.iter();
        let direct_generics = direct_generics
            .filter_map(|generic| self.find_generic(&generic.0.contents))
            .map(|(name, typevar, _span)| (name.clone(), typevar.clone()))
            .collect();

        let statements = std::mem::take(&mut func.def.body.statements);
        let body = BlockExpression { statements };

        let meta = FuncMeta {
            name: name_ident,
            kind: func.kind,
            location,
            typ,
            direct_generics,
            all_generics: self.generics.clone(),
            trait_impl: self.current_trait_impl,
            parameters: parameters.into(),
            parameter_idents,
            return_type: func.def.return_type.clone(),
            return_visibility: func.def.return_visibility,
            has_body: !func.def.body.is_empty(),
            trait_constraints,
            is_entry_point,
            is_trait_function,
            has_inline_attribute,
            function_body: FunctionBody::Unresolved(func.kind, body, func.def.span),
        };

        self.interner.push_fn_meta(meta, func_id);
        self.current_function = None;
        self.scopes.end_function();
        self.current_item = None;
    }

    /// Only sized types are valid to be used as main's parameters or the parameters to a contract
    /// function. If the given type is not sized (e.g. contains a slice or NamedGeneric type), an
    /// error is issued.
    fn check_if_type_is_valid_for_program_input(
        &mut self,
        typ: &Type,
        is_entry_point: bool,
        has_inline_attribute: bool,
        span: Span,
    ) {
        if (is_entry_point && !typ.is_valid_for_program_input())
            || (has_inline_attribute && !typ.is_valid_non_inlined_function_input())
        {
            self.push_err(TypeCheckError::InvalidTypeForEntryPoint { span });
        }
    }

    /// True if the `pub` keyword is allowed on parameters in this function
    /// `pub` on function parameters is only allowed for entry point functions
    fn pub_allowed(&self, func: &NoirFunction) -> bool {
        self.is_entry_point_function(func) || func.attributes().is_foldable()
    }

    fn is_entry_point_function(&self, func: &NoirFunction) -> bool {
        if self.in_contract {
            func.attributes().is_contract_entry_point()
        } else {
            func.name() == MAIN_FUNCTION
        }
    }

    fn declare_numeric_generics(&mut self, params: &Parameters, return_type: &Type) {
        if self.generics.is_empty() {
            return;
        }

        for (name_to_find, type_variable) in Self::find_numeric_generics(params, return_type) {
            // Declare any generics to let users use numeric generics in scope.
            // Don't issue a warning if these are unused
            //
            // We can fail to find the generic in self.generics if it is an implicit one created
            // by the compiler. This can happen when, e.g. eliding array lengths using the slice
            // syntax [T].
            if let Some((name, _, span)) =
                self.generics.iter().find(|(name, _, _)| name.as_ref() == &name_to_find)
            {
                let ident = Ident::new(name.to_string(), *span);
                let definition = DefinitionKind::GenericType(type_variable);
                self.add_variable_decl_inner(ident, false, false, false, definition);
            }
        }
    }

    fn add_trait_constraints_to_scope(&mut self, func_meta: &FuncMeta) {
        for constraint in &func_meta.trait_constraints {
            let object = constraint.typ.clone();
            let trait_id = constraint.trait_id;
            let generics = constraint.trait_generics.clone();

            if !self.interner.add_assumed_trait_implementation(object, trait_id, generics) {
                if let Some(the_trait) = self.interner.try_get_trait(trait_id) {
                    let trait_name = the_trait.name.to_string();
                    let typ = constraint.typ.clone();
                    let span = func_meta.location.span;
                    self.push_err(TypeCheckError::UnneededTraitConstraint {
                        trait_name,
                        typ,
                        span,
                    });
                }
            }
        }
    }

    fn elaborate_impls(&mut self, impls: Vec<(Vec<Ident>, Span, UnresolvedFunctions)>) {
        for (_, _, functions) in impls {
            self.file = functions.file_id;
            self.recover_generics(|this| this.elaborate_functions(functions));
        }
    }

    fn elaborate_trait_impl(&mut self, trait_impl: UnresolvedTraitImpl) {
        self.file = trait_impl.file_id;
        self.local_module = trait_impl.module_id;

        self.generics = trait_impl.resolved_generics;
        self.current_trait_impl = trait_impl.impl_id;

        for (module, function, _) in &trait_impl.methods.functions {
            self.local_module = *module;
            let errors = check_trait_impl_method_matches_declaration(self.interner, *function);
            self.errors.extend(errors.into_iter().map(|error| (error.into(), self.file)));
        }

        self.elaborate_functions(trait_impl.methods);

        self.self_type = None;
        self.current_trait_impl = None;
        self.generics.clear();
    }

    fn collect_impls(
        &mut self,
        module: LocalModuleId,
        impls: &mut [(Vec<Ident>, Span, UnresolvedFunctions)],
    ) {
        self.local_module = module;

        for (generics, span, unresolved) in impls {
            self.file = unresolved.file_id;
            let old_generic_count = self.generics.len();
            self.add_generics(generics);
            self.declare_methods_on_struct(false, unresolved, *span);
            self.generics.truncate(old_generic_count);
        }
    }

    fn collect_trait_impl(&mut self, trait_impl: &mut UnresolvedTraitImpl) {
        self.local_module = trait_impl.module_id;
        self.file = trait_impl.file_id;
        self.current_trait_impl = trait_impl.impl_id;
        trait_impl.trait_id = self.resolve_trait_by_path(trait_impl.trait_path.clone());

        let self_type = trait_impl.methods.self_type.clone();
        let self_type =
            self_type.expect("Expected struct type to be set before collect_trait_impl");

        self.self_type = Some(self_type.clone());
        let self_type_span = trait_impl.object_type.span;

        if matches!(self_type, Type::MutableReference(_)) {
            let span = self_type_span.unwrap_or_else(|| trait_impl.trait_path.span());
            self.push_err(DefCollectorErrorKind::MutableReferenceInTraitImpl { span });
        }

        if let Some(trait_id) = trait_impl.trait_id {
            self.generics = trait_impl.resolved_generics.clone();
            self.collect_trait_impl_methods(trait_id, trait_impl);

            let span = trait_impl.object_type.span.expect("All trait self types should have spans");
            self.declare_methods_on_struct(true, &mut trait_impl.methods, span);

            let methods = trait_impl.methods.function_ids();
            for func_id in &methods {
                self.interner.set_function_trait(*func_id, self_type.clone(), trait_id);
            }

            let where_clause = trait_impl
                .where_clause
                .iter()
                .flat_map(|item| self.resolve_trait_constraint(item))
                .collect();

            let trait_generics = trait_impl.resolved_trait_generics.clone();

            let resolved_trait_impl = Shared::new(TraitImpl {
                ident: trait_impl.trait_path.last_segment().clone(),
                typ: self_type.clone(),
                trait_id,
                trait_generics: trait_generics.clone(),
                file: trait_impl.file_id,
                where_clause,
                methods,
            });

            let generics = vecmap(&self.generics, |(_, type_variable, _)| type_variable.clone());

            if let Err((prev_span, prev_file)) = self.interner.add_trait_implementation(
                self_type.clone(),
                trait_id,
                trait_generics,
                trait_impl.impl_id.expect("impl_id should be set in define_function_metas"),
                generics,
                resolved_trait_impl,
            ) {
                self.push_err(DefCollectorErrorKind::OverlappingImpl {
                    typ: self_type.clone(),
                    span: self_type_span.unwrap_or_else(|| trait_impl.trait_path.span()),
                });

                // The 'previous impl defined here' note must be a separate error currently
                // since it may be in a different file and all errors have the same file id.
                self.file = prev_file;
                self.push_err(DefCollectorErrorKind::OverlappingImplNote { span: prev_span });
                self.file = trait_impl.file_id;
            }
        }

        self.generics.clear();
        self.current_trait_impl = None;
        self.self_type = None;
    }

    fn get_module_mut(&mut self, module: ModuleId) -> &mut ModuleData {
        let message = "A crate should always be present for a given crate id";
        &mut self.def_maps.get_mut(&module.krate).expect(message).modules[module.local_id.0]
    }

    fn declare_methods_on_struct(
        &mut self,
        is_trait_impl: bool,
        functions: &mut UnresolvedFunctions,
        span: Span,
    ) {
        let self_type = functions.self_type.as_ref();
        let self_type =
            self_type.expect("Expected struct type to be set before declare_methods_on_struct");
<<<<<<< HEAD

        let function_ids = functions.function_ids();

=======

        let function_ids = functions.function_ids();

>>>>>>> d81d0411
        if let Type::Struct(struct_type, _) = &self_type {
            let struct_ref = struct_type.borrow();

            // `impl`s are only allowed on types defined within the current crate
            if !is_trait_impl && struct_ref.id.krate() != self.crate_id {
                let type_name = struct_ref.name.to_string();
                self.push_err(DefCollectorErrorKind::ForeignImpl { span, type_name });
                return;
            }

            // Grab the module defined by the struct type. Note that impls are a case
            // where the module the methods are added to is not the same as the module
            // they are resolved in.
            let module = self.get_module_mut(struct_ref.id.module_id());

            for (_, method_id, method) in &functions.functions {
                // If this method was already declared, remove it from the module so it cannot
                // be accessed with the `TypeName::method` syntax. We'll check later whether the
                // object types in each method overlap or not. If they do, we issue an error.
                // If not, that is specialization which is allowed.
                let name = method.name_ident().clone();
                if module.declare_function(name, ItemVisibility::Public, *method_id).is_err() {
                    module.remove_function(method.name_ident());
                }
            }

            self.declare_struct_methods(self_type, &function_ids);
        // We can define methods on primitive types only if we're in the stdlib
        } else if !is_trait_impl && *self_type != Type::Error {
            if self.crate_id.is_stdlib() {
                self.declare_struct_methods(self_type, &function_ids);
            } else {
                self.push_err(DefCollectorErrorKind::NonStructTypeInImpl { span });
            }
        }
    }

    fn declare_struct_methods(&mut self, self_type: &Type, function_ids: &[FuncId]) {
        for method_id in function_ids {
            let method_name = self.interner.function_name(method_id).to_owned();

            if let Some(first_fn) =
                self.interner.add_method(self_type, method_name.clone(), *method_id, false)
            {
                let error = ResolverError::DuplicateDefinition {
                    name: method_name,
                    first_span: self.interner.function_ident(&first_fn).span(),
                    second_span: self.interner.function_ident(method_id).span(),
                };
                self.push_err(error);
            }
        }
    }

    fn collect_trait_impl_methods(
        &mut self,
        trait_id: TraitId,
        trait_impl: &mut UnresolvedTraitImpl,
    ) {
        self.local_module = trait_impl.module_id;
        self.file = trait_impl.file_id;

        // In this Vec methods[i] corresponds to trait.methods[i]. If the impl has no implementation
        // for a particular method, the default implementation will be added at that slot.
        let mut ordered_methods = Vec::new();

        // check whether the trait implementation is in the same crate as either the trait or the type
        self.check_trait_impl_crate_coherence(trait_id, trait_impl);

        // set of function ids that have a corresponding method in the trait
        let mut func_ids_in_trait = HashSet::default();

        // Temporarily take ownership of the trait's methods so we can iterate over them
        // while also mutating the interner
        let the_trait = self.interner.get_trait_mut(trait_id);
        let methods = std::mem::take(&mut the_trait.methods);

        for method in &methods {
            let overrides: Vec<_> = trait_impl
                .methods
                .functions
                .iter()
                .filter(|(_, _, f)| f.name() == method.name.0.contents)
                .collect();

            if overrides.is_empty() {
                if let Some(default_impl) = &method.default_impl {
                    // copy 'where' clause from unresolved trait impl
                    let mut default_impl_clone = default_impl.clone();
                    default_impl_clone.def.where_clause.extend(trait_impl.where_clause.clone());

                    let func_id = self.interner.push_empty_fn();
                    let module = self.module_id();
                    let location = Location::new(default_impl.def.span, trait_impl.file_id);
                    self.interner.push_function(func_id, &default_impl.def, module, location);
                    self.define_function_meta(&mut default_impl_clone, func_id, false);
                    func_ids_in_trait.insert(func_id);
                    ordered_methods.push((
                        method.default_impl_module_id,
                        func_id,
                        *default_impl_clone,
                    ));
                } else {
                    self.push_err(DefCollectorErrorKind::TraitMissingMethod {
                        trait_name: self.interner.get_trait(trait_id).name.clone(),
                        method_name: method.name.clone(),
                        trait_impl_span: trait_impl
                            .object_type
                            .span
                            .expect("type must have a span"),
                    });
                }
            } else {
                for (_, func_id, _) in &overrides {
                    func_ids_in_trait.insert(*func_id);
                }

                if overrides.len() > 1 {
                    self.push_err(DefCollectorErrorKind::Duplicate {
                        typ: DuplicateType::TraitAssociatedFunction,
                        first_def: overrides[0].2.name_ident().clone(),
                        second_def: overrides[1].2.name_ident().clone(),
                    });
                }

                ordered_methods.push(overrides[0].clone());
            }
        }

        // Restore the methods that were taken before the for loop
        let the_trait = self.interner.get_trait_mut(trait_id);
        the_trait.set_methods(methods);

        // Emit MethodNotInTrait error for methods in the impl block that
        // don't have a corresponding method signature defined in the trait
        for (_, func_id, func) in &trait_impl.methods.functions {
            if !func_ids_in_trait.contains(func_id) {
                let trait_name = the_trait.name.clone();
                let impl_method = func.name_ident().clone();
                let error = DefCollectorErrorKind::MethodNotInTrait { trait_name, impl_method };
                self.errors.push((error.into(), self.file));
            }
        }

        trait_impl.methods.functions = ordered_methods;
        trait_impl.methods.trait_id = Some(trait_id);
    }

    fn check_trait_impl_crate_coherence(
        &mut self,
        trait_id: TraitId,
        trait_impl: &UnresolvedTraitImpl,
    ) {
        self.local_module = trait_impl.module_id;
        self.file = trait_impl.file_id;

        let object_crate = match &trait_impl.resolved_object_type {
            Some(Type::Struct(struct_type, _)) => struct_type.borrow().id.krate(),
            _ => CrateId::Dummy,
        };

        let the_trait = self.interner.get_trait(trait_id);
        if self.crate_id != the_trait.crate_id && self.crate_id != object_crate {
            self.push_err(DefCollectorErrorKind::TraitImplOrphaned {
                span: trait_impl.object_type.span.expect("object type must have a span"),
            });
        }
    }

    fn define_type_alias(&mut self, alias_id: TypeAliasId, alias: UnresolvedTypeAlias) {
        self.file = alias.file_id;
        self.local_module = alias.module_id;

        let generics = self.add_generics(&alias.type_alias_def.generics);
        self.current_item = Some(DependencyId::Alias(alias_id));
        let typ = self.resolve_type(alias.type_alias_def.typ);
        self.interner.set_type_alias(alias_id, typ, generics);
        self.generics.clear();
    }

    fn collect_struct_definitions(&mut self, structs: BTreeMap<StructId, UnresolvedStruct>) {
        // This is necessary to avoid cloning the entire struct map
        // when adding checks after each struct field is resolved.
        let struct_ids = structs.keys().copied().collect::<Vec<_>>();

        // Resolve each field in each struct.
        // Each struct should already be present in the NodeInterner after def collection.
        for (type_id, typ) in structs {
            self.file = typ.file_id;
            self.local_module = typ.module_id;
            let (generics, fields) = self.resolve_struct_fields(typ.struct_def, type_id);

            self.interner.update_struct(type_id, |struct_def| {
                struct_def.set_fields(fields);
                struct_def.generics = generics;
            });
        }

        // Check whether the struct fields have nested slices
        // We need to check after all structs are resolved to
        // make sure every struct's fields is accurately set.
        for id in struct_ids {
            let struct_type = self.interner.get_struct(id);
            // Only handle structs without generics as any generics args will be checked
            // after monomorphization when performing SSA codegen
            if struct_type.borrow().generics.is_empty() {
                let fields = struct_type.borrow().get_fields(&[]);
                for (_, field_type) in fields.iter() {
                    if field_type.is_nested_slice() {
                        let location = struct_type.borrow().location;
                        self.file = location.file;
                        self.push_err(ResolverError::NestedSlices { span: location.span });
                    }
                }
            }
        }
    }

    pub fn resolve_struct_fields(
        &mut self,
        unresolved: NoirStruct,
        struct_id: StructId,
    ) -> (Generics, Vec<(Ident, Type)>) {
        self.recover_generics(|this| {
            let generics = this.add_generics(&unresolved.generics);

            this.current_item = Some(DependencyId::Struct(struct_id));

            this.resolving_ids.insert(struct_id);
            let fields = vecmap(unresolved.fields, |(ident, typ)| (ident, this.resolve_type(typ)));
            this.resolving_ids.remove(&struct_id);

            (generics, fields)
        })
    }

    fn elaborate_global(&mut self, global: UnresolvedGlobal) {
        self.local_module = global.module_id;
        self.file = global.file_id;

        let global_id = global.global_id;
        self.current_item = Some(DependencyId::Global(global_id));
        let let_stmt = global.stmt_def;

        if !self.in_contract
            && let_stmt.attributes.iter().any(|attr| matches!(attr, SecondaryAttribute::Abi(_)))
        {
            let span = let_stmt.pattern.span();
            self.push_err(ResolverError::AbiAttributeOutsideContract { span });
        }

        if !let_stmt.comptime && matches!(let_stmt.pattern, Pattern::Mutable(..)) {
            let span = let_stmt.pattern.span();
            self.push_err(ResolverError::MutableGlobal { span });
        }

        let comptime = let_stmt.comptime;

        let (let_statement, _typ) = self.elaborate_let(let_stmt, Some(global_id));
        let statement_id = self.interner.get_global(global_id).let_statement;
        self.interner.replace_statement(statement_id, let_statement);

        if comptime {
            self.elaborate_comptime_global(global_id);
        }

        // Avoid defaulting the types of globals here since they may be used in any function.
        // Otherwise we may prematurely default to a Field inside the next function if this
        // global was unused there, even if it is consistently used as a u8 everywhere else.
        self.type_variables.clear();
    }

    fn elaborate_comptime_global(&mut self, global_id: GlobalId) {
        let let_statement = self
            .interner
            .get_global_let_statement(global_id)
            .expect("Let statement of global should be set by elaborate_global_let");

        let global = self.interner.get_global(global_id);
        let definition_id = global.definition_id;
        let location = global.location;

        let mut interpreter = Interpreter::new(self.interner, &mut self.comptime_scopes);

        if let Err(error) = interpreter.evaluate_let(let_statement) {
            self.errors.push(error.into_compilation_error_pair());
        } else {
            let value = interpreter
                .lookup_id(definition_id, location)
                .expect("The global should be defined since evaluate_let did not error");

            self.interner.get_global_mut(global_id).value = Some(value);
        }
    }

    fn define_function_metas(
        &mut self,
        functions: &mut [UnresolvedFunctions],
        impls: &mut ImplMap,
        trait_impls: &mut [UnresolvedTraitImpl],
    ) {
        for function_set in functions {
            self.define_function_metas_for_functions(function_set);
        }

        for ((self_type, local_module), function_sets) in impls {
            self.local_module = *local_module;

            for (generics, _, function_set) in function_sets {
                self.add_generics(generics);
                let self_type = self.resolve_type(self_type.clone());
                function_set.self_type = Some(self_type.clone());
                self.self_type = Some(self_type);
                self.define_function_metas_for_functions(function_set);
                self.generics.clear();
            }
        }

        for trait_impl in trait_impls {
            self.file = trait_impl.file_id;
            self.local_module = trait_impl.module_id;

            let unresolved_type = &trait_impl.object_type;
            self.add_generics(&trait_impl.generics);
            trait_impl.resolved_generics = self.generics.clone();

            let trait_generics =
                vecmap(&trait_impl.trait_generics, |generic| self.resolve_type(generic.clone()));
            trait_impl.resolved_trait_generics = trait_generics;

            let self_type = self.resolve_type(unresolved_type.clone());

            self.self_type = Some(self_type.clone());
            trait_impl.methods.self_type = Some(self_type);

            let impl_id = self.interner.next_trait_impl_id();
            self.current_trait_impl = Some(impl_id);

            self.define_function_metas_for_functions(&mut trait_impl.methods);

            trait_impl.resolved_object_type = self.self_type.take();
            trait_impl.impl_id = self.current_trait_impl.take();
            self.generics.clear();
        }
    }

    fn define_function_metas_for_functions(&mut self, function_set: &mut UnresolvedFunctions) {
        self.file = function_set.file_id;

        for (local_module, id, func) in &mut function_set.functions {
            self.local_module = *local_module;
            self.recover_generics(|this| {
                this.define_function_meta(func, *id, false);
            });
        }
    }
}<|MERGE_RESOLUTION|>--- conflicted
+++ resolved
@@ -165,14 +165,11 @@
     /// Each element of the Vec represents a scope with every scope together making
     /// up all currently visible definitions. The first scope is always the global scope.
     comptime_scopes: Vec<HashMap<DefinitionId, comptime::Value>>,
-<<<<<<< HEAD
-=======
 
     /// These are the globals that have yet to be elaborated.
     /// This map is used to lazily evaluate these globals if they're encountered before
     /// they are elaborated (e.g. in a function's type or another global's RHS).
     unresolved_globals: BTreeMap<GlobalId, UnresolvedGlobal>,
->>>>>>> d81d0411
 }
 
 impl<'context> Elaborator<'context> {
@@ -200,10 +197,7 @@
             trait_constraints: Vec::new(),
             current_trait_impl: None,
             comptime_scopes: vec![HashMap::default()],
-<<<<<<< HEAD
-=======
             unresolved_globals: BTreeMap::new(),
->>>>>>> d81d0411
         }
     }
 
@@ -879,15 +873,9 @@
         let self_type = functions.self_type.as_ref();
         let self_type =
             self_type.expect("Expected struct type to be set before declare_methods_on_struct");
-<<<<<<< HEAD
 
         let function_ids = functions.function_ids();
 
-=======
-
-        let function_ids = functions.function_ids();
-
->>>>>>> d81d0411
         if let Type::Struct(struct_type, _) = &self_type {
             let struct_ref = struct_type.borrow();
 
