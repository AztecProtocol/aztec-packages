use std::{
    collections::{BTreeMap, BTreeSet},
    rc::Rc,
};

use crate::{
    ast::{FunctionKind, UnresolvedTraitConstraint},
    hir::{
        comptime::{self, Interpreter},
        def_collector::{
            dc_crate::{
                filter_literal_globals, CompilationError, ImplMap, UnresolvedGlobal,
                UnresolvedStruct, UnresolvedTypeAlias,
            },
            errors::DuplicateType,
        },
        resolution::{errors::ResolverError, path_resolver::PathResolver, resolver::LambdaContext},
        scope::ScopeForest as GenericScopeForest,
        type_check::{check_trait_impl_method_matches_declaration, TypeCheckError},
    },
    hir_def::{
        expr::HirIdent,
        function::{FunctionBody, Parameters},
        traits::TraitConstraint,
    },
    macros_api::{
        BlockExpression, Ident, NodeInterner, NoirFunction, NoirStruct, Pattern,
        SecondaryAttribute, StructId,
    },
    node_interner::{
        DefinitionId, DefinitionKind, DependencyId, ExprId, FuncId, GlobalId, TraitId, TypeAliasId,
    },
    Shared, Type, TypeVariable,
};
use crate::{
    ast::{TraitBound, UnresolvedGenerics},
    graph::CrateId,
    hir::{
        def_collector::{dc_crate::CollectedItems, errors::DefCollectorErrorKind},
        def_map::{LocalModuleId, ModuleDefId, ModuleId, MAIN_FUNCTION},
        resolution::{import::PathResolution, path_resolver::StandardPathResolver},
        Context,
    },
    hir_def::function::{FuncMeta, HirFunction},
    macros_api::{Param, Path, UnresolvedType, UnresolvedTypeData},
    node_interner::TraitImplId,
    Generics,
};
use crate::{
    hir::{
        def_collector::dc_crate::{UnresolvedFunctions, UnresolvedTraitImpl},
        def_map::{CrateDefMap, ModuleData},
    },
    hir_def::traits::TraitImpl,
    macros_api::ItemVisibility,
};

mod expressions;
mod lints;
mod patterns;
mod scope;
mod statements;
mod traits;
mod types;

use fm::FileId;
use iter_extended::vecmap;
use noirc_errors::{Location, Span};
use rustc_hash::{FxHashMap as HashMap, FxHashSet as HashSet};

/// ResolverMetas are tagged onto each definition to track how many times they are used
#[derive(Debug, PartialEq, Eq)]
pub struct ResolverMeta {
    num_times_used: usize,
    ident: HirIdent,
    warn_if_unused: bool,
}

type ScopeForest = GenericScopeForest<String, ResolverMeta>;

pub struct Elaborator<'context> {
    scopes: ScopeForest,

    errors: Vec<(CompilationError, FileId)>,

    interner: &'context mut NodeInterner,

    def_maps: &'context mut BTreeMap<CrateId, CrateDefMap>,

    file: FileId,

    in_unconstrained_fn: bool,
    nested_loops: usize,

    /// True if the current module is a contract.
    /// This is usually determined by self.path_resolver.module_id(), but it can
    /// be overridden for impls. Impls are an odd case since the methods within resolve
    /// as if they're in the parent module, but should be placed in a child module.
    /// Since they should be within a child module, in_contract is manually set to false
    /// for these so we can still resolve them in the parent module without them being in a contract.
    in_contract: bool,

    /// Contains a mapping of the current struct or functions's generics to
    /// unique type variables if we're resolving a struct. Empty otherwise.
    /// This is a Vec rather than a map to preserve the order a functions generics
    /// were declared in.
    generics: Vec<(Rc<String>, TypeVariable, Span)>,

    /// When resolving lambda expressions, we need to keep track of the variables
    /// that are captured. We do this in order to create the hidden environment
    /// parameter for the lambda function.
    lambda_stack: Vec<LambdaContext>,

    /// Set to the current type if we're resolving an impl
    self_type: Option<Type>,

    /// The current dependency item we're resolving.
    /// Used to link items to their dependencies in the dependency graph
    current_item: Option<DependencyId>,

    /// If we're currently resolving methods within a trait impl, this will be set
    /// to the corresponding trait impl ID.
    current_trait_impl: Option<TraitImplId>,

    trait_id: Option<TraitId>,

    /// In-resolution names
    ///
    /// This needs to be a set because we can have multiple in-resolution
    /// names when resolving structs that are declared in reverse order of their
    /// dependencies, such as in the following case:
    ///
    /// ```
    /// struct Wrapper {
    ///     value: Wrapped
    /// }
    /// struct Wrapped {
    /// }
    /// ```
    resolving_ids: BTreeSet<StructId>,

    /// Each constraint in the `where` clause of the function currently being resolved.
    trait_bounds: Vec<TraitConstraint>,

    current_function: Option<FuncId>,

    /// All type variables created in the current function.
    /// This map is used to default any integer type variables at the end of
    /// a function (before checking trait constraints) if a type wasn't already chosen.
    type_variables: Vec<Type>,

    /// Trait constraints are collected during type checking until they are
    /// verified at the end of a function. This is because constraints arise
    /// on each variable, but it is only until function calls when the types
    /// needed for the trait constraint may become known.
    trait_constraints: Vec<(TraitConstraint, ExprId)>,

    /// The current module this elaborator is in.
    /// Initially empty, it is set whenever a new top-level item is resolved.
    local_module: LocalModuleId,

    crate_id: CrateId,

    /// Each value currently in scope in the comptime interpreter.
    /// Each element of the Vec represents a scope with every scope together making
    /// up all currently visible definitions. The first scope is always the global scope.
    comptime_scopes: Vec<HashMap<DefinitionId, comptime::Value>>,

    /// These are the globals that have yet to be elaborated.
    /// This map is used to lazily evaluate these globals if they're encountered before
    /// they are elaborated (e.g. in a function's type or another global's RHS).
    unresolved_globals: BTreeMap<GlobalId, UnresolvedGlobal>,
}

impl<'context> Elaborator<'context> {
    pub fn new(context: &'context mut Context, crate_id: CrateId) -> Self {
        Self {
            scopes: ScopeForest::default(),
            errors: Vec::new(),
            interner: &mut context.def_interner,
            def_maps: &mut context.def_maps,
            file: FileId::dummy(),
            in_unconstrained_fn: false,
            nested_loops: 0,
            in_contract: false,
            generics: Vec::new(),
            lambda_stack: Vec::new(),
            self_type: None,
            current_item: None,
            trait_id: None,
            local_module: LocalModuleId::dummy_id(),
            crate_id,
            resolving_ids: BTreeSet::new(),
            trait_bounds: Vec::new(),
            current_function: None,
            type_variables: Vec::new(),
            trait_constraints: Vec::new(),
            current_trait_impl: None,
            comptime_scopes: vec![HashMap::default()],
            unresolved_globals: BTreeMap::new(),
        }
    }

    pub fn elaborate(
        context: &'context mut Context,
        crate_id: CrateId,
        mut items: CollectedItems,
    ) -> Vec<(CompilationError, FileId)> {
        let mut this = Self::new(context, crate_id);

        // We must first resolve and intern the globals before we can resolve any stmts inside each function.
        // Each function uses its own resolver with a newly created ScopeForest, and must be resolved again to be within a function's scope
        //
        // Additionally, we must resolve integer globals before structs since structs may refer to
        // the values of integer globals as numeric generics.
        let (literal_globals, non_literal_globals) = filter_literal_globals(items.globals);
        for global in non_literal_globals {
            this.unresolved_globals.insert(global.global_id, global);
        }

        for global in literal_globals {
            this.elaborate_global(global);
        }

        for (alias_id, alias) in items.type_aliases {
            this.define_type_alias(alias_id, alias);
        }

        this.define_function_metas(&mut items.functions, &mut items.impls, &mut items.trait_impls);
        this.collect_traits(items.traits);

        // Must resolve structs before we resolve globals.
        this.collect_struct_definitions(items.types);

        // Bind trait impls to their trait. Collect trait functions, that have a
        // default implementation, which hasn't been overridden.
        for trait_impl in &mut items.trait_impls {
            this.collect_trait_impl(trait_impl);
        }

        // Before we resolve any function symbols we must go through our impls and
        // re-collect the methods within into their proper module. This cannot be
        // done during def collection since we need to be able to resolve the type of
        // the impl since that determines the module we should collect into.
        //
        // These are resolved after trait impls so that struct methods are chosen
        // over trait methods if there are name conflicts.
        for ((_self_type, module), impls) in &mut items.impls {
            this.collect_impls(*module, impls);
        }

        // We must wait to resolve non-literal globals until after we resolve structs since struct
        // globals will need to reference the struct type they're initialized to to ensure they are valid.
        while let Some((_, global)) = this.unresolved_globals.pop_first() {
            this.elaborate_global(global);
        }

        for functions in items.functions {
            this.elaborate_functions(functions);
        }

        for impls in items.impls.into_values() {
            this.elaborate_impls(impls);
        }

        for trait_impl in items.trait_impls {
            this.elaborate_trait_impl(trait_impl);
        }

        let cycle_errors = this.interner.check_for_dependency_cycles();
        this.errors.extend(cycle_errors);
        this.errors
    }

    /// Runs `f` and if it modifies `self.generics`, `self.generics` is truncated
    /// back to the previous length.
    fn recover_generics<T>(&mut self, f: impl FnOnce(&mut Self) -> T) -> T {
        let generics_count = self.generics.len();
        let ret = f(self);
        self.generics.truncate(generics_count);
        ret
    }

    fn elaborate_functions(&mut self, functions: UnresolvedFunctions) {
        self.file = functions.file_id;
        self.trait_id = functions.trait_id; // TODO: Resolve?
        self.self_type = functions.self_type;

        for (local_module, id, _) in functions.functions {
            self.local_module = local_module;
            self.recover_generics(|this| this.elaborate_function(id));
        }

        self.self_type = None;
        self.trait_id = None;
    }

    fn elaborate_function(&mut self, id: FuncId) {
        let func_meta = self.interner.func_meta.get_mut(&id);
        let func_meta =
            func_meta.expect("FuncMetas should be declared before a function is elaborated");

        let (kind, body, body_span) = match func_meta.take_body() {
            FunctionBody::Unresolved(kind, body, span) => (kind, body, span),
            FunctionBody::Resolved => return,
            // Do not error for the still-resolving case. If there is a dependency cycle,
            // the dependency cycle check will find it later on.
            FunctionBody::Resolving => return,
        };

        let old_function = std::mem::replace(&mut self.current_function, Some(id));

        // Without this, impl methods can accidentally be placed in contracts. See #3254
        if self.self_type.is_some() {
            self.in_contract = false;
        }

        self.scopes.start_function();
        let old_item = std::mem::replace(&mut self.current_item, Some(DependencyId::Function(id)));

        let func_meta = func_meta.clone();

        self.trait_bounds = func_meta.trait_constraints.clone();

        if self.interner.function_modifiers(&id).is_unconstrained {
            self.in_unconstrained_fn = true;
        }

        // The DefinitionIds for each parameter were already created in define_function_meta
        // so we need to reintroduce the same IDs into scope here.
        for parameter in &func_meta.parameter_idents {
            let name = self.interner.definition_name(parameter.id).to_owned();
            self.add_existing_variable_to_scope(name, parameter.clone());
        }

        self.generics = func_meta.all_generics.clone();
        self.declare_numeric_generics(&func_meta.parameters, func_meta.return_type());
        self.add_trait_constraints_to_scope(&func_meta);

        let (hir_func, body_type) = match kind {
            FunctionKind::Builtin | FunctionKind::LowLevel | FunctionKind::Oracle => {
                (HirFunction::empty(), Type::Error)
            }
            FunctionKind::Normal | FunctionKind::Recursive => {
                let (block, body_type) = self.elaborate_block(body);
                let expr_id = self.intern_expr(block, body_span);
                self.interner.push_expr_type(expr_id, body_type.clone());
                (HirFunction::unchecked_from_expr(expr_id), body_type)
            }
        };

        // Don't verify the return type for builtin functions & trait function declarations
        if !func_meta.is_stub() {
            self.type_check_function_body(body_type, &func_meta, hir_func.as_expr());
        }

        // Default any type variables that still need defaulting.
        // This is done before trait impl search since leaving them bindable can lead to errors
        // when multiple impls are available. Instead we default first to choose the Field or u64 impl.
        for typ in &self.type_variables {
            if let Type::TypeVariable(variable, kind) = typ.follow_bindings() {
                let msg = "TypeChecker should only track defaultable type vars";
                variable.bind(kind.default_type().expect(msg));
            }
        }

        // Verify any remaining trait constraints arising from the function body
        for (mut constraint, expr_id) in std::mem::take(&mut self.trait_constraints) {
            let span = self.interner.expr_span(&expr_id);

            if matches!(&constraint.typ, Type::MutableReference(_)) {
                let (_, dereferenced_typ) =
                    self.insert_auto_dereferences(expr_id, constraint.typ.clone());
                constraint.typ = dereferenced_typ;
            }

            self.verify_trait_constraint(
                &constraint.typ,
                constraint.trait_id,
                &constraint.trait_generics,
                expr_id,
                span,
            );
        }

        // Now remove all the `where` clause constraints we added
        for constraint in &func_meta.trait_constraints {
            self.interner.remove_assumed_trait_implementations_for_trait(constraint.trait_id);
        }

        let func_scope_tree = self.scopes.end_function();

        // The arguments to low-level and oracle functions are always unused so we do not produce warnings for them.
        if !func_meta.is_stub() {
            self.check_for_unused_variables_in_scope_tree(func_scope_tree);
        }

        let meta = self
            .interner
            .func_meta
            .get_mut(&id)
            .expect("FuncMetas should be declared before a function is elaborated");

        meta.function_body = FunctionBody::Resolved;

        self.trait_bounds.clear();
        self.in_unconstrained_fn = false;
        self.interner.update_fn(id, hir_func);
        self.current_function = old_function;
        self.current_item = old_item;
    }

    /// This turns function parameters of the form:
    /// `fn foo(x: impl Bar)`
    ///
    /// into
    /// `fn foo<T0_impl_Bar>(x: T0_impl_Bar) where T0_impl_Bar: Bar`
    /// although the fresh type variable is not named internally.
    fn desugar_impl_trait_arg(
        &mut self,
        trait_path: Path,
        trait_generics: Vec<UnresolvedType>,
        generics: &mut Vec<TypeVariable>,
        trait_constraints: &mut Vec<TraitConstraint>,
    ) -> Type {
        let new_generic_id = self.interner.next_type_variable_id();
        let new_generic = TypeVariable::unbound(new_generic_id);
        generics.push(new_generic.clone());

        let name = format!("impl {trait_path}");
        let generic_type = Type::NamedGeneric(new_generic, Rc::new(name));
        let trait_bound = TraitBound { trait_path, trait_id: None, trait_generics };

        if let Some(new_constraint) = self.resolve_trait_bound(&trait_bound, generic_type.clone()) {
            trait_constraints.push(new_constraint);
        }

        generic_type
    }

    /// Add the given generics to scope.
    /// Each generic will have a fresh Shared<TypeBinding> associated with it.
    pub fn add_generics(&mut self, generics: &UnresolvedGenerics) -> Generics {
        vecmap(generics, |generic| {
            // Map the generic to a fresh type variable
            let id = self.interner.next_type_variable_id();
            let typevar = TypeVariable::unbound(id);
            let span = generic.0.span();

            // Check for name collisions of this generic
            let name = Rc::new(generic.0.contents.clone());

            if let Some((_, _, first_span)) = self.find_generic(&name) {
                self.push_err(ResolverError::DuplicateDefinition {
                    name: generic.0.contents.clone(),
                    first_span: *first_span,
                    second_span: span,
                });
            } else {
                self.generics.push((name, typevar.clone(), span));
            }

            typevar
        })
    }

    fn push_err(&mut self, error: impl Into<CompilationError>) {
        self.errors.push((error.into(), self.file));
    }

    fn run_lint(&mut self, lint: impl Fn(&Elaborator) -> Option<CompilationError>) {
        if let Some(error) = lint(self) {
            self.push_err(error);
        }
    }

    fn resolve_trait_by_path(&mut self, path: Path) -> Option<TraitId> {
        let path_resolver = StandardPathResolver::new(self.module_id());

        let error = match path_resolver.resolve(self.def_maps, path.clone()) {
            Ok(PathResolution { module_def_id: ModuleDefId::TraitId(trait_id), error }) => {
                if let Some(error) = error {
                    self.push_err(error);
                }
                return Some(trait_id);
            }
            Ok(_) => DefCollectorErrorKind::NotATrait { not_a_trait_name: path },
            Err(_) => DefCollectorErrorKind::TraitNotFound { trait_path: path },
        };
        self.push_err(error);
        None
    }

    /// TODO: This is currently only respected for generic free functions
    /// there's a bunch of other places where trait constraints can pop up
    fn resolve_trait_constraints(
        &mut self,
        where_clause: &[UnresolvedTraitConstraint],
    ) -> Vec<TraitConstraint> {
        where_clause
            .iter()
            .filter_map(|constraint| self.resolve_trait_constraint(constraint))
            .collect()
    }

    pub fn resolve_trait_constraint(
        &mut self,
        constraint: &UnresolvedTraitConstraint,
    ) -> Option<TraitConstraint> {
        let typ = self.resolve_type(constraint.typ.clone());
        self.resolve_trait_bound(&constraint.trait_bound, typ)
    }

    fn resolve_trait_bound(&mut self, bound: &TraitBound, typ: Type) -> Option<TraitConstraint> {
        let trait_generics = vecmap(&bound.trait_generics, |typ| self.resolve_type(typ.clone()));

        let span = bound.trait_path.span();
        let the_trait = self.lookup_trait_or_error(bound.trait_path.clone())?;
        let trait_id = the_trait.id;

        let expected_generics = the_trait.generics.len();
        let actual_generics = trait_generics.len();

        if actual_generics != expected_generics {
            let item_name = the_trait.name.to_string();
            self.push_err(ResolverError::IncorrectGenericCount {
                span,
                item_name,
                actual: actual_generics,
                expected: expected_generics,
            });
        }

        Some(TraitConstraint { typ, trait_id, trait_generics })
    }

    /// Extract metadata from a NoirFunction
    /// to be used in analysis and intern the function parameters
    /// Prerequisite: any implicit generics, including any generics from the impl,
    /// have already been added to scope via `self.add_generics`.
    fn define_function_meta(
        &mut self,
        func: &mut NoirFunction,
        func_id: FuncId,
        is_trait_function: bool,
    ) {
        self.current_function = Some(func_id);

        // Without this, impl methods can accidentally be placed in contracts. See #3254
        if self.self_type.is_some() {
            self.in_contract = false;
        }

        self.scopes.start_function();
        self.current_item = Some(DependencyId::Function(func_id));

        let location = Location::new(func.name_ident().span(), self.file);
        let id = self.interner.function_definition_id(func_id);
        let name_ident = HirIdent::non_trait_method(id, location);

        let is_entry_point = self.is_entry_point_function(func);

        self.run_lint(|_| lints::inlining_attributes(func).map(Into::into));
        self.run_lint(|_| lints::missing_pub(func, is_entry_point).map(Into::into));
        self.run_lint(|elaborator| {
            lints::unnecessary_pub_return(func, elaborator.pub_allowed(func)).map(Into::into)
        });
<<<<<<< HEAD
        self.run_lint(|_| lints::oracle_not_marked_unconstrained(func).map(Into::into));
=======
>>>>>>> 4ba553ba
        self.run_lint(|elaborator| {
            lints::low_level_function_outside_stdlib(func, elaborator.crate_id).map(Into::into)
        });
        self.run_lint(|_| lints::test_function_with_args(func).map(Into::into));
        self.run_lint(|_| {
            lints::recursive_non_entrypoint_function(func, is_entry_point).map(Into::into)
        });

        // Both the #[fold] and #[no_predicates] alter a function's inline type and code generation in similar ways.
        // In certain cases such as type checking (for which the following flag will be used) both attributes
        // indicate we should code generate in the same way. Thus, we unify the attributes into one flag here.
        let has_no_predicates_attribute = func.attributes().is_no_predicates();
        let should_fold = func.attributes().is_foldable();
        let has_inline_attribute = has_no_predicates_attribute || should_fold;
        let is_pub_allowed = self.pub_allowed(func);
        self.add_generics(&func.def.generics);

        let mut trait_constraints = self.resolve_trait_constraints(&func.def.where_clause);

        let mut generics = vecmap(&self.generics, |(_, typevar, _)| typevar.clone());
        let mut parameters = Vec::new();
        let mut parameter_types = Vec::new();
        let mut parameter_idents = Vec::new();

        for Param { visibility, pattern, typ, span: _ } in func.parameters().iter().cloned() {
            self.run_lint(|_| {
                lints::unnecessary_pub_argument(func, visibility, is_pub_allowed).map(Into::into)
            });

            let type_span = typ.span.unwrap_or_else(|| pattern.span());

            let typ = match typ.typ {
                UnresolvedTypeData::TraitAsType(path, args) => {
                    self.desugar_impl_trait_arg(path, args, &mut generics, &mut trait_constraints)
                }
                _ => self.resolve_type_inner(typ),
            };

            self.check_if_type_is_valid_for_program_input(
                &typ,
                is_entry_point,
                has_inline_attribute,
                type_span,
            );
            let pattern = self.elaborate_pattern_and_store_ids(
                pattern,
                typ.clone(),
                DefinitionKind::Local(None),
                &mut parameter_idents,
                None,
            );

            parameters.push((pattern, typ.clone(), visibility));
            parameter_types.push(typ);
        }

        let return_type = Box::new(self.resolve_type(func.return_type()));

        let mut typ = Type::Function(parameter_types, return_type, Box::new(Type::Unit));

        if !generics.is_empty() {
            typ = Type::Forall(generics, Box::new(typ));
        }

        self.interner.push_definition_type(name_ident.id, typ.clone());

        let direct_generics = func.def.generics.iter();
        let direct_generics = direct_generics
            .filter_map(|generic| self.find_generic(&generic.0.contents))
            .map(|(name, typevar, _span)| (name.clone(), typevar.clone()))
            .collect();

        let statements = std::mem::take(&mut func.def.body.statements);
        let body = BlockExpression { statements };

        let meta = FuncMeta {
            name: name_ident,
            kind: func.kind,
            location,
            typ,
            direct_generics,
            all_generics: self.generics.clone(),
            trait_impl: self.current_trait_impl,
            parameters: parameters.into(),
            parameter_idents,
            return_type: func.def.return_type.clone(),
            return_visibility: func.def.return_visibility,
            has_body: !func.def.body.is_empty(),
            trait_constraints,
            is_entry_point,
            is_trait_function,
            has_inline_attribute,
            function_body: FunctionBody::Unresolved(func.kind, body, func.def.span),
        };

        self.interner.push_fn_meta(meta, func_id);
        self.current_function = None;
        self.scopes.end_function();
        self.current_item = None;
    }

    /// Only sized types are valid to be used as main's parameters or the parameters to a contract
    /// function. If the given type is not sized (e.g. contains a slice or NamedGeneric type), an
    /// error is issued.
    fn check_if_type_is_valid_for_program_input(
        &mut self,
        typ: &Type,
        is_entry_point: bool,
        has_inline_attribute: bool,
        span: Span,
    ) {
        if (is_entry_point && !typ.is_valid_for_program_input())
            || (has_inline_attribute && !typ.is_valid_non_inlined_function_input())
        {
            self.push_err(TypeCheckError::InvalidTypeForEntryPoint { span });
        }
    }

    /// True if the `pub` keyword is allowed on parameters in this function
    /// `pub` on function parameters is only allowed for entry point functions
    fn pub_allowed(&self, func: &NoirFunction) -> bool {
        self.is_entry_point_function(func) || func.attributes().is_foldable()
    }

    fn is_entry_point_function(&self, func: &NoirFunction) -> bool {
        if self.in_contract {
            func.attributes().is_contract_entry_point()
        } else {
            func.name() == MAIN_FUNCTION
        }
    }

    fn declare_numeric_generics(&mut self, params: &Parameters, return_type: &Type) {
        if self.generics.is_empty() {
            return;
        }

        for (name_to_find, type_variable) in Self::find_numeric_generics(params, return_type) {
            // Declare any generics to let users use numeric generics in scope.
            // Don't issue a warning if these are unused
            //
            // We can fail to find the generic in self.generics if it is an implicit one created
            // by the compiler. This can happen when, e.g. eliding array lengths using the slice
            // syntax [T].
            if let Some((name, _, span)) =
                self.generics.iter().find(|(name, _, _)| name.as_ref() == &name_to_find)
            {
                let ident = Ident::new(name.to_string(), *span);
                let definition = DefinitionKind::GenericType(type_variable);
                self.add_variable_decl_inner(ident, false, false, false, definition);
            }
        }
    }

    fn add_trait_constraints_to_scope(&mut self, func_meta: &FuncMeta) {
        for constraint in &func_meta.trait_constraints {
            let object = constraint.typ.clone();
            let trait_id = constraint.trait_id;
            let generics = constraint.trait_generics.clone();

            if !self.interner.add_assumed_trait_implementation(object, trait_id, generics) {
                if let Some(the_trait) = self.interner.try_get_trait(trait_id) {
                    let trait_name = the_trait.name.to_string();
                    let typ = constraint.typ.clone();
                    let span = func_meta.location.span;
                    self.push_err(TypeCheckError::UnneededTraitConstraint {
                        trait_name,
                        typ,
                        span,
                    });
                }
            }
        }
    }

    fn elaborate_impls(&mut self, impls: Vec<(Vec<Ident>, Span, UnresolvedFunctions)>) {
        for (_, _, functions) in impls {
            self.file = functions.file_id;
            self.recover_generics(|this| this.elaborate_functions(functions));
        }
    }

    fn elaborate_trait_impl(&mut self, trait_impl: UnresolvedTraitImpl) {
        self.file = trait_impl.file_id;
        self.local_module = trait_impl.module_id;

        self.generics = trait_impl.resolved_generics;
        self.current_trait_impl = trait_impl.impl_id;

        for (module, function, _) in &trait_impl.methods.functions {
            self.local_module = *module;
            let errors = check_trait_impl_method_matches_declaration(self.interner, *function);
            self.errors.extend(errors.into_iter().map(|error| (error.into(), self.file)));
        }

        self.elaborate_functions(trait_impl.methods);

        self.self_type = None;
        self.current_trait_impl = None;
        self.generics.clear();
    }

    fn collect_impls(
        &mut self,
        module: LocalModuleId,
        impls: &mut [(Vec<Ident>, Span, UnresolvedFunctions)],
    ) {
        self.local_module = module;

        for (generics, span, unresolved) in impls {
            self.file = unresolved.file_id;
            let old_generic_count = self.generics.len();
            self.add_generics(generics);
            self.declare_methods_on_struct(false, unresolved, *span);
            self.generics.truncate(old_generic_count);
        }
    }

    fn collect_trait_impl(&mut self, trait_impl: &mut UnresolvedTraitImpl) {
        self.local_module = trait_impl.module_id;
        self.file = trait_impl.file_id;
        self.current_trait_impl = trait_impl.impl_id;
        trait_impl.trait_id = self.resolve_trait_by_path(trait_impl.trait_path.clone());

        let self_type = trait_impl.methods.self_type.clone();
        let self_type =
            self_type.expect("Expected struct type to be set before collect_trait_impl");

        self.self_type = Some(self_type.clone());
        let self_type_span = trait_impl.object_type.span;

        if matches!(self_type, Type::MutableReference(_)) {
            let span = self_type_span.unwrap_or_else(|| trait_impl.trait_path.span());
            self.push_err(DefCollectorErrorKind::MutableReferenceInTraitImpl { span });
        }

        assert!(trait_impl.trait_id.is_some());
        if let Some(trait_id) = trait_impl.trait_id {
            self.generics = trait_impl.resolved_generics.clone();
            self.collect_trait_impl_methods(trait_id, trait_impl);

            let span = trait_impl.object_type.span.expect("All trait self types should have spans");
            self.declare_methods_on_struct(true, &mut trait_impl.methods, span);

            let methods = trait_impl.methods.function_ids();
            for func_id in &methods {
                self.interner.set_function_trait(*func_id, self_type.clone(), trait_id);
            }

            let where_clause = trait_impl
                .where_clause
                .iter()
                .flat_map(|item| self.resolve_trait_constraint(item))
                .collect();

            let trait_generics = trait_impl.resolved_trait_generics.clone();

            let resolved_trait_impl = Shared::new(TraitImpl {
                ident: trait_impl.trait_path.last_segment().clone(),
                typ: self_type.clone(),
                trait_id,
                trait_generics: trait_generics.clone(),
                file: trait_impl.file_id,
                where_clause,
                methods,
            });

            let generics = vecmap(&self.generics, |(_, type_variable, _)| type_variable.clone());

            if let Err((prev_span, prev_file)) = self.interner.add_trait_implementation(
                self_type.clone(),
                trait_id,
                trait_generics,
                trait_impl.impl_id.expect("impl_id should be set in define_function_metas"),
                generics,
                resolved_trait_impl,
            ) {
                self.push_err(DefCollectorErrorKind::OverlappingImpl {
                    typ: self_type.clone(),
                    span: self_type_span.unwrap_or_else(|| trait_impl.trait_path.span()),
                });

                // The 'previous impl defined here' note must be a separate error currently
                // since it may be in a different file and all errors have the same file id.
                self.file = prev_file;
                self.push_err(DefCollectorErrorKind::OverlappingImplNote { span: prev_span });
                self.file = trait_impl.file_id;
            }
        }

        self.generics.clear();
        self.current_trait_impl = None;
        self.self_type = None;
    }

    fn get_module_mut(&mut self, module: ModuleId) -> &mut ModuleData {
        let message = "A crate should always be present for a given crate id";
        &mut self.def_maps.get_mut(&module.krate).expect(message).modules[module.local_id.0]
    }

    fn declare_methods_on_struct(
        &mut self,
        is_trait_impl: bool,
        functions: &mut UnresolvedFunctions,
        span: Span,
    ) {
        let self_type = functions.self_type.as_ref();
        let self_type =
            self_type.expect("Expected struct type to be set before declare_methods_on_struct");

        let function_ids = functions.function_ids();

        if let Type::Struct(struct_type, _) = &self_type {
            let struct_ref = struct_type.borrow();

            // `impl`s are only allowed on types defined within the current crate
            if !is_trait_impl && struct_ref.id.krate() != self.crate_id {
                let type_name = struct_ref.name.to_string();
                self.push_err(DefCollectorErrorKind::ForeignImpl { span, type_name });
                return;
            }

            // Grab the module defined by the struct type. Note that impls are a case
            // where the module the methods are added to is not the same as the module
            // they are resolved in.
            let module = self.get_module_mut(struct_ref.id.module_id());

            for (_, method_id, method) in &functions.functions {
                // If this method was already declared, remove it from the module so it cannot
                // be accessed with the `TypeName::method` syntax. We'll check later whether the
                // object types in each method overlap or not. If they do, we issue an error.
                // If not, that is specialization which is allowed.
                let name = method.name_ident().clone();
                if module.declare_function(name, ItemVisibility::Public, *method_id).is_err() {
                    module.remove_function(method.name_ident());
                }
            }

            self.declare_struct_methods(self_type, &function_ids);
        // We can define methods on primitive types only if we're in the stdlib
        } else if !is_trait_impl && *self_type != Type::Error {
            if self.crate_id.is_stdlib() {
                self.declare_struct_methods(self_type, &function_ids);
            } else {
                self.push_err(DefCollectorErrorKind::NonStructTypeInImpl { span });
            }
        }
    }

    fn declare_struct_methods(&mut self, self_type: &Type, function_ids: &[FuncId]) {
        for method_id in function_ids {
            let method_name = self.interner.function_name(method_id).to_owned();

            if let Some(first_fn) =
                self.interner.add_method(self_type, method_name.clone(), *method_id, false)
            {
                let error = ResolverError::DuplicateDefinition {
                    name: method_name,
                    first_span: self.interner.function_ident(&first_fn).span(),
                    second_span: self.interner.function_ident(method_id).span(),
                };
                self.push_err(error);
            }
        }
    }

    fn collect_trait_impl_methods(
        &mut self,
        trait_id: TraitId,
        trait_impl: &mut UnresolvedTraitImpl,
    ) {
        self.local_module = trait_impl.module_id;
        self.file = trait_impl.file_id;

        // In this Vec methods[i] corresponds to trait.methods[i]. If the impl has no implementation
        // for a particular method, the default implementation will be added at that slot.
        let mut ordered_methods = Vec::new();

        // check whether the trait implementation is in the same crate as either the trait or the type
        self.check_trait_impl_crate_coherence(trait_id, trait_impl);

        // set of function ids that have a corresponding method in the trait
        let mut func_ids_in_trait = HashSet::default();

        // Temporarily take ownership of the trait's methods so we can iterate over them
        // while also mutating the interner
        let the_trait = self.interner.get_trait_mut(trait_id);
        let methods = std::mem::take(&mut the_trait.methods);

        for method in &methods {
            let overrides: Vec<_> = trait_impl
                .methods
                .functions
                .iter()
                .filter(|(_, _, f)| f.name() == method.name.0.contents)
                .collect();

            if overrides.is_empty() {
                if let Some(default_impl) = &method.default_impl {
                    // copy 'where' clause from unresolved trait impl
                    let mut default_impl_clone = default_impl.clone();
                    default_impl_clone.def.where_clause.extend(trait_impl.where_clause.clone());

                    let func_id = self.interner.push_empty_fn();
                    let module = self.module_id();
                    let location = Location::new(default_impl.def.span, trait_impl.file_id);
                    self.interner.push_function(func_id, &default_impl.def, module, location);
                    self.define_function_meta(&mut default_impl_clone, func_id, false);
                    func_ids_in_trait.insert(func_id);
                    ordered_methods.push((
                        method.default_impl_module_id,
                        func_id,
                        *default_impl_clone,
                    ));
                } else {
                    self.push_err(DefCollectorErrorKind::TraitMissingMethod {
                        trait_name: self.interner.get_trait(trait_id).name.clone(),
                        method_name: method.name.clone(),
                        trait_impl_span: trait_impl
                            .object_type
                            .span
                            .expect("type must have a span"),
                    });
                }
            } else {
                for (_, func_id, _) in &overrides {
                    func_ids_in_trait.insert(*func_id);
                }

                if overrides.len() > 1 {
                    self.push_err(DefCollectorErrorKind::Duplicate {
                        typ: DuplicateType::TraitAssociatedFunction,
                        first_def: overrides[0].2.name_ident().clone(),
                        second_def: overrides[1].2.name_ident().clone(),
                    });
                }

                ordered_methods.push(overrides[0].clone());
            }
        }

        // Restore the methods that were taken before the for loop
        let the_trait = self.interner.get_trait_mut(trait_id);
        the_trait.set_methods(methods);

        // Emit MethodNotInTrait error for methods in the impl block that
        // don't have a corresponding method signature defined in the trait
        for (_, func_id, func) in &trait_impl.methods.functions {
            if !func_ids_in_trait.contains(func_id) {
                let trait_name = the_trait.name.clone();
                let impl_method = func.name_ident().clone();
                let error = DefCollectorErrorKind::MethodNotInTrait { trait_name, impl_method };
                self.errors.push((error.into(), self.file));
            }
        }

        trait_impl.methods.functions = ordered_methods;
        trait_impl.methods.trait_id = Some(trait_id);
    }

    fn check_trait_impl_crate_coherence(
        &mut self,
        trait_id: TraitId,
        trait_impl: &UnresolvedTraitImpl,
    ) {
        self.local_module = trait_impl.module_id;
        self.file = trait_impl.file_id;

        let object_crate = match &trait_impl.resolved_object_type {
            Some(Type::Struct(struct_type, _)) => struct_type.borrow().id.krate(),
            _ => CrateId::Dummy,
        };

        let the_trait = self.interner.get_trait(trait_id);
        if self.crate_id != the_trait.crate_id && self.crate_id != object_crate {
            self.push_err(DefCollectorErrorKind::TraitImplOrphaned {
                span: trait_impl.object_type.span.expect("object type must have a span"),
            });
        }
    }

    fn define_type_alias(&mut self, alias_id: TypeAliasId, alias: UnresolvedTypeAlias) {
        self.file = alias.file_id;
        self.local_module = alias.module_id;

        let generics = self.add_generics(&alias.type_alias_def.generics);
        self.current_item = Some(DependencyId::Alias(alias_id));
        let typ = self.resolve_type(alias.type_alias_def.typ);
        self.interner.set_type_alias(alias_id, typ, generics);
        self.generics.clear();
    }

    fn collect_struct_definitions(&mut self, structs: BTreeMap<StructId, UnresolvedStruct>) {
        // This is necessary to avoid cloning the entire struct map
        // when adding checks after each struct field is resolved.
        let struct_ids = structs.keys().copied().collect::<Vec<_>>();

        // Resolve each field in each struct.
        // Each struct should already be present in the NodeInterner after def collection.
        for (type_id, typ) in structs {
            self.file = typ.file_id;
            self.local_module = typ.module_id;
            let (generics, fields) = self.resolve_struct_fields(typ.struct_def, type_id);

            self.interner.update_struct(type_id, |struct_def| {
                struct_def.set_fields(fields);
                struct_def.generics = generics;
            });
        }

        // Check whether the struct fields have nested slices
        // We need to check after all structs are resolved to
        // make sure every struct's fields is accurately set.
        for id in struct_ids {
            let struct_type = self.interner.get_struct(id);
            // Only handle structs without generics as any generics args will be checked
            // after monomorphization when performing SSA codegen
            if struct_type.borrow().generics.is_empty() {
                let fields = struct_type.borrow().get_fields(&[]);
                for (_, field_type) in fields.iter() {
                    if field_type.is_nested_slice() {
                        let location = struct_type.borrow().location;
                        self.file = location.file;
                        self.push_err(ResolverError::NestedSlices { span: location.span });
                    }
                }
            }
        }
    }

    pub fn resolve_struct_fields(
        &mut self,
        unresolved: NoirStruct,
        struct_id: StructId,
    ) -> (Generics, Vec<(Ident, Type)>) {
        self.recover_generics(|this| {
            let generics = this.add_generics(&unresolved.generics);

            this.current_item = Some(DependencyId::Struct(struct_id));

            this.resolving_ids.insert(struct_id);
            let fields = vecmap(unresolved.fields, |(ident, typ)| (ident, this.resolve_type(typ)));
            this.resolving_ids.remove(&struct_id);

            (generics, fields)
        })
    }

    fn elaborate_global(&mut self, global: UnresolvedGlobal) {
        self.local_module = global.module_id;
        self.file = global.file_id;

        let global_id = global.global_id;
        self.current_item = Some(DependencyId::Global(global_id));
        let let_stmt = global.stmt_def;

        if !self.in_contract
            && let_stmt.attributes.iter().any(|attr| matches!(attr, SecondaryAttribute::Abi(_)))
        {
            let span = let_stmt.pattern.span();
            self.push_err(ResolverError::AbiAttributeOutsideContract { span });
        }

        if !let_stmt.comptime && matches!(let_stmt.pattern, Pattern::Mutable(..)) {
            let span = let_stmt.pattern.span();
            self.push_err(ResolverError::MutableGlobal { span });
        }

        let comptime = let_stmt.comptime;

        let (let_statement, _typ) = self.elaborate_let(let_stmt, Some(global_id));
        let statement_id = self.interner.get_global(global_id).let_statement;
        self.interner.replace_statement(statement_id, let_statement);

        if comptime {
            self.elaborate_comptime_global(global_id);
        }

        // Avoid defaulting the types of globals here since they may be used in any function.
        // Otherwise we may prematurely default to a Field inside the next function if this
        // global was unused there, even if it is consistently used as a u8 everywhere else.
        self.type_variables.clear();
    }

    fn elaborate_comptime_global(&mut self, global_id: GlobalId) {
        let let_statement = self
            .interner
            .get_global_let_statement(global_id)
            .expect("Let statement of global should be set by elaborate_global_let");

        let global = self.interner.get_global(global_id);
        let definition_id = global.definition_id;
        let location = global.location;

        let mut interpreter = Interpreter::new(self.interner, &mut self.comptime_scopes);

        if let Err(error) = interpreter.evaluate_let(let_statement) {
            self.errors.push(error.into_compilation_error_pair());
        } else {
            let value = interpreter
                .lookup_id(definition_id, location)
                .expect("The global should be defined since evaluate_let did not error");

            self.interner.get_global_mut(global_id).value = Some(value);
        }
    }

    fn define_function_metas(
        &mut self,
        functions: &mut [UnresolvedFunctions],
        impls: &mut ImplMap,
        trait_impls: &mut [UnresolvedTraitImpl],
    ) {
        for function_set in functions {
            self.define_function_metas_for_functions(function_set);
        }

        for ((self_type, local_module), function_sets) in impls {
            self.local_module = *local_module;

            for (generics, _, function_set) in function_sets {
                self.add_generics(generics);
                let self_type = self.resolve_type(self_type.clone());
                function_set.self_type = Some(self_type.clone());
                self.self_type = Some(self_type);
                self.define_function_metas_for_functions(function_set);
                self.generics.clear();
            }
        }

        for trait_impl in trait_impls {
            self.file = trait_impl.file_id;
            self.local_module = trait_impl.module_id;

            let unresolved_type = &trait_impl.object_type;
            self.add_generics(&trait_impl.generics);
            trait_impl.resolved_generics = self.generics.clone();

            let trait_generics =
                vecmap(&trait_impl.trait_generics, |generic| self.resolve_type(generic.clone()));
            trait_impl.resolved_trait_generics = trait_generics;

            let self_type = self.resolve_type(unresolved_type.clone());

            self.self_type = Some(self_type.clone());
            trait_impl.methods.self_type = Some(self_type);

            let impl_id = self.interner.next_trait_impl_id();
            self.current_trait_impl = Some(impl_id);

            self.define_function_metas_for_functions(&mut trait_impl.methods);

            trait_impl.resolved_object_type = self.self_type.take();
            trait_impl.impl_id = self.current_trait_impl.take();
            self.generics.clear();
        }
    }

    fn define_function_metas_for_functions(&mut self, function_set: &mut UnresolvedFunctions) {
        self.file = function_set.file_id;

        for (local_module, id, func) in &mut function_set.functions {
            self.local_module = *local_module;
            self.recover_generics(|this| {
                this.define_function_meta(func, *id, false);
            });
        }
    }
}<|MERGE_RESOLUTION|>--- conflicted
+++ resolved
@@ -565,10 +565,7 @@
         self.run_lint(|elaborator| {
             lints::unnecessary_pub_return(func, elaborator.pub_allowed(func)).map(Into::into)
         });
-<<<<<<< HEAD
         self.run_lint(|_| lints::oracle_not_marked_unconstrained(func).map(Into::into));
-=======
->>>>>>> 4ba553ba
         self.run_lint(|elaborator| {
             lints::low_level_function_outside_stdlib(func, elaborator.crate_id).map(Into::into)
         });
