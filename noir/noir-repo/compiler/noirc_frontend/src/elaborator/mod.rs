use std::{
    collections::{BTreeMap, BTreeSet},
    fmt::Display,
    rc::Rc,
};

use crate::{
    ast::{FunctionKind, UnresolvedTraitConstraint},
    hir::{
        comptime::{self, Interpreter, InterpreterError, Value},
        def_collector::{
            dc_crate::{
                filter_literal_globals, CompilationError, ImplMap, UnresolvedGlobal,
                UnresolvedStruct, UnresolvedTypeAlias,
            },
            dc_mod,
            errors::DuplicateType,
        },
        resolution::{errors::ResolverError, path_resolver::PathResolver},
        scope::ScopeForest as GenericScopeForest,
        type_check::TypeCheckError,
    },
    hir_def::{
        expr::{HirCapturedVar, HirIdent},
        function::{FunctionBody, Parameters},
        traits::TraitConstraint,
        types::{Generics, Kind, ResolvedGeneric},
    },
    lexer::Lexer,
    macros_api::{
        BlockExpression, Ident, NodeInterner, NoirFunction, NoirStruct, Pattern,
        SecondaryAttribute, StructId,
    },
    node_interner::{
        DefinitionId, DefinitionKind, DependencyId, ExprId, FuncId, GlobalId, ReferenceId, TraitId,
        TypeAliasId,
    },
    parser::TopLevelStatement,
    token::Tokens,
    Shared, Type, TypeBindings, TypeVariable,
};
use crate::{
    ast::{TraitBound, UnresolvedGeneric, UnresolvedGenerics},
    graph::CrateId,
    hir::{
        def_collector::{dc_crate::CollectedItems, errors::DefCollectorErrorKind},
        def_map::{LocalModuleId, ModuleDefId, ModuleId, MAIN_FUNCTION},
        resolution::{import::PathResolution, path_resolver::StandardPathResolver},
        Context,
    },
    hir_def::function::{FuncMeta, HirFunction},
    macros_api::{Param, Path, UnresolvedType, UnresolvedTypeData},
    node_interner::TraitImplId,
};
use crate::{
    hir::{
        def_collector::dc_crate::{UnresolvedFunctions, UnresolvedTraitImpl},
        def_map::{CrateDefMap, ModuleData},
    },
    hir_def::traits::TraitImpl,
    macros_api::ItemVisibility,
};

mod expressions;
mod lints;
mod patterns;
mod scope;
mod statements;
mod traits;
pub mod types;
mod unquote;

use fm::FileId;
use iter_extended::vecmap;
use noirc_errors::{Location, Span};
use rustc_hash::{FxHashMap as HashMap, FxHashSet as HashSet};

use self::traits::check_trait_impl_method_matches_declaration;

/// ResolverMetas are tagged onto each definition to track how many times they are used
#[derive(Debug, PartialEq, Eq)]
pub struct ResolverMeta {
    num_times_used: usize,
    ident: HirIdent,
    warn_if_unused: bool,
}

type ScopeForest = GenericScopeForest<String, ResolverMeta>;

pub struct LambdaContext {
    pub captures: Vec<HirCapturedVar>,
    /// the index in the scope tree
    /// (sometimes being filled by ScopeTree's find method)
    pub scope_index: usize,
}

pub struct Elaborator<'context> {
    scopes: ScopeForest,

    errors: Vec<(CompilationError, FileId)>,

    interner: &'context mut NodeInterner,

    def_maps: &'context mut BTreeMap<CrateId, CrateDefMap>,

    file: FileId,

    nested_loops: usize,

    /// Contains a mapping of the current struct or functions's generics to
    /// unique type variables if we're resolving a struct. Empty otherwise.
    /// This is a Vec rather than a map to preserve the order a functions generics
    /// were declared in.
    generics: Vec<ResolvedGeneric>,

    /// When resolving lambda expressions, we need to keep track of the variables
    /// that are captured. We do this in order to create the hidden environment
    /// parameter for the lambda function.
    lambda_stack: Vec<LambdaContext>,

    /// Set to the current type if we're resolving an impl
    self_type: Option<Type>,

    /// The current dependency item we're resolving.
    /// Used to link items to their dependencies in the dependency graph
    current_item: Option<DependencyId>,

    /// If we're currently resolving methods within a trait impl, this will be set
    /// to the corresponding trait impl ID.
    current_trait_impl: Option<TraitImplId>,

    trait_id: Option<TraitId>,

    /// In-resolution names
    ///
    /// This needs to be a set because we can have multiple in-resolution
    /// names when resolving structs that are declared in reverse order of their
    /// dependencies, such as in the following case:
    ///
    /// ```
    /// struct Wrapper {
    ///     value: Wrapped
    /// }
    /// struct Wrapped {
    /// }
    /// ```
    resolving_ids: BTreeSet<StructId>,

    /// Each constraint in the `where` clause of the function currently being resolved.
    trait_bounds: Vec<TraitConstraint>,

    /// This is a stack of function contexts. Most of the time, for each function we
    /// expect this to be of length one, containing each type variable and trait constraint
    /// used in the function. This is also pushed to when a `comptime {}` block is used within
    /// the function. Since it can force us to resolve that block's trait constraints earlier
    /// so that they are resolved when the interpreter is run before the enclosing function
    /// is finished elaborating. When this happens, we need to resolve any type variables
    /// that were made within this block as well so that we can solve these traits.
    function_context: Vec<FunctionContext>,

    /// The current module this elaborator is in.
    /// Initially empty, it is set whenever a new top-level item is resolved.
    local_module: LocalModuleId,

    crate_id: CrateId,

    /// Each value currently in scope in the comptime interpreter.
    /// Each element of the Vec represents a scope with every scope together making
    /// up all currently visible definitions. The first scope is always the global scope.
    comptime_scopes: Vec<HashMap<DefinitionId, comptime::Value>>,

    /// The scope of --debug-comptime, or None if unset
    debug_comptime_in_file: Option<FileId>,

    /// These are the globals that have yet to be elaborated.
    /// This map is used to lazily evaluate these globals if they're encountered before
    /// they are elaborated (e.g. in a function's type or another global's RHS).
    unresolved_globals: BTreeMap<GlobalId, UnresolvedGlobal>,
}

#[derive(Default)]
struct FunctionContext {
    /// All type variables created in the current function.
    /// This map is used to default any integer type variables at the end of
    /// a function (before checking trait constraints) if a type wasn't already chosen.
    type_variables: Vec<Type>,

    /// Trait constraints are collected during type checking until they are
    /// verified at the end of a function. This is because constraints arise
    /// on each variable, but it is only until function calls when the types
    /// needed for the trait constraint may become known.
    trait_constraints: Vec<(TraitConstraint, ExprId)>,
}

impl<'context> Elaborator<'context> {
    pub fn new(
        context: &'context mut Context,
        crate_id: CrateId,
        debug_comptime_in_file: Option<FileId>,
    ) -> Self {
        Self {
            scopes: ScopeForest::default(),
            errors: Vec::new(),
            interner: &mut context.def_interner,
            def_maps: &mut context.def_maps,
            file: FileId::dummy(),
            nested_loops: 0,
            generics: Vec::new(),
            lambda_stack: Vec::new(),
            self_type: None,
            current_item: None,
            trait_id: None,
            local_module: LocalModuleId::dummy_id(),
            crate_id,
            resolving_ids: BTreeSet::new(),
            trait_bounds: Vec::new(),
            function_context: vec![FunctionContext::default()],
            current_trait_impl: None,
            comptime_scopes: vec![HashMap::default()],
            debug_comptime_in_file,
            unresolved_globals: BTreeMap::new(),
        }
    }

    pub fn elaborate(
        context: &'context mut Context,
        crate_id: CrateId,
        items: CollectedItems,
        debug_comptime_in_file: Option<FileId>,
    ) -> Vec<(CompilationError, FileId)> {
        let mut this = Self::new(context, crate_id, debug_comptime_in_file);

        // Filter out comptime items to execute their functions first if needed.
        // This step is why comptime items can only refer to other comptime items
        // in the same crate, but can refer to any item in dependencies. Trying to
        // run these at the same time as other items would lead to them seeing empty
        // function bodies from functions that have yet to be elaborated.
        let (comptime_items, runtime_items) = Self::filter_comptime_items(items);
        this.elaborate_items(comptime_items);
        this.elaborate_items(runtime_items);
        this.errors
    }

    fn elaborate_items(&mut self, mut items: CollectedItems) {
        // We must first resolve and intern the globals before we can resolve any stmts inside each function.
        // Each function uses its own resolver with a newly created ScopeForest, and must be resolved again to be within a function's scope
        //
        // Additionally, we must resolve integer globals before structs since structs may refer to
        // the values of integer globals as numeric generics.
        let (literal_globals, non_literal_globals) = filter_literal_globals(items.globals);
        for global in non_literal_globals {
            self.unresolved_globals.insert(global.global_id, global);
        }

        for global in literal_globals {
            self.elaborate_global(global);
        }

        for (alias_id, alias) in items.type_aliases {
            self.define_type_alias(alias_id, alias);
        }

        // Must resolve structs before we resolve globals.
        let mut generated_items = self.collect_struct_definitions(items.types);

        self.define_function_metas(&mut items.functions, &mut items.impls, &mut items.trait_impls);

        self.collect_traits(items.traits, &mut generated_items);

        // Before we resolve any function symbols we must go through our impls and
        // re-collect the methods within into their proper module. This cannot be
        // done during def collection since we need to be able to resolve the type of
        // the impl since that determines the module we should collect into.
        for ((_self_type, module), impls) in &mut items.impls {
            self.collect_impls(*module, impls);
        }

        // Bind trait impls to their trait. Collect trait functions, that have a
        // default implementation, which hasn't been overridden.
        for trait_impl in &mut items.trait_impls {
            self.collect_trait_impl(trait_impl);
        }

        // We must wait to resolve non-literal globals until after we resolve structs since struct
        // globals will need to reference the struct type they're initialized to ensure they are valid.
        while let Some((_, global)) = self.unresolved_globals.pop_first() {
            self.elaborate_global(global);
        }

        // We have to run any comptime attributes on functions before the function is elaborated
        // since the generated items are checked beforehand as well.
        self.run_attributes_on_functions(&items.functions, &mut generated_items);

        // After everything is collected, we can elaborate our generated items.
        // It may be better to inline these within `items` entirely since elaborating them
        // all here means any globals will not see these. Inlining them completely within `items`
        // means we must be more careful about missing any additional items that need to be already
        // elaborated. E.g. if a new struct is created, we've already passed the code path to
        // elaborate them.
        if !generated_items.is_empty() {
            self.elaborate_items(generated_items);
        }

        for functions in items.functions {
            self.elaborate_functions(functions);
        }

        for impls in items.impls.into_values() {
            self.elaborate_impls(impls);
        }

        for trait_impl in items.trait_impls {
            self.elaborate_trait_impl(trait_impl);
        }

        self.errors.extend(self.interner.check_for_dependency_cycles());
    }

    /// Runs `f` and if it modifies `self.generics`, `self.generics` is truncated
    /// back to the previous length.
    fn recover_generics<T>(&mut self, f: impl FnOnce(&mut Self) -> T) -> T {
        let generics_count = self.generics.len();
        let ret = f(self);
        self.generics.truncate(generics_count);
        ret
    }

    fn elaborate_functions(&mut self, functions: UnresolvedFunctions) {
        self.file = functions.file_id;
        self.trait_id = functions.trait_id; // TODO: Resolve?
        self.self_type = functions.self_type;

        for (local_module, id, _) in functions.functions {
            self.local_module = local_module;
            self.recover_generics(|this| this.elaborate_function(id));
        }

        self.self_type = None;
        self.trait_id = None;
    }

    fn elaborate_function(&mut self, id: FuncId) {
        let func_meta = self.interner.func_meta.get_mut(&id);
        let func_meta =
            func_meta.expect("FuncMetas should be declared before a function is elaborated");

        let (kind, body, body_span) = match func_meta.take_body() {
            FunctionBody::Unresolved(kind, body, span) => (kind, body, span),
            FunctionBody::Resolved => return,
            // Do not error for the still-resolving case. If there is a dependency cycle,
            // the dependency cycle check will find it later on.
            FunctionBody::Resolving => return,
        };

        self.scopes.start_function();
        let old_item = std::mem::replace(&mut self.current_item, Some(DependencyId::Function(id)));

        let func_meta = func_meta.clone();

        self.trait_bounds = func_meta.trait_constraints.clone();
        self.function_context.push(FunctionContext::default());

        // Introduce all numeric generics into scope
        for generic in &func_meta.all_generics {
            if let Kind::Numeric(typ) = &generic.kind {
                let definition = DefinitionKind::GenericType(generic.type_var.clone());
                let ident = Ident::new(generic.name.to_string(), generic.span);
                let hir_ident =
                    self.add_variable_decl_inner(ident, false, false, false, definition);
                self.interner.push_definition_type(hir_ident.id, *typ.clone());
            }
        }

        // The DefinitionIds for each parameter were already created in define_function_meta
        // so we need to reintroduce the same IDs into scope here.
        for parameter in &func_meta.parameter_idents {
            let name = self.interner.definition_name(parameter.id).to_owned();
            self.add_existing_variable_to_scope(name, parameter.clone(), true);
        }

        self.generics = func_meta.all_generics.clone();

        self.declare_numeric_generics(&func_meta.parameters, func_meta.return_type());
        self.add_trait_constraints_to_scope(&func_meta);

        let (hir_func, body_type) = match kind {
            FunctionKind::Builtin | FunctionKind::LowLevel | FunctionKind::Oracle => {
                (HirFunction::empty(), Type::Error)
            }
            FunctionKind::Normal | FunctionKind::Recursive => {
                let (block, body_type) = self.elaborate_block(body);
                let expr_id = self.intern_expr(block, body_span);
                self.interner.push_expr_type(expr_id, body_type.clone());
                (HirFunction::unchecked_from_expr(expr_id), body_type)
            }
        };

        // Don't verify the return type for builtin functions & trait function declarations
        if !func_meta.is_stub() {
            self.type_check_function_body(body_type, &func_meta, hir_func.as_expr());
        }

        // Default any type variables that still need defaulting and
        // verify any remaining trait constraints arising from the function body.
        // This is done before trait impl search since leaving them bindable can lead to errors
        // when multiple impls are available. Instead we default first to choose the Field or u64 impl.
        self.check_and_pop_function_context();

        // Now remove all the `where` clause constraints we added
        for constraint in &func_meta.trait_constraints {
            self.interner.remove_assumed_trait_implementations_for_trait(constraint.trait_id);
        }

        let func_scope_tree = self.scopes.end_function();

        // The arguments to low-level and oracle functions are always unused so we do not produce warnings for them.
        if !func_meta.is_stub() {
            self.check_for_unused_variables_in_scope_tree(func_scope_tree);
        }

        let meta = self
            .interner
            .func_meta
            .get_mut(&id)
            .expect("FuncMetas should be declared before a function is elaborated");

        meta.function_body = FunctionBody::Resolved;

        self.trait_bounds.clear();
        self.interner.update_fn(id, hir_func);
        self.current_item = old_item;
    }

    /// Defaults all type variables used in this function context then solves
    /// all still-unsolved trait constraints in this context.
    fn check_and_pop_function_context(&mut self) {
        let context = self.function_context.pop().expect("Imbalanced function_context pushes");

        for typ in context.type_variables {
            if let Type::TypeVariable(variable, kind) = typ.follow_bindings() {
                let msg = "TypeChecker should only track defaultable type vars";
                variable.bind(kind.default_type().expect(msg));
            }
        }

        for (mut constraint, expr_id) in context.trait_constraints {
            let span = self.interner.expr_span(&expr_id);

            if matches!(&constraint.typ, Type::MutableReference(_)) {
                let (_, dereferenced_typ) =
                    self.insert_auto_dereferences(expr_id, constraint.typ.clone());
                constraint.typ = dereferenced_typ;
            }

            self.verify_trait_constraint(
                &constraint.typ,
                constraint.trait_id,
                &constraint.trait_generics,
                expr_id,
                span,
            );
        }
    }

    /// This turns function parameters of the form:
    /// `fn foo(x: impl Bar)`
    ///
    /// into
    /// `fn foo<T0_impl_Bar>(x: T0_impl_Bar) where T0_impl_Bar: Bar`
    /// although the fresh type variable is not named internally.
    fn desugar_impl_trait_arg(
        &mut self,
        trait_path: Path,
        trait_generics: Vec<UnresolvedType>,
        generics: &mut Vec<TypeVariable>,
        trait_constraints: &mut Vec<TraitConstraint>,
    ) -> Type {
        let new_generic_id = self.interner.next_type_variable_id();
        let new_generic = TypeVariable::unbound(new_generic_id);
        generics.push(new_generic.clone());

        let name = format!("impl {trait_path}");
        let generic_type = Type::NamedGeneric(new_generic, Rc::new(name), Kind::Normal);
        let trait_bound = TraitBound { trait_path, trait_id: None, trait_generics };

        if let Some(new_constraint) = self.resolve_trait_bound(&trait_bound, generic_type.clone()) {
            trait_constraints.push(new_constraint);
        }

        generic_type
    }

    /// Add the given generics to scope.
    /// Each generic will have a fresh Shared<TypeBinding> associated with it.
    pub fn add_generics(&mut self, generics: &UnresolvedGenerics) -> Generics {
        vecmap(generics, |generic| {
            // Map the generic to a fresh type variable
            let id = self.interner.next_type_variable_id();
            let typevar = TypeVariable::unbound(id);
            let ident = generic.ident();
            let span = ident.0.span();

            // Resolve the generic's kind
            let kind = self.resolve_generic_kind(generic);

            // Check for name collisions of this generic
            let name = Rc::new(ident.0.contents.clone());

            let resolved_generic =
                ResolvedGeneric { name: name.clone(), type_var: typevar.clone(), kind, span };

            if let Some(generic) = self.find_generic(&name) {
                self.push_err(ResolverError::DuplicateDefinition {
                    name: ident.0.contents.clone(),
                    first_span: generic.span,
                    second_span: span,
                });
            } else {
                self.generics.push(resolved_generic.clone());
            }

            resolved_generic
        })
    }

    /// Return the kind of an unresolved generic.
    /// If a numeric generic has been specified, resolve the annotated type to make
    /// sure only primitive numeric types are being used.
    pub(super) fn resolve_generic_kind(&mut self, generic: &UnresolvedGeneric) -> Kind {
        if let UnresolvedGeneric::Numeric { ident, typ } = generic {
            let typ = typ.clone();
            let typ = if typ.is_type_expression() {
                self.resolve_type_inner(typ, &Kind::Numeric(Box::new(Type::default_int_type())))
            } else {
                self.resolve_type(typ.clone())
            };
            if !matches!(typ, Type::FieldElement | Type::Integer(_, _)) {
                let unsupported_typ_err = ResolverError::UnsupportedNumericGenericType {
                    ident: ident.clone(),
                    typ: typ.clone(),
                };
                self.push_err(unsupported_typ_err);
            }
            Kind::Numeric(Box::new(typ))
        } else {
            Kind::Normal
        }
    }

    fn push_err(&mut self, error: impl Into<CompilationError>) {
        self.errors.push((error.into(), self.file));
    }

    fn run_lint(&mut self, lint: impl Fn(&Elaborator) -> Option<CompilationError>) {
        if let Some(error) = lint(self) {
            self.push_err(error);
        }
    }

    fn resolve_trait_by_path(&mut self, path: Path) -> Option<TraitId> {
        let path_resolver = StandardPathResolver::new(self.module_id());

        let error = match path_resolver.resolve(self.def_maps, path.clone(), &mut None) {
            Ok(PathResolution { module_def_id: ModuleDefId::TraitId(trait_id), error }) => {
                if let Some(error) = error {
                    self.push_err(error);
                }
                return Some(trait_id);
            }
            Ok(_) => DefCollectorErrorKind::NotATrait { not_a_trait_name: path },
            Err(_) => DefCollectorErrorKind::TraitNotFound { trait_path: path },
        };
        self.push_err(error);
        None
    }

    /// TODO: This is currently only respected for generic free functions
    /// there's a bunch of other places where trait constraints can pop up
    fn resolve_trait_constraints(
        &mut self,
        where_clause: &[UnresolvedTraitConstraint],
    ) -> Vec<TraitConstraint> {
        where_clause
            .iter()
            .filter_map(|constraint| self.resolve_trait_constraint(constraint))
            .collect()
    }

    pub fn resolve_trait_constraint(
        &mut self,
        constraint: &UnresolvedTraitConstraint,
    ) -> Option<TraitConstraint> {
        let typ = self.resolve_type(constraint.typ.clone());
        self.resolve_trait_bound(&constraint.trait_bound, typ)
    }

    fn resolve_trait_bound(&mut self, bound: &TraitBound, typ: Type) -> Option<TraitConstraint> {
        let the_trait = self.lookup_trait_or_error(bound.trait_path.clone())?;

        let resolved_generics = &the_trait.generics.clone();
        assert_eq!(resolved_generics.len(), bound.trait_generics.len());
        let generics_with_types = resolved_generics.iter().zip(&bound.trait_generics);
        let trait_generics = vecmap(generics_with_types, |(generic, typ)| {
            self.resolve_type_inner(typ.clone(), &generic.kind)
        });

        let the_trait = self.lookup_trait_or_error(bound.trait_path.clone())?;
        let trait_id = the_trait.id;

        let span = bound.trait_path.span();

        let expected_generics = the_trait.generics.len();
        let actual_generics = trait_generics.len();

        if actual_generics != expected_generics {
            let item_name = the_trait.name.to_string();
            self.push_err(ResolverError::IncorrectGenericCount {
                span,
                item_name,
                actual: actual_generics,
                expected: expected_generics,
            });
        }

        Some(TraitConstraint { typ, trait_id, trait_generics })
    }

    /// Extract metadata from a NoirFunction
    /// to be used in analysis and intern the function parameters
    /// Prerequisite: any implicit generics, including any generics from the impl,
    /// have already been added to scope via `self.add_generics`.
    fn define_function_meta(
        &mut self,
        func: &mut NoirFunction,
        func_id: FuncId,
        is_trait_function: bool,
    ) {
        let in_contract = if self.self_type.is_some() {
            // Without this, impl methods can accidentally be placed in contracts.
            // See: https://github.com/noir-lang/noir/issues/3254
            false
        } else {
            self.in_contract()
        };

        self.scopes.start_function();
        self.current_item = Some(DependencyId::Function(func_id));

        let location = Location::new(func.name_ident().span(), self.file);
        let id = self.interner.function_definition_id(func_id);
        let name_ident = HirIdent::non_trait_method(id, location);

        let is_entry_point = self.is_entry_point_function(func, in_contract);

        self.run_lint(|_| lints::inlining_attributes(func).map(Into::into));
        self.run_lint(|_| lints::missing_pub(func, is_entry_point).map(Into::into));
        self.run_lint(|elaborator| {
            lints::unnecessary_pub_return(func, elaborator.pub_allowed(func, in_contract))
                .map(Into::into)
        });
        self.run_lint(|_| lints::oracle_not_marked_unconstrained(func).map(Into::into));
        self.run_lint(|elaborator| {
            lints::low_level_function_outside_stdlib(func, elaborator.crate_id).map(Into::into)
        });
        self.run_lint(|_| {
            lints::recursive_non_entrypoint_function(func, is_entry_point).map(Into::into)
        });

        // Both the #[fold] and #[no_predicates] alter a function's inline type and code generation in similar ways.
        // In certain cases such as type checking (for which the following flag will be used) both attributes
        // indicate we should code generate in the same way. Thus, we unify the attributes into one flag here.
        let has_no_predicates_attribute = func.attributes().is_no_predicates();
        let should_fold = func.attributes().is_foldable();
        let has_inline_attribute = has_no_predicates_attribute || should_fold;
        let is_pub_allowed = self.pub_allowed(func, in_contract);
        self.add_generics(&func.def.generics);

        let mut trait_constraints = self.resolve_trait_constraints(&func.def.where_clause);

        let mut generics = vecmap(&self.generics, |generic| generic.type_var.clone());
        let mut parameters = Vec::new();
        let mut parameter_types = Vec::new();
        let mut parameter_idents = Vec::new();

        for Param { visibility, pattern, typ, span: _ } in func.parameters().iter().cloned() {
            self.run_lint(|_| {
                lints::unnecessary_pub_argument(func, visibility, is_pub_allowed).map(Into::into)
            });

            let type_span = typ.span.unwrap_or_else(|| pattern.span());

            let typ = match typ.typ {
                UnresolvedTypeData::TraitAsType(path, args) => {
                    self.desugar_impl_trait_arg(path, args, &mut generics, &mut trait_constraints)
                }
                _ => self.resolve_type_inner(typ, &Kind::Normal),
            };

            self.check_if_type_is_valid_for_program_input(
                &typ,
                is_entry_point,
                has_inline_attribute,
                type_span,
            );

            let pattern = self.elaborate_pattern_and_store_ids(
                pattern,
                typ.clone(),
                DefinitionKind::Local(None),
                &mut parameter_idents,
                None,
            );

            parameters.push((pattern, typ.clone(), visibility));
            parameter_types.push(typ);
        }

        let return_type = Box::new(self.resolve_type(func.return_type()));

        let mut typ = Type::Function(parameter_types, return_type, Box::new(Type::Unit));

        if !generics.is_empty() {
            typ = Type::Forall(generics, Box::new(typ));
        }

        self.interner.push_definition_type(name_ident.id, typ.clone());

        let direct_generics = func.def.generics.iter();
        let direct_generics = direct_generics
            .filter_map(|generic| self.find_generic(&generic.ident().0.contents).cloned())
            .collect();

        let statements = std::mem::take(&mut func.def.body.statements);
        let body = BlockExpression { statements };

        let struct_id = if let Some(Type::Struct(struct_type, _)) = &self.self_type {
            Some(struct_type.borrow().id)
        } else {
            None
        };

        let meta = FuncMeta {
            name: name_ident,
            kind: func.kind,
            location,
            typ,
            direct_generics,
            all_generics: self.generics.clone(),
            struct_id,
            trait_impl: self.current_trait_impl,
            parameters: parameters.into(),
            parameter_idents,
            return_type: func.def.return_type.clone(),
            return_visibility: func.def.return_visibility,
            has_body: !func.def.body.is_empty(),
            trait_constraints,
            is_entry_point,
            is_trait_function,
            has_inline_attribute,
            source_crate: self.crate_id,
            function_body: FunctionBody::Unresolved(func.kind, body, func.def.span),
        };

        self.interner.push_fn_meta(meta, func_id);
        self.scopes.end_function();
        self.current_item = None;
    }

    /// Only sized types are valid to be used as main's parameters or the parameters to a contract
    /// function. If the given type is not sized (e.g. contains a slice or NamedGeneric type), an
    /// error is issued.
    fn check_if_type_is_valid_for_program_input(
        &mut self,
        typ: &Type,
        is_entry_point: bool,
        has_inline_attribute: bool,
        span: Span,
    ) {
        if (is_entry_point && !typ.is_valid_for_program_input())
            || (has_inline_attribute && !typ.is_valid_non_inlined_function_input())
        {
            self.push_err(TypeCheckError::InvalidTypeForEntryPoint { span });
        }
    }

    /// True if the `pub` keyword is allowed on parameters in this function
    /// `pub` on function parameters is only allowed for entry point functions
    fn pub_allowed(&self, func: &NoirFunction, in_contract: bool) -> bool {
        self.is_entry_point_function(func, in_contract) || func.attributes().is_foldable()
    }

    /// Returns `true` if the current module is a contract.
    ///
    /// This is usually determined by `self.module_id()`, but it can
    /// be overridden for impls. Impls are an odd case since the methods within resolve
    /// as if they're in the parent module, but should be placed in a child module.
    /// Since they should be within a child module, they should be elaborated as if
    /// `in_contract` is `false` so we can still resolve them in the parent module without them being in a contract.
    fn in_contract(&self) -> bool {
        self.module_id().module(self.def_maps).is_contract
    }

    fn is_entry_point_function(&self, func: &NoirFunction, in_contract: bool) -> bool {
        if in_contract {
            func.attributes().is_contract_entry_point()
        } else {
            func.name() == MAIN_FUNCTION
        }
    }

    // TODO(https://github.com/noir-lang/noir/issues/5156): Remove implicit numeric generics
    fn declare_numeric_generics(&mut self, params: &Parameters, return_type: &Type) {
        if self.generics.is_empty() {
            return;
        }

        for (name_to_find, type_variable) in Self::find_numeric_generics(params, return_type) {
            // Declare any generics to let users use numeric generics in scope.
            // Don't issue a warning if these are unused
            //
            // We can fail to find the generic in self.generics if it is an implicit one created
            // by the compiler. This can happen when, e.g. eliding array lengths using the slice
            // syntax [T].
            if let Some(ResolvedGeneric { name, span, kind, .. }) =
                self.generics.iter_mut().find(|generic| generic.name.as_ref() == &name_to_find)
            {
                let scope = self.scopes.get_mut_scope();
                let value = scope.find(&name_to_find);
                if value.is_some() {
                    // With the addition of explicit numeric generics we do not want to introduce numeric generics in this manner
                    // However, this is going to be a big breaking change so for now we simply issue a warning while users have time
                    // to transition to the new syntax
                    // e.g. this code would break with a duplicate definition error:
                    // ```
                    // fn foo<let N: u8>(arr: [Field; N]) { }
                    // ```
                    continue;
                }
                *kind = Kind::Numeric(Box::new(Type::default_int_type()));
                let ident = Ident::new(name.to_string(), *span);
                let definition = DefinitionKind::GenericType(type_variable);
                self.add_variable_decl_inner(ident.clone(), false, false, false, definition);

                self.push_err(ResolverError::UseExplicitNumericGeneric { ident });
            }
        }
    }

    fn add_trait_constraints_to_scope(&mut self, func_meta: &FuncMeta) {
        for constraint in &func_meta.trait_constraints {
            let object = constraint.typ.clone();
            let trait_id = constraint.trait_id;
            let generics = constraint.trait_generics.clone();

            if !self.interner.add_assumed_trait_implementation(object, trait_id, generics) {
                if let Some(the_trait) = self.interner.try_get_trait(trait_id) {
                    let trait_name = the_trait.name.to_string();
                    let typ = constraint.typ.clone();
                    let span = func_meta.location.span;
                    self.push_err(TypeCheckError::UnneededTraitConstraint {
                        trait_name,
                        typ,
                        span,
                    });
                }
            }
        }
    }

    fn elaborate_impls(&mut self, impls: Vec<(UnresolvedGenerics, Span, UnresolvedFunctions)>) {
        for (_, _, functions) in impls {
            self.file = functions.file_id;
            self.recover_generics(|this| this.elaborate_functions(functions));
        }
    }

    fn elaborate_trait_impl(&mut self, trait_impl: UnresolvedTraitImpl) {
        self.file = trait_impl.file_id;
        self.local_module = trait_impl.module_id;

        self.generics = trait_impl.resolved_generics;
        self.current_trait_impl = trait_impl.impl_id;

        for (module, function, _) in &trait_impl.methods.functions {
            self.local_module = *module;
            let errors = check_trait_impl_method_matches_declaration(self.interner, *function);
            self.errors.extend(errors.into_iter().map(|error| (error.into(), self.file)));
        }

        self.elaborate_functions(trait_impl.methods);

        self.self_type = None;
        self.current_trait_impl = None;
        self.generics.clear();
    }

    fn collect_impls(
        &mut self,
        module: LocalModuleId,
        impls: &mut [(UnresolvedGenerics, Span, UnresolvedFunctions)],
    ) {
        self.local_module = module;

        for (generics, span, unresolved) in impls {
            self.file = unresolved.file_id;
            let old_generic_count = self.generics.len();
            self.add_generics(generics);
            self.declare_methods_on_struct(false, unresolved, *span);
            self.generics.truncate(old_generic_count);
        }
    }

    fn collect_trait_impl(&mut self, trait_impl: &mut UnresolvedTraitImpl) {
        self.local_module = trait_impl.module_id;
        self.file = trait_impl.file_id;
        self.current_trait_impl = trait_impl.impl_id;

        let self_type = trait_impl.methods.self_type.clone();
        let self_type =
            self_type.expect("Expected struct type to be set before collect_trait_impl");

        self.self_type = Some(self_type.clone());
        let self_type_span = trait_impl.object_type.span;

        if matches!(self_type, Type::MutableReference(_)) {
            let span = self_type_span.unwrap_or_else(|| trait_impl.trait_path.span());
            self.push_err(DefCollectorErrorKind::MutableReferenceInTraitImpl { span });
        }

        if let Some(trait_id) = trait_impl.trait_id {
            self.generics = trait_impl.resolved_generics.clone();
            self.collect_trait_impl_methods(trait_id, trait_impl);

            let span = trait_impl.object_type.span.expect("All trait self types should have spans");
            self.declare_methods_on_struct(true, &mut trait_impl.methods, span);

            let methods = trait_impl.methods.function_ids();
            for func_id in &methods {
                self.interner.set_function_trait(*func_id, self_type.clone(), trait_id);
            }

            let where_clause = trait_impl
                .where_clause
                .iter()
                .flat_map(|item| self.resolve_trait_constraint(item))
                .collect();

            let trait_generics = trait_impl.resolved_trait_generics.clone();

            let resolved_trait_impl = Shared::new(TraitImpl {
                ident: trait_impl.trait_path.last_segment().clone(),
                typ: self_type.clone(),
                trait_id,
                trait_generics: trait_generics.clone(),
                file: trait_impl.file_id,
                where_clause,
                methods,
            });

            let generics = vecmap(&self.generics, |generic| generic.type_var.clone());

            if let Err((prev_span, prev_file)) = self.interner.add_trait_implementation(
                self_type.clone(),
                trait_id,
                trait_generics,
                trait_impl.impl_id.expect("impl_id should be set in define_function_metas"),
                generics,
                resolved_trait_impl,
            ) {
                self.push_err(DefCollectorErrorKind::OverlappingImpl {
                    typ: self_type.clone(),
                    span: self_type_span.unwrap_or_else(|| trait_impl.trait_path.span()),
                });

                // The 'previous impl defined here' note must be a separate error currently
                // since it may be in a different file and all errors have the same file id.
                self.file = prev_file;
                self.push_err(DefCollectorErrorKind::OverlappingImplNote { span: prev_span });
                self.file = trait_impl.file_id;
            }
        }

        self.generics.clear();

        self.current_trait_impl = None;
        self.self_type = None;
    }

    fn get_module_mut(
        def_maps: &mut BTreeMap<CrateId, CrateDefMap>,
        module: ModuleId,
    ) -> &mut ModuleData {
        let message = "A crate should always be present for a given crate id";
        &mut def_maps.get_mut(&module.krate).expect(message).modules[module.local_id.0]
    }

    fn declare_methods_on_struct(
        &mut self,
        is_trait_impl: bool,
        functions: &mut UnresolvedFunctions,
        span: Span,
    ) {
        let self_type = functions.self_type.as_ref();
        let self_type =
            self_type.expect("Expected struct type to be set before declare_methods_on_struct");

        let function_ids = functions.function_ids();

        if let Type::Struct(struct_type, _) = &self_type {
            let struct_ref = struct_type.borrow();

            // `impl`s are only allowed on types defined within the current crate
            if !is_trait_impl && struct_ref.id.krate() != self.crate_id {
                let type_name = struct_ref.name.to_string();
                self.push_err(DefCollectorErrorKind::ForeignImpl { span, type_name });
                return;
            }

            // Grab the module defined by the struct type. Note that impls are a case
            // where the module the methods are added to is not the same as the module
            // they are resolved in.
            let module = Self::get_module_mut(self.def_maps, struct_ref.id.module_id());

            for (_, method_id, method) in &functions.functions {
                // If this method was already declared, remove it from the module so it cannot
                // be accessed with the `TypeName::method` syntax. We'll check later whether the
                // object types in each method overlap or not. If they do, we issue an error.
                // If not, that is specialization which is allowed.
                let name = method.name_ident().clone();
                if module.declare_function(name, ItemVisibility::Public, *method_id).is_err() {
                    let existing = module.find_func_with_name(method.name_ident()).expect(
                        "declare_function should only error if there is an existing function",
                    );

                    // Only remove the existing function from scope if it is from a trait impl as
                    // well. If it is from a non-trait impl that should override trait impl methods
                    // anyway so that Foo::bar always resolves to the non-trait impl version.
                    if self.interner.function_meta(&existing).trait_impl.is_some() {
                        module.remove_function(method.name_ident());
                    }
                }
            }

            // Trait impl methods are already declared in NodeInterner::add_trait_implementation
            if !is_trait_impl {
                self.declare_methods(self_type, &function_ids);
            }
        // We can define methods on primitive types only if we're in the stdlib
        } else if !is_trait_impl && *self_type != Type::Error {
            if self.crate_id.is_stdlib() {
                // Trait impl methods are already declared in NodeInterner::add_trait_implementation
                if !is_trait_impl {
                    self.declare_methods(self_type, &function_ids);
                }
            } else {
                self.push_err(DefCollectorErrorKind::NonStructTypeInImpl { span });
            }
        }
    }

    fn declare_methods(&mut self, self_type: &Type, function_ids: &[FuncId]) {
        for method_id in function_ids {
            let method_name = self.interner.function_name(method_id).to_owned();

            if let Some(first_fn) =
                self.interner.add_method(self_type, method_name.clone(), *method_id, false)
            {
                let error = ResolverError::DuplicateDefinition {
                    name: method_name,
                    first_span: self.interner.function_ident(&first_fn).span(),
                    second_span: self.interner.function_ident(method_id).span(),
                };
                self.push_err(error);
            }
        }
    }

    fn collect_trait_impl_methods(
        &mut self,
        trait_id: TraitId,
        trait_impl: &mut UnresolvedTraitImpl,
    ) {
        self.local_module = trait_impl.module_id;
        self.file = trait_impl.file_id;

        // In this Vec methods[i] corresponds to trait.methods[i]. If the impl has no implementation
        // for a particular method, the default implementation will be added at that slot.
        let mut ordered_methods = Vec::new();

        // check whether the trait implementation is in the same crate as either the trait or the type
        self.check_trait_impl_crate_coherence(trait_id, trait_impl);

        // set of function ids that have a corresponding method in the trait
        let mut func_ids_in_trait = HashSet::default();

        // Temporarily take ownership of the trait's methods so we can iterate over them
        // while also mutating the interner
        let the_trait = self.interner.get_trait_mut(trait_id);
        let methods = std::mem::take(&mut the_trait.methods);

        for method in &methods {
            let overrides: Vec<_> = trait_impl
                .methods
                .functions
                .iter()
                .filter(|(_, _, f)| f.name() == method.name.0.contents)
                .collect();

            if overrides.is_empty() {
                if let Some(default_impl) = &method.default_impl {
                    // copy 'where' clause from unresolved trait impl
                    let mut default_impl_clone = default_impl.clone();
                    default_impl_clone.def.where_clause.extend(trait_impl.where_clause.clone());

                    let func_id = self.interner.push_empty_fn();
                    let module = self.module_id();
                    let location = Location::new(default_impl.def.span, trait_impl.file_id);
                    self.interner.push_function(func_id, &default_impl.def, module, location);
                    self.define_function_meta(&mut default_impl_clone, func_id, false);
                    func_ids_in_trait.insert(func_id);
                    ordered_methods.push((
                        method.default_impl_module_id,
                        func_id,
                        *default_impl_clone,
                    ));
                } else {
                    self.push_err(DefCollectorErrorKind::TraitMissingMethod {
                        trait_name: self.interner.get_trait(trait_id).name.clone(),
                        method_name: method.name.clone(),
                        trait_impl_span: trait_impl
                            .object_type
                            .span
                            .expect("type must have a span"),
                    });
                }
            } else {
                for (_, func_id, _) in &overrides {
                    func_ids_in_trait.insert(*func_id);
                }

                if overrides.len() > 1 {
                    self.push_err(DefCollectorErrorKind::Duplicate {
                        typ: DuplicateType::TraitAssociatedFunction,
                        first_def: overrides[0].2.name_ident().clone(),
                        second_def: overrides[1].2.name_ident().clone(),
                    });
                }

                ordered_methods.push(overrides[0].clone());
            }
        }

        // Restore the methods that were taken before the for loop
        let the_trait = self.interner.get_trait_mut(trait_id);
        the_trait.set_methods(methods);

        // Emit MethodNotInTrait error for methods in the impl block that
        // don't have a corresponding method signature defined in the trait
        for (_, func_id, func) in &trait_impl.methods.functions {
            if !func_ids_in_trait.contains(func_id) {
                let trait_name = the_trait.name.clone();
                let impl_method = func.name_ident().clone();
                let error = DefCollectorErrorKind::MethodNotInTrait { trait_name, impl_method };
                self.errors.push((error.into(), self.file));
            }
        }

        trait_impl.methods.functions = ordered_methods;
        trait_impl.methods.trait_id = Some(trait_id);
    }

    fn check_trait_impl_crate_coherence(
        &mut self,
        trait_id: TraitId,
        trait_impl: &UnresolvedTraitImpl,
    ) {
        self.local_module = trait_impl.module_id;
        self.file = trait_impl.file_id;

        let object_crate = match &trait_impl.resolved_object_type {
            Some(Type::Struct(struct_type, _)) => struct_type.borrow().id.krate(),
            _ => CrateId::Dummy,
        };

        let the_trait = self.interner.get_trait(trait_id);
        if self.crate_id != the_trait.crate_id && self.crate_id != object_crate {
            self.push_err(DefCollectorErrorKind::TraitImplOrphaned {
                span: trait_impl.object_type.span.expect("object type must have a span"),
            });
        }
    }

    fn define_type_alias(&mut self, alias_id: TypeAliasId, alias: UnresolvedTypeAlias) {
        self.file = alias.file_id;
        self.local_module = alias.module_id;

        let generics = self.add_generics(&alias.type_alias_def.generics);
        self.current_item = Some(DependencyId::Alias(alias_id));
        let typ = self.resolve_type(alias.type_alias_def.typ);
        self.interner.set_type_alias(alias_id, typ, generics);
        self.generics.clear();
    }

    fn collect_struct_definitions(
        &mut self,
        structs: BTreeMap<StructId, UnresolvedStruct>,
    ) -> CollectedItems {
        // This is necessary to avoid cloning the entire struct map
        // when adding checks after each struct field is resolved.
        let struct_ids = structs.keys().copied().collect::<Vec<_>>();

        // This will contain any additional top-level items that are generated at compile-time
        // via macros. This often includes derived trait impls.
        let mut generated_items = CollectedItems::default();

        // Resolve each field in each struct.
        // Each struct should already be present in the NodeInterner after def collection.
        for (type_id, mut typ) in structs {
            self.file = typ.file_id;
            self.local_module = typ.module_id;

            let attributes = std::mem::take(&mut typ.struct_def.attributes);
            let span = typ.struct_def.span;

            let fields = self.resolve_struct_fields(typ.struct_def, type_id);
            let fields_len = fields.len();
            self.interner.update_struct(type_id, |struct_def| {
                struct_def.set_fields(fields);

                // TODO(https://github.com/noir-lang/noir/issues/5156): Remove this with implicit numeric generics
                // This is only necessary for resolving named types when implicit numeric generics are used.
                let mut found_names = Vec::new();
                struct_def.find_numeric_generics_in_fields(&mut found_names);
                for generic in struct_def.generics.iter_mut() {
                    for found_generic in found_names.iter() {
                        if found_generic == generic.name.as_str() {
                            if matches!(generic.kind, Kind::Normal) {
                                let ident = Ident::new(generic.name.to_string(), generic.span);
                                self.errors.push((
                                    CompilationError::ResolverError(
                                        ResolverError::UseExplicitNumericGeneric { ident },
                                    ),
                                    self.file,
                                ));
                                generic.kind = Kind::Numeric(Box::new(Type::default_int_type()));
                            }
                            break;
                        }
                    }
                }
            });

            for field_index in 0..fields_len {
                self.interner
                    .add_definition_location(ReferenceId::StructMember(type_id, field_index), None);
            }

            let item = Value::StructDefinition(type_id);
            self.run_comptime_attributes_on_item(&attributes, item, span, &mut generated_items);
        }

        // Check whether the struct fields have nested slices
        // We need to check after all structs are resolved to
        // make sure every struct's fields is accurately set.
        for id in struct_ids {
            let struct_type = self.interner.get_struct(id);

            // Only handle structs without generics as any generics args will be checked
            // after monomorphization when performing SSA codegen
            if struct_type.borrow().generics.is_empty() {
                let fields = struct_type.borrow().get_fields(&[]);
                for (_, field_type) in fields.iter() {
                    if field_type.is_nested_slice() {
                        let location = struct_type.borrow().location;
                        self.file = location.file;
                        self.push_err(ResolverError::NestedSlices { span: location.span });
                    }
                }
            }
        }

        generated_items
    }

    fn run_comptime_attributes_on_item(
        &mut self,
        attributes: &[SecondaryAttribute],
        item: Value,
        span: Span,
        generated_items: &mut CollectedItems,
    ) {
        for attribute in attributes {
            if let SecondaryAttribute::Custom(name) = attribute {
                if let Err(error) =
                    self.run_comptime_attribute_on_item(name, item.clone(), span, generated_items)
                {
                    self.errors.push(error);
                }
            }
        }
    }

    fn run_comptime_attribute_on_item(
        &mut self,
        attribute: &str,
        item: Value,
        span: Span,
        generated_items: &mut CollectedItems,
    ) -> Result<(), (CompilationError, FileId)> {
        let location = Location::new(span, self.file);
        let (function_name, mut arguments) = Self::parse_attribute(attribute, location)
            .unwrap_or_else(|| (attribute.to_string(), Vec::new()));

<<<<<<< HEAD
        let Ok(id) = self.lookup_global(Path::from_single(function_name, span)) else {
            // Do not issue an error if the attribute is unknown
            return Ok(());
        };
=======
        let id = self
            .lookup_global(Path::from_single(function_name, span))
            .map_err(|_| (ResolverError::UnknownAnnotation { span }.into(), self.file))?;
>>>>>>> 4ec86c0b

        let definition = self.interner.definition(id);
        let DefinitionKind::Function(function) = definition.kind else {
            return Err((ResolverError::NonFunctionInAnnotation { span }.into(), self.file));
        };

        self.handle_varargs_attribute(function, &mut arguments, location);
        arguments.insert(0, (item, location));

        let mut interpreter_errors = vec![];
        let mut interpreter = self.setup_interpreter(&mut interpreter_errors);

        let value = interpreter
            .call_function(function, arguments, TypeBindings::new(), location)
            .map_err(|error| error.into_compilation_error_pair())?;
        self.include_interpreter_errors(interpreter_errors);

        if value != Value::Unit {
            let items = value
                .into_top_level_items(location)
                .map_err(|error| error.into_compilation_error_pair())?;

            self.add_items(items, generated_items, location);
        }

        Ok(())
    }

    /// Parses an attribute in the form of a function call (e.g. `#[foo(a b, c d)]`) into
    /// the function and quoted arguments called (e.g. `("foo", vec![(a b, location), (c d, location)])`)
    fn parse_attribute(
        annotation: &str,
        location: Location,
    ) -> Option<(String, Vec<(Value, Location)>)> {
        let (tokens, errors) = Lexer::lex(annotation);
        if !errors.is_empty() {
            return None;
        }

        let mut tokens = tokens.0;
        if tokens.len() >= 4 {
            // Remove the outer  `ident ( )` wrapping the function arguments
            let first = tokens.remove(0).into_token();
            let second = tokens.remove(0).into_token();

            // Last token is always an EndOfInput
            let _ = tokens.pop().unwrap().into_token();
            let last = tokens.pop().unwrap().into_token();

            use crate::lexer::token::Token::*;
            if let (Ident(name), LeftParen, RightParen) = (first, second, last) {
                let args = tokens.split(|token| *token.token() == Comma);
                let args =
                    vecmap(args, |arg| (Value::Code(Rc::new(Tokens(arg.to_vec()))), location));
                return Some((name, args));
            }
        }

        None
    }

    /// Checks if the given attribute function is a varargs function.
    /// If so, we should pass its arguments in one slice rather than as separate arguments.
    fn handle_varargs_attribute(
        &mut self,
        function: FuncId,
        arguments: &mut Vec<(Value, Location)>,
        location: Location,
    ) {
        let meta = self.interner.function_meta(&function);
        let parameters = &meta.parameters.0;

        // If the last parameter is a slice, this is a varargs function.
        if parameters.last().map_or(false, |(_, typ, _)| matches!(typ, Type::Slice(_))) {
            let typ = Type::Slice(Box::new(Type::Quoted(crate::QuotedType::Quoted)));
            let slice_elements = arguments.drain(..).map(|(value, _)| value);
            let slice = Value::Slice(slice_elements.collect(), typ);
            arguments.push((slice, location));
        }
    }

    pub fn resolve_struct_fields(
        &mut self,
        unresolved: NoirStruct,
        struct_id: StructId,
    ) -> Vec<(Ident, Type)> {
        self.recover_generics(|this| {
            this.current_item = Some(DependencyId::Struct(struct_id));

            this.resolving_ids.insert(struct_id);

            let struct_def = this.interner.get_struct(struct_id);
            this.add_existing_generics(&unresolved.generics, &struct_def.borrow().generics);

            let fields = vecmap(unresolved.fields, |(ident, typ)| (ident, this.resolve_type(typ)));

            this.resolving_ids.remove(&struct_id);

            fields
        })
    }

    fn elaborate_global(&mut self, global: UnresolvedGlobal) {
        let old_module = std::mem::replace(&mut self.local_module, global.module_id);
        let old_file = std::mem::replace(&mut self.file, global.file_id);
        let old_item = self.current_item.take();

        let global_id = global.global_id;
        self.current_item = Some(DependencyId::Global(global_id));
        let let_stmt = global.stmt_def;

        if !self.in_contract()
            && let_stmt.attributes.iter().any(|attr| matches!(attr, SecondaryAttribute::Abi(_)))
        {
            let span = let_stmt.pattern.span();
            self.push_err(ResolverError::AbiAttributeOutsideContract { span });
        }

        if !let_stmt.comptime && matches!(let_stmt.pattern, Pattern::Mutable(..)) {
            let span = let_stmt.pattern.span();
            self.push_err(ResolverError::MutableGlobal { span });
        }

        let comptime = let_stmt.comptime;

        let (let_statement, _typ) = self.elaborate_let(let_stmt, Some(global_id));
        let statement_id = self.interner.get_global(global_id).let_statement;
        self.interner.replace_statement(statement_id, let_statement);

        if comptime {
            self.elaborate_comptime_global(global_id);
        }

        self.interner
            .add_definition_location(ReferenceId::Global(global_id), Some(self.module_id()));

        self.local_module = old_module;
        self.file = old_file;
        self.current_item = old_item;
    }

    fn elaborate_comptime_global(&mut self, global_id: GlobalId) {
        let let_statement = self
            .interner
            .get_global_let_statement(global_id)
            .expect("Let statement of global should be set by elaborate_global_let");

        let global = self.interner.get_global(global_id);
        let definition_id = global.definition_id;
        let location = global.location;
        let mut interpreter_errors = vec![];
        let mut interpreter = self.setup_interpreter(&mut interpreter_errors);

        if let Err(error) = interpreter.evaluate_let(let_statement) {
            self.errors.push(error.into_compilation_error_pair());
        } else {
            let value = interpreter
                .lookup_id(definition_id, location)
                .expect("The global should be defined since evaluate_let did not error");

            self.debug_comptime(location, |interner| {
                interner.get_global(global_id).let_statement.to_display_ast(interner).kind
            });

            self.interner.get_global_mut(global_id).value = Some(value);
        }
        self.include_interpreter_errors(interpreter_errors);
    }

    fn define_function_metas(
        &mut self,
        functions: &mut [UnresolvedFunctions],
        impls: &mut ImplMap,
        trait_impls: &mut [UnresolvedTraitImpl],
    ) {
        for function_set in functions {
            self.define_function_metas_for_functions(function_set);
        }

        for ((self_type, local_module), function_sets) in impls {
            self.local_module = *local_module;

            for (generics, _, function_set) in function_sets {
                self.file = function_set.file_id;
                self.add_generics(generics);
                let self_type = self.resolve_type(self_type.clone());
                function_set.self_type = Some(self_type.clone());
                self.self_type = Some(self_type);
                self.define_function_metas_for_functions(function_set);
                self.self_type = None;
                self.generics.clear();
            }
        }

        for trait_impl in trait_impls {
            self.file = trait_impl.file_id;
            self.local_module = trait_impl.module_id;

            let trait_id = self.resolve_trait_by_path(trait_impl.trait_path.clone());
            trait_impl.trait_id = trait_id;
            let unresolved_type = &trait_impl.object_type;

            self.add_generics(&trait_impl.generics);
            trait_impl.resolved_generics = self.generics.clone();

            // Fetch trait constraints here
            let trait_generics = if let Some(trait_id) = trait_impl.trait_id {
                let trait_def = self.interner.get_trait(trait_id);
                let resolved_generics = trait_def.generics.clone();
                assert_eq!(resolved_generics.len(), trait_impl.trait_generics.len());
                trait_impl
                    .trait_generics
                    .iter()
                    .enumerate()
                    .map(|(i, generic)| {
                        self.resolve_type_inner(generic.clone(), &resolved_generics[i].kind)
                    })
                    .collect()
            } else {
                // We still resolve as to continue type checking
                vecmap(&trait_impl.trait_generics, |generic| self.resolve_type(generic.clone()))
            };

            trait_impl.resolved_trait_generics = trait_generics;

            let self_type = self.resolve_type(unresolved_type.clone());
            self.self_type = Some(self_type.clone());
            trait_impl.methods.self_type = Some(self_type);

            let impl_id = self.interner.next_trait_impl_id();
            self.current_trait_impl = Some(impl_id);

            self.define_function_metas_for_functions(&mut trait_impl.methods);

            trait_impl.resolved_object_type = self.self_type.take();
            trait_impl.impl_id = self.current_trait_impl.take();
            self.generics.clear();

            if let Some(trait_id) = trait_id {
                let trait_name = trait_impl.trait_path.last_segment();
                self.interner.add_trait_reference(
                    trait_id,
                    Location::new(trait_name.span(), trait_impl.file_id),
                    trait_name.is_self_type_name(),
                );
            }
        }
    }

    fn define_function_metas_for_functions(&mut self, function_set: &mut UnresolvedFunctions) {
        self.file = function_set.file_id;

        for (local_module, id, func) in &mut function_set.functions {
            self.local_module = *local_module;
            self.recover_generics(|this| {
                this.define_function_meta(func, *id, false);
            });
        }
    }

    fn include_interpreter_errors(&mut self, errors: Vec<InterpreterError>) {
        self.errors.extend(errors.into_iter().map(InterpreterError::into_compilation_error_pair));
    }

    /// True if we're currently within a `comptime` block, function, or global
    fn in_comptime_context(&self) -> bool {
        // The first context is the global context, followed by the function-specific context.
        // Any context after that is a `comptime {}` block's.
        if self.function_context.len() > 2 {
            return true;
        }

        match self.current_item {
            Some(DependencyId::Function(id)) => self.interner.function_modifiers(&id).is_comptime,
            Some(DependencyId::Global(id)) => self.interner.get_global_definition(id).comptime,
            _ => false,
        }
    }

    /// True if we're currently within a constrained function.
    /// Defaults to `true` if the current function is unknown.
    fn in_constrained_function(&self) -> bool {
        self.current_item.map_or(true, |id| match id {
            DependencyId::Function(id) => !self.interner.function_modifiers(&id).is_unconstrained,
            _ => true,
        })
    }

    /// Filters out comptime items from non-comptime items.
    /// Returns a pair of (comptime items, non-comptime items)
    fn filter_comptime_items(mut items: CollectedItems) -> (CollectedItems, CollectedItems) {
        let mut function_sets = Vec::with_capacity(items.functions.len());
        let mut comptime_function_sets = Vec::new();

        for function_set in items.functions {
            let mut functions = Vec::with_capacity(function_set.functions.len());
            let mut comptime_functions = Vec::new();

            for function in function_set.functions {
                if function.2.def.is_comptime {
                    comptime_functions.push(function);
                } else {
                    functions.push(function);
                }
            }

            let file_id = function_set.file_id;
            let self_type = function_set.self_type;
            let trait_id = function_set.trait_id;

            if !comptime_functions.is_empty() {
                comptime_function_sets.push(UnresolvedFunctions {
                    functions: comptime_functions,
                    file_id,
                    trait_id,
                    self_type: self_type.clone(),
                });
            }

            function_sets.push(UnresolvedFunctions { functions, file_id, trait_id, self_type });
        }

        let (comptime_trait_impls, trait_impls) =
            items.trait_impls.into_iter().partition(|trait_impl| trait_impl.is_comptime);

        let (comptime_structs, structs) =
            items.types.into_iter().partition(|typ| typ.1.struct_def.is_comptime);

        let comptime = CollectedItems {
            functions: comptime_function_sets,
            types: comptime_structs,
            type_aliases: BTreeMap::new(),
            traits: BTreeMap::new(),
            trait_impls: comptime_trait_impls,
            globals: Vec::new(),
            impls: rustc_hash::FxHashMap::default(),
        };

        items.functions = function_sets;
        items.trait_impls = trait_impls;
        items.types = structs;
        (comptime, items)
    }

    fn add_items(
        &mut self,
        items: Vec<TopLevelStatement>,
        generated_items: &mut CollectedItems,
        location: Location,
    ) {
        for item in items {
            self.add_item(item, generated_items, location);
        }
    }

    fn add_item(
        &mut self,
        item: TopLevelStatement,
        generated_items: &mut CollectedItems,
        location: Location,
    ) {
        match item {
            TopLevelStatement::Function(function) => {
                let id = self.interner.push_empty_fn();
                let module = self.module_id();
                self.interner.push_function(id, &function.def, module, location);
                let functions = vec![(self.local_module, id, function)];
                generated_items.functions.push(UnresolvedFunctions {
                    file_id: self.file,
                    functions,
                    trait_id: None,
                    self_type: None,
                });
            }
            TopLevelStatement::TraitImpl(mut trait_impl) => {
                let methods = dc_mod::collect_trait_impl_functions(
                    self.interner,
                    &mut trait_impl,
                    self.crate_id,
                    self.file,
                    self.local_module,
                );

                generated_items.trait_impls.push(UnresolvedTraitImpl {
                    file_id: self.file,
                    module_id: self.local_module,
                    trait_generics: trait_impl.trait_generics,
                    trait_path: trait_impl.trait_name,
                    object_type: trait_impl.object_type,
                    methods,
                    generics: trait_impl.impl_generics,
                    where_clause: trait_impl.where_clause,
                    is_comptime: trait_impl.is_comptime,

                    // These last fields are filled in later
                    trait_id: None,
                    impl_id: None,
                    resolved_object_type: None,
                    resolved_generics: Vec::new(),
                    resolved_trait_generics: Vec::new(),
                });
            }
            TopLevelStatement::Global(global) => {
                let (global, error) = dc_mod::collect_global(
                    self.interner,
                    self.def_maps.get_mut(&self.crate_id).unwrap(),
                    global,
                    self.file,
                    self.local_module,
                );

                generated_items.globals.push(global);
                if let Some(error) = error {
                    self.errors.push(error);
                }
            }
            // Assume that an error has already been issued
            TopLevelStatement::Error => (),

            TopLevelStatement::Module(_)
            | TopLevelStatement::Import(_)
            | TopLevelStatement::Struct(_)
            | TopLevelStatement::Trait(_)
            | TopLevelStatement::Impl(_)
            | TopLevelStatement::TypeAlias(_)
            | TopLevelStatement::SubModule(_) => {
                let item = item.to_string();
                let error = InterpreterError::UnsupportedTopLevelItemUnquote { item, location };
                self.errors.push(error.into_compilation_error_pair());
            }
        }
    }

    fn setup_interpreter<'a>(
        &'a mut self,
        interpreter_errors: &'a mut Vec<InterpreterError>,
    ) -> Interpreter {
        Interpreter::new(
            self.interner,
            &mut self.comptime_scopes,
            self.crate_id,
            self.debug_comptime_in_file,
            interpreter_errors,
        )
    }

    fn debug_comptime<T: Display, F: FnMut(&mut NodeInterner) -> T>(
        &mut self,
        location: Location,
        mut expr_f: F,
    ) {
        if Some(location.file) == self.debug_comptime_in_file {
            let displayed_expr = expr_f(self.interner);
            self.errors.push((
                InterpreterError::debug_evaluate_comptime(displayed_expr, location).into(),
                location.file,
            ));
        }
    }

    fn run_attributes_on_functions(
        &mut self,
        function_sets: &[UnresolvedFunctions],
        generated_items: &mut CollectedItems,
    ) {
        for function_set in function_sets {
            self.file = function_set.file_id;
            self.self_type = function_set.self_type.clone();

            for (local_module, function_id, function) in &function_set.functions {
                self.local_module = *local_module;
                let attributes = function.secondary_attributes();
                let item = Value::FunctionDefinition(*function_id);
                let span = function.span();
                self.run_comptime_attributes_on_item(attributes, item, span, generated_items);
            }
        }
    }

    fn setup_interpreter<'a>(
        &'a mut self,
        interpreter_errors: &'a mut Vec<InterpreterError>,
    ) -> Interpreter {
        Interpreter::new(
            self.interner,
            &mut self.comptime_scopes,
            self.crate_id,
            self.debug_comptime_in_file,
            interpreter_errors,
        )
    }

    fn debug_comptime<T: Display, F: FnMut(&mut NodeInterner) -> T>(
        &mut self,
        location: Location,
        mut expr_f: F,
    ) {
        if Some(location.file) == self.debug_comptime_in_file {
            let displayed_expr = expr_f(self.interner);
            self.errors.push((
                InterpreterError::debug_evaluate_comptime(displayed_expr, location).into(),
                location.file,
            ));
        }
    }

    fn run_attributes_on_functions(
        &mut self,
        function_sets: &[UnresolvedFunctions],
        generated_items: &mut CollectedItems,
    ) {
        for function_set in function_sets {
            self.file = function_set.file_id;
            self.self_type = function_set.self_type.clone();

            for (local_module, function_id, function) in &function_set.functions {
                self.local_module = *local_module;
                let attributes = function.secondary_attributes();
                let item = Value::FunctionDefinition(*function_id);
                let span = function.span();
                self.run_comptime_attributes_on_item(attributes, item, span, generated_items);
            }
        }
    }
}<|MERGE_RESOLUTION|>--- conflicted
+++ resolved
@@ -1311,16 +1311,10 @@
         let (function_name, mut arguments) = Self::parse_attribute(attribute, location)
             .unwrap_or_else(|| (attribute.to_string(), Vec::new()));
 
-<<<<<<< HEAD
         let Ok(id) = self.lookup_global(Path::from_single(function_name, span)) else {
             // Do not issue an error if the attribute is unknown
             return Ok(());
         };
-=======
-        let id = self
-            .lookup_global(Path::from_single(function_name, span))
-            .map_err(|_| (ResolverError::UnknownAnnotation { span }.into(), self.file))?;
->>>>>>> 4ec86c0b
 
         let definition = self.interner.definition(id);
         let DefinitionKind::Function(function) = definition.kind else {
