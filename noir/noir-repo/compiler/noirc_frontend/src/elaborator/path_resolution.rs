--- conflicted
+++ resolved
@@ -223,39 +223,17 @@
                     }
 
                     (id, false, IntermediatePathResolutionItem::Module)
-<<<<<<< HEAD
-                }
-                ModuleDefId::TypeId(id) => (
-                    id.module_id(),
-                    true,
-                    IntermediatePathResolutionItem::Type(id, last_segment.turbofish()),
-                ),
-=======
                 }
                 ModuleDefId::TypeId(id) => {
                     let item = IntermediatePathResolutionItem::Type(id, last_segment.turbofish());
                     (id.module_id(), true, item)
                 }
->>>>>>> bdf5fa77
                 ModuleDefId::TypeAliasId(id) => {
                     let type_alias = self.interner.get_type_alias(id);
                     let Some(module_id) = get_type_alias_module_def_id(&type_alias) else {
                         return Err(PathResolutionError::Unresolved(last_ident.clone()));
                     };
 
-<<<<<<< HEAD
-                    (
-                        module_id,
-                        true,
-                        IntermediatePathResolutionItem::TypeAlias(id, last_segment.turbofish()),
-                    )
-                }
-                ModuleDefId::TraitId(id) => (
-                    id.0,
-                    false,
-                    IntermediatePathResolutionItem::Trait(id, last_segment.turbofish()),
-                ),
-=======
                     let item =
                         IntermediatePathResolutionItem::TypeAlias(id, last_segment.turbofish());
                     (module_id, true, item)
@@ -264,7 +242,6 @@
                     let item = IntermediatePathResolutionItem::Trait(id, last_segment.turbofish());
                     (id.0, false, item)
                 }
->>>>>>> bdf5fa77
                 ModuleDefId::FunctionId(_) => panic!("functions cannot be in the type namespace"),
                 ModuleDefId::GlobalId(_) => panic!("globals cannot be in the type namespace"),
             };
