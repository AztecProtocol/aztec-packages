use noirc_errors::{Location, Span, Spanned};

use crate::{
    ast::{
        AssignStatement, BinaryOpKind, ConstrainKind, ConstrainStatement, Expression,
        ExpressionKind, ForLoopStatement, ForRange, Ident, InfixExpression, ItemVisibility, LValue,
        LetStatement, Path, Statement, StatementKind,
    },
    hir::{
        resolution::{
            errors::ResolverError, import::PathResolutionError,
            visibility::struct_member_is_visible,
        },
        type_check::{Source, TypeCheckError},
    },
    hir_def::{
        expr::HirIdent,
        stmt::{
            HirAssignStatement, HirConstrainStatement, HirForStatement, HirLValue, HirLetStatement,
            HirStatement,
        },
    },
    node_interner::{DefinitionId, DefinitionKind, GlobalId, StmtId},
    DataType, Type,
};

use super::{lints, Elaborator, Loop};

impl<'context> Elaborator<'context> {
    fn elaborate_statement_value(&mut self, statement: Statement) -> (HirStatement, Type) {
        match statement.kind {
            StatementKind::Let(let_stmt) => self.elaborate_local_let(let_stmt),
            StatementKind::Constrain(constrain) => self.elaborate_constrain(constrain),
            StatementKind::Assign(assign) => self.elaborate_assign(assign),
            StatementKind::For(for_stmt) => self.elaborate_for(for_stmt),
<<<<<<< HEAD
            StatementKind::Loop(block) => self.elaborate_loop(block, statement.span),
=======
            StatementKind::Loop(block, span) => self.elaborate_loop(block, span),
>>>>>>> d174172f
            StatementKind::Break => self.elaborate_jump(true, statement.span),
            StatementKind::Continue => self.elaborate_jump(false, statement.span),
            StatementKind::Comptime(statement) => self.elaborate_comptime_statement(*statement),
            StatementKind::Expression(expr) => {
                let (expr, typ) = self.elaborate_expression(expr);
                (HirStatement::Expression(expr), typ)
            }
            StatementKind::Semi(expr) => {
                let (expr, _typ) = self.elaborate_expression(expr);
                (HirStatement::Semi(expr), Type::Unit)
            }
            StatementKind::Interned(id) => {
                let kind = self.interner.get_statement_kind(id);
                let statement = Statement { kind: kind.clone(), span: statement.span };
                self.elaborate_statement_value(statement)
            }
            StatementKind::Error => (HirStatement::Error, Type::Error),
        }
    }

    pub(crate) fn elaborate_statement(&mut self, statement: Statement) -> (StmtId, Type) {
        let span = statement.span;
        let (hir_statement, typ) = self.elaborate_statement_value(statement);
        let id = self.interner.push_stmt(hir_statement);
        self.interner.push_stmt_location(id, span, self.file);
        (id, typ)
    }

    pub(super) fn elaborate_local_let(&mut self, let_stmt: LetStatement) -> (HirStatement, Type) {
        self.elaborate_let(let_stmt, None)
    }

    /// Elaborate a local or global let statement.
    /// If this is a global let, the DefinitionId of the global is specified so that
    /// elaborate_pattern can create a Global definition kind with the correct ID
    /// instead of a local one with a fresh ID.
    pub(super) fn elaborate_let(
        &mut self,
        let_stmt: LetStatement,
        global_id: Option<GlobalId>,
    ) -> (HirStatement, Type) {
        let expr_span = let_stmt.expression.span;
        let (expression, expr_type) = self.elaborate_expression(let_stmt.expression);

        let type_contains_unspecified = let_stmt.r#type.contains_unspecified();
        let annotated_type = self.resolve_inferred_type(let_stmt.r#type);

        // Require the top-level of a global's type to be fully-specified
        if type_contains_unspecified && global_id.is_some() {
            let span = expr_span;
            let expected_type = annotated_type.clone();
            let error = ResolverError::UnspecifiedGlobalType { span, expected_type };
            self.push_err(error);
        }

        let definition = match global_id {
            None => DefinitionKind::Local(Some(expression)),
            Some(id) => DefinitionKind::Global(id),
        };

        // Now check if LHS is the same type as the RHS
        // Importantly, we do not coerce any types implicitly
        self.unify_with_coercions(&expr_type, &annotated_type, expression, expr_span, || {
            TypeCheckError::TypeMismatch {
                expected_typ: annotated_type.to_string(),
                expr_typ: expr_type.to_string(),
                expr_span,
            }
        });

        if annotated_type.is_integer() {
            let errors = lints::overflowing_int(self.interner, &expression, &annotated_type);
            for error in errors {
                self.push_err(error);
            }
        }

        let warn_if_unused =
            !let_stmt.attributes.iter().any(|attr| attr.is_allow_unused_variables());

        let r#type = annotated_type;
        let pattern = self.elaborate_pattern_and_store_ids(
            let_stmt.pattern,
            r#type.clone(),
            definition,
            &mut Vec::new(),
            warn_if_unused,
        );

        let attributes = let_stmt.attributes;
        let comptime = let_stmt.comptime;
        let is_global_let = let_stmt.is_global_let;
        let let_ =
            HirLetStatement::new(pattern, r#type, expression, attributes, comptime, is_global_let);
        (HirStatement::Let(let_), Type::Unit)
    }

    pub(super) fn elaborate_constrain(
        &mut self,
        mut stmt: ConstrainStatement,
    ) -> (HirStatement, Type) {
        let span = stmt.span;
        let min_args_count = stmt.kind.required_arguments_count();
        let max_args_count = min_args_count + 1;
        let actual_args_count = stmt.arguments.len();

        let (message, expr) = if !(min_args_count..=max_args_count).contains(&actual_args_count) {
            self.push_err(TypeCheckError::AssertionParameterCountMismatch {
                kind: stmt.kind,
                found: actual_args_count,
                span,
            });

            // Given that we already produced an error, let's make this an `assert(true)` so
            // we don't get further errors.
            let message = None;
            let kind = ExpressionKind::Literal(crate::ast::Literal::Bool(true));
            let expr = Expression { kind, span };
            (message, expr)
        } else {
            let message =
                (actual_args_count != min_args_count).then(|| stmt.arguments.pop().unwrap());
            let expr = match stmt.kind {
                ConstrainKind::Assert | ConstrainKind::Constrain => stmt.arguments.pop().unwrap(),
                ConstrainKind::AssertEq => {
                    let rhs = stmt.arguments.pop().unwrap();
                    let lhs = stmt.arguments.pop().unwrap();
                    let span = Span::from(lhs.span.start()..rhs.span.end());
                    let operator = Spanned::from(span, BinaryOpKind::Equal);
                    let kind =
                        ExpressionKind::Infix(Box::new(InfixExpression { lhs, operator, rhs }));
                    Expression { kind, span }
                }
            };
            (message, expr)
        };

        let expr_span = expr.span;
        let (expr_id, expr_type) = self.elaborate_expression(expr);

        // Must type check the assertion message expression so that we instantiate bindings
        let msg = message.map(|assert_msg_expr| self.elaborate_expression(assert_msg_expr).0);

        self.unify(&expr_type, &Type::Bool, || TypeCheckError::TypeMismatch {
            expr_typ: expr_type.to_string(),
            expected_typ: Type::Bool.to_string(),
            expr_span,
        });

        (HirStatement::Constrain(HirConstrainStatement(expr_id, self.file, msg)), Type::Unit)
    }

    pub(super) fn elaborate_assign(&mut self, assign: AssignStatement) -> (HirStatement, Type) {
        let expr_span = assign.expression.span;
        let (expression, expr_type) = self.elaborate_expression(assign.expression);
        let (lvalue, lvalue_type, mutable) = self.elaborate_lvalue(assign.lvalue);

        if !mutable {
            let (name, span) = self.get_lvalue_name_and_span(&lvalue);
            self.push_err(TypeCheckError::VariableMustBeMutable { name, span });
        }

        self.unify_with_coercions(&expr_type, &lvalue_type, expression, expr_span, || {
            TypeCheckError::TypeMismatchWithSource {
                actual: expr_type.clone(),
                expected: lvalue_type.clone(),
                span: expr_span,
                source: Source::Assignment,
            }
        });

        let stmt = HirAssignStatement { lvalue, expression };
        (HirStatement::Assign(stmt), Type::Unit)
    }

    pub(super) fn elaborate_for(&mut self, for_loop: ForLoopStatement) -> (HirStatement, Type) {
        let (start, end) = match for_loop.range {
            ForRange::Range(bounds) => bounds.into_half_open(),
            ForRange::Array(_) => {
                let for_stmt =
                    for_loop.range.into_for(for_loop.identifier, for_loop.block, for_loop.span);

                return self.elaborate_statement_value(for_stmt);
            }
        };

        let start_span = start.span;
        let end_span = end.span;

        let (start_range, start_range_type) = self.elaborate_expression(start);
        let (end_range, end_range_type) = self.elaborate_expression(end);
        let (identifier, block) = (for_loop.identifier, for_loop.block);

        let old_loop = std::mem::take(&mut self.current_loop);

        self.current_loop = Some(Loop { is_for: true, has_break: false });
        self.push_scope();

        // TODO: For loop variables are currently mutable by default since we haven't
        //       yet implemented syntax for them to be optionally mutable.
        let kind = DefinitionKind::Local(None);
        let identifier = self.add_variable_decl(
            identifier, false, // mutable
            true,  // allow_shadowing
            true,  // warn_if_unused
            kind,
        );

        // Check that start range and end range have the same types
        let range_span = start_span.merge(end_span);
        self.unify(&start_range_type, &end_range_type, || TypeCheckError::TypeMismatch {
            expected_typ: start_range_type.to_string(),
            expr_typ: end_range_type.to_string(),
            expr_span: range_span,
        });

        let expected_type = self.polymorphic_integer();

        self.unify(&start_range_type, &expected_type, || TypeCheckError::TypeCannotBeUsed {
            typ: start_range_type.clone(),
            place: "for loop",
            span: range_span,
        });

        self.interner.push_definition_type(identifier.id, start_range_type);

        let (block, _block_type) = self.elaborate_expression(block);

        self.pop_scope();
        self.current_loop = old_loop;

        let statement =
            HirStatement::For(HirForStatement { start_range, end_range, block, identifier });

        (statement, Type::Unit)
    }

    pub(super) fn elaborate_loop(
        &mut self,
        block: Expression,
        span: noirc_errors::Span,
    ) -> (HirStatement, Type) {
        let in_constrained_function = self.in_constrained_function();
        if in_constrained_function {
            self.push_err(ResolverError::LoopInConstrainedFn { span });
        }

<<<<<<< HEAD
        self.nested_loops += 1;
=======
        let old_loop = std::mem::take(&mut self.current_loop);
        self.current_loop = Some(Loop { is_for: false, has_break: false });
>>>>>>> d174172f
        self.push_scope();

        let (block, _block_type) = self.elaborate_expression(block);

        self.pop_scope();
<<<<<<< HEAD
        self.nested_loops -= 1;
=======

        let last_loop =
            std::mem::replace(&mut self.current_loop, old_loop).expect("Expected a loop");
        if !last_loop.has_break {
            self.push_err(ResolverError::LoopWithoutBreak { span });
        }
>>>>>>> d174172f

        let statement = HirStatement::Loop(block);

        (statement, Type::Unit)
    }

    fn elaborate_jump(&mut self, is_break: bool, span: noirc_errors::Span) -> (HirStatement, Type) {
        let in_constrained_function = self.in_constrained_function();

        if in_constrained_function {
            self.push_err(ResolverError::JumpInConstrainedFn { is_break, span });
        }

        if let Some(current_loop) = &mut self.current_loop {
            if is_break {
                current_loop.has_break = true;
            }
        } else {
            self.push_err(ResolverError::JumpOutsideLoop { is_break, span });
        }

        let expr = if is_break { HirStatement::Break } else { HirStatement::Continue };
        (expr, self.interner.next_type_variable())
    }

    fn get_lvalue_name_and_span(&self, lvalue: &HirLValue) -> (String, Span) {
        match lvalue {
            HirLValue::Ident(name, _) => {
                let span = name.location.span;

                if let Some(definition) = self.interner.try_definition(name.id) {
                    (definition.name.clone(), span)
                } else {
                    ("(undeclared variable)".into(), span)
                }
            }
            HirLValue::MemberAccess { object, .. } => self.get_lvalue_name_and_span(object),
            HirLValue::Index { array, .. } => self.get_lvalue_name_and_span(array),
            HirLValue::Dereference { lvalue, .. } => self.get_lvalue_name_and_span(lvalue),
        }
    }

    fn elaborate_lvalue(&mut self, lvalue: LValue) -> (HirLValue, Type, bool) {
        match lvalue {
            LValue::Ident(ident) => {
                let mut mutable = true;
                let span = ident.span();
                let path = Path::from_single(ident.0.contents, span);
                let ((ident, scope_index), _) = self.get_ident_from_path(path);

                self.resolve_local_variable(ident.clone(), scope_index);

                let typ = if ident.id == DefinitionId::dummy_id() {
                    Type::Error
                } else {
                    if let Some(definition) = self.interner.try_definition(ident.id) {
                        mutable = definition.mutable;

                        if definition.comptime && !self.in_comptime_context() {
                            self.push_err(ResolverError::MutatingComptimeInNonComptimeContext {
                                name: definition.name.clone(),
                                span: ident.location.span,
                            });
                        }
                    }

                    let typ = self.interner.definition_type(ident.id).instantiate(self.interner).0;
                    typ.follow_bindings()
                };

                let reference_location = Location::new(span, self.file);
                self.interner.add_local_reference(ident.id, reference_location);

                (HirLValue::Ident(ident.clone(), typ.clone()), typ, mutable)
            }
            LValue::MemberAccess { object, field_name, span } => {
                let (object, lhs_type, mut mutable) = self.elaborate_lvalue(*object);
                let mut object = Box::new(object);
                let field_name = field_name.clone();

                let object_ref = &mut object;
                let mutable_ref = &mut mutable;
                let location = Location::new(span, self.file);

                let dereference_lhs = move |_: &mut Self, _, element_type| {
                    // We must create a temporary value first to move out of object_ref before
                    // we eventually reassign to it.
                    let id = DefinitionId::dummy_id();
                    let ident = HirIdent::non_trait_method(id, location);
                    let tmp_value = HirLValue::Ident(ident, Type::Error);

                    let lvalue = std::mem::replace(object_ref, Box::new(tmp_value));
                    *object_ref =
                        Box::new(HirLValue::Dereference { lvalue, element_type, location });
                    *mutable_ref = true;
                };

                let name = &field_name.0.contents;
                let (object_type, field_index) = self
                    .check_field_access(&lhs_type, name, field_name.span(), Some(dereference_lhs))
                    .unwrap_or((Type::Error, 0));

                let field_index = Some(field_index);
                let typ = object_type.clone();
                let lvalue =
                    HirLValue::MemberAccess { object, field_name, field_index, typ, location };
                (lvalue, object_type, mutable)
            }
            LValue::Index { array, index, span } => {
                let expr_span = index.span;
                let (index, index_type) = self.elaborate_expression(index);
                let location = Location::new(span, self.file);

                let expected = self.polymorphic_integer_or_field();
                self.unify(&index_type, &expected, || TypeCheckError::TypeMismatch {
                    expected_typ: "an integer".to_owned(),
                    expr_typ: index_type.to_string(),
                    expr_span,
                });

                let (mut lvalue, mut lvalue_type, mut mutable) = self.elaborate_lvalue(*array);

                // Before we check that the lvalue is an array, try to dereference it as many times
                // as needed to unwrap any &mut wrappers.
                while let Type::MutableReference(element) = lvalue_type.follow_bindings() {
                    let element_type = element.as_ref().clone();
                    lvalue =
                        HirLValue::Dereference { lvalue: Box::new(lvalue), element_type, location };
                    lvalue_type = *element;
                    // We know this value to be mutable now since we found an `&mut`
                    mutable = true;
                }

                let typ = match lvalue_type.follow_bindings() {
                    Type::Array(_, elem_type) => *elem_type,
                    Type::Slice(elem_type) => *elem_type,
                    Type::Error => Type::Error,
                    Type::String(_) => {
                        let (_lvalue_name, lvalue_span) = self.get_lvalue_name_and_span(&lvalue);
                        self.push_err(TypeCheckError::StringIndexAssign { span: lvalue_span });
                        Type::Error
                    }
                    Type::TypeVariable(_) => {
                        self.push_err(TypeCheckError::TypeAnnotationsNeededForIndex { span });
                        Type::Error
                    }
                    other => {
                        self.push_err(TypeCheckError::TypeMismatch {
                            expected_typ: "array".to_string(),
                            expr_typ: other.to_string(),
                            expr_span: span,
                        });
                        Type::Error
                    }
                };

                let array = Box::new(lvalue);
                let array_type = typ.clone();
                (HirLValue::Index { array, index, typ, location }, array_type, mutable)
            }
            LValue::Dereference(lvalue, span) => {
                let (lvalue, reference_type, _) = self.elaborate_lvalue(*lvalue);
                let lvalue = Box::new(lvalue);
                let location = Location::new(span, self.file);

                let element_type = Type::type_variable(self.interner.next_type_variable_id());
                let expected_type = Type::MutableReference(Box::new(element_type.clone()));

                self.unify(&reference_type, &expected_type, || TypeCheckError::TypeMismatch {
                    expected_typ: expected_type.to_string(),
                    expr_typ: reference_type.to_string(),
                    expr_span: span,
                });

                // Dereferences are always mutable since we already type checked against a &mut T
                let typ = element_type.clone();
                let lvalue = HirLValue::Dereference { lvalue, element_type, location };
                (lvalue, typ, true)
            }
            LValue::Interned(id, span) => {
                let lvalue = self.interner.get_lvalue(id, span).clone();
                self.elaborate_lvalue(lvalue)
            }
        }
    }

    /// Type checks a field access, adding dereference operators as necessary
    pub(super) fn check_field_access(
        &mut self,
        lhs_type: &Type,
        field_name: &str,
        span: Span,
        dereference_lhs: Option<impl FnMut(&mut Self, Type, Type)>,
    ) -> Option<(Type, usize)> {
        let lhs_type = lhs_type.follow_bindings();

        match &lhs_type {
            Type::DataType(s, args) => {
                let s = s.borrow();
                if let Some((field, visibility, index)) = s.get_field(field_name, args) {
                    let reference_location = Location::new(span, self.file);
                    self.interner.add_struct_member_reference(s.id, index, reference_location);

                    self.check_struct_field_visibility(&s, field_name, visibility, span);

                    return Some((field, index));
                }
            }
            Type::Tuple(elements) => {
                if let Ok(index) = field_name.parse::<usize>() {
                    let length = elements.len();
                    if index < length {
                        return Some((elements[index].clone(), index));
                    } else {
                        self.push_err(TypeCheckError::TupleIndexOutOfBounds {
                            index,
                            lhs_type,
                            length,
                            span,
                        });
                        return None;
                    }
                }
            }
            // If the lhs is a mutable reference we automatically transform
            // lhs.field into (*lhs).field
            Type::MutableReference(element) => {
                if let Some(mut dereference_lhs) = dereference_lhs {
                    dereference_lhs(self, lhs_type.clone(), element.as_ref().clone());
                    return self.check_field_access(
                        element,
                        field_name,
                        span,
                        Some(dereference_lhs),
                    );
                } else {
                    let (element, index) =
                        self.check_field_access(element, field_name, span, dereference_lhs)?;
                    return Some((Type::MutableReference(Box::new(element)), index));
                }
            }
            _ => (),
        }

        // If we get here the type has no field named 'access.rhs'.
        // Now we specialize the error message based on whether we know the object type in question yet.
        if let Type::TypeVariable(..) = &lhs_type {
            self.push_err(TypeCheckError::TypeAnnotationsNeededForFieldAccess { span });
        } else if lhs_type != Type::Error {
            self.push_err(TypeCheckError::AccessUnknownMember {
                lhs_type,
                field_name: field_name.to_string(),
                span,
            });
        }

        None
    }

    pub(super) fn check_struct_field_visibility(
        &mut self,
        struct_type: &DataType,
        field_name: &str,
        visibility: ItemVisibility,
        span: Span,
    ) {
        if self.silence_field_visibility_errors > 0 {
            return;
        }

        if !struct_member_is_visible(struct_type.id, visibility, self.module_id(), self.def_maps) {
            self.push_err(ResolverError::PathResolutionError(PathResolutionError::Private(
                Ident::new(field_name.to_string(), span),
            )));
        }
    }

    fn elaborate_comptime_statement(&mut self, statement: Statement) -> (HirStatement, Type) {
        let span = statement.span;
        let (hir_statement, _typ) =
            self.elaborate_in_comptime_context(|this| this.elaborate_statement(statement));
        let mut interpreter = self.setup_interpreter();
        let value = interpreter.evaluate_statement(hir_statement);
        let (expr, typ) = self.inline_comptime_value(value, span);

        let location = self.interner.id_location(hir_statement);
        self.debug_comptime(location, |interner| expr.to_display_ast(interner).kind);

        (HirStatement::Expression(expr), typ)
    }
}<|MERGE_RESOLUTION|>--- conflicted
+++ resolved
@@ -33,11 +33,7 @@
             StatementKind::Constrain(constrain) => self.elaborate_constrain(constrain),
             StatementKind::Assign(assign) => self.elaborate_assign(assign),
             StatementKind::For(for_stmt) => self.elaborate_for(for_stmt),
-<<<<<<< HEAD
-            StatementKind::Loop(block) => self.elaborate_loop(block, statement.span),
-=======
             StatementKind::Loop(block, span) => self.elaborate_loop(block, span),
->>>>>>> d174172f
             StatementKind::Break => self.elaborate_jump(true, statement.span),
             StatementKind::Continue => self.elaborate_jump(false, statement.span),
             StatementKind::Comptime(statement) => self.elaborate_comptime_statement(*statement),
@@ -285,27 +281,19 @@
             self.push_err(ResolverError::LoopInConstrainedFn { span });
         }
 
-<<<<<<< HEAD
-        self.nested_loops += 1;
-=======
         let old_loop = std::mem::take(&mut self.current_loop);
         self.current_loop = Some(Loop { is_for: false, has_break: false });
->>>>>>> d174172f
         self.push_scope();
 
         let (block, _block_type) = self.elaborate_expression(block);
 
         self.pop_scope();
-<<<<<<< HEAD
-        self.nested_loops -= 1;
-=======
 
         let last_loop =
             std::mem::replace(&mut self.current_loop, old_loop).expect("Expected a loop");
         if !last_loop.has_break {
             self.push_err(ResolverError::LoopWithoutBreak { span });
         }
->>>>>>> d174172f
 
         let statement = HirStatement::Loop(block);
 
