use noirc_errors::{Location, Span};

use crate::{
    ast::{AssignStatement, ConstrainStatement, LValue},
    hir::{
        resolution::errors::ResolverError,
        type_check::{Source, TypeCheckError},
    },
    hir_def::{
        expr::HirIdent,
        stmt::{
            HirAssignStatement, HirConstrainStatement, HirForStatement, HirLValue, HirLetStatement,
        },
    },
    macros_api::{
        ForLoopStatement, ForRange, HirStatement, LetStatement, Path, Statement, StatementKind,
    },
    node_interner::{DefinitionId, DefinitionKind, GlobalId, StmtId},
    Type,
};

use super::{lints, Elaborator};

impl<'context> Elaborator<'context> {
    fn elaborate_statement_value(&mut self, statement: Statement) -> (HirStatement, Type) {
        match statement.kind {
            StatementKind::Let(let_stmt) => self.elaborate_local_let(let_stmt),
            StatementKind::Constrain(constrain) => self.elaborate_constrain(constrain),
            StatementKind::Assign(assign) => self.elaborate_assign(assign),
            StatementKind::For(for_stmt) => self.elaborate_for(for_stmt),
            StatementKind::Break => self.elaborate_jump(true, statement.span),
            StatementKind::Continue => self.elaborate_jump(false, statement.span),
            StatementKind::Comptime(statement) => self.elaborate_comptime_statement(*statement),
            StatementKind::Expression(expr) => {
                let (expr, typ) = self.elaborate_expression(expr);
                (HirStatement::Expression(expr), typ)
            }
            StatementKind::Semi(expr) => {
                let (expr, _typ) = self.elaborate_expression(expr);
                (HirStatement::Semi(expr), Type::Unit)
            }
            StatementKind::Error => (HirStatement::Error, Type::Error),
        }
    }

    pub(super) fn elaborate_statement(&mut self, statement: Statement) -> (StmtId, Type) {
        let span = statement.span;
        let (hir_statement, typ) = self.elaborate_statement_value(statement);
        let id = self.interner.push_stmt(hir_statement);
        self.interner.push_stmt_location(id, span, self.file);
        (id, typ)
    }

    pub(super) fn elaborate_local_let(&mut self, let_stmt: LetStatement) -> (HirStatement, Type) {
        self.elaborate_let(let_stmt, None)
    }

    /// Elaborate a local or global let statement.
    /// If this is a global let, the DefinitionId of the global is specified so that
    /// elaborate_pattern can create a Global definition kind with the correct ID
    /// instead of a local one with a fresh ID.
    pub(super) fn elaborate_let(
        &mut self,
        let_stmt: LetStatement,
        global_id: Option<GlobalId>,
    ) -> (HirStatement, Type) {
        let expr_span = let_stmt.expression.span;
        let (expression, expr_type) = self.elaborate_expression(let_stmt.expression);
        let annotated_type = self.resolve_inferred_type(let_stmt.r#type);

        let definition = match global_id {
            None => DefinitionKind::Local(Some(expression)),
            Some(id) => DefinitionKind::Global(id),
        };

<<<<<<< HEAD
        // First check if the LHS is unspecified
        // If so, then we give it the same type as the expression
        let r#type = if annotated_type != Type::Error {
            // Now check if LHS is the same type as the RHS
            // Importantly, we do not coerce any types implicitly
            self.unify_with_coercions(&expr_type, &annotated_type, expression, expr_span, || {
                TypeCheckError::TypeMismatch {
                    expected_typ: annotated_type.to_string(),
                    expr_typ: expr_type.to_string(),
                    expr_span,
                }
            });
            if annotated_type.is_integer() {
                let errors = lints::overflowing_int(self.interner, &expression, &annotated_type);
                for error in errors {
                    self.push_err(error);
                }
=======
        // Now check if LHS is the same type as the RHS
        // Importantly, we do not coerce any types implicitly
        self.unify_with_coercions(&expr_type, &annotated_type, expression, expr_span, || {
            TypeCheckError::TypeMismatch {
                expected_typ: annotated_type.to_string(),
                expr_typ: expr_type.to_string(),
                expr_span,
>>>>>>> c01b3de7
            }
        });

        if annotated_type.is_integer() {
            let errors = lints::overflowing_int(self.interner, &expression, &annotated_type);
            for error in errors {
                self.push_err(error);
            }
        }

        let r#type = annotated_type;
        let pattern = self.elaborate_pattern_and_store_ids(
            let_stmt.pattern,
            r#type.clone(),
            definition,
            &mut Vec::new(),
            global_id,
        );

        let attributes = let_stmt.attributes;
        let comptime = let_stmt.comptime;
        let let_ = HirLetStatement { pattern, r#type, expression, attributes, comptime };
        (HirStatement::Let(let_), Type::Unit)
    }

    pub(super) fn elaborate_constrain(&mut self, stmt: ConstrainStatement) -> (HirStatement, Type) {
        let expr_span = stmt.0.span;
        let (expr_id, expr_type) = self.elaborate_expression(stmt.0);

        // Must type check the assertion message expression so that we instantiate bindings
        let msg = stmt.1.map(|assert_msg_expr| self.elaborate_expression(assert_msg_expr).0);

        self.unify(&expr_type, &Type::Bool, || TypeCheckError::TypeMismatch {
            expr_typ: expr_type.to_string(),
            expected_typ: Type::Bool.to_string(),
            expr_span,
        });

        (HirStatement::Constrain(HirConstrainStatement(expr_id, self.file, msg)), Type::Unit)
    }

    pub(super) fn elaborate_assign(&mut self, assign: AssignStatement) -> (HirStatement, Type) {
        let span = assign.expression.span;
        let (expression, expr_type) = self.elaborate_expression(assign.expression);
        let (lvalue, lvalue_type, mutable) = self.elaborate_lvalue(assign.lvalue, span);

        if !mutable {
            let (name, span) = self.get_lvalue_name_and_span(&lvalue);
            self.push_err(TypeCheckError::VariableMustBeMutable { name, span });
        }

        self.unify_with_coercions(&expr_type, &lvalue_type, expression, span, || {
            TypeCheckError::TypeMismatchWithSource {
                actual: expr_type.clone(),
                expected: lvalue_type.clone(),
                span,
                source: Source::Assignment,
            }
        });

        let stmt = HirAssignStatement { lvalue, expression };
        (HirStatement::Assign(stmt), Type::Unit)
    }

    pub(super) fn elaborate_for(&mut self, for_loop: ForLoopStatement) -> (HirStatement, Type) {
        let (start, end) = match for_loop.range {
            ForRange::Range(start, end) => (start, end),
            ForRange::Array(_) => {
                let for_stmt =
                    for_loop.range.into_for(for_loop.identifier, for_loop.block, for_loop.span);

                return self.elaborate_statement_value(for_stmt);
            }
        };

        let start_span = start.span;
        let end_span = end.span;

        let (start_range, start_range_type) = self.elaborate_expression(start);
        let (end_range, end_range_type) = self.elaborate_expression(end);
        let (identifier, block) = (for_loop.identifier, for_loop.block);

        self.nested_loops += 1;
        self.push_scope();

        // TODO: For loop variables are currently mutable by default since we haven't
        //       yet implemented syntax for them to be optionally mutable.
        let kind = DefinitionKind::Local(None);
        let identifier = self.add_variable_decl(identifier, false, true, kind);

        // Check that start range and end range have the same types
        let range_span = start_span.merge(end_span);
        self.unify(&start_range_type, &end_range_type, || TypeCheckError::TypeMismatch {
            expected_typ: start_range_type.to_string(),
            expr_typ: end_range_type.to_string(),
            expr_span: range_span,
        });

        let expected_type = self.polymorphic_integer();

        self.unify(&start_range_type, &expected_type, || TypeCheckError::TypeCannotBeUsed {
            typ: start_range_type.clone(),
            place: "for loop",
            span: range_span,
        });

        self.interner.push_definition_type(identifier.id, start_range_type);

        let (block, _block_type) = self.elaborate_expression(block);

        self.pop_scope();
        self.nested_loops -= 1;

        let statement =
            HirStatement::For(HirForStatement { start_range, end_range, block, identifier });

        (statement, Type::Unit)
    }

    fn elaborate_jump(&mut self, is_break: bool, span: noirc_errors::Span) -> (HirStatement, Type) {
        let in_constrained_function = self.in_constrained_function();

        if in_constrained_function {
            self.push_err(ResolverError::JumpInConstrainedFn { is_break, span });
        }
        if self.nested_loops == 0 {
            self.push_err(ResolverError::JumpOutsideLoop { is_break, span });
        }

        let expr = if is_break { HirStatement::Break } else { HirStatement::Continue };
        (expr, self.interner.next_type_variable())
    }

    fn get_lvalue_name_and_span(&self, lvalue: &HirLValue) -> (String, Span) {
        match lvalue {
            HirLValue::Ident(name, _) => {
                let span = name.location.span;

                if let Some(definition) = self.interner.try_definition(name.id) {
                    (definition.name.clone(), span)
                } else {
                    ("(undeclared variable)".into(), span)
                }
            }
            HirLValue::MemberAccess { object, .. } => self.get_lvalue_name_and_span(object),
            HirLValue::Index { array, .. } => self.get_lvalue_name_and_span(array),
            HirLValue::Dereference { lvalue, .. } => self.get_lvalue_name_and_span(lvalue),
        }
    }

    fn elaborate_lvalue(&mut self, lvalue: LValue, assign_span: Span) -> (HirLValue, Type, bool) {
        match lvalue {
            LValue::Ident(ident) => {
                let mut mutable = true;
                let span = ident.span();
                let path = Path::from_single(ident.0.contents, span);
                let (ident, scope_index) = self.get_ident_from_path(path);
                self.resolve_local_variable(ident.clone(), scope_index);

                let typ = if ident.id == DefinitionId::dummy_id() {
                    Type::Error
                } else {
                    if let Some(definition) = self.interner.try_definition(ident.id) {
                        mutable = definition.mutable;
                    }

                    let typ = self.interner.definition_type(ident.id).instantiate(self.interner).0;
                    typ.follow_bindings()
                };

                let reference_location = Location::new(span, self.file);
                self.interner.add_local_reference(ident.id, reference_location);

                (HirLValue::Ident(ident.clone(), typ.clone()), typ, mutable)
            }
            LValue::MemberAccess { object, field_name, span } => {
                let (object, lhs_type, mut mutable) = self.elaborate_lvalue(*object, assign_span);
                let mut object = Box::new(object);
                let field_name = field_name.clone();

                let object_ref = &mut object;
                let mutable_ref = &mut mutable;
                let location = Location::new(span, self.file);

                let dereference_lhs = move |_: &mut Self, _, element_type| {
                    // We must create a temporary value first to move out of object_ref before
                    // we eventually reassign to it.
                    let id = DefinitionId::dummy_id();
                    let ident = HirIdent::non_trait_method(id, location);
                    let tmp_value = HirLValue::Ident(ident, Type::Error);

                    let lvalue = std::mem::replace(object_ref, Box::new(tmp_value));
                    *object_ref =
                        Box::new(HirLValue::Dereference { lvalue, element_type, location });
                    *mutable_ref = true;
                };

                let name = &field_name.0.contents;
                let (object_type, field_index) = self
                    .check_field_access(&lhs_type, name, field_name.span(), Some(dereference_lhs))
                    .unwrap_or((Type::Error, 0));

                let field_index = Some(field_index);
                let typ = object_type.clone();
                let lvalue =
                    HirLValue::MemberAccess { object, field_name, field_index, typ, location };
                (lvalue, object_type, mutable)
            }
            LValue::Index { array, index, span } => {
                let expr_span = index.span;
                let (index, index_type) = self.elaborate_expression(index);
                let location = Location::new(span, self.file);

                let expected = self.polymorphic_integer_or_field();
                self.unify(&index_type, &expected, || TypeCheckError::TypeMismatch {
                    expected_typ: "an integer".to_owned(),
                    expr_typ: index_type.to_string(),
                    expr_span,
                });

                let (mut lvalue, mut lvalue_type, mut mutable) =
                    self.elaborate_lvalue(*array, assign_span);

                // Before we check that the lvalue is an array, try to dereference it as many times
                // as needed to unwrap any &mut wrappers.
                while let Type::MutableReference(element) = lvalue_type.follow_bindings() {
                    let element_type = element.as_ref().clone();
                    lvalue =
                        HirLValue::Dereference { lvalue: Box::new(lvalue), element_type, location };
                    lvalue_type = *element;
                    // We know this value to be mutable now since we found an `&mut`
                    mutable = true;
                }

                let typ = match lvalue_type.follow_bindings() {
                    Type::Array(_, elem_type) => *elem_type,
                    Type::Slice(elem_type) => *elem_type,
                    Type::Error => Type::Error,
                    Type::String(_) => {
                        let (_lvalue_name, lvalue_span) = self.get_lvalue_name_and_span(&lvalue);
                        self.push_err(TypeCheckError::StringIndexAssign { span: lvalue_span });
                        Type::Error
                    }
                    other => {
                        // TODO: Need a better span here
                        self.push_err(TypeCheckError::TypeMismatch {
                            expected_typ: "array".to_string(),
                            expr_typ: other.to_string(),
                            expr_span: assign_span,
                        });
                        Type::Error
                    }
                };

                let array = Box::new(lvalue);
                let array_type = typ.clone();
                (HirLValue::Index { array, index, typ, location }, array_type, mutable)
            }
            LValue::Dereference(lvalue, span) => {
                let (lvalue, reference_type, _) = self.elaborate_lvalue(*lvalue, assign_span);
                let lvalue = Box::new(lvalue);
                let location = Location::new(span, self.file);

                let element_type = Type::type_variable(self.interner.next_type_variable_id());
                let expected_type = Type::MutableReference(Box::new(element_type.clone()));

                self.unify(&reference_type, &expected_type, || TypeCheckError::TypeMismatch {
                    expected_typ: expected_type.to_string(),
                    expr_typ: reference_type.to_string(),
                    expr_span: assign_span,
                });

                // Dereferences are always mutable since we already type checked against a &mut T
                let typ = element_type.clone();
                let lvalue = HirLValue::Dereference { lvalue, element_type, location };
                (lvalue, typ, true)
            }
        }
    }

    /// Type checks a field access, adding dereference operators as necessary
    pub(super) fn check_field_access(
        &mut self,
        lhs_type: &Type,
        field_name: &str,
        span: Span,
        dereference_lhs: Option<impl FnMut(&mut Self, Type, Type)>,
    ) -> Option<(Type, usize)> {
        let lhs_type = lhs_type.follow_bindings();

        match &lhs_type {
            Type::Struct(s, args) => {
                let s = s.borrow();
                if let Some((field, index)) = s.get_field(field_name, args) {
                    let reference_location = Location::new(span, self.file);
                    self.interner.add_struct_member_reference(s.id, index, reference_location);

                    return Some((field, index));
                }
            }
            Type::Tuple(elements) => {
                if let Ok(index) = field_name.parse::<usize>() {
                    let length = elements.len();
                    if index < length {
                        return Some((elements[index].clone(), index));
                    } else {
                        self.push_err(TypeCheckError::TupleIndexOutOfBounds {
                            index,
                            lhs_type,
                            length,
                            span,
                        });
                        return None;
                    }
                }
            }
            // If the lhs is a mutable reference we automatically transform
            // lhs.field into (*lhs).field
            Type::MutableReference(element) => {
                if let Some(mut dereference_lhs) = dereference_lhs {
                    dereference_lhs(self, lhs_type.clone(), element.as_ref().clone());
                    return self.check_field_access(
                        element,
                        field_name,
                        span,
                        Some(dereference_lhs),
                    );
                } else {
                    let (element, index) =
                        self.check_field_access(element, field_name, span, dereference_lhs)?;
                    return Some((Type::MutableReference(Box::new(element)), index));
                }
            }
            _ => (),
        }

        // If we get here the type has no field named 'access.rhs'.
        // Now we specialize the error message based on whether we know the object type in question yet.
        if let Type::TypeVariable(..) = &lhs_type {
            self.push_err(TypeCheckError::TypeAnnotationsNeeded { span });
        } else if lhs_type != Type::Error {
            self.push_err(TypeCheckError::AccessUnknownMember {
                lhs_type,
                field_name: field_name.to_string(),
                span,
            });
        }

        None
    }

    fn elaborate_comptime_statement(&mut self, statement: Statement) -> (HirStatement, Type) {
        // We have to push a new FunctionContext so that we can resolve any constraints
        // in this comptime block early before the function as a whole finishes elaborating.
        // Otherwise the interpreter below may find expressions for which the underlying trait
        // call is not yet solved for.
        self.function_context.push(Default::default());
        let span = statement.span;
        let (hir_statement, _typ) = self.elaborate_statement(statement);
        self.check_and_pop_function_context();
        let mut interpreter = self.setup_interpreter();
        let value = interpreter.evaluate_statement(hir_statement);
        let (expr, typ) = self.inline_comptime_value(value, span);

        let location = self.interner.id_location(hir_statement);
        self.debug_comptime(location, |interner| expr.to_display_ast(interner).kind);

        (HirStatement::Expression(expr), typ)
    }
}<|MERGE_RESOLUTION|>--- conflicted
+++ resolved
@@ -73,25 +73,6 @@
             Some(id) => DefinitionKind::Global(id),
         };
 
-<<<<<<< HEAD
-        // First check if the LHS is unspecified
-        // If so, then we give it the same type as the expression
-        let r#type = if annotated_type != Type::Error {
-            // Now check if LHS is the same type as the RHS
-            // Importantly, we do not coerce any types implicitly
-            self.unify_with_coercions(&expr_type, &annotated_type, expression, expr_span, || {
-                TypeCheckError::TypeMismatch {
-                    expected_typ: annotated_type.to_string(),
-                    expr_typ: expr_type.to_string(),
-                    expr_span,
-                }
-            });
-            if annotated_type.is_integer() {
-                let errors = lints::overflowing_int(self.interner, &expression, &annotated_type);
-                for error in errors {
-                    self.push_err(error);
-                }
-=======
         // Now check if LHS is the same type as the RHS
         // Importantly, we do not coerce any types implicitly
         self.unify_with_coercions(&expr_type, &annotated_type, expression, expr_span, || {
@@ -99,7 +80,6 @@
                 expected_typ: annotated_type.to_string(),
                 expr_typ: expr_type.to_string(),
                 expr_span,
->>>>>>> c01b3de7
             }
         });
 
