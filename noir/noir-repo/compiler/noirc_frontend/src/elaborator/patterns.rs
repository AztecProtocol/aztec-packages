--- conflicted
+++ resolved
@@ -12,11 +12,7 @@
         type_check::{Source, TypeCheckError},
     },
     hir_def::{
-<<<<<<< HEAD
-        expr::{HirExpression, HirIdent, HirMethodReference, ImplKind},
-=======
         expr::{HirExpression, HirIdent, HirMethodReference, ImplKind, TraitMethod},
->>>>>>> dfbc6acf
         stmt::HirPattern,
     },
     node_interner::{DefinitionId, DefinitionKind, ExprId, FuncId, GlobalId, TraitImplKind},
