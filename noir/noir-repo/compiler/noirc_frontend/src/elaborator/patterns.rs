--- conflicted
+++ resolved
@@ -203,11 +203,7 @@
         );
 
         let referenced = ReferenceId::Struct(struct_type.borrow().id);
-<<<<<<< HEAD
-        let reference = ReferenceId::Variable(Location::new(name_span, self.file), is_self_type);
-=======
         let reference = ReferenceId::Reference(Location::new(name_span, self.file), is_self_type);
->>>>>>> dfaf59fd
         self.interner.add_reference(referenced, reference);
 
         HirPattern::Struct(expected_type, fields, location)
@@ -482,10 +478,7 @@
             // Otherwise, then it is referring to an Identifier
             // This lookup allows support of such statements: let x = foo::bar::SOME_GLOBAL + 10;
             // If the expression is a singular indent, we search the resolver's current scope as normal.
-<<<<<<< HEAD
-=======
             let span = path.span();
->>>>>>> dfaf59fd
             let is_self_type_name = path.last_segment().is_self_type_name();
             let (hir_ident, var_scope_index) = self.get_ident_from_path(path);
 
@@ -496,12 +489,8 @@
                             self.interner.add_function_dependency(current_item, func_id);
                         }
 
-<<<<<<< HEAD
-                        let variable = ReferenceId::Variable(hir_ident.location, is_self_type_name);
-=======
                         let variable =
                             ReferenceId::Reference(hir_ident.location, is_self_type_name);
->>>>>>> dfaf59fd
                         let function = ReferenceId::Function(func_id);
                         self.interner.add_reference(function, variable);
                     }
@@ -513,12 +502,8 @@
                             self.interner.add_global_dependency(current_item, global_id);
                         }
 
-<<<<<<< HEAD
-                        let variable = ReferenceId::Variable(hir_ident.location, is_self_type_name);
-=======
                         let variable =
                             ReferenceId::Reference(hir_ident.location, is_self_type_name);
->>>>>>> dfaf59fd
                         let global = ReferenceId::Global(global_id);
                         self.interner.add_reference(global, variable);
                     }
