--- conflicted
+++ resolved
@@ -619,11 +619,7 @@
         if let ImplKind::TraitMethod(mut method) = ident.impl_kind {
             method.constraint.apply_bindings(&bindings);
             if method.assumed {
-<<<<<<< HEAD
-                let trait_generics = method.constraint.trait_generics.clone();
-=======
                 let trait_generics = method.constraint.trait_bound.trait_generics.clone();
->>>>>>> 23b90bba
                 let object_type = method.constraint.typ;
                 let trait_impl = TraitImplKind::Assumed { object_type, trait_generics };
                 self.interner.select_impl_for_expression(expr_id, trait_impl);
@@ -716,11 +712,7 @@
             HirMethodReference::TraitMethodId(method_id, generics) => {
                 let mut constraint =
                     self.interner.get_trait(method_id.trait_id).as_constraint(span);
-<<<<<<< HEAD
-                constraint.trait_generics = generics;
-=======
                 constraint.trait_bound.trait_generics = generics;
->>>>>>> 23b90bba
                 ImplKind::TraitMethod(TraitMethod { method_id, constraint, assumed: false })
             }
         };
