use iter_extended::vecmap;
use noirc_errors::Location;
use rustc_hash::FxHashSet as HashSet;

use crate::{
    DataType, Kind, Shared, Type, TypeAlias, TypeBindings,
    ast::{
        ERROR_IDENT, Expression, ExpressionKind, Ident, ItemVisibility, Path, Pattern, TypePath,
        UnresolvedType,
    },
    hir::{
        def_collector::dc_crate::CompilationError,
        resolution::errors::ResolverError,
        type_check::{Source, TypeCheckError},
    },
    hir_def::{
        expr::{HirExpression, HirIdent, HirMethodReference, ImplKind, TraitMethod},
        stmt::HirPattern,
    },
    node_interner::{DefinitionId, DefinitionKind, ExprId, FuncId, GlobalId, TraitImplKind},
};

use super::{Elaborator, ResolverMeta, path_resolution::PathResolutionItem};

impl Elaborator<'_> {
    pub(super) fn elaborate_pattern(
        &mut self,
        pattern: Pattern,
        expected_type: Type,
        definition_kind: DefinitionKind,
        warn_if_unused: bool,
    ) -> HirPattern {
        self.elaborate_pattern_mut(
            pattern,
            expected_type,
            definition_kind,
            None,
            &mut Vec::new(),
            warn_if_unused,
        )
    }

    /// Equivalent to `elaborate_pattern`, this version just also
    /// adds any new DefinitionIds that were created to the given Vec.
    pub fn elaborate_pattern_and_store_ids(
        &mut self,
        pattern: Pattern,
        expected_type: Type,
        definition_kind: DefinitionKind,
        created_ids: &mut Vec<HirIdent>,
        warn_if_unused: bool,
    ) -> HirPattern {
        self.elaborate_pattern_mut(
            pattern,
            expected_type,
            definition_kind,
            None,
            created_ids,
            warn_if_unused,
        )
    }

    #[allow(clippy::too_many_arguments)]
    fn elaborate_pattern_mut(
        &mut self,
        pattern: Pattern,
        expected_type: Type,
        definition: DefinitionKind,
        mutable: Option<Location>,
        new_definitions: &mut Vec<HirIdent>,
        warn_if_unused: bool,
    ) -> HirPattern {
        match pattern {
            Pattern::Identifier(name) => {
                // If this definition is mutable, do not store the rhs because it will
                // not always refer to the correct value of the variable
                let definition = match (mutable, definition) {
                    (Some(_), DefinitionKind::Local(_)) => DefinitionKind::Local(None),
                    (_, other) => other,
                };
                let ident = if let DefinitionKind::Global(global_id) = definition {
                    // Globals don't need to be added to scope, they're already in the def_maps
                    let id = self.interner.get_global(global_id).definition_id;
                    let location = name.location();
                    HirIdent::non_trait_method(id, location)
                } else {
                    self.add_variable_decl(
                        name,
                        mutable.is_some(),
                        true, // allow_shadowing
                        warn_if_unused,
                        definition,
                    )
                };
                self.interner.push_definition_type(ident.id, expected_type);
                new_definitions.push(ident.clone());
                HirPattern::Identifier(ident)
            }
            Pattern::Mutable(pattern, location, _) => {
                if let Some(first_mut) = mutable {
<<<<<<< HEAD
                    self.push_err(ResolverError::UnnecessaryMut {
                        first_mut,
                        second_mut: location,
                    });
=======
                    self.push_err(
                        ResolverError::UnnecessaryMut { first_mut, second_mut: location.span },
                        location.file,
                    );
>>>>>>> a0edfa3d
                }

                let pattern = self.elaborate_pattern_mut(
                    *pattern,
                    expected_type,
                    definition,
<<<<<<< HEAD
                    Some(location),
=======
                    Some(location.span),
>>>>>>> a0edfa3d
                    new_definitions,
                    warn_if_unused,
                );
                HirPattern::Mutable(Box::new(pattern), location)
            }
            Pattern::Tuple(fields, location) => {
                let field_types = match expected_type.follow_bindings() {
                    Type::Tuple(fields) => fields,
                    Type::Error => Vec::new(),
                    expected_type => {
                        let tuple =
                            Type::Tuple(vecmap(&fields, |_| self.interner.next_type_variable()));

<<<<<<< HEAD
                        self.push_err(TypeCheckError::TypeMismatchWithSource {
                            expected: expected_type,
                            actual: tuple,
                            location,
                            source: Source::Assignment,
                        });
=======
                        self.push_err(
                            TypeCheckError::TypeMismatchWithSource {
                                expected: expected_type,
                                actual: tuple,
                                span: location.span,
                                source: Source::Assignment,
                            },
                            location.file,
                        );
>>>>>>> a0edfa3d
                        Vec::new()
                    }
                };

                let fields = vecmap(fields.into_iter().enumerate(), |(i, field)| {
                    let field_type = field_types.get(i).cloned().unwrap_or(Type::Error);
                    self.elaborate_pattern_mut(
                        field,
                        field_type,
                        definition.clone(),
                        mutable,
                        new_definitions,
                        warn_if_unused,
                    )
                });
                HirPattern::Tuple(fields, location)
            }
            Pattern::Struct(name, fields, location) => self.elaborate_struct_pattern(
                name,
                fields,
                location,
                expected_type,
                definition,
                mutable,
                new_definitions,
            ),
            Pattern::Interned(id, _) => {
                let pattern = self.interner.get_pattern(id).clone();
                self.elaborate_pattern_mut(
                    pattern,
                    expected_type,
                    definition,
                    mutable,
                    new_definitions,
                    warn_if_unused,
                )
            }
        }
    }

    #[allow(clippy::too_many_arguments)]
    fn elaborate_struct_pattern(
        &mut self,
        name: Path,
        fields: Vec<(Ident, Pattern)>,
        location: Location,
        expected_type: Type,
        definition: DefinitionKind,
        mutable: Option<Location>,
        new_definitions: &mut Vec<HirIdent>,
    ) -> HirPattern {
        let last_segment = name.last_segment();
        let name_location = last_segment.ident.location();
        let is_self_type = last_segment.ident.is_self_type_name();

        let error_identifier = |this: &mut Self| {
            // Must create a name here to return a HirPattern::Identifier. Allowing
            // shadowing here lets us avoid further errors if we define ERROR_IDENT
            // multiple times.
            let name = ERROR_IDENT.into();
            let identifier = this.add_variable_decl(name, false, true, true, definition.clone());
            HirPattern::Identifier(identifier)
        };

        let (struct_type, generics) = match self.lookup_type_or_error(name) {
            Some(Type::DataType(struct_type, struct_generics))
                if struct_type.borrow().is_struct() =>
            {
                (struct_type, struct_generics)
            }
            None => return error_identifier(self),
            Some(typ) => {
                let typ = typ.to_string();
<<<<<<< HEAD
                self.push_err(ResolverError::NonStructUsedInConstructor { typ, location });
=======
                self.push_err(
                    ResolverError::NonStructUsedInConstructor { typ, span: location.span },
                    location.file,
                );
>>>>>>> a0edfa3d
                return error_identifier(self);
            }
        };

        let turbofish_location = last_segment.turbofish_location();

        let generics = self.resolve_struct_turbofish_generics(
            &struct_type.borrow(),
            generics,
            last_segment.generics,
            turbofish_location,
        );

        let actual_type = Type::DataType(struct_type.clone(), generics);

<<<<<<< HEAD
        self.unify(&actual_type, &expected_type, || TypeCheckError::TypeMismatchWithSource {
            expected: expected_type.clone(),
            actual: actual_type.clone(),
            location,
            source: Source::Assignment,
=======
        self.unify(&actual_type, &expected_type, location.file, || {
            TypeCheckError::TypeMismatchWithSource {
                expected: expected_type.clone(),
                actual: actual_type.clone(),
                span: location.span,
                source: Source::Assignment,
            }
>>>>>>> a0edfa3d
        });

        let typ = struct_type.clone();
        let fields = self.resolve_constructor_pattern_fields(
            typ,
            fields,
            location,
            expected_type.clone(),
            definition,
            mutable,
            new_definitions,
        );

        let struct_id = struct_type.borrow().id;

        self.interner.add_type_reference(struct_id, name_location, is_self_type);

        for (field_index, field) in fields.iter().enumerate() {
            let reference_location = field.0.location();
            self.interner.add_struct_member_reference(struct_id, field_index, reference_location);
        }

        HirPattern::Struct(expected_type, fields, location)
    }

    /// Resolve all the fields of a struct constructor expression.
    /// Ensures all fields are present, none are repeated, and all
    /// are part of the struct.
    #[allow(clippy::too_many_arguments)]
    fn resolve_constructor_pattern_fields(
        &mut self,
        struct_type: Shared<DataType>,
        fields: Vec<(Ident, Pattern)>,
        location: Location,
        expected_type: Type,
        definition: DefinitionKind,
        mutable: Option<Location>,
        new_definitions: &mut Vec<HirIdent>,
    ) -> Vec<(Ident, HirPattern)> {
        let mut ret = Vec::with_capacity(fields.len());
        let mut seen_fields = HashSet::default();
        let mut unseen_fields = struct_type
            .borrow()
            .field_names()
            .expect("This type should already be validated to be a struct");

        for (field, pattern) in fields {
            let (field_type, visibility) = expected_type
                .get_field_type_and_visibility(&field.0.contents)
                .unwrap_or((Type::Error, ItemVisibility::Public));
            let resolved = self.elaborate_pattern_mut(
                pattern,
                field_type,
                definition.clone(),
                mutable,
                new_definitions,
                true, // warn_if_unused
            );

            if unseen_fields.contains(&field) {
                unseen_fields.remove(&field);
                seen_fields.insert(field.clone());

                self.check_struct_field_visibility(
                    &struct_type.borrow(),
                    &field.0.contents,
                    visibility,
                    field.location(),
                );
            } else if seen_fields.contains(&field) {
                // duplicate field
                self.push_err(
                    ResolverError::DuplicateField { field: field.clone() },
                    field.location().file,
                );
            } else {
                // field not required by struct
                self.push_err(
                    ResolverError::NoSuchField {
                        field: field.clone(),
                        struct_definition: struct_type.borrow().name.clone(),
                    },
                    field.location().file,
                );
            }

            ret.push((field, resolved));
        }

        if !unseen_fields.is_empty() {
<<<<<<< HEAD
            self.push_err(ResolverError::MissingFields {
                location,
                missing_fields: unseen_fields.into_iter().map(|field| field.to_string()).collect(),
                struct_definition: struct_type.borrow().name.clone(),
            });
=======
            self.push_err(
                ResolverError::MissingFields {
                    span: location.span,
                    missing_fields: unseen_fields
                        .into_iter()
                        .map(|field| field.to_string())
                        .collect(),
                    struct_definition: struct_type.borrow().name.clone(),
                },
                location.file,
            );
>>>>>>> a0edfa3d
        }

        ret
    }

    pub(super) fn add_variable_decl(
        &mut self,
        name: Ident,
        mutable: bool,
        allow_shadowing: bool,
        warn_if_unused: bool,
        definition: DefinitionKind,
    ) -> HirIdent {
        if let DefinitionKind::Global(global_id) = definition {
            return self.add_global_variable_decl(name, global_id);
        }

        let location = name.location();
        let name = name.0.contents;
        let comptime = self.in_comptime_context();
        let id =
            self.interner.push_definition(name.clone(), mutable, comptime, definition, location);
        let ident = HirIdent::non_trait_method(id, location);
        let resolver_meta =
            ResolverMeta { num_times_used: 0, ident: ident.clone(), warn_if_unused };

        if name != "_" {
            let scope = self.scopes.get_mut_scope();
            let old_value = scope.add_key_value(name.clone(), resolver_meta);

            if !allow_shadowing {
                if let Some(old_value) = old_value {
<<<<<<< HEAD
                    self.push_err(ResolverError::DuplicateDefinition {
                        name,
                        first_location: old_value.ident.location,
                        second_location: location,
                    });
=======
                    self.push_err(
                        ResolverError::DuplicateDefinition {
                            name,
                            first_span: old_value.ident.location.span,
                            second_span: location.span,
                        },
                        location.file,
                    );
>>>>>>> a0edfa3d
                }
            }
        }

        ident
    }

    pub fn add_existing_variable_to_scope(
        &mut self,
        name: String,
        ident: HirIdent,
        warn_if_unused: bool,
    ) {
        let second_location = ident.location;
<<<<<<< HEAD
=======
        let second_span = second_location.span;
>>>>>>> a0edfa3d
        let resolver_meta = ResolverMeta { num_times_used: 0, ident, warn_if_unused };

        let old_value = self.scopes.get_mut_scope().add_key_value(name.clone(), resolver_meta);

        if let Some(old_value) = old_value {
<<<<<<< HEAD
            let first_location = old_value.ident.location;
            self.push_err(ResolverError::DuplicateDefinition {
                name,
                first_location,
                second_location,
            });
=======
            let first_span = old_value.ident.location.span;
            self.push_err(
                ResolverError::DuplicateDefinition { name, first_span, second_span },
                second_location.file,
            );
>>>>>>> a0edfa3d
        }
    }

    pub fn add_global_variable_decl(&mut self, name: Ident, global_id: GlobalId) -> HirIdent {
        let scope = self.scopes.get_mut_scope();
        let global = self.interner.get_global(global_id);
        let ident = HirIdent::non_trait_method(global.definition_id, global.location);
        let resolver_meta =
            ResolverMeta { num_times_used: 0, ident: ident.clone(), warn_if_unused: true };

        let old_global_value = scope.add_key_value(name.0.contents.clone(), resolver_meta);
        if let Some(old_global_value) = old_global_value {
<<<<<<< HEAD
            self.push_err(ResolverError::DuplicateDefinition {
                first_location: old_global_value.ident.location,
                second_location: name.location(),
                name: name.0.contents,
            });
=======
            let file = name.location().file;
            self.push_err(
                ResolverError::DuplicateDefinition {
                    second_span: name.span(),
                    name: name.0.contents,
                    first_span: old_global_value.ident.location.span,
                },
                file,
            );
>>>>>>> a0edfa3d
        }
        ident
    }

    /// Lookup and use the specified variable.
    /// This will increment its use counter by one and return the variable if found.
    /// If the variable is not found, an error is returned.
    pub(super) fn use_variable(
        &mut self,
        name: &Ident,
    ) -> Result<(HirIdent, usize), ResolverError> {
        // Find the definition for this Ident
        let scope_tree = self.scopes.current_scope_tree();
        let variable = scope_tree.find(&name.0.contents);

        let location = name.location();
        if let Some((variable_found, scope)) = variable {
            variable_found.num_times_used += 1;
            let id = variable_found.ident.id;
            Ok((HirIdent::non_trait_method(id, location), scope))
        } else {
            Err(ResolverError::VariableNotDeclared {
                name: name.0.contents.clone(),
                location: name.0.location(),
            })
        }
    }

    /// Resolve generics using the expected kinds of the function we are calling
    pub(super) fn resolve_function_turbofish_generics(
        &mut self,
        func_id: &FuncId,
        unresolved_turbofish: Option<Vec<UnresolvedType>>,
        location: Location,
    ) -> Option<Vec<Type>> {
        let direct_generic_kinds =
            vecmap(&self.interner.function_meta(func_id).direct_generics, |generic| generic.kind());

        unresolved_turbofish.map(|unresolved_turbofish| {
            if unresolved_turbofish.len() != direct_generic_kinds.len() {
                let type_check_err = TypeCheckError::IncorrectTurbofishGenericCount {
                    expected_count: direct_generic_kinds.len(),
                    actual_count: unresolved_turbofish.len(),
<<<<<<< HEAD
                    location,
=======
                    span: location.span,
>>>>>>> a0edfa3d
                };
                self.push_err(type_check_err, location.file);
            }

            self.resolve_turbofish_generics(direct_generic_kinds, unresolved_turbofish)
        })
    }

    pub(super) fn resolve_struct_turbofish_generics(
        &mut self,
        struct_type: &DataType,
        generics: Vec<Type>,
        unresolved_turbofish: Option<Vec<UnresolvedType>>,
        location: Location,
    ) -> Vec<Type> {
        let kinds = vecmap(&struct_type.generics, |generic| generic.kind());
        self.resolve_item_turbofish_generics(
            "struct",
            &struct_type.name.0.contents,
            kinds,
            generics,
            unresolved_turbofish,
            location,
        )
    }

    pub(super) fn resolve_trait_turbofish_generics(
        &mut self,
        trait_name: &str,
        trait_generic_kinds: Vec<Kind>,
        generics: Vec<Type>,
        unresolved_turbofish: Option<Vec<UnresolvedType>>,
        location: Location,
    ) -> Vec<Type> {
        self.resolve_item_turbofish_generics(
            "trait",
            trait_name,
            trait_generic_kinds,
            generics,
            unresolved_turbofish,
            location,
        )
    }

    pub(super) fn resolve_alias_turbofish_generics(
        &mut self,
        type_alias: &TypeAlias,
        generics: Vec<Type>,
        unresolved_turbofish: Option<Vec<UnresolvedType>>,
        location: Location,
    ) -> Vec<Type> {
        let kinds = vecmap(&type_alias.generics, |generic| generic.kind());
        self.resolve_item_turbofish_generics(
            "alias",
            &type_alias.name.0.contents,
            kinds,
            generics,
            unresolved_turbofish,
            location,
        )
    }

    pub(super) fn resolve_item_turbofish_generics(
        &mut self,
        item_kind: &'static str,
        item_name: &str,
        item_generic_kinds: Vec<Kind>,
        generics: Vec<Type>,
        unresolved_turbofish: Option<Vec<UnresolvedType>>,
        location: Location,
    ) -> Vec<Type> {
        let Some(turbofish_generics) = unresolved_turbofish else {
            return generics;
        };

        if turbofish_generics.len() != generics.len() {
<<<<<<< HEAD
            self.push_err(TypeCheckError::GenericCountMismatch {
                item: format!("{item_kind} {item_name}"),
                expected: generics.len(),
                found: turbofish_generics.len(),
                location,
            });
=======
            self.push_err(
                TypeCheckError::GenericCountMismatch {
                    item: format!("{item_kind} {item_name}"),
                    expected: generics.len(),
                    found: turbofish_generics.len(),
                    span: location.span,
                },
                location.file,
            );
>>>>>>> a0edfa3d
            return generics;
        }

        self.resolve_turbofish_generics(item_generic_kinds, turbofish_generics)
    }

    pub(super) fn resolve_turbofish_generics(
        &mut self,
        kinds: Vec<Kind>,
        turbofish_generics: Vec<UnresolvedType>,
    ) -> Vec<Type> {
        let kinds_with_types = kinds.into_iter().zip(turbofish_generics);
        vecmap(kinds_with_types, |(kind, unresolved_type)| {
            self.resolve_type_inner(unresolved_type, &kind)
        })
    }

    pub(super) fn elaborate_variable(&mut self, variable: Path) -> (ExprId, Type) {
        let unresolved_turbofish = variable.segments.last().unwrap().generics.clone();

        let location = variable.location;
        let (expr, item) = self.resolve_variable(variable);
        let definition_id = expr.id;

        let type_generics = item.map(|item| self.resolve_item_turbofish(item)).unwrap_or_default();

        let definition_kind =
            self.interner.try_definition(definition_id).map(|definition| definition.kind.clone());

        let mut bindings = TypeBindings::new();

        // Resolve any generics if we the variable we have resolved is a function
        // and if the turbofish operator was used.
        let generics = if let Some(DefinitionKind::Function(func_id)) = &definition_kind {
            self.resolve_function_turbofish_generics(func_id, unresolved_turbofish, location)
        } else {
            None
        };

        // If this is a function call on a type that has generics, we need to bind those generic types.
        if !type_generics.is_empty() {
            if let Some(DefinitionKind::Function(func_id)) = &definition_kind {
                // `all_generics` will always have the enclosing type generics first, so we need to bind those
                let func_generics = &self.interner.function_meta(func_id).all_generics;
                for (type_generic, func_generic) in type_generics.into_iter().zip(func_generics) {
                    let type_var = &func_generic.type_var;
                    bindings
                        .insert(type_var.id(), (type_var.clone(), type_var.kind(), type_generic));
                }
            }
        }

        let id = self.interner.push_expr(HirExpression::Ident(expr.clone(), generics.clone()));

        self.interner.push_expr_location(id, location);
        let typ = self.type_check_variable_with_bindings(expr, id, generics, bindings);
        self.interner.push_expr_type(id, typ.clone());

        (id, typ)
    }

    /// Solve any generics that are part of the path before the function, for example:
    ///
    /// foo::Bar::<i32>::baz
    ///           ^^^^^
    ///         solve these
    fn resolve_item_turbofish(&mut self, item: PathResolutionItem) -> Vec<Type> {
        match item {
            PathResolutionItem::Method(struct_id, Some(generics), _func_id) => {
                let struct_type = self.interner.get_type(struct_id);
                let struct_type = struct_type.borrow();
                let struct_generics = struct_type.instantiate(self.interner);
                self.resolve_struct_turbofish_generics(
                    &struct_type,
                    struct_generics,
                    Some(generics.generics),
                    generics.location,
                )
            }
            PathResolutionItem::TypeAliasFunction(type_alias_id, generics, _func_id) => {
                let type_alias = self.interner.get_type_alias(type_alias_id);
                let type_alias = type_alias.borrow();
                let alias_generics = vecmap(&type_alias.generics, |generic| {
                    self.interner.next_type_variable_with_kind(generic.kind())
                });

                // First solve the generics on the alias, if any
                let generics = if let Some(generics) = generics {
                    self.resolve_alias_turbofish_generics(
                        &type_alias,
                        alias_generics,
                        Some(generics.generics),
                        generics.location,
                    )
                } else {
                    alias_generics
                };

                // Now instantiate the underlying struct or alias with those generics, the struct might
                // have more generics than those in the alias, like in this example:
                //
                // type Alias<T> = Struct<T, i32>;
                get_type_alias_generics(&type_alias, &generics)
            }
            PathResolutionItem::TraitFunction(trait_id, Some(generics), _func_id) => {
                let trait_ = self.interner.get_trait(trait_id);
                let kinds = vecmap(&trait_.generics, |generic| generic.kind());
                let trait_generics =
                    vecmap(&kinds, |kind| self.interner.next_type_variable_with_kind(kind.clone()));

                self.resolve_trait_turbofish_generics(
                    &trait_.name.to_string(),
                    kinds,
                    trait_generics,
                    Some(generics.generics),
                    generics.location,
                )
            }
            _ => Vec::new(),
        }
    }

    fn resolve_variable(&mut self, path: Path) -> (HirIdent, Option<PathResolutionItem>) {
        if let Some(trait_path_resolution) = self.resolve_trait_generic_path(&path) {
            for error in trait_path_resolution.errors {
                self.push_err(error, path.location.file);
            }

            (
                HirIdent {
                    location: path.location,
                    id: self.interner.trait_method_id(trait_path_resolution.method.method_id),
                    impl_kind: ImplKind::TraitMethod(trait_path_resolution.method),
                },
                trait_path_resolution.item,
            )
        } else {
            // If the Path is being used as an Expression, then it is referring to a global from a separate module
            // Otherwise, then it is referring to an Identifier
            // This lookup allows support of such statements: let x = foo::bar::SOME_GLOBAL + 10;
            // If the expression is a singular indent, we search the resolver's current scope as normal.
            let location = path.location;
            let ((hir_ident, var_scope_index), item) = self.get_ident_from_path(path);

            if hir_ident.id != DefinitionId::dummy_id() {
                match self.interner.definition(hir_ident.id).kind {
                    DefinitionKind::Function(func_id) => {
                        if let Some(current_item) = self.current_item {
                            self.interner.add_function_dependency(current_item, func_id);
                        }

                        self.interner.add_function_reference(func_id, hir_ident.location);
                    }
                    DefinitionKind::Global(global_id) => {
                        self.elaborate_global_if_unresolved(&global_id);
                        if let Some(current_item) = self.current_item {
                            self.interner.add_global_dependency(current_item, global_id);
                        }

                        self.interner.add_global_reference(global_id, hir_ident.location);
                    }
                    DefinitionKind::NumericGeneric(_, ref numeric_typ) => {
                        // Initialize numeric generics to a polymorphic integer type in case
                        // they're used in expressions. We must do this here since type_check_variable
                        // does not check definition kinds and otherwise expects parameters to
                        // already be typed.
                        if self.interner.definition_type(hir_ident.id) == Type::Error {
                            let type_var_kind = Kind::Numeric(numeric_typ.clone());
                            let typ = self.type_variable_with_kind(type_var_kind);
                            self.interner.push_definition_type(hir_ident.id, typ);
                        }
                    }
                    DefinitionKind::Local(_) => {
                        // only local variables can be captured by closures.
                        self.resolve_local_variable(hir_ident.clone(), var_scope_index);

                        self.interner.add_local_reference(hir_ident.id, location);
                    }
                }
            }

            (hir_ident, item)
        }
    }

    pub(crate) fn type_check_variable(
        &mut self,
        ident: HirIdent,
        expr_id: ExprId,
        generics: Option<Vec<Type>>,
    ) -> Type {
        let bindings = TypeBindings::new();
        self.type_check_variable_with_bindings(ident, expr_id, generics, bindings)
    }

    pub(super) fn type_check_variable_with_bindings(
        &mut self,
        ident: HirIdent,
        expr_id: ExprId,
        generics: Option<Vec<Type>>,
        mut bindings: TypeBindings,
    ) -> Type {
        // Add type bindings from any constraints that were used.
        // We need to do this first since otherwise instantiating the type below
        // will replace each trait generic with a fresh type variable, rather than
        // the type used in the trait constraint (if it exists). See #4088.
        if let ImplKind::TraitMethod(method) = &ident.impl_kind {
            self.bind_generics_from_trait_constraint(
                &method.constraint,
                method.assumed,
                &mut bindings,
            );
        }

        // An identifiers type may be forall-quantified in the case of generic functions.
        // E.g. `fn foo<T>(t: T, field: Field) -> T` has type `forall T. fn(T, Field) -> T`.
        // We must instantiate identifiers at every call site to replace this T with a new type
        // variable to handle generic functions.
        let t = self.interner.id_type_substitute_trait_as_type(ident.id);

        let definition = self.interner.try_definition(ident.id);
        let function_generic_count = definition.map_or(0, |definition| match &definition.kind {
            DefinitionKind::Function(function) => {
                self.interner.function_modifiers(function).generic_count
            }
            _ => 0,
        });

        let location = self.interner.expr_location(&expr_id);

        // This instantiates a trait's generics as well which need to be set
        // when the constraint below is later solved for when the function is
        // finished. How to link the two?
        let (typ, bindings) =
            self.instantiate(t, bindings, generics, function_generic_count, location);

        // Push any trait constraints required by this definition to the context
        // to be checked later when the type of this variable is further constrained.
        if let Some(definition) = self.interner.try_definition(ident.id) {
            if let DefinitionKind::Function(function) = definition.kind {
                let function = self.interner.function_meta(&function);
                for mut constraint in function.trait_constraints.clone() {
                    constraint.apply_bindings(&bindings);

                    self.push_trait_constraint(
                        constraint, expr_id,
                        false, // This constraint shouldn't lead to choosing a trait impl method
                    );
                }
            }
        }

        if let ImplKind::TraitMethod(mut method) = ident.impl_kind {
            method.constraint.apply_bindings(&bindings);
            if method.assumed {
                let trait_generics = method.constraint.trait_bound.trait_generics.clone();
                let object_type = method.constraint.typ;
                let trait_impl = TraitImplKind::Assumed { object_type, trait_generics };
                self.interner.select_impl_for_expression(expr_id, trait_impl);
            } else {
                // Currently only one impl can be selected per expr_id, so this
                // constraint needs to be pushed after any other constraints so
                // that monomorphization can resolve this trait method to the correct impl.
                self.push_trait_constraint(
                    method.constraint,
                    expr_id,
                    true, // this constraint should lead to choosing a trait impl method
                );
            }
        }

        self.interner.store_instantiation_bindings(expr_id, bindings);
        typ
    }

    fn instantiate(
        &mut self,
        typ: Type,
        bindings: TypeBindings,
        turbofish_generics: Option<Vec<Type>>,
        function_generic_count: usize,
        location: Location,
    ) -> (Type, TypeBindings) {
        match turbofish_generics {
            Some(turbofish_generics) => {
                if turbofish_generics.len() != function_generic_count {
                    let type_check_err = TypeCheckError::IncorrectTurbofishGenericCount {
                        expected_count: function_generic_count,
                        actual_count: turbofish_generics.len(),
                        location,
                    };
<<<<<<< HEAD
                    self.push_err(CompilationError::TypeError(type_check_err));
=======
                    self.push_err(CompilationError::TypeError(type_check_err), location.file);
>>>>>>> a0edfa3d
                    typ.instantiate_with_bindings(bindings, self.interner)
                } else {
                    // Fetch the count of any implicit generics on the function, such as
                    // for a method within a generic impl.
                    let implicit_generic_count = match &typ {
                        Type::Forall(generics, _) => generics.len() - function_generic_count,
                        _ => 0,
                    };
                    typ.instantiate_with(turbofish_generics, self.interner, implicit_generic_count)
                }
            }
            None => typ.instantiate_with_bindings(bindings, self.interner),
        }
    }

    pub fn get_ident_from_path(
        &mut self,
        path: Path,
    ) -> ((HirIdent, usize), Option<PathResolutionItem>) {
        let location = Location::new(path.last_ident().span(), path.location.file);

        let error = match path.as_ident().map(|ident| self.use_variable(ident)) {
            Some(Ok(found)) => return (found, None),
            // Try to look it up as a global, but still issue the first error if we fail
            Some(Err(error)) => match self.lookup_global(path) {
                Ok((id, item)) => {
                    return ((HirIdent::non_trait_method(id, location), 0), Some(item));
                }
                Err(_) => error,
            },
            None => match self.lookup_global(path) {
                Ok((id, item)) => {
                    return ((HirIdent::non_trait_method(id, location), 0), Some(item));
                }
                Err(error) => error,
            },
        };
        self.push_err(error, location.file);
        let id = DefinitionId::dummy_id();
        ((HirIdent::non_trait_method(id, location), 0), None)
    }

    pub(super) fn elaborate_type_path(&mut self, path: TypePath) -> (ExprId, Type) {
        let location = path.item.location();
        let typ = self.resolve_type(path.typ);
        let check_self_param = false;

<<<<<<< HEAD
        let Some(method) =
            self.lookup_method(&typ, &path.item.0.contents, location, check_self_param)
        else {
=======
        let Some(method) = self.lookup_method(&typ, &path.item.0.contents, location, false) else {
>>>>>>> a0edfa3d
            let error = Expression::new(ExpressionKind::Error, location);
            return self.elaborate_expression(error);
        };

        let func_id = method
            .func_id(self.interner)
            .expect("Expected trait function to be a DefinitionKind::Function");

        let generics =
            path.turbofish.map(|turbofish| self.resolve_type_args(turbofish, func_id, location).0);

        let id = self.interner.function_definition_id(func_id);

        let impl_kind = match method {
            HirMethodReference::FuncId(_) => ImplKind::NotATraitMethod,
            HirMethodReference::TraitMethodId(method_id, generics, _) => {
                let mut constraint =
                    self.interner.get_trait(method_id.trait_id).as_constraint(location);
                constraint.trait_bound.trait_generics = generics;
                ImplKind::TraitMethod(TraitMethod { method_id, constraint, assumed: false })
            }
        };

        let ident = HirIdent { location, id, impl_kind };
        let id = self.interner.push_expr(HirExpression::Ident(ident.clone(), generics.clone()));
        self.interner.push_expr_location(id, location);

        let typ = self.type_check_variable(ident, id, generics);
        self.interner.push_expr_type(id, typ.clone());

        (id, typ)
    }
}

fn get_type_alias_generics(type_alias: &TypeAlias, generics: &[Type]) -> Vec<Type> {
    let typ = type_alias.get_type(generics);
    match typ {
        Type::DataType(_, generics) => generics,
        Type::Alias(type_alias, generics) => {
            get_type_alias_generics(&type_alias.borrow(), &generics)
        }
        _ => panic!("Expected type alias to point to struct or alias"),
    }
}<|MERGE_RESOLUTION|>--- conflicted
+++ resolved
@@ -3,10 +3,9 @@
 use rustc_hash::FxHashSet as HashSet;
 
 use crate::{
-    DataType, Kind, Shared, Type, TypeAlias, TypeBindings,
     ast::{
-        ERROR_IDENT, Expression, ExpressionKind, Ident, ItemVisibility, Path, Pattern, TypePath,
-        UnresolvedType,
+        Expression, ExpressionKind, Ident, ItemVisibility, Path, Pattern, TypePath, UnresolvedType,
+        ERROR_IDENT,
     },
     hir::{
         def_collector::dc_crate::CompilationError,
@@ -18,9 +17,10 @@
         stmt::HirPattern,
     },
     node_interner::{DefinitionId, DefinitionKind, ExprId, FuncId, GlobalId, TraitImplKind},
+    DataType, Kind, Shared, Type, TypeAlias, TypeBindings,
 };
 
-use super::{Elaborator, ResolverMeta, path_resolution::PathResolutionItem};
+use super::{path_resolution::PathResolutionItem, Elaborator, ResolverMeta};
 
 impl Elaborator<'_> {
     pub(super) fn elaborate_pattern(
@@ -98,28 +98,17 @@
             }
             Pattern::Mutable(pattern, location, _) => {
                 if let Some(first_mut) = mutable {
-<<<<<<< HEAD
                     self.push_err(ResolverError::UnnecessaryMut {
                         first_mut,
                         second_mut: location,
                     });
-=======
-                    self.push_err(
-                        ResolverError::UnnecessaryMut { first_mut, second_mut: location.span },
-                        location.file,
-                    );
->>>>>>> a0edfa3d
                 }
 
                 let pattern = self.elaborate_pattern_mut(
                     *pattern,
                     expected_type,
                     definition,
-<<<<<<< HEAD
                     Some(location),
-=======
-                    Some(location.span),
->>>>>>> a0edfa3d
                     new_definitions,
                     warn_if_unused,
                 );
@@ -133,24 +122,12 @@
                         let tuple =
                             Type::Tuple(vecmap(&fields, |_| self.interner.next_type_variable()));
 
-<<<<<<< HEAD
                         self.push_err(TypeCheckError::TypeMismatchWithSource {
                             expected: expected_type,
                             actual: tuple,
                             location,
                             source: Source::Assignment,
                         });
-=======
-                        self.push_err(
-                            TypeCheckError::TypeMismatchWithSource {
-                                expected: expected_type,
-                                actual: tuple,
-                                span: location.span,
-                                source: Source::Assignment,
-                            },
-                            location.file,
-                        );
->>>>>>> a0edfa3d
                         Vec::new()
                     }
                 };
@@ -224,14 +201,7 @@
             None => return error_identifier(self),
             Some(typ) => {
                 let typ = typ.to_string();
-<<<<<<< HEAD
                 self.push_err(ResolverError::NonStructUsedInConstructor { typ, location });
-=======
-                self.push_err(
-                    ResolverError::NonStructUsedInConstructor { typ, span: location.span },
-                    location.file,
-                );
->>>>>>> a0edfa3d
                 return error_identifier(self);
             }
         };
@@ -247,21 +217,11 @@
 
         let actual_type = Type::DataType(struct_type.clone(), generics);
 
-<<<<<<< HEAD
         self.unify(&actual_type, &expected_type, || TypeCheckError::TypeMismatchWithSource {
             expected: expected_type.clone(),
             actual: actual_type.clone(),
             location,
             source: Source::Assignment,
-=======
-        self.unify(&actual_type, &expected_type, location.file, || {
-            TypeCheckError::TypeMismatchWithSource {
-                expected: expected_type.clone(),
-                actual: actual_type.clone(),
-                span: location.span,
-                source: Source::Assignment,
-            }
->>>>>>> a0edfa3d
         });
 
         let typ = struct_type.clone();
@@ -352,25 +312,11 @@
         }
 
         if !unseen_fields.is_empty() {
-<<<<<<< HEAD
             self.push_err(ResolverError::MissingFields {
                 location,
                 missing_fields: unseen_fields.into_iter().map(|field| field.to_string()).collect(),
                 struct_definition: struct_type.borrow().name.clone(),
             });
-=======
-            self.push_err(
-                ResolverError::MissingFields {
-                    span: location.span,
-                    missing_fields: unseen_fields
-                        .into_iter()
-                        .map(|field| field.to_string())
-                        .collect(),
-                    struct_definition: struct_type.borrow().name.clone(),
-                },
-                location.file,
-            );
->>>>>>> a0edfa3d
         }
 
         ret
@@ -403,22 +349,11 @@
 
             if !allow_shadowing {
                 if let Some(old_value) = old_value {
-<<<<<<< HEAD
                     self.push_err(ResolverError::DuplicateDefinition {
                         name,
                         first_location: old_value.ident.location,
                         second_location: location,
                     });
-=======
-                    self.push_err(
-                        ResolverError::DuplicateDefinition {
-                            name,
-                            first_span: old_value.ident.location.span,
-                            second_span: location.span,
-                        },
-                        location.file,
-                    );
->>>>>>> a0edfa3d
                 }
             }
         }
@@ -433,29 +368,17 @@
         warn_if_unused: bool,
     ) {
         let second_location = ident.location;
-<<<<<<< HEAD
-=======
-        let second_span = second_location.span;
->>>>>>> a0edfa3d
         let resolver_meta = ResolverMeta { num_times_used: 0, ident, warn_if_unused };
 
         let old_value = self.scopes.get_mut_scope().add_key_value(name.clone(), resolver_meta);
 
         if let Some(old_value) = old_value {
-<<<<<<< HEAD
             let first_location = old_value.ident.location;
             self.push_err(ResolverError::DuplicateDefinition {
                 name,
                 first_location,
                 second_location,
             });
-=======
-            let first_span = old_value.ident.location.span;
-            self.push_err(
-                ResolverError::DuplicateDefinition { name, first_span, second_span },
-                second_location.file,
-            );
->>>>>>> a0edfa3d
         }
     }
 
@@ -468,23 +391,11 @@
 
         let old_global_value = scope.add_key_value(name.0.contents.clone(), resolver_meta);
         if let Some(old_global_value) = old_global_value {
-<<<<<<< HEAD
             self.push_err(ResolverError::DuplicateDefinition {
                 first_location: old_global_value.ident.location,
                 second_location: name.location(),
                 name: name.0.contents,
             });
-=======
-            let file = name.location().file;
-            self.push_err(
-                ResolverError::DuplicateDefinition {
-                    second_span: name.span(),
-                    name: name.0.contents,
-                    first_span: old_global_value.ident.location.span,
-                },
-                file,
-            );
->>>>>>> a0edfa3d
         }
         ident
     }
@@ -528,11 +439,7 @@
                 let type_check_err = TypeCheckError::IncorrectTurbofishGenericCount {
                     expected_count: direct_generic_kinds.len(),
                     actual_count: unresolved_turbofish.len(),
-<<<<<<< HEAD
                     location,
-=======
-                    span: location.span,
->>>>>>> a0edfa3d
                 };
                 self.push_err(type_check_err, location.file);
             }
@@ -609,24 +516,12 @@
         };
 
         if turbofish_generics.len() != generics.len() {
-<<<<<<< HEAD
             self.push_err(TypeCheckError::GenericCountMismatch {
                 item: format!("{item_kind} {item_name}"),
                 expected: generics.len(),
                 found: turbofish_generics.len(),
                 location,
             });
-=======
-            self.push_err(
-                TypeCheckError::GenericCountMismatch {
-                    item: format!("{item_kind} {item_name}"),
-                    expected: generics.len(),
-                    found: turbofish_generics.len(),
-                    span: location.span,
-                },
-                location.file,
-            );
->>>>>>> a0edfa3d
             return generics;
         }
 
@@ -918,11 +813,7 @@
                         actual_count: turbofish_generics.len(),
                         location,
                     };
-<<<<<<< HEAD
                     self.push_err(CompilationError::TypeError(type_check_err));
-=======
-                    self.push_err(CompilationError::TypeError(type_check_err), location.file);
->>>>>>> a0edfa3d
                     typ.instantiate_with_bindings(bindings, self.interner)
                 } else {
                     // Fetch the count of any implicit generics on the function, such as
@@ -970,13 +861,9 @@
         let typ = self.resolve_type(path.typ);
         let check_self_param = false;
 
-<<<<<<< HEAD
         let Some(method) =
             self.lookup_method(&typ, &path.item.0.contents, location, check_self_param)
         else {
-=======
-        let Some(method) = self.lookup_method(&typ, &path.item.0.contents, location, false) else {
->>>>>>> a0edfa3d
             let error = Expression::new(ExpressionKind::Error, location);
             return self.elaborate_expression(error);
         };
