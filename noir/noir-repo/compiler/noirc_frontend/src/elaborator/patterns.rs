use iter_extended::vecmap;
use noirc_errors::{Location, Span};
use rustc_hash::FxHashSet as HashSet;

use crate::{
    ast::{
<<<<<<< HEAD
        Expression, ExpressionKind, Ident, Path, Pattern, TypePath, UnresolvedType, ERROR_IDENT,
=======
        Expression, ExpressionKind, Ident, ItemVisibility, Path, Pattern, TypePath, UnresolvedType,
        ERROR_IDENT,
>>>>>>> 7c635e6b
    },
    hir::{
        def_collector::dc_crate::CompilationError,
        resolution::errors::ResolverError,
        type_check::{Source, TypeCheckError},
    },
    hir_def::{
        expr::{HirExpression, HirIdent, HirMethodReference, ImplKind, TraitMethod},
        stmt::HirPattern,
    },
    node_interner::{DefinitionId, DefinitionKind, ExprId, FuncId, GlobalId, TraitImplKind},
    Kind, ResolvedGeneric, Shared, StructType, Type, TypeBindings,
};

use super::{Elaborator, ResolverMeta};

impl<'context> Elaborator<'context> {
    pub(super) fn elaborate_pattern(
        &mut self,
        pattern: Pattern,
        expected_type: Type,
        definition_kind: DefinitionKind,
        warn_if_unused: bool,
    ) -> HirPattern {
        self.elaborate_pattern_mut(
            pattern,
            expected_type,
            definition_kind,
            None,
            &mut Vec::new(),
            warn_if_unused,
            None,
        )
    }

    /// Equivalent to `elaborate_pattern`, this version just also
    /// adds any new DefinitionIds that were created to the given Vec.
    pub fn elaborate_pattern_and_store_ids(
        &mut self,
        pattern: Pattern,
        expected_type: Type,
        definition_kind: DefinitionKind,
        created_ids: &mut Vec<HirIdent>,
        warn_if_unused: bool,
        global_id: Option<GlobalId>,
    ) -> HirPattern {
        self.elaborate_pattern_mut(
            pattern,
            expected_type,
            definition_kind,
            None,
            created_ids,
            warn_if_unused,
            global_id,
        )
    }

    #[allow(clippy::too_many_arguments)]
    fn elaborate_pattern_mut(
        &mut self,
        pattern: Pattern,
        expected_type: Type,
        definition: DefinitionKind,
        mutable: Option<Span>,
        new_definitions: &mut Vec<HirIdent>,
        warn_if_unused: bool,
        global_id: Option<GlobalId>,
    ) -> HirPattern {
        match pattern {
            Pattern::Identifier(name) => {
                // If this definition is mutable, do not store the rhs because it will
                // not always refer to the correct value of the variable
                let definition = match (mutable, definition) {
                    (Some(_), DefinitionKind::Local(_)) => DefinitionKind::Local(None),
                    (_, other) => other,
                };
                let ident = if let Some(global_id) = global_id {
                    // Globals don't need to be added to scope, they're already in the def_maps
                    let id = self.interner.get_global(global_id).definition_id;
                    let location = Location::new(name.span(), self.file);
                    HirIdent::non_trait_method(id, location)
                } else {
                    self.add_variable_decl(
                        name,
                        mutable.is_some(),
                        true, // allow_shadowing
                        warn_if_unused,
                        definition,
                    )
                };
                self.interner.push_definition_type(ident.id, expected_type);
                new_definitions.push(ident.clone());
                HirPattern::Identifier(ident)
            }
            Pattern::Mutable(pattern, span, _) => {
                if let Some(first_mut) = mutable {
                    self.push_err(ResolverError::UnnecessaryMut { first_mut, second_mut: span });
                }

                let pattern = self.elaborate_pattern_mut(
                    *pattern,
                    expected_type,
                    definition,
                    Some(span),
                    new_definitions,
                    warn_if_unused,
                    global_id,
                );
                let location = Location::new(span, self.file);
                HirPattern::Mutable(Box::new(pattern), location)
            }
            Pattern::Tuple(fields, span) => {
                let field_types = match expected_type.follow_bindings() {
                    Type::Tuple(fields) => fields,
                    Type::Error => Vec::new(),
                    expected_type => {
                        let tuple =
                            Type::Tuple(vecmap(&fields, |_| self.interner.next_type_variable()));

                        self.push_err(TypeCheckError::TypeMismatchWithSource {
                            expected: expected_type,
                            actual: tuple,
                            span,
                            source: Source::Assignment,
                        });
                        Vec::new()
                    }
                };

                let fields = vecmap(fields.into_iter().enumerate(), |(i, field)| {
                    let field_type = field_types.get(i).cloned().unwrap_or(Type::Error);
                    self.elaborate_pattern_mut(
                        field,
                        field_type,
                        definition.clone(),
                        mutable,
                        new_definitions,
                        warn_if_unused,
                        global_id,
                    )
                });
                let location = Location::new(span, self.file);
                HirPattern::Tuple(fields, location)
            }
            Pattern::Struct(name, fields, span) => self.elaborate_struct_pattern(
                name,
                fields,
                span,
                expected_type,
                definition,
                mutable,
                new_definitions,
            ),
            Pattern::Interned(id, _) => {
                let pattern = self.interner.get_pattern(id).clone();
                self.elaborate_pattern_mut(
                    pattern,
                    expected_type,
                    definition,
                    mutable,
                    new_definitions,
                    warn_if_unused,
                    global_id,
                )
            }
        }
    }

    #[allow(clippy::too_many_arguments)]
    fn elaborate_struct_pattern(
        &mut self,
        name: Path,
        fields: Vec<(Ident, Pattern)>,
        span: Span,
        expected_type: Type,
        definition: DefinitionKind,
        mutable: Option<Span>,
        new_definitions: &mut Vec<HirIdent>,
    ) -> HirPattern {
        let exclude_last_segment = true;
        self.check_unsupported_turbofish_usage(&name, exclude_last_segment);

        let last_segment = name.last_segment();
        let name_span = last_segment.ident.span();
        let is_self_type = last_segment.ident.is_self_type_name();

        let error_identifier = |this: &mut Self| {
            // Must create a name here to return a HirPattern::Identifier. Allowing
            // shadowing here lets us avoid further errors if we define ERROR_IDENT
            // multiple times.
            let name = ERROR_IDENT.into();
            let identifier = this.add_variable_decl(name, false, true, true, definition.clone());
            HirPattern::Identifier(identifier)
        };

        let (struct_type, generics) = match self.lookup_type_or_error(name) {
            Some(Type::Struct(struct_type, generics)) => (struct_type, generics),
            None => return error_identifier(self),
            Some(typ) => {
                let typ = typ.to_string();
                self.push_err(ResolverError::NonStructUsedInConstructor { typ, span });
                return error_identifier(self);
            }
        };

        let turbofish_span = last_segment.turbofish_span();

        let generics = self.resolve_struct_turbofish_generics(
            &struct_type.borrow(),
            generics,
            last_segment.generics,
            turbofish_span,
        );

        let actual_type = Type::Struct(struct_type.clone(), generics);
        let location = Location::new(span, self.file);

        self.unify(&actual_type, &expected_type, || TypeCheckError::TypeMismatchWithSource {
            expected: expected_type.clone(),
            actual: actual_type.clone(),
            span: location.span,
            source: Source::Assignment,
        });

        let typ = struct_type.clone();
        let fields = self.resolve_constructor_pattern_fields(
            typ,
            fields,
            span,
            expected_type.clone(),
            definition,
            mutable,
            new_definitions,
        );

        let struct_id = struct_type.borrow().id;

        let reference_location = Location::new(name_span, self.file);
        self.interner.add_struct_reference(struct_id, reference_location, is_self_type);

        for (field_index, field) in fields.iter().enumerate() {
            let reference_location = Location::new(field.0.span(), self.file);
            self.interner.add_struct_member_reference(struct_id, field_index, reference_location);
        }

        HirPattern::Struct(expected_type, fields, location)
    }

    /// Resolve all the fields of a struct constructor expression.
    /// Ensures all fields are present, none are repeated, and all
    /// are part of the struct.
    #[allow(clippy::too_many_arguments)]
    fn resolve_constructor_pattern_fields(
        &mut self,
        struct_type: Shared<StructType>,
        fields: Vec<(Ident, Pattern)>,
        span: Span,
        expected_type: Type,
        definition: DefinitionKind,
        mutable: Option<Span>,
        new_definitions: &mut Vec<HirIdent>,
    ) -> Vec<(Ident, HirPattern)> {
        let mut ret = Vec::with_capacity(fields.len());
        let mut seen_fields = HashSet::default();
        let mut unseen_fields = struct_type.borrow().field_names();

        for (field, pattern) in fields {
            let (field_type, visibility) = expected_type
                .get_field_type_and_visibility(&field.0.contents)
                .unwrap_or((Type::Error, ItemVisibility::Public));
            let resolved = self.elaborate_pattern_mut(
                pattern,
                field_type,
                definition.clone(),
                mutable,
                new_definitions,
                true, // warn_if_unused
                None,
            );

            if unseen_fields.contains(&field) {
                unseen_fields.remove(&field);
                seen_fields.insert(field.clone());

                self.check_struct_field_visibility(
                    &struct_type.borrow(),
                    &field.0.contents,
                    visibility,
                    field.span(),
                );
            } else if seen_fields.contains(&field) {
                // duplicate field
                self.push_err(ResolverError::DuplicateField { field: field.clone() });
            } else {
                // field not required by struct
                self.push_err(ResolverError::NoSuchField {
                    field: field.clone(),
                    struct_definition: struct_type.borrow().name.clone(),
                });
            }

            ret.push((field, resolved));
        }

        if !unseen_fields.is_empty() {
            self.push_err(ResolverError::MissingFields {
                span,
                missing_fields: unseen_fields.into_iter().map(|field| field.to_string()).collect(),
                struct_definition: struct_type.borrow().name.clone(),
            });
        }

        ret
    }

    pub(super) fn add_variable_decl(
        &mut self,
        name: Ident,
        mutable: bool,
        allow_shadowing: bool,
        warn_if_unused: bool,
        definition: DefinitionKind,
    ) -> HirIdent {
        if definition.is_global() {
            return self.add_global_variable_decl(name, definition);
        }

        let location = Location::new(name.span(), self.file);
        let name = name.0.contents;
        let comptime = self.in_comptime_context();
        let id =
            self.interner.push_definition(name.clone(), mutable, comptime, definition, location);
        let ident = HirIdent::non_trait_method(id, location);
        let resolver_meta =
            ResolverMeta { num_times_used: 0, ident: ident.clone(), warn_if_unused };

        let scope = self.scopes.get_mut_scope();
        let old_value = scope.add_key_value(name.clone(), resolver_meta);

        if !allow_shadowing {
            if let Some(old_value) = old_value {
                self.push_err(ResolverError::DuplicateDefinition {
                    name,
                    first_span: old_value.ident.location.span,
                    second_span: location.span,
                });
            }
        }

        ident
    }

    pub fn add_existing_variable_to_scope(
        &mut self,
        name: String,
        ident: HirIdent,
        warn_if_unused: bool,
    ) {
        let second_span = ident.location.span;
        let resolver_meta = ResolverMeta { num_times_used: 0, ident, warn_if_unused };

        let old_value = self.scopes.get_mut_scope().add_key_value(name.clone(), resolver_meta);

        if let Some(old_value) = old_value {
            let first_span = old_value.ident.location.span;
            self.push_err(ResolverError::DuplicateDefinition { name, first_span, second_span });
        }
    }

    pub fn add_global_variable_decl(
        &mut self,
        name: Ident,
        definition: DefinitionKind,
    ) -> HirIdent {
        let comptime = self.in_comptime_context();
        let scope = self.scopes.get_mut_scope();

        // This check is necessary to maintain the same definition ids in the interner. Currently, each function uses a new resolver that has its own ScopeForest and thus global scope.
        // We must first check whether an existing definition ID has been inserted as otherwise there will be multiple definitions for the same global statement.
        // This leads to an error in evaluation where the wrong definition ID is selected when evaluating a statement using the global. The check below prevents this error.
        let mut global_id = None;
        let global = self.interner.get_all_globals();
        for global_info in global {
            if global_info.local_id == self.local_module && global_info.ident == name {
                global_id = Some(global_info.id);
            }
        }

        let (ident, resolver_meta) = if let Some(id) = global_id {
            let global = self.interner.get_global(id);
            let hir_ident = HirIdent::non_trait_method(global.definition_id, global.location);
            let ident = hir_ident.clone();
            let resolver_meta = ResolverMeta { num_times_used: 0, ident, warn_if_unused: true };
            (hir_ident, resolver_meta)
        } else {
            let location = Location::new(name.span(), self.file);
            let name = name.0.contents.clone();
            let id = self.interner.push_definition(name, false, comptime, definition, location);
            let ident = HirIdent::non_trait_method(id, location);
            let resolver_meta =
                ResolverMeta { num_times_used: 0, ident: ident.clone(), warn_if_unused: true };
            (ident, resolver_meta)
        };

        let old_global_value = scope.add_key_value(name.0.contents.clone(), resolver_meta);
        if let Some(old_global_value) = old_global_value {
            self.push_err(ResolverError::DuplicateDefinition {
                name: name.0.contents.clone(),
                first_span: old_global_value.ident.location.span,
                second_span: name.span(),
            });
        }
        ident
    }

    /// Lookup and use the specified variable.
    /// This will increment its use counter by one and return the variable if found.
    /// If the variable is not found, an error is returned.
    pub(super) fn use_variable(
        &mut self,
        name: &Ident,
    ) -> Result<(HirIdent, usize), ResolverError> {
        // Find the definition for this Ident
        let scope_tree = self.scopes.current_scope_tree();
        let variable = scope_tree.find(&name.0.contents);

        let location = Location::new(name.span(), self.file);
        if let Some((variable_found, scope)) = variable {
            variable_found.num_times_used += 1;
            let id = variable_found.ident.id;
            Ok((HirIdent::non_trait_method(id, location), scope))
        } else {
            Err(ResolverError::VariableNotDeclared {
                name: name.0.contents.clone(),
                span: name.0.span(),
            })
        }
    }

    /// Resolve generics using the expected kinds of the function we are calling
    pub(super) fn resolve_function_turbofish_generics(
        &mut self,
        func_id: &FuncId,
        unresolved_turbofish: Option<Vec<UnresolvedType>>,
        span: Span,
    ) -> Option<Vec<Type>> {
        let direct_generics = self.interner.function_meta(func_id).direct_generics.clone();

        unresolved_turbofish.map(|unresolved_turbofish| {
            if unresolved_turbofish.len() != direct_generics.len() {
                let type_check_err = TypeCheckError::IncorrectTurbofishGenericCount {
                    expected_count: direct_generics.len(),
                    actual_count: unresolved_turbofish.len(),
                    span,
                };
                self.push_err(type_check_err);
            }

            self.resolve_turbofish_generics(&direct_generics, unresolved_turbofish)
        })
    }

    pub(super) fn resolve_struct_turbofish_generics(
        &mut self,
        struct_type: &StructType,
        generics: Vec<Type>,
        unresolved_turbofish: Option<Vec<UnresolvedType>>,
        span: Span,
    ) -> Vec<Type> {
        let Some(turbofish_generics) = unresolved_turbofish else {
            return generics;
        };

        if turbofish_generics.len() != generics.len() {
            self.push_err(TypeCheckError::GenericCountMismatch {
                item: format!("struct {}", struct_type.name),
                expected: generics.len(),
                found: turbofish_generics.len(),
                span,
            });
            return generics;
        }

        self.resolve_turbofish_generics(&struct_type.generics, turbofish_generics)
    }

    pub(super) fn resolve_turbofish_generics(
        &mut self,
        generics: &[ResolvedGeneric],
        turbofish_generics: Vec<UnresolvedType>,
    ) -> Vec<Type> {
        let generics_with_types = generics.iter().zip(turbofish_generics);
        vecmap(generics_with_types, |(generic, unresolved_type)| {
            self.resolve_type_inner(unresolved_type, &generic.kind())
        })
    }

    pub(super) fn elaborate_variable(&mut self, variable: Path) -> (ExprId, Type) {
        let exclude_last_segment = true;
        self.check_unsupported_turbofish_usage(&variable, exclude_last_segment);

        let unresolved_turbofish = variable.segments.last().unwrap().generics.clone();

        let span = variable.span;
        let expr = self.resolve_variable(variable);
        let definition_id = expr.id;

        let definition_kind =
            self.interner.try_definition(definition_id).map(|definition| definition.kind.clone());

        // Resolve any generics if we the variable we have resolved is a function
        // and if the turbofish operator was used.
        let generics = definition_kind.and_then(|definition_kind| match &definition_kind {
            DefinitionKind::Function(function) => {
                self.resolve_function_turbofish_generics(function, unresolved_turbofish, span)
            }
            _ => None,
        });

        let id = self.interner.push_expr(HirExpression::Ident(expr.clone(), generics.clone()));

        self.interner.push_expr_location(id, span, self.file);
        let typ = self.type_check_variable(expr, id, generics);
        self.interner.push_expr_type(id, typ.clone());

        (id, typ)
    }

    fn resolve_variable(&mut self, path: Path) -> HirIdent {
        if let Some(trait_path_resolution) = self.resolve_trait_generic_path(&path) {
            if let Some(error) = trait_path_resolution.error {
                self.push_err(error);
            }

            HirIdent {
                location: Location::new(path.span, self.file),
                id: self.interner.trait_method_id(trait_path_resolution.method.method_id),
                impl_kind: ImplKind::TraitMethod(trait_path_resolution.method),
            }
        } else {
            // If the Path is being used as an Expression, then it is referring to a global from a separate module
            // Otherwise, then it is referring to an Identifier
            // This lookup allows support of such statements: let x = foo::bar::SOME_GLOBAL + 10;
            // If the expression is a singular indent, we search the resolver's current scope as normal.
            let span = path.span();
            let (hir_ident, var_scope_index) = self.get_ident_from_path(path);

            if hir_ident.id != DefinitionId::dummy_id() {
                match self.interner.definition(hir_ident.id).kind {
                    DefinitionKind::Function(func_id) => {
                        if let Some(current_item) = self.current_item {
                            self.interner.add_function_dependency(current_item, func_id);
                        }

                        self.interner.add_function_reference(func_id, hir_ident.location);
                    }
                    DefinitionKind::Global(global_id) => {
                        if let Some(global) = self.unresolved_globals.remove(&global_id) {
                            self.elaborate_global(global);
                        }
                        if let Some(current_item) = self.current_item {
                            self.interner.add_global_dependency(current_item, global_id);
                        }

                        self.interner.add_global_reference(global_id, hir_ident.location);
                    }
                    DefinitionKind::NumericGeneric(_, ref numeric_typ) => {
                        // Initialize numeric generics to a polymorphic integer type in case
                        // they're used in expressions. We must do this here since type_check_variable
                        // does not check definition kinds and otherwise expects parameters to
                        // already be typed.
                        if self.interner.definition_type(hir_ident.id) == Type::Error {
                            let type_var_kind = Kind::Numeric(numeric_typ.clone());
                            let typ = self.type_variable_with_kind(type_var_kind);
                            self.interner.push_definition_type(hir_ident.id, typ);
                        }
                    }
                    DefinitionKind::Local(_) => {
                        // only local variables can be captured by closures.
                        self.resolve_local_variable(hir_ident.clone(), var_scope_index);

                        let reference_location = Location::new(span, self.file);
                        self.interner.add_local_reference(hir_ident.id, reference_location);
                    }
                }
            }

            hir_ident
        }
    }

    pub(super) fn type_check_variable(
        &mut self,
        ident: HirIdent,
        expr_id: ExprId,
        generics: Option<Vec<Type>>,
    ) -> Type {
        let mut bindings = TypeBindings::new();

        // Add type bindings from any constraints that were used.
        // We need to do this first since otherwise instantiating the type below
        // will replace each trait generic with a fresh type variable, rather than
        // the type used in the trait constraint (if it exists). See #4088.
        if let ImplKind::TraitMethod(method) = &ident.impl_kind {
            self.bind_generics_from_trait_constraint(
                &method.constraint,
                method.assumed,
                &mut bindings,
            );
        }

        // An identifiers type may be forall-quantified in the case of generic functions.
        // E.g. `fn foo<T>(t: T, field: Field) -> T` has type `forall T. fn(T, Field) -> T`.
        // We must instantiate identifiers at every call site to replace this T with a new type
        // variable to handle generic functions.
        let t = self.interner.id_type_substitute_trait_as_type(ident.id);

        let definition = self.interner.try_definition(ident.id);
        let function_generic_count = definition.map_or(0, |definition| match &definition.kind {
            DefinitionKind::Function(function) => {
                self.interner.function_modifiers(function).generic_count
            }
            _ => 0,
        });

        let span = self.interner.expr_span(&expr_id);
        let location = self.interner.expr_location(&expr_id);

        // This instantiates a trait's generics as well which need to be set
        // when the constraint below is later solved for when the function is
        // finished. How to link the two?
        let (typ, bindings) =
            self.instantiate(t, bindings, generics, function_generic_count, span, location);

        // Push any trait constraints required by this definition to the context
        // to be checked later when the type of this variable is further constrained.
        if let Some(definition) = self.interner.try_definition(ident.id) {
            if let DefinitionKind::Function(function) = definition.kind {
                let function = self.interner.function_meta(&function);
                for mut constraint in function.trait_constraints.clone() {
                    constraint.apply_bindings(&bindings);
                    self.push_trait_constraint(constraint, expr_id);
                }
            }
        }

        if let ImplKind::TraitMethod(mut method) = ident.impl_kind {
            method.constraint.apply_bindings(&bindings);
            if method.assumed {
                let trait_generics = method.constraint.trait_generics.clone();
                let object_type = method.constraint.typ;
                let trait_impl = TraitImplKind::Assumed { object_type, trait_generics };
                self.interner.select_impl_for_expression(expr_id, trait_impl);
            } else {
                // Currently only one impl can be selected per expr_id, so this
                // constraint needs to be pushed after any other constraints so
                // that monomorphization can resolve this trait method to the correct impl.
                self.push_trait_constraint(method.constraint, expr_id);
            }
        }

        self.interner.store_instantiation_bindings(expr_id, bindings);
        typ
    }

    fn instantiate(
        &mut self,
        typ: Type,
        bindings: TypeBindings,
        turbofish_generics: Option<Vec<Type>>,
        function_generic_count: usize,
        span: Span,
        location: Location,
    ) -> (Type, TypeBindings) {
        match turbofish_generics {
            Some(turbofish_generics) => {
                if turbofish_generics.len() != function_generic_count {
                    let type_check_err = TypeCheckError::IncorrectTurbofishGenericCount {
                        expected_count: function_generic_count,
                        actual_count: turbofish_generics.len(),
                        span,
                    };
                    self.errors.push((CompilationError::TypeError(type_check_err), location.file));
                    typ.instantiate_with_bindings(bindings, self.interner)
                } else {
                    // Fetch the count of any implicit generics on the function, such as
                    // for a method within a generic impl.
                    let implicit_generic_count = match &typ {
                        Type::Forall(generics, _) => generics.len() - function_generic_count,
                        _ => 0,
                    };
                    typ.instantiate_with(turbofish_generics, self.interner, implicit_generic_count)
                }
            }
            None => typ.instantiate_with_bindings(bindings, self.interner),
        }
    }

    pub fn get_ident_from_path(&mut self, path: Path) -> (HirIdent, usize) {
        let location = Location::new(path.last_ident().span(), self.file);

        let error = match path.as_ident().map(|ident| self.use_variable(ident)) {
            Some(Ok(found)) => return found,
            // Try to look it up as a global, but still issue the first error if we fail
            Some(Err(error)) => match self.lookup_global(path) {
                Ok(id) => return (HirIdent::non_trait_method(id, location), 0),
                Err(_) => error,
            },
            None => match self.lookup_global(path) {
                Ok(id) => return (HirIdent::non_trait_method(id, location), 0),
                Err(error) => error,
            },
        };
        self.push_err(error);
        let id = DefinitionId::dummy_id();
        (HirIdent::non_trait_method(id, location), 0)
    }

    pub(super) fn elaborate_type_path(&mut self, path: TypePath) -> (ExprId, Type) {
        let span = path.item.span();
        let typ = self.resolve_type(path.typ);

        let Some(method) = self.lookup_method(&typ, &path.item.0.contents, span, false) else {
            let error = Expression::new(ExpressionKind::Error, span);
            return self.elaborate_expression(error);
        };

        let func_id = method
            .func_id(self.interner)
            .expect("Expected trait function to be a DefinitionKind::Function");

        let generics = self.resolve_type_args(path.turbofish, func_id, span).0;
        let generics = (!generics.is_empty()).then_some(generics);

        let location = Location::new(span, self.file);
        let id = self.interner.function_definition_id(func_id);

        let impl_kind = match method {
            HirMethodReference::FuncId(_) => ImplKind::NotATraitMethod,
            HirMethodReference::TraitMethodId(method_id, generics) => {
                let mut constraint =
                    self.interner.get_trait(method_id.trait_id).as_constraint(span);
                constraint.trait_generics = generics;
                ImplKind::TraitMethod(TraitMethod { method_id, constraint, assumed: false })
            }
        };

        let ident = HirIdent { location, id, impl_kind };
        let id = self.interner.push_expr(HirExpression::Ident(ident.clone(), generics.clone()));
        self.interner.push_expr_location(id, location.span, location.file);

        let typ = self.type_check_variable(ident, id, generics);
        self.interner.push_expr_type(id, typ.clone());

        (id, typ)
    }
}<|MERGE_RESOLUTION|>--- conflicted
+++ resolved
@@ -4,12 +4,8 @@
 
 use crate::{
     ast::{
-<<<<<<< HEAD
-        Expression, ExpressionKind, Ident, Path, Pattern, TypePath, UnresolvedType, ERROR_IDENT,
-=======
         Expression, ExpressionKind, Ident, ItemVisibility, Path, Pattern, TypePath, UnresolvedType,
         ERROR_IDENT,
->>>>>>> 7c635e6b
     },
     hir::{
         def_collector::dc_crate::CompilationError,
