--- conflicted
+++ resolved
@@ -47,11 +47,7 @@
         let path_resolution;
 
         if self.interner.track_references {
-<<<<<<< HEAD
-            let last_segment = path.last_segment();
-=======
             let last_segment = path.last_ident();
->>>>>>> f7df0301
             let location = Location::new(last_segment.span(), self.file);
             let is_self_type_name = last_segment.is_self_type_name();
 
@@ -59,23 +55,14 @@
             path_resolution =
                 resolver.resolve(self.def_maps, path.clone(), &mut Some(&mut references))?;
 
-<<<<<<< HEAD
-            for (referenced, ident) in references.iter().zip(path.segments) {
-=======
             for (referenced, segment) in references.iter().zip(path.segments) {
->>>>>>> f7df0301
                 let Some(referenced) = referenced else {
                     continue;
                 };
                 self.interner.add_reference(
                     *referenced,
-<<<<<<< HEAD
-                    Location::new(ident.span(), self.file),
-                    ident.is_self_type_name(),
-=======
                     Location::new(segment.ident.span(), self.file),
                     segment.ident.is_self_type_name(),
->>>>>>> f7df0301
                 );
             }
 
