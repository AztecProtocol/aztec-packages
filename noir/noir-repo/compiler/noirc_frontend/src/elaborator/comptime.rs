--- conflicted
+++ resolved
@@ -4,7 +4,6 @@
 use noirc_errors::Location;
 
 use crate::{
-    Type, TypeBindings, UnificationError,
     ast::{Documented, Expression, ExpressionKind},
     hir::{
         comptime::{Interpreter, InterpreterError, Value},
@@ -22,6 +21,7 @@
     node_interner::{DefinitionKind, DependencyId, FuncId, NodeInterner, TraitId, TypeId},
     parser::{Item, ItemKind},
     token::{MetaAttribute, SecondaryAttribute},
+    Type, TypeBindings, UnificationError,
 };
 
 use super::{ElaborateReason, Elaborator, FunctionContext, ResolverMeta};
@@ -88,11 +88,7 @@
             self.crate_graph,
             self.crate_id,
             self.interpreter_call_stack.clone(),
-<<<<<<< HEAD
             self.options,
-=======
-            self.pedantic_solving,
->>>>>>> a0edfa3d
             self.elaborate_reasons.clone(),
         );
 
@@ -162,11 +158,7 @@
                     attribute_context,
                     attributes_to_run,
                 ) {
-<<<<<<< HEAD
                     this.push_err(error);
-=======
-                    this.push_err(error, file);
->>>>>>> a0edfa3d
                 }
             });
         }
@@ -182,10 +174,6 @@
     ) -> Result<(), CompilationError> {
         self.local_module = attribute_context.attribute_module;
         let location = attribute.location;
-<<<<<<< HEAD
-=======
-        let span = location.span;
->>>>>>> a0edfa3d
 
         let function =
             Expression { kind: ExpressionKind::Variable(attribute.name.clone()), location };
@@ -200,22 +188,15 @@
         let definition_id = match self.interner.expression(&function) {
             HirExpression::Ident(ident, _) => ident.id,
             _ => {
-<<<<<<< HEAD
                 let error = ResolverError::AttributeFunctionIsNotAPath {
                     function: function_string,
                     location,
                 };
                 return Err(error.into());
-=======
-                let error =
-                    ResolverError::AttributeFunctionIsNotAPath { function: function_string, span };
-                return Err((error.into(), location.file));
->>>>>>> a0edfa3d
             }
         };
 
         let Some(definition) = self.interner.try_definition(definition_id) else {
-<<<<<<< HEAD
             let error =
                 ResolverError::AttributeFunctionNotInScope { name: function_string, location };
             return Err(error.into());
@@ -223,14 +204,6 @@
 
         let DefinitionKind::Function(function) = definition.kind else {
             return Err(ResolverError::NonFunctionInAnnotation { location }.into());
-=======
-            let error = ResolverError::AttributeFunctionNotInScope { name: function_string, span };
-            return Err((error.into(), location.file));
-        };
-
-        let DefinitionKind::Function(function) = definition.kind else {
-            return Err((ResolverError::NonFunctionInAnnotation { span }.into(), location.file));
->>>>>>> a0edfa3d
         };
 
         attributes_to_run.push((function, item, arguments, attribute_context, location));
@@ -449,13 +422,8 @@
                 );
 
                 generated_items.globals.push(global);
-<<<<<<< HEAD
                 if let Some(error) = error {
                     self.push_err(error);
-=======
-                if let Some((error, file)) = error {
-                    self.push_err(error, file);
->>>>>>> a0edfa3d
                 }
             }
             ItemKind::Struct(struct_def) => {
@@ -506,12 +474,7 @@
                 let location = item.location;
                 let item = item.kind.to_string();
                 let error = InterpreterError::UnsupportedTopLevelItemUnquote { item, location };
-<<<<<<< HEAD
                 self.push_err(error);
-=======
-                let (error, file) = error.into_compilation_error_pair();
-                self.push_err(error, file);
->>>>>>> a0edfa3d
             }
         }
     }
@@ -533,11 +496,7 @@
             let displayed_expr = expr_f(self.interner);
             let error: CompilationError =
                 InterpreterError::debug_evaluate_comptime(displayed_expr, location).into();
-<<<<<<< HEAD
             self.push_err(error);
-=======
-            self.push_err(error, location.file);
->>>>>>> a0edfa3d
         }
     }
 
@@ -594,11 +553,7 @@
                     location,
                     &mut generated_items,
                 ) {
-<<<<<<< HEAD
                     this.push_err(error);
-=======
-                    this.push_err(error, file);
->>>>>>> a0edfa3d
                 }
             });
 
@@ -702,25 +657,14 @@
         &mut self,
         reason: ElaborateReason,
         location: Location,
-<<<<<<< HEAD
     ) -> Vec<CompilationError> {
-=======
-    ) -> Vec<(CompilationError, FileId)> {
->>>>>>> a0edfa3d
         self.elaborate_reasons.push_back((reason, location));
         std::mem::take(&mut self.errors)
     }
 
     /// Pops en ElaborateREason. Receives the errors that were returned by `push_elaborate_reason`
     /// so they are restored, while also wrapping errors in the current Elaborator in a ComptimeError.
-<<<<<<< HEAD
     pub(crate) fn pop_elaborate_reason(&mut self, previous_errors: Vec<CompilationError>) {
-=======
-    pub(crate) fn pop_elaborate_reason(
-        &mut self,
-        previous_errors: Vec<(CompilationError, FileId)>,
-    ) {
->>>>>>> a0edfa3d
         let new_errors = std::mem::take(&mut self.errors);
         let new_errors = self.wrap_errors_in_macro_error(new_errors);
         self.errors = previous_errors;
@@ -728,16 +672,8 @@
         self.elaborate_reasons.pop_back();
     }
 
-<<<<<<< HEAD
     fn wrap_errors_in_macro_error(&self, errors: Vec<CompilationError>) -> Vec<CompilationError> {
         vecmap(errors, |error| self.wrap_error_in_macro_error(error))
-=======
-    fn wrap_errors_in_macro_error(
-        &self,
-        errors: Vec<(CompilationError, FileId)>,
-    ) -> Vec<(CompilationError, FileId)> {
-        vecmap(errors, |(error, file_id)| (self.wrap_error_in_macro_error(error), file_id))
->>>>>>> a0edfa3d
     }
 
     fn wrap_error_in_macro_error(&self, mut error: CompilationError) -> CompilationError {
