use crate::ast::PathSegment;
use crate::parse_program;
use crate::parser::ParsedModule;
use crate::{
    ast,
    ast::{Path, PathKind},
    parser::{Item, ItemKind},
};
use noirc_errors::debug_info::{DebugFnId, DebugFunction};
use noirc_errors::{Span, Spanned};
use std::collections::HashMap;
use std::collections::VecDeque;
use std::mem::take;

const MAX_MEMBER_ASSIGN_DEPTH: usize = 8;

#[derive(Debug, Clone, Copy, Eq, PartialEq, Hash)]
pub struct SourceVarId(pub u32);

#[derive(Debug, Clone, Copy, Eq, PartialEq, Hash)]
pub struct SourceFieldId(pub u32);

/// This structure is used to collect information about variables to track
/// for debugging during the instrumentation injection phase.
#[derive(Debug, Clone)]
pub struct DebugInstrumenter {
    // all collected variable names while instrumenting the source for variable tracking
    pub variables: HashMap<SourceVarId, String>,

    // all field names referenced when assigning to a member of a variable
    pub field_names: HashMap<SourceFieldId, String>,

    // all collected function metadata (name + argument names)
    pub functions: HashMap<DebugFnId, DebugFunction>,

    next_var_id: u32,
    next_field_name_id: u32,
    next_fn_id: u32,

    // last seen variable names and their IDs grouped by scope
    scope: Vec<HashMap<String, SourceVarId>>,
}

impl Default for DebugInstrumenter {
    fn default() -> Self {
        Self {
            variables: HashMap::default(),
            field_names: HashMap::default(),
            functions: HashMap::default(),
            scope: vec![],
            next_var_id: 0,
            next_field_name_id: 1,
            next_fn_id: 0,
        }
    }
}

impl DebugInstrumenter {
    pub fn instrument_module(&mut self, module: &mut ParsedModule) {
        module.items.iter_mut().for_each(|item| {
            if let Item { kind: ItemKind::Function(f), .. } = item {
                self.walk_fn(&mut f.def);
            }
        });
        // this part absolutely must happen after ast traversal above
        // so that oracle functions don't get wrapped, resulting in infinite recursion:
        self.insert_state_set_oracle(module, 8);
    }

    fn insert_var(&mut self, var_name: &str) -> Option<SourceVarId> {
        if var_name == "_" {
            return None;
        }

        let var_id = SourceVarId(self.next_var_id);
        self.next_var_id += 1;
        self.variables.insert(var_id, var_name.to_string());
        self.scope.last_mut().unwrap().insert(var_name.to_string(), var_id);
        Some(var_id)
    }

    fn lookup_var(&self, var_name: &str) -> Option<SourceVarId> {
        self.scope.iter().rev().find_map(|vars| vars.get(var_name).copied())
    }

    fn insert_field_name(&mut self, field_name: &str) -> SourceFieldId {
        let field_name_id = SourceFieldId(self.next_field_name_id);
        self.next_field_name_id += 1;
        self.field_names.insert(field_name_id, field_name.to_string());
        field_name_id
    }

    fn insert_function(&mut self, fn_name: String, arguments: Vec<String>) -> DebugFnId {
        let fn_id = DebugFnId(self.next_fn_id);
        self.next_fn_id += 1;
        self.functions.insert(fn_id, DebugFunction { name: fn_name, arg_names: arguments });
        fn_id
    }

    fn walk_fn(&mut self, func: &mut ast::FunctionDefinition) {
        let func_name = func.name.0.contents.clone();
        let func_args =
            func.parameters.iter().map(|param| pattern_to_string(&param.pattern)).collect();
        let fn_id = self.insert_function(func_name, func_args);
        let enter_stmt = build_debug_call_stmt("enter", fn_id, func.span);
        self.scope.push(HashMap::default());

        let set_fn_params: Vec<_> = func
            .parameters
            .iter()
            .flat_map(|param| {
                pattern_vars(&param.pattern)
                    .iter()
                    .filter_map(|(id, _is_mut)| {
                        let var_id = self.insert_var(&id.0.contents)?;
                        Some(build_assign_var_stmt(var_id, id_expr(id)))
                    })
                    .collect::<Vec<_>>()
            })
            .collect();

        let func_body = &mut func.body.statements;
        let mut statements = take(func_body);

        self.walk_scope(&mut statements, func.span);

        // walk_scope ensures that the last statement is the return value of the function
        let last_stmt = statements.pop().expect("at least one statement after walk_scope");
        let exit_stmt = build_debug_call_stmt("exit", fn_id, last_stmt.span);

        // rebuild function body
        func_body.push(enter_stmt);
        func_body.extend(set_fn_params);
        func_body.extend(statements);
        func_body.push(exit_stmt);
        func_body.push(last_stmt);
    }

    // Modify a vector of statements in-place, adding instrumentation for sets and drops.
    // This function will consume a scope level.
    fn walk_scope(&mut self, statements: &mut Vec<ast::Statement>, span: Span) {
        statements.iter_mut().for_each(|stmt| self.walk_statement(stmt));

        // extract and save the return value from the scope if there is one
        let ret_stmt = statements.pop();
        let has_ret_expr = match ret_stmt {
            None => false,
            Some(ast::Statement { kind: ast::StatementKind::Expression(ret_expr), .. }) => {
                let save_ret_expr = ast::Statement {
                    kind: ast::StatementKind::new_let(
                        ast::Pattern::Identifier(ident("__debug_expr", ret_expr.span)),
                        ast::UnresolvedTypeData::Unspecified.with_span(Default::default()),
                        ret_expr.clone(),
                        vec![],
                    ),
                    span: ret_expr.span,
                };
                statements.push(save_ret_expr);
                true
            }
            Some(ret_stmt) => {
                // not an expression, so leave it untouched
                statements.push(ret_stmt);
                false
            }
        };

        let span = Span::empty(span.end());

        // drop scope variables
        let scope_vars = self.scope.pop().unwrap_or_default();
        let drop_vars_stmts = scope_vars.values().map(|var_id| build_drop_var_stmt(*var_id, span));
        statements.extend(drop_vars_stmts);

        // return the saved value in __debug_expr, or unit otherwise
        let last_stmt = if has_ret_expr {
            ast::Statement {
                kind: ast::StatementKind::Expression(ast::Expression {
                    kind: ast::ExpressionKind::Variable(ast::Path {
                        segments: vec![PathSegment::from(ident("__debug_expr", span))],
                        kind: PathKind::Plain,
                        span,
                    }),
                    span,
                }),
                span,
            }
        } else {
            ast::Statement {
                kind: ast::StatementKind::Expression(ast::Expression {
                    kind: ast::ExpressionKind::Literal(ast::Literal::Unit),
                    span,
                }),
                span,
            }
        };
        statements.push(last_stmt);
    }

    fn walk_let_statement(&mut self, let_stmt: &ast::LetStatement, span: &Span) -> ast::Statement {
        // rewrites let statements written like this:
        //   let (((a,b,c),D { d }),e,f) = x;
        //
        // into statements like this:
        //
        //   let (a,b,c,d,e,f,g) = {
        //     let (((a,b,c),D { d }),e,f) = x;
        //     wrap(1, a);
        //     wrap(2, b);
        //     ...
        //     wrap(6, f);
        //     (a,b,c,d,e,f,g)
        //   };

        // a.b.c[3].x[i*4+1].z

        let vars = pattern_vars(&let_stmt.pattern);
        let vars_pattern: Vec<ast::Pattern> = vars
            .iter()
            .map(|(id, is_mut)| {
                if *is_mut {
                    ast::Pattern::Mutable(
                        Box::new(ast::Pattern::Identifier(id.clone())),
                        id.span(),
                        true,
                    )
                } else {
                    ast::Pattern::Identifier(id.clone())
                }
            })
            .collect();
        let vars_exprs: Vec<ast::Expression> = vars
            .iter()
            .map(|(id, _)| {
                // We don't want to generate an expression to read from "_".
                // And since this expression is going to be assigned to "_" so it doesn't matter
                // what it is, we can use `()` for it.
                if id.0.contents == "_" {
                    ast::Expression {
                        kind: ast::ExpressionKind::Literal(ast::Literal::Unit),
                        span: id.span(),
                    }
                } else {
                    id_expr(id)
                }
            })
            .collect();

        let mut block_stmts =
            vec![ast::Statement { kind: ast::StatementKind::Let(let_stmt.clone()), span: *span }];
        block_stmts.extend(vars.iter().filter_map(|(id, _)| {
            let var_id = self.insert_var(&id.0.contents)?;
            Some(build_assign_var_stmt(var_id, id_expr(id)))
        }));
        block_stmts.push(ast::Statement {
            kind: ast::StatementKind::Expression(ast::Expression {
                kind: ast::ExpressionKind::Tuple(vars_exprs),
                span: let_stmt.pattern.span(),
            }),
            span: let_stmt.pattern.span(),
        });

        ast::Statement {
            kind: ast::StatementKind::new_let(
                ast::Pattern::Tuple(vars_pattern, let_stmt.pattern.span()),
                ast::UnresolvedTypeData::Unspecified.with_span(Default::default()),
                ast::Expression {
                    kind: ast::ExpressionKind::Block(ast::BlockExpression {
                        statements: block_stmts,
                    }),
                    span: let_stmt.expression.span,
                },
                vec![],
            ),
            span: *span,
        }
    }

    fn walk_assign_statement(
        &mut self,
        assign_stmt: &ast::AssignStatement,
        span: &Span,
    ) -> ast::Statement {
        // X = Y becomes:
        // X = {
        //   let __debug_expr = Y;
        //
        //   __debug_var_assign(17, __debug_expr);
        //   // or:
        //   __debug_member_assign_{arity}(17, __debug_expr, _v0, _v1..., _v{arity});
        //
        //   __debug_expr
        // };

        let let_kind = ast::StatementKind::new_let(
            ast::Pattern::Identifier(ident("__debug_expr", assign_stmt.expression.span)),
            ast::UnresolvedTypeData::Unspecified.with_span(Default::default()),
            assign_stmt.expression.clone(),
            vec![],
        );
        let expression_span = assign_stmt.expression.span;
        let new_assign_stmt = match &assign_stmt.lvalue {
            ast::LValue::Ident(id) => {
                let var_id = self
                    .lookup_var(&id.0.contents)
                    .unwrap_or_else(|| panic!("var lookup failed for var_name={}", &id.0.contents));
                build_assign_var_stmt(var_id, id_expr(&ident("__debug_expr", id.span())))
            }
            ast::LValue::Dereference(_lv, span) => {
                // TODO: this is a dummy statement for now, but we should
                // somehow track the derefence and update the pointed to
                // variable
                ast::Statement {
                    kind: ast::StatementKind::Expression(uint_expr(0, *span)),
                    span: *span,
                }
            }
            _ => {
                let mut indexes = vec![];
                let mut cursor = &assign_stmt.lvalue;
                let var_id;
                loop {
                    match cursor {
                        ast::LValue::Ident(id) => {
                            var_id = self.lookup_var(&id.0.contents).unwrap_or_else(|| {
                                panic!("var lookup failed for var_name={}", &id.0.contents)
                            });
                            break;
                        }
                        ast::LValue::MemberAccess { object, field_name, span } => {
                            cursor = object;
                            let field_name_id = self.insert_field_name(&field_name.0.contents);
                            indexes.push(sint_expr(-(field_name_id.0 as i128), *span));
                        }
                        ast::LValue::Index { index, array, span: _ } => {
                            cursor = array;
                            indexes.push(index.clone());
                        }
                        ast::LValue::Dereference(_ref, _span) => {
                            unimplemented![]
                        }
                        ast::LValue::Interned(..) => {
                            unimplemented![]
                        }
                    }
                }
                build_assign_member_stmt(
                    var_id,
                    &indexes,
                    &id_expr(&ident("__debug_expr", expression_span)),
                )
            }
        };

        let ret_kind =
            ast::StatementKind::Expression(id_expr(&ident("__debug_expr", expression_span)));

        ast::Statement {
            kind: ast::StatementKind::Assign(ast::AssignStatement {
                lvalue: assign_stmt.lvalue.clone(),
                expression: ast::Expression {
                    kind: ast::ExpressionKind::Block(ast::BlockExpression {
                        statements: vec![
                            ast::Statement { kind: let_kind, span: expression_span },
                            new_assign_stmt,
                            ast::Statement { kind: ret_kind, span: expression_span },
                        ],
                    }),
                    span: expression_span,
                },
            }),
            span: *span,
        }
    }

    fn walk_expr(&mut self, expr: &mut ast::Expression) {
        match &mut expr.kind {
            ast::ExpressionKind::Block(ast::BlockExpression { ref mut statements, .. }) => {
                self.scope.push(HashMap::default());
                self.walk_scope(statements, expr.span);
            }
            ast::ExpressionKind::Prefix(prefix_expr) => {
                self.walk_expr(&mut prefix_expr.rhs);
            }
            ast::ExpressionKind::Index(index_expr) => {
                self.walk_expr(&mut index_expr.collection);
                self.walk_expr(&mut index_expr.index);
            }
            ast::ExpressionKind::Call(call_expr) => {
                // TODO: push a stack frame or something here?
                self.walk_expr(&mut call_expr.func);
                call_expr.arguments.iter_mut().for_each(|ref mut expr| {
                    self.walk_expr(expr);
                });
            }
            ast::ExpressionKind::MethodCall(mc_expr) => {
                // TODO: also push a stack frame here
                self.walk_expr(&mut mc_expr.object);
                mc_expr.arguments.iter_mut().for_each(|ref mut expr| {
                    self.walk_expr(expr);
                });
            }
            ast::ExpressionKind::Constructor(c_expr) => {
                c_expr.fields.iter_mut().for_each(|(_id, ref mut expr)| {
                    self.walk_expr(expr);
                });
            }
            ast::ExpressionKind::MemberAccess(ma_expr) => {
                self.walk_expr(&mut ma_expr.lhs);
            }
            ast::ExpressionKind::Cast(cast_expr) => {
                self.walk_expr(&mut cast_expr.lhs);
            }
            ast::ExpressionKind::Infix(infix_expr) => {
                self.walk_expr(&mut infix_expr.lhs);
                self.walk_expr(&mut infix_expr.rhs);
            }
            ast::ExpressionKind::If(if_expr) => {
                self.walk_expr(&mut if_expr.condition);
                self.walk_expr(&mut if_expr.consequence);
                if let Some(ref mut alt) = if_expr.alternative {
                    self.walk_expr(alt);
                }
            }
            ast::ExpressionKind::Tuple(exprs) => {
                exprs.iter_mut().for_each(|ref mut expr| {
                    self.walk_expr(expr);
                });
            }
            ast::ExpressionKind::Lambda(lambda) => {
                self.walk_expr(&mut lambda.body);
            }
            ast::ExpressionKind::Parenthesized(expr) => {
                self.walk_expr(expr);
            }
            _ => {}
        }
    }

    fn walk_for(&mut self, for_stmt: &mut ast::ForLoopStatement) {
        let var_name = &for_stmt.identifier.0.contents;
        let var_id = self.insert_var(var_name);

        let set_and_drop_stmt = var_id.map(|var_id| {
            (
                build_assign_var_stmt(var_id, id_expr(&for_stmt.identifier)),
                build_drop_var_stmt(var_id, Span::empty(for_stmt.span.end())),
            )
        });

        self.walk_expr(&mut for_stmt.block);

        let mut statements = Vec::new();
        let block_statement = ast::Statement {
            kind: ast::StatementKind::Semi(for_stmt.block.clone()),
            span: for_stmt.block.span,
        };

        if let Some((set_stmt, drop_stmt)) = set_and_drop_stmt {
            statements.push(set_stmt);
            statements.push(block_statement);
            statements.push(drop_stmt);
        } else {
            statements.push(block_statement);
        }

        for_stmt.block = ast::Expression {
            kind: ast::ExpressionKind::Block(ast::BlockExpression { statements }),
            span: for_stmt.span,
        };
    }

    fn walk_statement(&mut self, stmt: &mut ast::Statement) {
        match &mut stmt.kind {
            ast::StatementKind::Let(let_stmt) => {
                *stmt = self.walk_let_statement(let_stmt, &stmt.span);
            }
            ast::StatementKind::Assign(assign_stmt) => {
                *stmt = self.walk_assign_statement(assign_stmt, &stmt.span);
            }
            ast::StatementKind::Expression(expr) => {
                self.walk_expr(expr);
            }
            ast::StatementKind::Semi(expr) => {
                self.walk_expr(expr);
            }
            ast::StatementKind::For(ref mut for_stmt) => {
                self.walk_for(for_stmt);
            }
            _ => {} // Constrain, Error
        }
    }

    fn insert_state_set_oracle(&self, module: &mut ParsedModule, n: u32) {
        let member_assigns = (1..=n)
            .map(|i| format!["__debug_member_assign_{i}"])
            .collect::<Vec<String>>()
            .join(",\n");
        let (program, errors) = parse_program(&format!(
            r#"
            use __debug::{{
                __debug_var_assign,
                __debug_var_drop,
                __debug_fn_enter,
                __debug_fn_exit,
                __debug_dereference_assign,
                {member_assigns},
            }};"#
        ));
        if !errors.is_empty() {
            panic!("errors parsing internal oracle definitions: {errors:?}")
        }
        module.items.extend(program.items);
    }
}

pub fn build_debug_crate_file() -> String {
    [
        r#"
            #[oracle(__debug_var_assign)]
            unconstrained fn __debug_var_assign_oracle<T>(_var_id: u32, _value: T) {}
            unconstrained fn __debug_var_assign_inner<T>(var_id: u32, value: T) {
                __debug_var_assign_oracle(var_id, value);
            }
            pub fn __debug_var_assign<T>(var_id: u32, value: T) {
<<<<<<< HEAD
                /// Safety: debug context
                unsafe {
=======
                unsafe {
                //@safety: debug context
>>>>>>> 3883a0ea
                {
                    __debug_var_assign_inner(var_id, value);
                }}
            }

            #[oracle(__debug_var_drop)]
            unconstrained fn __debug_var_drop_oracle(_var_id: u32) {}
            unconstrained fn __debug_var_drop_inner(var_id: u32) {
                __debug_var_drop_oracle(var_id);
            }
            pub fn __debug_var_drop(var_id: u32) {
<<<<<<< HEAD
                /// Safety: debug context
                unsafe {
=======
                unsafe {
                //@safety: debug context
>>>>>>> 3883a0ea
                {
                    __debug_var_drop_inner(var_id);
                }}
            }

            #[oracle(__debug_fn_enter)]
            unconstrained fn __debug_fn_enter_oracle(_fn_id: u32) {}
            unconstrained fn __debug_fn_enter_inner(fn_id: u32) {
                __debug_fn_enter_oracle(fn_id);
            }
            pub fn __debug_fn_enter(fn_id: u32) {
<<<<<<< HEAD
                /// Safety: debug context
                unsafe {
=======
                unsafe {
                //@safety: debug context
>>>>>>> 3883a0ea
                {
                    __debug_fn_enter_inner(fn_id);
                }}
            }

            #[oracle(__debug_fn_exit)]
            unconstrained fn __debug_fn_exit_oracle(_fn_id: u32) {}
            unconstrained fn __debug_fn_exit_inner(fn_id: u32) {
                __debug_fn_exit_oracle(fn_id);
            }
            pub fn __debug_fn_exit(fn_id: u32) {
<<<<<<< HEAD
                /// Safety: debug context
                unsafe {
=======
                unsafe {
                //@safety: debug context
>>>>>>> 3883a0ea
                {
                    __debug_fn_exit_inner(fn_id);
                }}
            }

            #[oracle(__debug_dereference_assign)]
            unconstrained fn __debug_dereference_assign_oracle<T>(_var_id: u32, _value: T) {}
            unconstrained fn __debug_dereference_assign_inner<T>(var_id: u32, value: T) {
                __debug_dereference_assign_oracle(var_id, value);
            }
            pub fn __debug_dereference_assign<T>(var_id: u32, value: T) {
<<<<<<< HEAD
                /// Safety: debug context
                unsafe {
=======
                unsafe {
                //@safety: debug context
>>>>>>> 3883a0ea
                {
                    __debug_dereference_assign_inner(var_id, value);
                }}
            }
        "#
        .to_string(),
        (1..=MAX_MEMBER_ASSIGN_DEPTH)
            .map(|n| {
                // The variable signature has to be generic as Noir supports using any polymorphic integer as an index.
                // If we were to set a specific type for index signatures here, such as `Field`, we will error in
                // type checking if we attempt to index with a different type such as `u8`.
                let var_sig =
                    (0..n).map(|i| format!["_v{i}: Index"]).collect::<Vec<String>>().join(", ");
                let vars = (0..n).map(|i| format!["_v{i}"]).collect::<Vec<String>>().join(", ");
                format!(
                    r#"
                #[oracle(__debug_member_assign_{n})]
                unconstrained fn __debug_oracle_member_assign_{n}<T, Index>(
                    _var_id: u32, _value: T, {var_sig}
                ) {{}}
                unconstrained fn __debug_inner_member_assign_{n}<T, Index>(
                    var_id: u32, value: T, {var_sig}
                ) {{
                    __debug_oracle_member_assign_{n}(var_id, value, {vars});
                }}
                pub fn __debug_member_assign_{n}<T, Index>(var_id: u32, value: T, {var_sig}) {{
                    /// Safety: debug context
                    unsafe {{
                        //@safety: debug context
                        __debug_inner_member_assign_{n}(var_id, value, {vars});
                    }}
                }}

            "#
                )
            })
            .collect::<Vec<String>>()
            .join("\n"),
    ]
    .join("\n")
}

fn build_assign_var_stmt(var_id: SourceVarId, expr: ast::Expression) -> ast::Statement {
    let span = expr.span;
    let kind = ast::ExpressionKind::Call(Box::new(ast::CallExpression {
        func: Box::new(ast::Expression {
            kind: ast::ExpressionKind::Variable(ast::Path {
                segments: vec![PathSegment::from(ident("__debug_var_assign", span))],
                kind: PathKind::Plain,
                span,
            }),
            span,
        }),
        is_macro_call: false,
        arguments: vec![uint_expr(var_id.0 as u128, span), expr],
    }));
    ast::Statement { kind: ast::StatementKind::Semi(ast::Expression { kind, span }), span }
}

fn build_drop_var_stmt(var_id: SourceVarId, span: Span) -> ast::Statement {
    let kind = ast::ExpressionKind::Call(Box::new(ast::CallExpression {
        func: Box::new(ast::Expression {
            kind: ast::ExpressionKind::Variable(ast::Path {
                segments: vec![PathSegment::from(ident("__debug_var_drop", span))],
                kind: PathKind::Plain,
                span,
            }),
            span,
        }),
        is_macro_call: false,
        arguments: vec![uint_expr(var_id.0 as u128, span)],
    }));
    ast::Statement { kind: ast::StatementKind::Semi(ast::Expression { kind, span }), span }
}

fn build_assign_member_stmt(
    var_id: SourceVarId,
    indexes: &[ast::Expression],
    expr: &ast::Expression,
) -> ast::Statement {
    let arity = indexes.len();
    if arity > MAX_MEMBER_ASSIGN_DEPTH {
        unreachable!("Assignment to member exceeds maximum depth for debugging");
    }
    let span = expr.span;
    let kind = ast::ExpressionKind::Call(Box::new(ast::CallExpression {
        func: Box::new(ast::Expression {
            kind: ast::ExpressionKind::Variable(ast::Path {
                segments: vec![PathSegment::from(ident(
                    &format!["__debug_member_assign_{arity}"],
                    span,
                ))],
                kind: PathKind::Plain,
                span,
            }),
            span,
        }),
        is_macro_call: false,
        arguments: [
            vec![uint_expr(var_id.0 as u128, span)],
            vec![expr.clone()],
            indexes.iter().rev().cloned().collect(),
        ]
        .concat(),
    }));
    ast::Statement { kind: ast::StatementKind::Semi(ast::Expression { kind, span }), span }
}

fn build_debug_call_stmt(fname: &str, fn_id: DebugFnId, span: Span) -> ast::Statement {
    let kind = ast::ExpressionKind::Call(Box::new(ast::CallExpression {
        func: Box::new(ast::Expression {
            kind: ast::ExpressionKind::Variable(ast::Path {
                segments: vec![PathSegment::from(ident(&format!["__debug_fn_{fname}"], span))],
                kind: PathKind::Plain,
                span,
            }),
            span,
        }),
        is_macro_call: false,
        arguments: vec![uint_expr(fn_id.0 as u128, span)],
    }));
    ast::Statement { kind: ast::StatementKind::Semi(ast::Expression { kind, span }), span }
}

fn pattern_vars(pattern: &ast::Pattern) -> Vec<(ast::Ident, bool)> {
    let mut vars = vec![];
    let mut stack = VecDeque::from([(pattern, false)]);
    while stack.front().is_some() {
        let (pattern, is_mut) = stack.pop_front().unwrap();
        match pattern {
            ast::Pattern::Identifier(id) => {
                vars.push((id.clone(), is_mut));
            }
            ast::Pattern::Mutable(pattern, _, _) => {
                stack.push_back((pattern, true));
            }
            ast::Pattern::Tuple(patterns, _) => {
                stack.extend(patterns.iter().map(|pattern| (pattern, false)));
            }
            ast::Pattern::Struct(_, pids, _) => {
                stack.extend(pids.iter().map(|(_, pattern)| (pattern, is_mut)));
                vars.extend(pids.iter().map(|(id, _)| (id.clone(), false)));
            }
            ast::Pattern::Interned(_, _) => (),
        }
    }
    vars
}

fn pattern_to_string(pattern: &ast::Pattern) -> String {
    match pattern {
        ast::Pattern::Identifier(id) => id.0.contents.clone(),
        ast::Pattern::Mutable(mpat, _, _) => format!("mut {}", pattern_to_string(mpat.as_ref())),
        ast::Pattern::Tuple(elements, _) => format!(
            "({})",
            elements.iter().map(pattern_to_string).collect::<Vec<String>>().join(", ")
        ),
        ast::Pattern::Struct(name, fields, _) => {
            format!(
                "{} {{ {} }}",
                name,
                fields
                    .iter()
                    .map(|(field_ident, field_pattern)| {
                        format!("{}: {}", &field_ident.0.contents, pattern_to_string(field_pattern))
                    })
                    .collect::<Vec<_>>()
                    .join(", "),
            )
        }
        ast::Pattern::Interned(_, _) => "?Interned".to_string(),
    }
}

fn ident(s: &str, span: Span) -> ast::Ident {
    ast::Ident(Spanned::from(span, s.to_string()))
}

fn id_expr(id: &ast::Ident) -> ast::Expression {
    ast::Expression {
        kind: ast::ExpressionKind::Variable(Path {
            segments: vec![PathSegment::from(id.clone())],
            kind: PathKind::Plain,
            span: id.span(),
        }),
        span: id.span(),
    }
}

fn uint_expr(x: u128, span: Span) -> ast::Expression {
    ast::Expression {
        kind: ast::ExpressionKind::Literal(ast::Literal::Integer(x.into(), false)),
        span,
    }
}

fn sint_expr(x: i128, span: Span) -> ast::Expression {
    ast::Expression {
        kind: ast::ExpressionKind::Literal(ast::Literal::Integer(x.abs().into(), x < 0)),
        span,
    }
}<|MERGE_RESOLUTION|>--- conflicted
+++ resolved
@@ -523,13 +523,8 @@
                 __debug_var_assign_oracle(var_id, value);
             }
             pub fn __debug_var_assign<T>(var_id: u32, value: T) {
-<<<<<<< HEAD
                 /// Safety: debug context
                 unsafe {
-=======
-                unsafe {
-                //@safety: debug context
->>>>>>> 3883a0ea
                 {
                     __debug_var_assign_inner(var_id, value);
                 }}
@@ -541,13 +536,8 @@
                 __debug_var_drop_oracle(var_id);
             }
             pub fn __debug_var_drop(var_id: u32) {
-<<<<<<< HEAD
                 /// Safety: debug context
                 unsafe {
-=======
-                unsafe {
-                //@safety: debug context
->>>>>>> 3883a0ea
                 {
                     __debug_var_drop_inner(var_id);
                 }}
@@ -559,13 +549,8 @@
                 __debug_fn_enter_oracle(fn_id);
             }
             pub fn __debug_fn_enter(fn_id: u32) {
-<<<<<<< HEAD
                 /// Safety: debug context
                 unsafe {
-=======
-                unsafe {
-                //@safety: debug context
->>>>>>> 3883a0ea
                 {
                     __debug_fn_enter_inner(fn_id);
                 }}
@@ -577,13 +562,8 @@
                 __debug_fn_exit_oracle(fn_id);
             }
             pub fn __debug_fn_exit(fn_id: u32) {
-<<<<<<< HEAD
                 /// Safety: debug context
                 unsafe {
-=======
-                unsafe {
-                //@safety: debug context
->>>>>>> 3883a0ea
                 {
                     __debug_fn_exit_inner(fn_id);
                 }}
@@ -595,13 +575,8 @@
                 __debug_dereference_assign_oracle(var_id, value);
             }
             pub fn __debug_dereference_assign<T>(var_id: u32, value: T) {
-<<<<<<< HEAD
                 /// Safety: debug context
                 unsafe {
-=======
-                unsafe {
-                //@safety: debug context
->>>>>>> 3883a0ea
                 {
                     __debug_dereference_assign_inner(var_id, value);
                 }}
