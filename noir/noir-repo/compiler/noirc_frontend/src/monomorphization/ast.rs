use acvm::FieldElement;
use iter_extended::vecmap;
use noirc_errors::{
    debug_info::{DebugFunctions, DebugTypes, DebugVariables},
    Location,
};

use crate::hir_def::function::FunctionSignature;
use crate::{
<<<<<<< HEAD
    ast::{BinaryOpKind, IntegerBitSize, Signedness, Visibility},
    token::{Attributes, FunctionAttribute},
};
=======
    ast::{BinaryOpKind, Distinctness, IntegerBitSize, Signedness, Visibility},
    token::{Attributes, FunctionAttribute},
};

use super::HirType;
>>>>>>> f060fa6e

/// The monomorphized AST is expression-based, all statements are also
/// folded into this expression enum. Compared to the HIR, the monomorphized
/// AST has several differences:
/// - It is self-contained and does not require referencing an external interner
/// - All Types used within are monomorphized and no longer contain any generic types
/// - All Patterns are expanded into multiple variables. This means each definition now
///   defines only 1 variable `let a = 1;`, and any that previously defined multiple,
///   e.g. `let (a, b) = (1, 2)` have been split up: `let tmp = (1, 2); let a = tmp.0; let b = tmp.1;`.
///   This also affects function parameters: `fn foo((a, b): (i32, i32)` => `fn foo(a: i32, b: i32)`.
/// - All structs are replaced with tuples
#[derive(Debug, Clone, Hash)]
pub enum Expression {
    Ident(Ident),
    Literal(Literal),
    Block(Vec<Expression>),
    Unary(Unary),
    Binary(Binary),
    Index(Index),
    Cast(Cast),
    For(For),
    If(If),
    Tuple(Vec<Expression>),
    ExtractTupleField(Box<Expression>, usize),
    Call(Call),
    Let(Let),
    Constrain(Box<Expression>, Location, Option<Box<(Expression, HirType)>>),
    Assign(Assign),
    Semi(Box<Expression>),
    Break,
    Continue,
}

/// A definition is either a local (variable), function, or is a built-in
/// function that will be generated or referenced by the compiler later.
#[derive(Debug, Clone, PartialEq, Eq, Hash)]
pub enum Definition {
    Local(LocalId),
    Function(FuncId),
    Builtin(String),
    LowLevel(String),
    // used as a foreign/externally defined unconstrained function
    Oracle(String),
}

/// ID of a local definition, e.g. from a let binding or
/// function parameter that should be compiled before it is referenced.
#[derive(Debug, Copy, Clone, PartialEq, Eq, Hash)]
pub struct LocalId(pub u32);

/// A function ID corresponds directly to an index of `Program::functions`
#[derive(Debug, Copy, Clone, PartialEq, Eq, Hash, PartialOrd, Ord)]
pub struct FuncId(pub u32);

#[derive(Debug, Clone, Hash)]
pub struct Ident {
    pub location: Option<Location>,
    pub definition: Definition,
    pub mutable: bool,
    pub name: String,
    pub typ: Type,
}

#[derive(Debug, Clone, Hash)]
pub struct For {
    pub index_variable: LocalId,
    pub index_name: String,
    pub index_type: Type,

    pub start_range: Box<Expression>,
    pub end_range: Box<Expression>,
    pub block: Box<Expression>,

    pub start_range_location: Location,
    pub end_range_location: Location,
}

#[derive(Debug, Clone, Hash)]
pub enum Literal {
    Array(ArrayLiteral),
    Slice(ArrayLiteral),
    Integer(FieldElement, Type, Location),
    Bool(bool),
    Unit,
    Str(String),
    FmtStr(String, u64, Box<Expression>),
}

#[derive(Debug, Clone, Hash)]
pub struct Unary {
    pub operator: crate::ast::UnaryOp,
    pub rhs: Box<Expression>,
    pub result_type: Type,
    pub location: Location,
}

pub type BinaryOp = BinaryOpKind;

#[derive(Debug, Clone, Hash)]
pub struct Binary {
    pub lhs: Box<Expression>,
    pub operator: BinaryOp,
    pub rhs: Box<Expression>,
    pub location: Location,
}

#[derive(Debug, Clone)]
pub struct Lambda {
    pub function: Ident,
    pub env: Ident,
}

#[derive(Debug, Clone, Hash)]
pub struct If {
    pub condition: Box<Expression>,
    pub consequence: Box<Expression>,
    pub alternative: Option<Box<Expression>>,
    pub typ: Type,
}

#[derive(Debug, Clone, Hash)]
pub struct Cast {
    pub lhs: Box<Expression>,
    pub r#type: Type,
    pub location: Location,
}

#[derive(Debug, Clone, Hash)]
pub struct ArrayLiteral {
    pub contents: Vec<Expression>,
    pub typ: Type,
}

#[derive(Debug, Clone, Hash)]
pub struct Call {
    pub func: Box<Expression>,
    pub arguments: Vec<Expression>,
    pub return_type: Type,
    pub location: Location,
}

#[derive(Debug, Clone, Hash)]
pub struct Index {
    pub collection: Box<Expression>,
    pub index: Box<Expression>,
    pub element_type: Type,
    pub location: Location,
}

/// Rather than a Pattern containing possibly several variables, Let now
/// defines a single variable with the given LocalId. By the time this
/// is produced in monomorphization, let-statements with tuple and struct patterns:
/// ```nr
/// let MyStruct { field1, field2 } = get_struct();
/// ```
/// have been desugared into multiple let statements for simplicity:
/// ```nr
/// let tmp = get_struct();
/// let field1 = tmp.0; // the struct has been translated to a tuple as well
/// let field2 = tmp.1;
/// ```
#[derive(Debug, Clone, Hash)]
pub struct Let {
    pub id: LocalId,
    pub mutable: bool,
    pub name: String,
    pub expression: Box<Expression>,
}

#[derive(Debug, Clone, Hash)]
pub struct Assign {
    pub lvalue: LValue,
    pub expression: Box<Expression>,
}

#[derive(Debug, Clone)]
pub struct BinaryStatement {
    pub lhs: Box<Expression>,
    pub r#type: Type,
    pub expression: Box<Expression>,
}

/// Represents an Ast form that can be assigned to
#[derive(Debug, Clone, Hash)]
pub enum LValue {
    Ident(Ident),
    Index { array: Box<LValue>, index: Box<Expression>, element_type: Type, location: Location },
    MemberAccess { object: Box<LValue>, field_index: usize },
    Dereference { reference: Box<LValue>, element_type: Type },
}

pub type Parameters = Vec<(LocalId, /*mutable:*/ bool, /*name:*/ String, Type)>;

/// Represents how an Acir function should be inlined.
/// This type is only relevant for ACIR functions as we do not inline any Brillig functions
#[derive(Default, Clone, Copy, PartialEq, Eq, Debug, Hash)]
pub enum InlineType {
    /// The most basic entry point can expect all its functions to be inlined.
    /// All function calls are expected to be inlined into a single ACIR.
    #[default]
    Inline,
    /// Functions marked as foldable will not be inlined and compiled separately into ACIR
    Fold,
<<<<<<< HEAD
    /// Functions marked to have no predicates will not be inlined in the default inlining pass
    /// and will be separately inlined after the flattening pass.
    /// They are different from `Fold` as they are expected to be inlined into the program
    /// entry point before being used in the backend.
    /// This attribute is unsafe and can cause a function whose logic relies on predicates from
    /// the flattening pass to fail.
    NoPredicates,
=======
    /// Similar to `Fold`, these functions will not be inlined and compile separately into ACIR.
    /// They are different from `Fold` though as they are expected to be inlined into the program
    /// entry point before being used in the backend.
    Never,
>>>>>>> f060fa6e
}

impl From<&Attributes> for InlineType {
    fn from(attributes: &Attributes) -> Self {
        attributes.function.as_ref().map_or(InlineType::default(), |func_attribute| {
            match func_attribute {
                FunctionAttribute::Fold => InlineType::Fold,
<<<<<<< HEAD
                FunctionAttribute::NoPredicates => InlineType::NoPredicates,
=======
                FunctionAttribute::Inline(tag) => {
                    if tag == "never" {
                        InlineType::Never
                    } else {
                        InlineType::default()
                    }
                }
>>>>>>> f060fa6e
                _ => InlineType::default(),
            }
        })
    }
}

impl InlineType {
    pub fn is_entry_point(&self) -> bool {
        match self {
            InlineType::Inline => false,
            InlineType::Fold => true,
<<<<<<< HEAD
            InlineType::NoPredicates => false,
=======
            InlineType::Never => true,
>>>>>>> f060fa6e
        }
    }
}

impl std::fmt::Display for InlineType {
    fn fmt(&self, f: &mut std::fmt::Formatter<'_>) -> std::fmt::Result {
        match self {
            InlineType::Inline => write!(f, "inline"),
            InlineType::Fold => write!(f, "fold"),
<<<<<<< HEAD
            InlineType::NoPredicates => write!(f, "no_predicates"),
=======
            InlineType::Never => write!(f, "inline(never)"),
>>>>>>> f060fa6e
        }
    }
}

#[derive(Debug, Clone, Hash)]
pub struct Function {
    pub id: FuncId,
    pub name: String,

    pub parameters: Parameters,
    pub body: Expression,

    pub return_type: Type,
    pub unconstrained: bool,
    pub inline_type: InlineType,
    pub func_sig: FunctionSignature,
}

/// Compared to hir_def::types::Type, this monomorphized Type has:
/// - All type variables and generics removed
/// - Concrete lengths for each array and string
/// - Several other variants removed (such as Type::Constant)
/// - All structs replaced with tuples
#[derive(Debug, PartialEq, Eq, Clone, Hash)]
pub enum Type {
    Field,
    Array(/*len:*/ u64, Box<Type>), // Array(4, Field) = [Field; 4]
    Integer(Signedness, /*bits:*/ IntegerBitSize), // u32 = Integer(unsigned, ThirtyTwo)
    Bool,
    String(/*len:*/ u64), // String(4) = str[4]
    FmtString(/*len:*/ u64, Box<Type>),
    Unit,
    Tuple(Vec<Type>),
    Slice(Box<Type>),
    MutableReference(Box<Type>),
    Function(/*args:*/ Vec<Type>, /*ret:*/ Box<Type>, /*env:*/ Box<Type>),
}

impl Type {
    pub fn flatten(&self) -> Vec<Type> {
        match self {
            Type::Tuple(fields) => fields.iter().flat_map(|field| field.flatten()).collect(),
            _ => vec![self.clone()],
        }
    }
}

#[derive(Debug, Clone, Hash)]
pub struct Program {
    pub functions: Vec<Function>,
    pub function_signatures: Vec<FunctionSignature>,
    pub main_function_signature: FunctionSignature,
    pub return_location: Option<Location>,
    pub return_visibility: Visibility,
    /// Indicates to a backend whether a SNARK-friendly prover should be used.  
    pub recursive: bool,
    pub debug_variables: DebugVariables,
    pub debug_functions: DebugFunctions,
    pub debug_types: DebugTypes,
}

impl Program {
    #[allow(clippy::too_many_arguments)]
    pub fn new(
        functions: Vec<Function>,
        function_signatures: Vec<FunctionSignature>,
        main_function_signature: FunctionSignature,
        return_location: Option<Location>,
        return_visibility: Visibility,
        recursive: bool,
        debug_variables: DebugVariables,
        debug_functions: DebugFunctions,
        debug_types: DebugTypes,
    ) -> Program {
        Program {
            functions,
            function_signatures,
            main_function_signature,
            return_location,
            return_visibility,
            recursive,
            debug_variables,
            debug_functions,
            debug_types,
        }
    }

    pub fn main(&self) -> &Function {
        &self[Self::main_id()]
    }

    pub fn main_mut(&mut self) -> &mut Function {
        &mut self[Self::main_id()]
    }

    pub fn main_id() -> FuncId {
        FuncId(0)
    }

    pub fn take_main_body(&mut self) -> Expression {
        self.take_function_body(FuncId(0))
    }

    /// Takes a function body by replacing it with `false` and
    /// returning the previous value
    pub fn take_function_body(&mut self, function: FuncId) -> Expression {
        let main = &mut self.functions[function.0 as usize];
        let replacement = Expression::Literal(Literal::Bool(false));
        std::mem::replace(&mut main.body, replacement)
    }
}

impl std::ops::Index<FuncId> for Program {
    type Output = Function;

    fn index(&self, index: FuncId) -> &Self::Output {
        &self.functions[index.0 as usize]
    }
}

impl std::ops::IndexMut<FuncId> for Program {
    fn index_mut(&mut self, index: FuncId) -> &mut Self::Output {
        &mut self.functions[index.0 as usize]
    }
}

impl std::fmt::Display for Program {
    fn fmt(&self, f: &mut std::fmt::Formatter<'_>) -> std::fmt::Result {
        for function in &self.functions {
            super::printer::AstPrinter::default().print_function(function, f)?;
        }
        Ok(())
    }
}

impl std::fmt::Display for Function {
    fn fmt(&self, f: &mut std::fmt::Formatter<'_>) -> std::fmt::Result {
        super::printer::AstPrinter::default().print_function(self, f)
    }
}

impl std::fmt::Display for Expression {
    fn fmt(&self, f: &mut std::fmt::Formatter<'_>) -> std::fmt::Result {
        super::printer::AstPrinter::default().print_expr(self, f)
    }
}

impl std::fmt::Display for Type {
    fn fmt(&self, f: &mut std::fmt::Formatter<'_>) -> std::fmt::Result {
        match self {
            Type::Field => write!(f, "Field"),
            Type::Array(len, elements) => write!(f, "[{elements}; {len}]"),
            Type::Integer(sign, bits) => match sign {
                Signedness::Unsigned => write!(f, "u{bits}"),
                Signedness::Signed => write!(f, "i{bits}"),
            },
            Type::Bool => write!(f, "bool"),
            Type::String(len) => write!(f, "str<{len}>"),
            Type::FmtString(len, elements) => {
                write!(f, "fmtstr<{len}, {elements}>")
            }
            Type::Unit => write!(f, "()"),
            Type::Tuple(elements) => {
                let elements = vecmap(elements, ToString::to_string);
                write!(f, "({})", elements.join(", "))
            }
            Type::Function(args, ret, env) => {
                let args = vecmap(args, ToString::to_string);
                let closure_env_text = match **env {
                    Type::Unit => "".to_string(),
                    _ => format!(" with closure environment {env}"),
                };
                write!(f, "fn({}) -> {}{}", args.join(", "), ret, closure_env_text)
            }
            Type::Slice(element) => write!(f, "[{element}]"),
            Type::MutableReference(element) => write!(f, "&mut {element}"),
        }
    }
}<|MERGE_RESOLUTION|>--- conflicted
+++ resolved
@@ -7,17 +7,9 @@
 
 use crate::hir_def::function::FunctionSignature;
 use crate::{
-<<<<<<< HEAD
     ast::{BinaryOpKind, IntegerBitSize, Signedness, Visibility},
     token::{Attributes, FunctionAttribute},
 };
-=======
-    ast::{BinaryOpKind, Distinctness, IntegerBitSize, Signedness, Visibility},
-    token::{Attributes, FunctionAttribute},
-};
-
-use super::HirType;
->>>>>>> f060fa6e
 
 /// The monomorphized AST is expression-based, all statements are also
 /// folded into this expression enum. Compared to the HIR, the monomorphized
@@ -221,7 +213,6 @@
     Inline,
     /// Functions marked as foldable will not be inlined and compiled separately into ACIR
     Fold,
-<<<<<<< HEAD
     /// Functions marked to have no predicates will not be inlined in the default inlining pass
     /// and will be separately inlined after the flattening pass.
     /// They are different from `Fold` as they are expected to be inlined into the program
@@ -229,12 +220,6 @@
     /// This attribute is unsafe and can cause a function whose logic relies on predicates from
     /// the flattening pass to fail.
     NoPredicates,
-=======
-    /// Similar to `Fold`, these functions will not be inlined and compile separately into ACIR.
-    /// They are different from `Fold` though as they are expected to be inlined into the program
-    /// entry point before being used in the backend.
-    Never,
->>>>>>> f060fa6e
 }
 
 impl From<&Attributes> for InlineType {
@@ -242,17 +227,7 @@
         attributes.function.as_ref().map_or(InlineType::default(), |func_attribute| {
             match func_attribute {
                 FunctionAttribute::Fold => InlineType::Fold,
-<<<<<<< HEAD
                 FunctionAttribute::NoPredicates => InlineType::NoPredicates,
-=======
-                FunctionAttribute::Inline(tag) => {
-                    if tag == "never" {
-                        InlineType::Never
-                    } else {
-                        InlineType::default()
-                    }
-                }
->>>>>>> f060fa6e
                 _ => InlineType::default(),
             }
         })
@@ -264,11 +239,7 @@
         match self {
             InlineType::Inline => false,
             InlineType::Fold => true,
-<<<<<<< HEAD
             InlineType::NoPredicates => false,
-=======
-            InlineType::Never => true,
->>>>>>> f060fa6e
         }
     }
 }
@@ -278,11 +249,7 @@
         match self {
             InlineType::Inline => write!(f, "inline"),
             InlineType::Fold => write!(f, "fold"),
-<<<<<<< HEAD
             InlineType::NoPredicates => write!(f, "no_predicates"),
-=======
-            InlineType::Never => write!(f, "inline(never)"),
->>>>>>> f060fa6e
         }
     }
 }
