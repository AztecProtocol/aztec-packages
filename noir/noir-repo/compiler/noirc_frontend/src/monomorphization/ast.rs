--- conflicted
+++ resolved
@@ -5,15 +5,8 @@
     Location,
 };
 
-<<<<<<< HEAD
-use crate::{
-    hir_def::function::FunctionSignature, hir_def::types::Type as HirType, BinaryOpKind,
-    Distinctness, IntegerBitSize, Signedness, Visibility,
-};
-=======
 use crate::ast::{BinaryOpKind, Distinctness, IntegerBitSize, Signedness, Visibility};
-use crate::hir_def::function::FunctionSignature;
->>>>>>> 8a5ece75
+use crate::hir_def::{function::FunctionSignature, types::Type as HirType};
 
 /// The monomorphized AST is expression-based, all statements are also
 /// folded into this expression enum. Compared to the HIR, the monomorphized
