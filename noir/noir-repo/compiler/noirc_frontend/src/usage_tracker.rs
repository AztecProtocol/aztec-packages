--- conflicted
+++ resolved
@@ -4,11 +4,7 @@
     ast::{Ident, ItemVisibility},
     hir::def_map::ModuleId,
     macros_api::StructId,
-<<<<<<< HEAD
-    node_interner::{FuncId, TraitId, TypeAliasId},
-=======
     node_interner::{FuncId, GlobalId, TraitId, TypeAliasId},
->>>>>>> b0b4506c
 };
 
 #[derive(Debug, Copy, Clone, PartialEq, Eq)]
@@ -18,10 +14,7 @@
     Struct(StructId),
     Trait(TraitId),
     TypeAlias(TypeAliasId),
-<<<<<<< HEAD
-=======
     Global(GlobalId),
->>>>>>> b0b4506c
 }
 
 impl UnusedItem {
@@ -32,10 +25,7 @@
             UnusedItem::Struct(_) => "struct",
             UnusedItem::Trait(_) => "trait",
             UnusedItem::TypeAlias(_) => "type alias",
-<<<<<<< HEAD
-=======
             UnusedItem::Global(_) => "global",
->>>>>>> b0b4506c
         }
     }
 }
