--- conflicted
+++ resolved
@@ -28,8 +28,6 @@
         ))
     ));
 }
-<<<<<<< HEAD
-=======
 
 fn assert_type_is_more_private_than_item_error(src: &str, private_typ: &str, public_item: &str) {
     let errors = get_program_errors(src);
@@ -51,15 +49,11 @@
     assert_eq!(errors.len(), 1, "only expected one error");
 }
 
->>>>>>> 56728e9d
 #[test]
 fn errors_if_type_alias_aliases_more_private_type() {
     let src = r#"
     struct Foo {}
     pub type Bar = Foo;
-<<<<<<< HEAD
-    pub fn no_unused_warnings(_b: Bar) {
-=======
     pub fn no_unused_warnings() {
         let _: Bar = Foo {};
     }
@@ -75,7 +69,6 @@
     struct Foo {}
     pub type Bar = Generic<Foo>;
     pub fn no_unused_warnings() {
->>>>>>> 56728e9d
         let _ = Foo {};
         let _: Bar = Generic { value: Foo {} };
     }
@@ -144,8 +137,6 @@
             let _ = Bar {};
         }
     }
-<<<<<<< HEAD
-=======
     fn main() {}
     "#;
     assert_type_is_more_private_than_item_error(src, "Bar", "bar");
@@ -167,7 +158,6 @@
             let _ = Bar {};
         }
     }
->>>>>>> 56728e9d
     fn main() {}
     "#;
     assert_no_errors(src);
@@ -268,12 +258,6 @@
 #[test]
 fn warns_if_calling_private_struct_method() {
     let src = r#"
-<<<<<<< HEAD
-    pub struct Generic<T> { value: T }
-    struct Foo {}
-    pub type Bar = Generic<Foo>;
-    pub fn no_unused_warnings(_b: Bar) {
-=======
     mod moo {
         pub struct Foo {}
 
@@ -342,7 +326,6 @@
     }
 
     fn main() {
->>>>>>> 56728e9d
         let _ = Foo {};
     }
     "#;
@@ -380,6 +363,7 @@
     fn foo(foo: moo::Foo) -> Field {
         foo.x
     }
+
     fn main() {}
     "#;
 
@@ -460,28 +444,25 @@
         panic!("Expected a private error");
     };
 
-<<<<<<< HEAD
-    assert_eq!(ident.to_string(), "bar");
-}
-
-#[test]
-fn warns_if_calling_private_struct_method() {
-    let src = r#"
-    mod moo {
-        pub struct Foo {}
-
-        impl Foo {
-            fn bar(self) {
-                let _ = self;
-            }
-        }
-    }
-
-    pub fn method(foo: moo::Foo) {
-        foo.bar()
-    }
-
-    fn main() {}
+    assert_eq!(ident.to_string(), "x");
+}
+
+#[test]
+fn error_when_using_private_struct_field_in_struct_pattern() {
+    let src = r#"
+    mod moo {
+        pub struct Foo {
+            x: Field
+        }
+    }
+
+    fn foo(foo: moo::Foo) -> Field {
+        let moo::Foo { x } = foo;
+        x
+    }
+
+    fn main() {
+    }
     "#;
 
     let errors = get_program_errors(src);
@@ -494,198 +475,6 @@
         panic!("Expected a private error");
     };
 
-    assert_eq!(ident.to_string(), "bar");
-}
-
-#[test]
-fn does_not_warn_if_calling_pub_crate_struct_method_from_same_crate() {
-    let src = r#"
-    mod moo {
-        pub struct Foo {}
-
-        impl Foo {
-            pub(crate) fn bar(self) {
-                let _ = self;
-            }
-        }
-    }
-
-    pub fn method(foo: moo::Foo) {
-        foo.bar()
-    }
-
-    fn main() {}
-    "#;
-    assert_no_errors(src);
-}
-
-#[test]
-fn does_not_error_if_calling_private_struct_function_from_same_struct() {
-    let src = r#"
-    struct Foo {
-
-    }
-
-    impl Foo {
-        fn foo() {
-            Foo::bar()
-        }
-
-        fn bar() {}
-    }
-
-    fn main() {
-        let _ = Foo {};
-    }
-    "#;
-    assert_no_errors(src);
-}
-
-#[test]
-fn does_not_error_if_calling_private_struct_function_from_same_module() {
-    let src = r#"
-    struct Foo;
-
-    impl Foo {
-        fn bar() -> Field {
-            0
-        }
-    }
-
-    fn main() {
-        let _ = Foo {};
-        assert_eq(Foo::bar(), 0);
-    }
-    "#;
-    assert_no_errors(src);
-}
-
-#[test]
-fn error_when_accessing_private_struct_field() {
-    let src = r#"
-    mod moo {
-        pub struct Foo {
-            x: Field
-        }
-    }
-
-    fn foo(foo: moo::Foo) -> Field {
-        foo.x
-    }
-
-    fn main() {}
-    "#;
-
-    let errors = get_program_errors(src);
-    assert_eq!(errors.len(), 1);
-
-    let CompilationError::ResolverError(ResolverError::PathResolutionError(
-        PathResolutionError::Private(ident),
-    )) = &errors[0].0
-    else {
-        panic!("Expected a private error");
-    };
-
-    assert_eq!(ident.to_string(), "x");
-}
-
-#[test]
-fn does_not_error_when_accessing_private_struct_field_from_nested_module() {
-    let src = r#"
-    struct Foo {
-        x: Field
-    }
-
-    mod nested {
-        fn foo(foo: super::Foo) -> Field {
-            foo.x
-        }
-    }
-
-    fn main() {
-        let _ = Foo { x: 1 };
-    }
-    "#;
-    assert_no_errors(src);
-}
-
-#[test]
-fn does_not_error_when_accessing_pub_crate_struct_field_from_nested_module() {
-    let src = r#"
-    mod moo {
-        pub(crate) struct Foo {
-            pub(crate) x: Field
-        }
-    }
-
-    fn foo(foo: moo::Foo) -> Field {
-        foo.x
-    }
-
-    fn main() {
-        let _ = moo::Foo { x: 1 };
-    }
-    "#;
-    assert_no_errors(src);
-}
-
-#[test]
-fn error_when_using_private_struct_field_in_constructor() {
-    let src = r#"
-    mod moo {
-        pub struct Foo {
-            x: Field
-        }
-    }
-
-    fn main() {
-        let _ = moo::Foo { x: 1 };
-    }
-    "#;
-
-    let errors = get_program_errors(src);
-    assert_eq!(errors.len(), 1);
-
-    let CompilationError::ResolverError(ResolverError::PathResolutionError(
-        PathResolutionError::Private(ident),
-    )) = &errors[0].0
-    else {
-        panic!("Expected a private error");
-    };
-
-=======
->>>>>>> 56728e9d
-    assert_eq!(ident.to_string(), "x");
-}
-
-#[test]
-fn error_when_using_private_struct_field_in_struct_pattern() {
-    let src = r#"
-    mod moo {
-        pub struct Foo {
-            x: Field
-        }
-    }
-
-    fn foo(foo: moo::Foo) -> Field {
-        let moo::Foo { x } = foo;
-        x
-    }
-
-    fn main() {
-    }
-    "#;
-
-    let errors = get_program_errors(src);
-    assert_eq!(errors.len(), 1);
-
-    let CompilationError::ResolverError(ResolverError::PathResolutionError(
-        PathResolutionError::Private(ident),
-    )) = &errors[0].0
-    else {
-        panic!("Expected a private error");
-    };
-
     assert_eq!(ident.to_string(), "x");
 }
 
