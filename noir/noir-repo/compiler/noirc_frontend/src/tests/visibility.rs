--- conflicted
+++ resolved
@@ -107,8 +107,6 @@
 }
 
 #[test]
-<<<<<<< HEAD
-=======
 fn warns_if_calling_private_struct_method() {
     let src = r#"
     mod moo {
@@ -164,7 +162,6 @@
 }
 
 #[test]
->>>>>>> 7c635e6b
 fn does_not_error_if_calling_private_struct_function_from_same_struct() {
     let src = r#"
     struct Foo {
@@ -203,8 +200,6 @@
     }
     "#;
     assert_no_errors(src);
-<<<<<<< HEAD
-=======
 }
 
 #[test]
@@ -348,5 +343,4 @@
     }
     "#;
     assert_no_errors(src);
->>>>>>> 7c635e6b
 }