use crate::hir::def_collector::dc_crate::CompilationError;
use crate::hir::resolution::errors::ResolverError;
use crate::hir::resolution::import::PathResolutionError;
use crate::hir::type_check::TypeCheckError;
use crate::tests::{get_program_errors, get_program_with_maybe_parser_errors};

use super::assert_no_errors;

#[test]
fn trait_inheritance() {
    let src = r#"
        pub trait Foo {
            fn foo(self) -> Field;
        }

        pub trait Bar {
            fn bar(self) -> Field;
        }

        pub trait Baz: Foo + Bar {
            fn baz(self) -> Field;
        }

        pub fn foo<T>(baz: T) -> (Field, Field, Field) where T: Baz {
            (baz.foo(), baz.bar(), baz.baz())
        }

        fn main() {}
    "#;
    assert_no_errors(src);
}

#[test]
fn trait_inheritance_with_generics() {
    let src = r#"
        trait Foo<T> {
            fn foo(self) -> T;
        }

        trait Bar<U>: Foo<U> {
            fn bar(self);
        }

        pub fn foo<T>(x: T) -> i32 where T: Bar<i32> {
            x.foo()
        }

        fn main() {}
    "#;
    assert_no_errors(src);
}

#[test]
fn trait_inheritance_with_generics_2() {
    let src = r#"
        pub trait Foo<T> {
            fn foo(self) -> T;
        }

        pub trait Bar<T, U>: Foo<T> {
            fn bar(self) -> (T, U);
        }

        pub fn foo<T>(x: T) -> i32 where T: Bar<i32, i32> {
            x.foo()
        }

        fn main() {}
    "#;
    assert_no_errors(src);
}

#[test]
fn trait_inheritance_with_generics_3() {
    let src = r#"
        trait Foo<A> {}

        trait Bar<B>: Foo<B> {}

        impl Foo<i32> for () {}

        impl Bar<i32> for () {}

        fn main() {}
    "#;
    assert_no_errors(src);
}

#[test]
fn trait_inheritance_with_generics_4() {
    let src = r#"
        trait Foo { type A; }

        trait Bar<B>: Foo<A = B> {}

        impl Foo for () { type A = i32; }

        impl Bar<i32> for () {}

        fn main() {}
    "#;
    assert_no_errors(src);
}

#[test]
fn trait_inheritance_dependency_cycle() {
    let src = r#"
        trait Foo: Bar {}
        trait Bar: Foo {}
        fn main() {}
    "#;
    let errors = get_program_errors(src);
    assert_eq!(errors.len(), 1);

    assert!(matches!(
        errors[0].0,
        CompilationError::ResolverError(ResolverError::DependencyCycle { .. })
    ));
}

#[test]
fn trait_inheritance_missing_parent_implementation() {
    let src = r#"
        pub trait Foo {}

        pub trait Bar: Foo {}

        pub struct Struct {}

        impl Bar for Struct {}

        fn main() {
            let _ = Struct {}; // silence Struct never constructed warning
        }
    "#;
    let errors = get_program_errors(src);
    assert_eq!(errors.len(), 1);

    let CompilationError::ResolverError(ResolverError::TraitNotImplemented {
        impl_trait,
        missing_trait: the_trait,
        type_missing_trait: typ,
        ..
    }) = &errors[0].0
    else {
        panic!("Expected a TraitNotImplemented error, got {:?}", &errors[0].0);
    };

    assert_eq!(the_trait, "Foo");
    assert_eq!(typ, "Struct");
    assert_eq!(impl_trait, "Bar");
}

#[test]
fn errors_on_unknown_type_in_trait_where_clause() {
    let src = r#"
        pub trait Foo<T> where T: Unknown {}

        fn main() {
        }
    "#;
    let errors = get_program_errors(src);
    assert_eq!(errors.len(), 1);
}

#[test]
fn does_not_error_if_impl_trait_constraint_is_satisfied_for_concrete_type() {
    let src = r#"
        pub trait Greeter {
            fn greet(self);
        }

        pub trait Foo<T>
        where
            T: Greeter,
        {
            fn greet<U>(object: U)
            where
                U: Greeter,
            {
                object.greet();
            }
        }

        pub struct SomeGreeter;
        impl Greeter for SomeGreeter {
            fn greet(self) {}
        }

        pub struct Bar;

        impl Foo<SomeGreeter> for Bar {}

        fn main() {}
    "#;
    assert_no_errors(src);
}

#[test]
fn does_not_error_if_impl_trait_constraint_is_satisfied_for_type_variable() {
    let src = r#"
        pub trait Greeter {
            fn greet(self);
        }

        pub trait Foo<T> where T: Greeter {
            fn greet(object: T) {
                object.greet();
            }
        }

        pub struct Bar;

        impl<T> Foo<T> for Bar where T: Greeter {
        }

        fn main() {
        }
    "#;
    assert_no_errors(src);
}
#[test]
fn errors_if_impl_trait_constraint_is_not_satisfied() {
    let src = r#"
        pub trait Greeter {
            fn greet(self);
        }

        pub trait Foo<T>
        where
            T: Greeter,
        {
            fn greet<U>(object: U)
            where
                U: Greeter,
            {
                object.greet();
            }
        }

        pub struct SomeGreeter;

        pub struct Bar;

        impl Foo<SomeGreeter> for Bar {}

        fn main() {}
    "#;
    let errors = get_program_errors(src);
    assert_eq!(errors.len(), 1);

    let CompilationError::ResolverError(ResolverError::TraitNotImplemented {
        impl_trait,
        missing_trait: the_trait,
        type_missing_trait: typ,
        ..
    }) = &errors[0].0
    else {
        panic!("Expected a TraitNotImplemented error, got {:?}", &errors[0].0);
    };

    assert_eq!(the_trait, "Greeter");
    assert_eq!(typ, "SomeGreeter");
    assert_eq!(impl_trait, "Foo");
}

#[test]
// Regression test for https://github.com/noir-lang/noir/issues/6314
// Baz inherits from a single trait: Foo
fn regression_6314_single_inheritance() {
    let src = r#"
        trait Foo {
            fn foo(self) -> Self;
        }

        trait Baz: Foo {}

        impl<T> Baz for T where T: Foo {}

        fn main() { }
    "#;
    assert_no_errors(src);
}

#[test]
// Regression test for https://github.com/noir-lang/noir/issues/6314
// Baz inherits from two traits: Foo and Bar
fn regression_6314_double_inheritance() {
    let src = r#"
        trait Foo {
            fn foo(self) -> Self;
        }

        trait Bar {
            fn bar(self) -> Self;
        }

        trait Baz: Foo + Bar {}

        impl<T> Baz for T where T: Foo + Bar {}

        fn baz<T>(x: T) -> T where T: Baz {
            x.foo().bar()
        }

        impl Foo for Field {
            fn foo(self) -> Self {
                self + 1
            }
        }

        impl Bar for Field {
            fn bar(self) -> Self {
                self + 2
            }
        }

        fn main() {
            assert(0.foo().bar() == baz(0));
        }"#;

    assert_no_errors(src);
}

#[test]
fn trait_alias_single_member() {
    let src = r#"
        trait Foo {
            fn foo(self) -> Self;
        }

        trait Baz = Foo;

        impl Foo for Field {
            fn foo(self) -> Self { self }
        }

        fn baz<T>(x: T) -> T where T: Baz {
            x.foo()
        }

        fn main() {
            let x: Field = 0;
            let _ = baz(x);
        }
    "#;
    assert_no_errors(src);
}

#[test]
fn trait_alias_two_members() {
    let src = r#"
        pub trait Foo {
            fn foo(self) -> Self;
        }

        pub trait Bar {
            fn bar(self) -> Self;
        }

        pub trait Baz = Foo + Bar;

        fn baz<T>(x: T) -> T where T: Baz {
            x.foo().bar()
        }

        impl Foo for Field {
            fn foo(self) -> Self {
                self + 1
            }
        }

        impl Bar for Field {
            fn bar(self) -> Self {
                self + 2
            }
        }

        fn main() {
            assert(0.foo().bar() == baz(0));
        }"#;

    assert_no_errors(src);
}

#[test]
fn trait_alias_polymorphic_inheritance() {
    let src = r#"
        trait Foo {
            fn foo(self) -> Self;
        }

        trait Bar<T> {
            fn bar(self) -> T;
        }

        trait Baz<T> = Foo + Bar<T>;

        fn baz<T, U>(x: T) -> U where T: Baz<U> {
            x.foo().bar()
        }

        impl Foo for Field {
            fn foo(self) -> Self {
                self + 1
            }
        }

        impl Bar<bool> for Field {
            fn bar(self) -> bool {
                true
            }
        }

        fn main() {
            assert(0.foo().bar() == baz(0));
        }"#;

    assert_no_errors(src);
}

// TODO(https://github.com/noir-lang/noir/issues/6467): currently fails with the
// same errors as the desugared version
#[test]
fn trait_alias_polymorphic_where_clause() {
    let src = r#"
        trait Foo {
            fn foo(self) -> Self;
        }

        trait Bar<T> {
            fn bar(self) -> T;
        }

        trait Baz {
            fn baz(self) -> bool;
        }

        trait Qux<T> = Foo + Bar<T> where T: Baz;

        fn qux<T, U>(x: T) -> bool where T: Qux<U> {
            x.foo().bar().baz()
        }

        impl Foo for Field {
            fn foo(self) -> Self {
                self + 1
            }
        }

        impl Bar<bool> for Field {
            fn bar(self) -> bool {
                true
            }
        }

        impl Baz for bool {
            fn baz(self) -> bool {
                self
            }
        }

        fn main() {
            assert(0.foo().bar().baz() == qux(0));
        }
    "#;

    // TODO(https://github.com/noir-lang/noir/issues/6467)
    // assert_no_errors(src);
    let errors = get_program_errors(src);
    assert_eq!(errors.len(), 2);

    match &errors[0].0 {
        CompilationError::TypeError(TypeCheckError::UnresolvedMethodCall {
            method_name, ..
        }) => {
            assert_eq!(method_name, "baz");
        }
        other => {
            panic!("expected UnresolvedMethodCall, but found {:?}", other);
        }
    }

    match &errors[1].0 {
        CompilationError::TypeError(TypeCheckError::NoMatchingImplFound(err)) => {
            assert_eq!(err.constraints.len(), 2);
            assert_eq!(err.constraints[0].1, "Baz");
            assert_eq!(err.constraints[1].1, "Qux<_>");
        }
        other => {
            panic!("expected NoMatchingImplFound, but found {:?}", other);
        }
    }
}

// TODO(https://github.com/noir-lang/noir/issues/6467): currently failing, so
// this just tests that the trait alias has an equivalent error to the expected
// desugared version
#[test]
fn trait_alias_with_where_clause_has_equivalent_errors() {
    let src = r#"
        trait Bar {
            fn bar(self) -> Self;
        }

        trait Baz {
            fn baz(self) -> bool;
        }

        trait Qux<T>: Bar where T: Baz {}

        impl<T, U> Qux<T> for U where
            U: Bar,
            T: Baz,
        {}

        pub fn qux<T, U>(x: T, _: U) -> bool where U: Qux<T> {
            x.baz()
        }

        fn main() {}
    "#;

    let alias_src = r#"
        trait Bar {
            fn bar(self) -> Self;
        }

        trait Baz {
            fn baz(self) -> bool;
        }

        trait Qux<T> = Bar where T: Baz;

        pub fn qux<T, U>(x: T, _: U) -> bool where U: Qux<T> {
            x.baz()
        }

        fn main() {}
    "#;

    let errors = get_program_errors(src);
    let alias_errors = get_program_errors(alias_src);

    assert_eq!(errors.len(), 1);
    assert_eq!(alias_errors.len(), 1);

    match (&errors[0].0, &alias_errors[0].0) {
        (
            CompilationError::TypeError(TypeCheckError::UnresolvedMethodCall {
                method_name,
                object_type,
                ..
            }),
            CompilationError::TypeError(TypeCheckError::UnresolvedMethodCall {
                method_name: alias_method_name,
                object_type: alias_object_type,
                ..
            }),
        ) => {
            assert_eq!(method_name, alias_method_name);
            assert_eq!(object_type, alias_object_type);
        }
        other => {
            panic!("expected UnresolvedMethodCall, but found {:?}", other);
        }
    }
}

#[test]
fn removes_assumed_parent_traits_after_function_ends() {
    let src = r#"
    trait Foo {}
    trait Bar: Foo {}

    pub fn foo<T>()
    where
        T: Bar,
    {}

    pub fn bar<T>()
    where
        T: Foo,
    {}

    fn main() {}
    "#;
    assert_no_errors(src);
}

#[test]
fn trait_bounds_which_are_dependent_on_generic_types_are_resolved_correctly() {
    // Regression test for https://github.com/noir-lang/noir/issues/6420
    let src = r#"
        trait Foo {
            fn foo(self) -> Field;
        }

        trait Bar<T>: Foo {
            fn bar(self) -> Field {
                self.foo()
            }
        }

        struct MyStruct<T> {
            inner: Field,
        }

        trait MarkerTrait {}
        impl MarkerTrait for Field {}

        // `MyStruct<T>` implements `Foo` only when its generic type `T` implements `MarkerTrait`.
        impl<T> Foo for MyStruct<T>
        where
            T: MarkerTrait,
        {
            fn foo(self) -> Field {
                let _ = self;
                42
            }
        }

        // We expect this to succeed as `MyStruct<T>` satisfies `Bar`'s trait bounds
        // of implementing `Foo` when `T` implements `MarkerTrait`.
        impl<T> Bar<T> for MyStruct<T>
        where
            T: MarkerTrait,
        {
            fn bar(self) -> Field {
                31415
            }
        }

        fn main() {
            let foo: MyStruct<Field> = MyStruct { inner: 42 };
            let _ = foo.bar();
        }
    "#;
    assert_no_errors(src);
}

#[test]
fn does_not_crash_on_as_trait_path_with_empty_path() {
    let src = r#"
        struct Foo {
            x: <N>,
        }

        fn main() {}
    "#;

    let (_, _, errors) = get_program_with_maybe_parser_errors(
        src, true, // allow parser errors
    );
    assert!(!errors.is_empty());
}

#[test]
fn warns_if_trait_is_not_in_scope_for_function_call_and_there_is_only_one_trait_method() {
    let src = r#"
    fn main() {
        let _ = Bar::foo();
    }

    pub struct Bar {
    }

    mod private_mod {
        pub trait Foo {
            fn foo() -> i32;
        }

        impl Foo for super::Bar {
            fn foo() -> i32 {
                42
            }
        }
    }
    "#;
    let errors = get_program_errors(src);
    assert_eq!(errors.len(), 1);

    let CompilationError::ResolverError(ResolverError::PathResolutionError(
        PathResolutionError::TraitMethodNotInScope { ident, trait_name },
    )) = &errors[0].0
    else {
        panic!("Expected a 'trait method not in scope' error");
    };
    assert_eq!(ident.to_string(), "foo");
    assert_eq!(trait_name, "private_mod::Foo");
}

#[test]
fn calls_trait_function_if_it_is_in_scope() {
    let src = r#"
    use private_mod::Foo;

    fn main() {
        let _ = Bar::foo();
    }

    pub struct Bar {
    }

    mod private_mod {
        pub trait Foo {
            fn foo() -> i32;
        }

        impl Foo for super::Bar {
            fn foo() -> i32 {
                42
            }
        }
    }
    "#;
    assert_no_errors(src);
}

#[test]
fn calls_trait_function_if_it_is_only_candidate_in_scope() {
    let src = r#"
    use private_mod::Foo;

    fn main() {
        let _ = Bar::foo();
    }

    pub struct Bar {
    }

    mod private_mod {
        pub trait Foo {
            fn foo() -> i32;
        }

        impl Foo for super::Bar {
            fn foo() -> i32 {
                42
            }
        }

        pub trait Foo2 {
            fn foo() -> i32;
        }

        impl Foo2 for super::Bar {
            fn foo() -> i32 {
                42
            }
        }
    }
    "#;
    assert_no_errors(src);
}

#[test]
fn calls_trait_function_if_it_is_only_candidate_in_scope_in_nested_module_using_super() {
    let src = r#"
    mod moo {
        use super::public_mod::Foo;

        pub fn method() {
            let _ = super::Bar::foo();
        }
    }

    fn main() {}

    pub struct Bar {}

    pub mod public_mod {
        pub trait Foo {
            fn foo() -> i32;
        }

        impl Foo for super::Bar {
            fn foo() -> i32 {
                42
            }
        }
    }
    "#;
    assert_no_errors(src);
}

#[test]
fn errors_if_trait_is_not_in_scope_for_function_call_and_there_are_multiple_candidates() {
    let src = r#"
    fn main() {
        let _ = Bar::foo();
    }

    pub struct Bar {
    }

    mod private_mod {
        pub trait Foo {
            fn foo() -> i32;
        }

        impl Foo for super::Bar {
            fn foo() -> i32 {
                42
            }
        }

        pub trait Foo2 {
            fn foo() -> i32;
        }

        impl Foo2 for super::Bar {
            fn foo() -> i32 {
                42
            }
        }
    }
    "#;
    let mut errors = get_program_errors(src);
    assert_eq!(errors.len(), 1);

    let CompilationError::ResolverError(ResolverError::PathResolutionError(
        PathResolutionError::UnresolvedWithPossibleTraitsToImport { ident, mut traits },
    )) = errors.remove(0).0
    else {
        panic!("Expected a 'trait method not in scope' error");
    };
    assert_eq!(ident.to_string(), "foo");
    traits.sort();
    assert_eq!(traits, vec!["private_mod::Foo", "private_mod::Foo2"]);
}

#[test]
fn errors_if_multiple_trait_methods_are_in_scope_for_function_call() {
    let src = r#"
    use private_mod::Foo;
    use private_mod::Foo2;

    fn main() {
        let _ = Bar::foo();
    }

    pub struct Bar {
    }

    mod private_mod {
        pub trait Foo {
            fn foo() -> i32;
        }

        impl Foo for super::Bar {
            fn foo() -> i32 {
                42
            }
        }

        pub trait Foo2 {
            fn foo() -> i32;
        }

        impl Foo2 for super::Bar {
            fn foo() -> i32 {
                42
            }
        }
    }
    "#;
    let mut errors = get_program_errors(src);
    assert_eq!(errors.len(), 1);

    let CompilationError::ResolverError(ResolverError::PathResolutionError(
        PathResolutionError::MultipleTraitsInScope { ident, mut traits },
    )) = errors.remove(0).0
    else {
        panic!("Expected a 'trait method not in scope' error");
    };
    assert_eq!(ident.to_string(), "foo");
    traits.sort();
    assert_eq!(traits, vec!["private_mod::Foo", "private_mod::Foo2"]);
}

#[test]
fn warns_if_trait_is_not_in_scope_for_method_call_and_there_is_only_one_trait_method() {
    let src = r#"
    fn main() {
        let bar = Bar { x: 42 };
        let _ = bar.foo();
    }

    pub struct Bar {
        x: i32,
    }

    mod private_mod {
        pub trait Foo {
            fn foo(self) -> i32;
        }

        impl Foo for super::Bar {
            fn foo(self) -> i32 {
                self.x
            }
        }
    }
    "#;
    let errors = get_program_errors(src);
    assert_eq!(errors.len(), 1);

    let CompilationError::ResolverError(ResolverError::PathResolutionError(
        PathResolutionError::TraitMethodNotInScope { ident, trait_name },
    )) = &errors[0].0
    else {
        panic!("Expected a 'trait method not in scope' error");
    };
    assert_eq!(ident.to_string(), "foo");
    assert_eq!(trait_name, "private_mod::Foo");
}

#[test]
fn calls_trait_method_if_it_is_in_scope() {
    let src = r#"
    use private_mod::Foo;

    fn main() {
        let bar = Bar { x: 42 };
        let _ = bar.foo();
    }

    pub struct Bar {
        x: i32,
    }

    mod private_mod {
        pub trait Foo {
            fn foo(self) -> i32;
        }

        impl Foo for super::Bar {
            fn foo(self) -> i32 {
                self.x
            }
        }
    }
    "#;
    assert_no_errors(src);
}

#[test]
fn errors_if_trait_is_not_in_scope_for_method_call_and_there_are_multiple_candidates() {
    let src = r#"
    fn main() {
        let bar = Bar { x: 42 };
        let _ = bar.foo();
    }

    pub struct Bar {
        x: i32,
    }

    mod private_mod {
        pub trait Foo {
            fn foo(self) -> i32;
        }

        impl Foo for super::Bar {
            fn foo(self) -> i32 {
                self.x
            }
        }

        pub trait Foo2 {
            fn foo(self) -> i32;
        }

        impl Foo2 for super::Bar {
            fn foo(self) -> i32 {
                self.x
            }
        }
    }
    "#;
    let mut errors = get_program_errors(src);
    assert_eq!(errors.len(), 1);

    let CompilationError::ResolverError(ResolverError::PathResolutionError(
        PathResolutionError::UnresolvedWithPossibleTraitsToImport { ident, mut traits },
    )) = errors.remove(0).0
    else {
        panic!("Expected a 'trait method not in scope' error");
    };
    assert_eq!(ident.to_string(), "foo");
    traits.sort();
    assert_eq!(traits, vec!["private_mod::Foo", "private_mod::Foo2"]);
}

#[test]
fn errors_if_multiple_trait_methods_are_in_scope_for_method_call() {
    let src = r#"
    use private_mod::Foo;
    use private_mod::Foo2;

    fn main() {
        let bar = Bar { x : 42 };
        let _ = bar.foo();
    }

    pub struct Bar {
        x: i32,
    }

    mod private_mod {
        pub trait Foo {
            fn foo(self) -> i32;
        }

        impl Foo for super::Bar {
            fn foo(self) -> i32 {
                self.x
            }
        }

        pub trait Foo2 {
            fn foo(self) -> i32;
        }

        impl Foo2 for super::Bar {
            fn foo(self) -> i32 {
                self.x
            }
        }
    }
    "#;
    let mut errors = get_program_errors(src);
    assert_eq!(errors.len(), 1);

    let CompilationError::ResolverError(ResolverError::PathResolutionError(
        PathResolutionError::MultipleTraitsInScope { ident, mut traits },
    )) = errors.remove(0).0
    else {
        panic!("Expected a 'trait method not in scope' error");
    };
    assert_eq!(ident.to_string(), "foo");
    traits.sort();
    assert_eq!(traits, vec!["private_mod::Foo", "private_mod::Foo2"]);
}

#[test]
fn calls_trait_method_if_it_is_in_scope_with_multiple_candidates_but_only_one_decided_by_generics()
{
    let src = r#"
    struct Foo {
        inner: Field,
    }

    trait Converter<N> {
        fn convert(self) -> N;
    }

    impl Converter<Field> for Foo {
        fn convert(self) -> Field {
            self.inner
        }
    }

    impl Converter<u32> for Foo {
        fn convert(self) -> u32 {
            self.inner as u32
        }
    }

    fn main() {
        let foo = Foo { inner: 42 };
        let _: u32 = foo.convert();
    }
    "#;
    assert_no_errors(src);
}

#[test]
fn type_checks_trait_default_method_and_errors() {
    let src = r#"
        pub trait Foo {
            fn foo(self) -> i32 {
                let _ = self;
                true
            }
        }

        fn main() {}
    "#;

    let errors = get_program_errors(src);
    assert_eq!(errors.len(), 1);

    let CompilationError::TypeError(TypeCheckError::TypeMismatchWithSource {
        expected,
        actual,
        ..
    }) = &errors[0].0
    else {
        panic!("Expected a type mismatch error, got {:?}", errors[0].0);
    };

    assert_eq!(expected.to_string(), "i32");
    assert_eq!(actual.to_string(), "bool");
}

#[test]
fn type_checks_trait_default_method_and_does_not_error() {
    let src = r#"
        pub trait Foo {
            fn foo(self) -> i32 {
                let _ = self;
                1
            }
        }

        fn main() {}
    "#;
    assert_no_errors(src);
}

#[test]
fn type_checks_trait_default_method_and_does_not_error_using_self() {
    let src = r#"
        pub trait Foo {
            fn foo(self) -> i32 {
                self.bar()
            }

            fn bar(self) -> i32 {
                let _ = self;
                1
            }
        }

        fn main() {}
    "#;
    assert_no_errors(src);
}

#[test]
fn warns_if_trait_is_not_in_scope_for_primitive_function_call_and_there_is_only_one_trait_method() {
    let src = r#"
    fn main() {
        let _ = Field::foo();
    }

    mod private_mod {
        pub trait Foo {
            fn foo() -> i32;
        }

        impl Foo for Field {
            fn foo() -> i32 {
                42
            }
        }
    }
    "#;
    let errors = get_program_errors(src);
    assert_eq!(errors.len(), 1);

    let CompilationError::ResolverError(ResolverError::PathResolutionError(
        PathResolutionError::TraitMethodNotInScope { ident, trait_name },
    )) = &errors[0].0
    else {
        panic!("Expected a 'trait method not in scope' error");
    };
    assert_eq!(ident.to_string(), "foo");
    assert_eq!(trait_name, "private_mod::Foo");
}

#[test]
fn warns_if_trait_is_not_in_scope_for_primitive_method_call_and_there_is_only_one_trait_method() {
    let src = r#"
    fn main() {
        let x: Field = 1;
        let _ = x.foo();
    }

    mod private_mod {
        pub trait Foo {
            fn foo(self) -> i32;
        }

        impl Foo for Field {
            fn foo(self) -> i32 {
                self as i32
            }
        }
    }
    "#;
    let errors = get_program_errors(src);
    assert_eq!(errors.len(), 1);

    let CompilationError::ResolverError(ResolverError::PathResolutionError(
        PathResolutionError::TraitMethodNotInScope { ident, trait_name },
    )) = &errors[0].0
    else {
        panic!("Expected a 'trait method not in scope' error");
    };
    assert_eq!(ident.to_string(), "foo");
    assert_eq!(trait_name, "private_mod::Foo");
}

#[test]
fn warns_if_trait_is_not_in_scope_for_generic_function_call_and_there_is_only_one_trait_method() {
    let src = r#"
    fn main() {
        let x: i32 = 1;
        let _ = x.foo();
    }

    mod private_mod {
        pub trait Foo<T> {
            fn foo(self) -> i32;
        }

        impl<T> Foo<T> for T {
            fn foo(self) -> i32 {
                42
            }
        }
    }
    "#;
    let errors = get_program_errors(src);
    assert_eq!(errors.len(), 1);

    let CompilationError::ResolverError(ResolverError::PathResolutionError(
        PathResolutionError::TraitMethodNotInScope { ident, trait_name },
    )) = &errors[0].0
    else {
        panic!("Expected a 'trait method not in scope' error");
    };
    assert_eq!(ident.to_string(), "foo");
    assert_eq!(trait_name, "private_mod::Foo");
<<<<<<< HEAD
}

// See https://github.com/noir-lang/noir/issues/6530
#[test]
fn regression_6530() {
    let src = r#"
    pub trait From<T> {
        fn from(input: T) -> Self;
    }
    
    pub trait Into<T> {
        fn into(self) -> T;
    }
    
    impl<T, U> Into<T> for U
    where
        T: From<U>,
    {
        fn into(self) -> T {
            T::from(self)
        }
    }
    
    struct Foo {
        inner: Field,
    }
    
    impl Into<Field> for Foo {
        fn into(self) -> Field {
            self.inner
        }
    }
    
    fn main() {
        let foo = Foo { inner: 0 };
    
        // This works:
        let _: Field = Into::<Field>::into(foo);
    
        // This was failing with 'No matching impl':
        let _: Field = foo.into();
    }
    "#;
    let errors = get_program_errors(src);
    assert_eq!(errors.len(), 0);
}

// See https://github.com/noir-lang/noir/issues/7090
#[test]
#[should_panic]
fn calls_trait_method_using_struct_name_when_multiple_impls_exist() {
    let src = r#"
    trait From2<T> {
        fn from2(input: T) -> Self;
    }
    struct U60Repr {}
    impl From2<[Field; 3]> for U60Repr {
        fn from2(_: [Field; 3]) -> Self {
            U60Repr {}
        }
    }
    impl From2<Field> for U60Repr {
        fn from2(_: Field) -> Self {
            U60Repr {}
        }
    }
    fn main() {
        let _ = U60Repr::from2([1, 2, 3]);
        let _ = U60Repr::from2(1);
    }
    "#;
    assert_no_errors(src);
=======
>>>>>>> fbcc8efe
}<|MERGE_RESOLUTION|>--- conflicted
+++ resolved
@@ -1235,7 +1235,6 @@
     };
     assert_eq!(ident.to_string(), "foo");
     assert_eq!(trait_name, "private_mod::Foo");
-<<<<<<< HEAD
 }
 
 // See https://github.com/noir-lang/noir/issues/6530
@@ -1245,11 +1244,11 @@
     pub trait From<T> {
         fn from(input: T) -> Self;
     }
-    
+
     pub trait Into<T> {
         fn into(self) -> T;
     }
-    
+
     impl<T, U> Into<T> for U
     where
         T: From<U>,
@@ -1258,23 +1257,23 @@
             T::from(self)
         }
     }
-    
+
     struct Foo {
         inner: Field,
     }
-    
+
     impl Into<Field> for Foo {
         fn into(self) -> Field {
             self.inner
         }
     }
-    
+
     fn main() {
         let foo = Foo { inner: 0 };
-    
+
         // This works:
         let _: Field = Into::<Field>::into(foo);
-    
+
         // This was failing with 'No matching impl':
         let _: Field = foo.into();
     }
@@ -1308,6 +1307,4 @@
     }
     "#;
     assert_no_errors(src);
-=======
->>>>>>> fbcc8efe
 }