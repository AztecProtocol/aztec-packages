--- conflicted
+++ resolved
@@ -105,13 +105,8 @@
     // TODO: maybe the error location should be just on Foo
     let src = r#"
         trait Foo: Bar {}
-<<<<<<< HEAD
               ^^^ Dependency cycle found
               ~~~ 'Foo' recursively depends on itself: Foo -> Bar -> Foo
-=======
-        ^^^^^^^^^^^^^^^^^ Dependency cycle found
-        ~~~~~~~~~~~~~~~~~ 'Foo' recursively depends on itself: Foo -> Bar -> Foo
->>>>>>> 1dc66419
         trait Bar: Foo {}
         fn main() {}
     "#;
@@ -125,21 +120,13 @@
         pub trait Foo {}
 
         pub trait Bar: Foo {}
-<<<<<<< HEAD
                        ~~~ required by this bound in `Bar`
-=======
-                       ~~~ required by this bound in `Bar
->>>>>>> 1dc66419
 
         pub struct Struct {}
 
         impl Bar for Struct {}
                      ^^^^^^ The trait bound `Struct: Foo` is not satisfied
-<<<<<<< HEAD
                      ~~~~~~ The trait `Foo` is not implemented for `Struct`
-=======
-                     ~~~~~~ The trait `Foo` is not implemented for `Struct
->>>>>>> 1dc66419
 
         fn main() {
             let _ = Struct {}; // silence Struct never constructed warning
@@ -227,11 +214,7 @@
         pub trait Foo<T>
         where
             T: Greeter,
-<<<<<<< HEAD
                ~~~~~~~ required by this bound in `Foo`
-=======
-               ~~~~~~~ required by this bound in `Foo
->>>>>>> 1dc66419
         {
             fn greet<U>(object: U)
             where
@@ -247,11 +230,7 @@
 
         impl Foo<SomeGreeter> for Bar {}
                                   ^^^ The trait bound `SomeGreeter: Greeter` is not satisfied
-<<<<<<< HEAD
                                   ~~~ The trait `Greeter` is not implemented for `SomeGreeter`
-=======
-                                  ~~~ The trait `Greeter` is not implemented for `SomeGreeter
->>>>>>> 1dc66419
 
         fn main() {}
     "#;
@@ -1234,7 +1213,6 @@
     }
     "#;
     check_errors(src);
-<<<<<<< HEAD
 }
 
 #[test]
@@ -1268,6 +1246,4 @@
         }
     "#;
     assert_no_errors(src);
-=======
->>>>>>> 1dc66419
 }