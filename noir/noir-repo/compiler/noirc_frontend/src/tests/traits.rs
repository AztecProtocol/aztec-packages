--- conflicted
+++ resolved
@@ -272,11 +272,11 @@
         trait Foo {
             fn foo(self) -> Self;
         }
-        
+
         trait Baz: Foo {}
-        
+
         impl<T> Baz for T where T: Foo {}
-        
+
         fn main() { }
     "#;
     assert_no_errors(src);
@@ -290,31 +290,31 @@
         trait Foo {
             fn foo(self) -> Self;
         }
-       
+
         trait Bar {
             fn bar(self) -> Self;
         }
-       
+
         trait Baz: Foo + Bar {}
-       
+
         impl<T> Baz for T where T: Foo + Bar {}
-       
+
         fn baz<T>(x: T) -> T where T: Baz {
             x.foo().bar()
         }
-       
+
         impl Foo for Field {
             fn foo(self) -> Self {
                 self + 1
             }
         }
-       
+
         impl Bar for Field {
             fn bar(self) -> Self {
                 self + 2
             }
         }
-       
+
         fn main() {
             assert(0.foo().bar() == baz(0));
         }"#;
@@ -328,7 +328,7 @@
         trait Foo {
             fn foo(self) -> Self;
         }
-       
+
         trait Baz = Foo;
 
         impl Foo for Field {
@@ -353,29 +353,29 @@
         pub trait Foo {
             fn foo(self) -> Self;
         }
-       
+
         pub trait Bar {
             fn bar(self) -> Self;
         }
-       
+
         pub trait Baz = Foo + Bar;
-       
+
         fn baz<T>(x: T) -> T where T: Baz {
             x.foo().bar()
         }
-       
+
         impl Foo for Field {
             fn foo(self) -> Self {
                 self + 1
             }
         }
-       
+
         impl Bar for Field {
             fn bar(self) -> Self {
                 self + 2
             }
         }
-       
+
         fn main() {
             assert(0.foo().bar() == baz(0));
         }"#;
@@ -393,25 +393,25 @@
         trait Bar<T> {
             fn bar(self) -> T;
         }
-       
+
         trait Baz<T> = Foo + Bar<T>;
-       
+
         fn baz<T, U>(x: T) -> U where T: Baz<U> {
             x.foo().bar()
         }
-       
+
         impl Foo for Field {
             fn foo(self) -> Self {
                 self + 1
             }
         }
-       
+
         impl Bar<bool> for Field {
             fn bar(self) -> bool {
                 true
             }
         }
-       
+
         fn main() {
             assert(0.foo().bar() == baz(0));
         }"#;
@@ -427,39 +427,39 @@
         trait Foo {
             fn foo(self) -> Self;
         }
-        
+
         trait Bar<T> {
             fn bar(self) -> T;
         }
-        
+
         trait Baz {
             fn baz(self) -> bool;
         }
-      
+
         trait Qux<T> = Foo + Bar<T> where T: Baz;
-       
+
         fn qux<T, U>(x: T) -> bool where T: Qux<U> {
             x.foo().bar().baz()
         }
-       
+
         impl Foo for Field {
             fn foo(self) -> Self {
                 self + 1
             }
         }
-        
+
         impl Bar<bool> for Field {
             fn bar(self) -> bool {
                 true
             }
         }
-        
+
         impl Baz for bool {
             fn baz(self) -> bool {
                 self
             }
         }
-        
+
         fn main() {
             assert(0.foo().bar().baz() == qux(0));
         }
@@ -502,18 +502,18 @@
         trait Bar {
             fn bar(self) -> Self;
         }
-        
+
         trait Baz {
             fn baz(self) -> bool;
         }
-        
+
         trait Qux<T>: Bar where T: Baz {}
-        
+
         impl<T, U> Qux<T> for U where
             U: Bar,
             T: Baz,
         {}
-        
+
         pub fn qux<T, U>(x: T, _: U) -> bool where U: Qux<T> {
             x.baz()
         }
@@ -525,13 +525,13 @@
         trait Bar {
             fn bar(self) -> Self;
         }
-        
+
         trait Baz {
             fn baz(self) -> bool;
         }
-        
+
         trait Qux<T> = Bar where T: Baz;
-        
+
         pub fn qux<T, U>(x: T, _: U) -> bool where U: Qux<T> {
             x.baz()
         }
@@ -1008,7 +1008,6 @@
 }
 
 #[test]
-<<<<<<< HEAD
 fn calls_trait_method_if_it_is_in_scope_with_multiple_candidates_but_only_one_decided_by_generics()
 {
     let src = r#"
@@ -1041,8 +1040,6 @@
 }
 
 #[test]
-=======
->>>>>>> 3883a0ea
 fn type_checks_trait_default_method_and_errors() {
     let src = r#"
         pub trait Foo {
@@ -1103,7 +1100,6 @@
         fn main() {}
     "#;
     assert_no_errors(src);
-<<<<<<< HEAD
 }
 
 #[test]
@@ -1169,6 +1165,4 @@
     };
     assert_eq!(ident.to_string(), "foo");
     assert_eq!(trait_name, "private_mod::Foo");
-=======
->>>>>>> 3883a0ea
 }