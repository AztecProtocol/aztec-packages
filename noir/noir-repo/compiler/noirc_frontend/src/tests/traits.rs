--- conflicted
+++ resolved
@@ -718,11 +718,7 @@
 }
 
 #[test]
-<<<<<<< HEAD
-fn calls_trait_function_it_is_only_candidate_in_scope() {
-=======
 fn calls_trait_function_if_it_is_only_candidate_in_scope() {
->>>>>>> 5badb7ae
     let src = r#"
     use private_mod::Foo;
 
@@ -759,8 +755,6 @@
 }
 
 #[test]
-<<<<<<< HEAD
-=======
 fn calls_trait_function_if_it_is_only_candidate_in_scope_in_nested_module_using_super() {
     let src = r#"
     mod moo {
@@ -791,7 +785,6 @@
 }
 
 #[test]
->>>>>>> 5badb7ae
 fn errors_if_trait_is_not_in_scope_for_function_call_and_there_are_multiple_candidates() {
     let src = r#"
     fn main() {
@@ -884,8 +877,6 @@
     assert_eq!(ident.to_string(), "foo");
     traits.sort();
     assert_eq!(traits, vec!["private_mod::Foo", "private_mod::Foo2"]);
-<<<<<<< HEAD
-=======
 }
 
 #[test]
@@ -948,5 +939,4 @@
         fn main() {}
     "#;
     assert_no_errors(src);
->>>>>>> 5badb7ae
 }