--- conflicted
+++ resolved
@@ -270,11 +270,11 @@
         trait Foo {
             fn foo(self) -> Self;
         }
-        
+
         trait Baz: Foo {}
-        
+
         impl<T> Baz for T where T: Foo {}
-        
+
         fn main() { }
     "#;
     assert_no_errors(src);
@@ -288,31 +288,31 @@
         trait Foo {
             fn foo(self) -> Self;
         }
-       
+
         trait Bar {
             fn bar(self) -> Self;
         }
-       
+
         trait Baz: Foo + Bar {}
-       
+
         impl<T> Baz for T where T: Foo + Bar {}
-       
+
         fn baz<T>(x: T) -> T where T: Baz {
             x.foo().bar()
         }
-       
+
         impl Foo for Field {
             fn foo(self) -> Self {
                 self + 1
             }
         }
-       
+
         impl Bar for Field {
             fn bar(self) -> Self {
                 self + 2
             }
         }
-       
+
         fn main() {
             assert(0.foo().bar() == baz(0));
         }"#;
@@ -389,7 +389,6 @@
         }
     "#;
     assert_no_errors(src);
-<<<<<<< HEAD
 }
 
 #[test]
@@ -406,6 +405,4 @@
         src, true, // allow parser errors
     );
     assert!(!errors.is_empty());
-=======
->>>>>>> ada3e3ab
 }