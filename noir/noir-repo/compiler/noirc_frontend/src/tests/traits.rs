use crate::hir::def_collector::dc_crate::CompilationError;
use crate::hir::resolution::errors::ResolverError;
use crate::tests::{get_program_errors, get_program_with_maybe_parser_errors};

use super::assert_no_errors;

#[test]
fn trait_inheritance() {
    let src = r#"
        pub trait Foo {
            fn foo(self) -> Field;
        }

        pub trait Bar {
            fn bar(self) -> Field;
        }

        pub trait Baz: Foo + Bar {
            fn baz(self) -> Field;
        }

        pub fn foo<T>(baz: T) -> (Field, Field, Field) where T: Baz {
            (baz.foo(), baz.bar(), baz.baz())
        }

        fn main() {}
    "#;
    assert_no_errors(src);
}

#[test]
fn trait_inheritance_with_generics() {
    let src = r#"
        trait Foo<T> {
            fn foo(self) -> T;
        }

        trait Bar<U>: Foo<U> {
            fn bar(self);
        }

        pub fn foo<T>(x: T) -> i32 where T: Bar<i32> {
            x.foo()
        }

        fn main() {}
    "#;
    assert_no_errors(src);
}

#[test]
fn trait_inheritance_with_generics_2() {
    let src = r#"
        pub trait Foo<T> {
            fn foo(self) -> T;
        }

        pub trait Bar<T, U>: Foo<T> {
            fn bar(self) -> (T, U);
        }

        pub fn foo<T>(x: T) -> i32 where T: Bar<i32, i32> {
            x.foo()
        }

        fn main() {}
    "#;
    assert_no_errors(src);
}

#[test]
fn trait_inheritance_with_generics_3() {
    let src = r#"
        trait Foo<A> {}

        trait Bar<B>: Foo<B> {}

        impl Foo<i32> for () {}

        impl Bar<i32> for () {}

        fn main() {}
    "#;
    assert_no_errors(src);
}

#[test]
fn trait_inheritance_with_generics_4() {
    let src = r#"
        trait Foo { type A; }

        trait Bar<B>: Foo<A = B> {}

        impl Foo for () { type A = i32; }

        impl Bar<i32> for () {}

        fn main() {}
    "#;
    assert_no_errors(src);
}

#[test]
fn trait_inheritance_dependency_cycle() {
    let src = r#"
        trait Foo: Bar {}
        trait Bar: Foo {}
        fn main() {}
    "#;
    let errors = get_program_errors(src);
    assert_eq!(errors.len(), 1);

    assert!(matches!(
        errors[0].0,
        CompilationError::ResolverError(ResolverError::DependencyCycle { .. })
    ));
}

#[test]
fn trait_inheritance_missing_parent_implementation() {
    let src = r#"
        pub trait Foo {}

        pub trait Bar: Foo {}

        pub struct Struct {}

        impl Bar for Struct {}

        fn main() {
            let _ = Struct {}; // silence Struct never constructed warning
        }
    "#;
    let errors = get_program_errors(src);
    assert_eq!(errors.len(), 1);

    let CompilationError::ResolverError(ResolverError::TraitNotImplemented {
        impl_trait,
        missing_trait: the_trait,
        type_missing_trait: typ,
        ..
    }) = &errors[0].0
    else {
        panic!("Expected a TraitNotImplemented error, got {:?}", &errors[0].0);
    };

    assert_eq!(the_trait, "Foo");
    assert_eq!(typ, "Struct");
    assert_eq!(impl_trait, "Bar");
}

#[test]
fn errors_on_unknown_type_in_trait_where_clause() {
    let src = r#"
        pub trait Foo<T> where T: Unknown {}

        fn main() {
        }
    "#;
    let errors = get_program_errors(src);
    assert_eq!(errors.len(), 1);
}

#[test]
fn does_not_error_if_impl_trait_constraint_is_satisfied_for_concrete_type() {
    let src = r#"
        pub trait Greeter {
            fn greet(self);
        }

        pub trait Foo<T>
        where
            T: Greeter,
        {
            fn greet<U>(object: U)
            where
                U: Greeter,
            {
                object.greet();
            }
        }

        pub struct SomeGreeter;
        impl Greeter for SomeGreeter {
            fn greet(self) {}
        }

        pub struct Bar;

        impl Foo<SomeGreeter> for Bar {}

        fn main() {}
    "#;
    assert_no_errors(src);
}

#[test]
fn does_not_error_if_impl_trait_constraint_is_satisfied_for_type_variable() {
    let src = r#"
        pub trait Greeter {
            fn greet(self);
        }

        pub trait Foo<T> where T: Greeter {
            fn greet(object: T) {
                object.greet();
            }
        }

        pub struct Bar;

        impl<T> Foo<T> for Bar where T: Greeter {
        }

        fn main() {
        }
    "#;
    assert_no_errors(src);
}
#[test]
fn errors_if_impl_trait_constraint_is_not_satisfied() {
    let src = r#"
        pub trait Greeter {
            fn greet(self);
        }

        pub trait Foo<T>
        where
            T: Greeter,
        {
            fn greet<U>(object: U)
            where
                U: Greeter,
            {
                object.greet();
            }
        }

        pub struct SomeGreeter;

        pub struct Bar;

        impl Foo<SomeGreeter> for Bar {}

        fn main() {}
    "#;
    let errors = get_program_errors(src);
    assert_eq!(errors.len(), 1);

    let CompilationError::ResolverError(ResolverError::TraitNotImplemented {
        impl_trait,
        missing_trait: the_trait,
        type_missing_trait: typ,
        ..
    }) = &errors[0].0
    else {
        panic!("Expected a TraitNotImplemented error, got {:?}", &errors[0].0);
    };

    assert_eq!(the_trait, "Greeter");
    assert_eq!(typ, "SomeGreeter");
    assert_eq!(impl_trait, "Foo");
}

#[test]
// Regression test for https://github.com/noir-lang/noir/issues/6314
// Baz inherits from a single trait: Foo
fn regression_6314_single_inheritance() {
    let src = r#"
        trait Foo {
            fn foo(self) -> Self;
        }
<<<<<<< HEAD

        trait Baz: Foo {}

        impl<T> Baz for T where T: Foo {}

=======
        
        trait Baz: Foo {}
        
        impl<T> Baz for T where T: Foo {}
        
>>>>>>> e03d9fc0
        fn main() { }
    "#;
    assert_no_errors(src);
}

#[test]
// Regression test for https://github.com/noir-lang/noir/issues/6314
// Baz inherits from two traits: Foo and Bar
fn regression_6314_double_inheritance() {
    let src = r#"
        trait Foo {
            fn foo(self) -> Self;
        }
<<<<<<< HEAD

        trait Bar {
            fn bar(self) -> Self;
        }

        trait Baz: Foo + Bar {}

        impl<T> Baz for T where T: Foo + Bar {}

        fn baz<T>(x: T) -> T where T: Baz {
            x.foo().bar()
        }

=======
       
        trait Bar {
            fn bar(self) -> Self;
        }
       
        trait Baz: Foo + Bar {}
       
        impl<T> Baz for T where T: Foo + Bar {}
       
        fn baz<T>(x: T) -> T where T: Baz {
            x.foo().bar()
        }
       
>>>>>>> e03d9fc0
        impl Foo for Field {
            fn foo(self) -> Self {
                self + 1
            }
        }
<<<<<<< HEAD

=======
       
>>>>>>> e03d9fc0
        impl Bar for Field {
            fn bar(self) -> Self {
                self + 2
            }
        }
<<<<<<< HEAD

=======
       
>>>>>>> e03d9fc0
        fn main() {
            assert(0.foo().bar() == baz(0));
        }"#;

    assert_no_errors(src);
}

#[test]
fn removes_assumed_parent_traits_after_function_ends() {
    let src = r#"
    trait Foo {}
    trait Bar: Foo {}

    pub fn foo<T>()
    where
        T: Bar,
    {}

    pub fn bar<T>()
    where
        T: Foo,
    {}

    fn main() {}
    "#;
    assert_no_errors(src);
}

#[test]
fn trait_bounds_which_are_dependent_on_generic_types_are_resolved_correctly() {
    // Regression test for https://github.com/noir-lang/noir/issues/6420
    let src = r#"
        trait Foo {
            fn foo() -> Field;
        }

        trait Bar<T>: Foo {
            fn bar(self) -> Field {
                self.foo()
            }
        }

        struct MyStruct<T> {
            inner: Field,
        }

        trait MarkerTrait {}
        impl MarkerTrait for Field {}

        // `MyStruct<T>` implements `Foo` only when its generic type `T` implements `MarkerTrait`.
        impl<T> Foo for MyStruct<T>
        where
            T: MarkerTrait,
        {
            fn foo() -> Field {
                42
            }
        }

        // We expect this to succeed as `MyStruct<T>` satisfies `Bar`'s trait bounds
        // of implementing `Foo` when `T` implements `MarkerTrait`.
        impl<T> Bar<T> for MyStruct<T>
        where
            T: MarkerTrait,
        {
            fn bar(self) -> Field {
                31415
            }
        }

        fn main() {
            let foo: MyStruct<Field> = MyStruct { inner: 42 };
            let _ = foo.bar();
        }
    "#;
    assert_no_errors(src);
}

#[test]
fn does_not_crash_on_as_trait_path_with_empty_path() {
    let src = r#"
        struct Foo {
            x: <N>,
        }

        fn main() {}
    "#;

    let (_, _, errors) = get_program_with_maybe_parser_errors(
        src, true, // allow parser errors
    );
    assert!(!errors.is_empty());
}<|MERGE_RESOLUTION|>--- conflicted
+++ resolved
@@ -270,19 +270,11 @@
         trait Foo {
             fn foo(self) -> Self;
         }
-<<<<<<< HEAD
-
-        trait Baz: Foo {}
-
-        impl<T> Baz for T where T: Foo {}
-
-=======
         
         trait Baz: Foo {}
         
         impl<T> Baz for T where T: Foo {}
         
->>>>>>> e03d9fc0
         fn main() { }
     "#;
     assert_no_errors(src);
@@ -296,55 +288,31 @@
         trait Foo {
             fn foo(self) -> Self;
         }
-<<<<<<< HEAD
-
+       
         trait Bar {
             fn bar(self) -> Self;
         }
-
+       
         trait Baz: Foo + Bar {}
-
+       
         impl<T> Baz for T where T: Foo + Bar {}
-
+       
         fn baz<T>(x: T) -> T where T: Baz {
             x.foo().bar()
         }
-
-=======
-       
-        trait Bar {
-            fn bar(self) -> Self;
-        }
-       
-        trait Baz: Foo + Bar {}
-       
-        impl<T> Baz for T where T: Foo + Bar {}
-       
-        fn baz<T>(x: T) -> T where T: Baz {
-            x.foo().bar()
-        }
-       
->>>>>>> e03d9fc0
+       
         impl Foo for Field {
             fn foo(self) -> Self {
                 self + 1
             }
         }
-<<<<<<< HEAD
-
-=======
-       
->>>>>>> e03d9fc0
+       
         impl Bar for Field {
             fn bar(self) -> Self {
                 self + 2
             }
         }
-<<<<<<< HEAD
-
-=======
-       
->>>>>>> e03d9fc0
+       
         fn main() {
             assert(0.foo().bar() == baz(0));
         }"#;
