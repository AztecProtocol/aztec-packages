<<<<<<< HEAD
use noirc_errors::Spanned;

use crate::{
    ast::Ident,
    hir::{
        def_collector::{
            dc_crate::CompilationError,
            errors::{DefCollectorErrorKind, DuplicateType},
        },
        resolution::errors::ResolverError,
        type_check::TypeCheckError,
    },
};

=======
use crate::hir::{
    def_collector::dc_crate::CompilationError, resolution::errors::ResolverError,
    type_check::TypeCheckError,
};

>>>>>>> a6d8f488
use super::{assert_no_errors, get_program_errors};

// Regression for #5388
#[test]
fn comptime_let() {
    let src = r#"fn main() {
        comptime let my_var = 2;
        assert_eq(my_var, 2);
    }"#;
    let errors = get_program_errors(src);
    assert_eq!(errors.len(), 0);
}

#[test]
fn comptime_type_in_runtime_code() {
    let source = "pub fn foo(_f: FunctionDefinition) {}";
    let errors = get_program_errors(source);
    assert_eq!(errors.len(), 1);
    assert!(matches!(
        errors[0].0,
        CompilationError::ResolverError(ResolverError::ComptimeTypeInRuntimeCode { .. })
    ));
}

#[test]
fn macro_result_type_mismatch() {
    let src = r#"
        fn main() {
            comptime {
                let x = unquote!(quote { "test" });
                let _: Field = x;
            }
        }

        comptime fn unquote(q: Quoted) -> Quoted {
            q
        }
    "#;

    let errors = get_program_errors(src);
    assert_eq!(errors.len(), 1);
    assert!(matches!(
        errors[0].0,
        CompilationError::TypeError(TypeCheckError::TypeMismatch { .. })
    ));
}

#[test]
fn unquoted_integer_as_integer_token() {
    let src = r#"
    trait Serialize<let N: u32> {
        fn serialize() {}
    }

    #[attr]
    pub fn foobar() {}

    comptime fn attr(_f: FunctionDefinition) -> Quoted {
        let serialized_len = 1;
        // We are testing that when we unquote $serialized_len, it's unquoted
        // as the token `1` and not as something else that later won't be parsed correctly
        // in the context of a generic argument.
        quote {
            impl Serialize<$serialized_len> for Field {
                fn serialize() { }
            }
        }
    }

    fn main() {}
    "#;

    assert_no_errors(src);
}

#[test]
fn allows_references_to_structs_generated_by_macros() {
    let src = r#"
    comptime fn make_new_struct(_s: StructDefinition) -> Quoted {
        quote { struct Bar {} }
    }

    #[make_new_struct]
    struct Foo {}

    fn main() {
        let _ = Foo {};
        let _ = Bar {};
    }
    "#;

    assert_no_errors(src);
<<<<<<< HEAD
}

#[test]
fn errors_if_macros_inject_functions_with_name_collisions() {
    let src = r#"
    comptime fn make_colliding_functions(_s: StructDefinition) -> Quoted {
        quote { 
            fn foo() {}
        }
    }

    #[make_colliding_functions]
    struct Foo {}

    #[make_colliding_functions]
    struct Bar {}

    fn main() {
        let _ = Foo {};
        let _ = Bar {};
        foo();
    }
    "#;

    let errors = get_program_errors(src);
    assert_eq!(errors.len(), 1);
    assert!(matches!(
        &errors[0].0,
        CompilationError::DefinitionError(
            DefCollectorErrorKind::Duplicate {
                typ: DuplicateType::Function,
                first_def: Ident(Spanned { contents, .. }),
                ..
            },
        ) if contents == "foo"
    ));
=======
>>>>>>> a6d8f488
}<|MERGE_RESOLUTION|>--- conflicted
+++ resolved
@@ -1,4 +1,3 @@
-<<<<<<< HEAD
 use noirc_errors::Spanned;
 
 use crate::{
@@ -13,13 +12,6 @@
     },
 };
 
-=======
-use crate::hir::{
-    def_collector::dc_crate::CompilationError, resolution::errors::ResolverError,
-    type_check::TypeCheckError,
-};
-
->>>>>>> a6d8f488
 use super::{assert_no_errors, get_program_errors};
 
 // Regression for #5388
@@ -112,14 +104,13 @@
     "#;
 
     assert_no_errors(src);
-<<<<<<< HEAD
 }
 
 #[test]
 fn errors_if_macros_inject_functions_with_name_collisions() {
     let src = r#"
     comptime fn make_colliding_functions(_s: StructDefinition) -> Quoted {
-        quote { 
+        quote {
             fn foo() {}
         }
     }
@@ -149,6 +140,4 @@
             },
         ) if contents == "foo"
     ));
-=======
->>>>>>> a6d8f488
 }