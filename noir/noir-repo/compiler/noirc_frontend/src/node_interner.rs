--- conflicted
+++ resolved
@@ -13,7 +13,6 @@
 use petgraph::prelude::NodeIndex as PetGraphIndex;
 use rustc_hash::FxHashMap as HashMap;
 
-use crate::QuotedType;
 use crate::ast::{
     ExpressionKind, Ident, LValue, Pattern, StatementKind, UnaryOp, UnresolvedTypeData,
 };
@@ -27,9 +26,8 @@
 use crate::hir_def::traits::NamedType;
 use crate::hir_def::traits::ResolvedTraitBound;
 use crate::locations::AutoImportEntry;
-
-use crate::GenericTypeVars;
-use crate::Generics;
+use crate::QuotedType;
+
 use crate::ast::{BinaryOpKind, FunctionDefinition, ItemVisibility};
 use crate::hir::resolution::errors::ResolverError;
 use crate::hir_def::expr::HirIdent;
@@ -44,6 +42,8 @@
 };
 use crate::locations::LocationIndices;
 use crate::token::{Attributes, SecondaryAttribute};
+use crate::GenericTypeVars;
+use crate::Generics;
 use crate::{Shared, TypeAlias, TypeBindings, TypeVariable, TypeVariableId};
 
 /// An arbitrary number to limit the recursion depth when searching for trait impls.
@@ -1714,11 +1714,7 @@
         impl_id: TraitImplId,
         impl_generics: GenericTypeVars,
         trait_impl: Shared<TraitImpl>,
-<<<<<<< HEAD
     ) -> Result<(), Location> {
-=======
-    ) -> Result<(), (Location, FileId)> {
->>>>>>> a0edfa3d
         self.trait_implementations.insert(impl_id, trait_impl.clone());
 
         // Avoid adding error types to impls since they'll conflict with every other type.
@@ -1770,11 +1766,7 @@
         ) {
             let existing_impl = self.get_trait_implementation(existing);
             let existing_impl = existing_impl.borrow();
-<<<<<<< HEAD
             return Err(existing_impl.ident.location());
-=======
-            return Err((existing_impl.ident.location(), existing_impl.file));
->>>>>>> a0edfa3d
         }
 
         for method in &trait_impl.borrow().methods {
