use std::borrow::Cow;
use std::collections::HashMap;
use std::fmt;
use std::hash::Hash;
use std::marker::Copy;
use std::ops::Deref;

use fm::FileId;
use iter_extended::vecmap;
use noirc_arena::{Arena, Index};
use noirc_errors::{Location, Span, Spanned};
use petgraph::algo::tarjan_scc;
use petgraph::prelude::DiGraph;
use petgraph::prelude::NodeIndex as PetGraphIndex;

use crate::ast::Ident;
use crate::graph::CrateId;
use crate::hir::comptime;
use crate::hir::def_collector::dc_crate::CompilationError;
use crate::hir::def_collector::dc_crate::{UnresolvedStruct, UnresolvedTrait, UnresolvedTypeAlias};
use crate::hir::def_map::{LocalModuleId, ModuleId};
use crate::macros_api::UnaryOp;
use crate::QuotedType;

use crate::ast::{BinaryOpKind, FunctionDefinition, ItemVisibility};
use crate::hir::resolution::errors::ResolverError;
use crate::hir_def::expr::HirIdent;
use crate::hir_def::stmt::HirLetStatement;
use crate::hir_def::traits::TraitImpl;
use crate::hir_def::traits::{Trait, TraitConstraint};
use crate::hir_def::types::{StructType, Type};
use crate::hir_def::{
    expr::HirExpression,
    function::{FuncMeta, HirFunction},
    stmt::HirStatement,
};
use crate::locations::LocationIndices;
use crate::token::{Attributes, SecondaryAttribute};
use crate::GenericTypeVars;
use crate::Generics;
use crate::{Shared, TypeAlias, TypeBindings, TypeVariable, TypeVariableId, TypeVariableKind};

/// An arbitrary number to limit the recursion depth when searching for trait impls.
/// This is needed to stop recursing for cases such as `impl<T> Foo for T where T: Eq`
const IMPL_SEARCH_RECURSION_LIMIT: u32 = 10;

#[derive(Debug)]
pub struct ModuleAttributes {
    pub name: String,
    pub location: Location,
<<<<<<< HEAD
    pub parent: LocalModuleId,
=======
>>>>>>> addd4fe4
}

type StructAttributes = Vec<SecondaryAttribute>;

/// The node interner is the central storage location of all nodes in Noir's Hir (the
/// various node types can be found in hir_def). The interner is also used to collect
/// extra information about the Hir, such as the type of each node, information about
/// each definition or struct, etc. Because it is used on the Hir, the NodeInterner is
/// useful in passes where the Hir is used - name resolution, type checking, and
/// monomorphization - and it is not useful afterward.
#[derive(Debug)]
pub struct NodeInterner {
    pub(crate) nodes: Arena<Node>,
    pub(crate) func_meta: HashMap<FuncId, FuncMeta>,

    function_definition_ids: HashMap<FuncId, DefinitionId>,

    // For a given function ID, this gives the function's modifiers which includes
    // its visibility and whether it is unconstrained, among other information.
    // Unlike func_meta, this map is filled out during definition collection rather than name resolution.
    function_modifiers: HashMap<FuncId, FunctionModifiers>,

    // Contains the source module each function was defined in
    function_modules: HashMap<FuncId, ModuleId>,

    // The location of each module
    module_attributes: HashMap<ModuleId, ModuleAttributes>,

    /// This graph tracks dependencies between different global definitions.
    /// This is used to ensure the absence of dependency cycles for globals and types.
    dependency_graph: DiGraph<DependencyId, ()>,

    /// To keep track of where each DependencyId is in `dependency_graph`, we need
    /// this separate graph to map between the ids and indices.
    dependency_graph_indices: HashMap<DependencyId, PetGraphIndex>,

    // Map each `Index` to it's own location
    pub(crate) id_to_location: HashMap<Index, Location>,

    // Maps each DefinitionId to a DefinitionInfo.
    definitions: Vec<DefinitionInfo>,

    // Type checking map
    //
    // This should only be used with indices from the `nodes` arena.
    // Otherwise the indices used may overwrite other existing indices.
    // Each type for each index is filled in during type checking.
    id_to_type: HashMap<Index, Type>,

    // Similar to `id_to_type` but maps definitions to their type
    definition_to_type: HashMap<DefinitionId, Type>,

    // Struct map.
    //
    // Each struct definition is possibly shared across multiple type nodes.
    // It is also mutated through the RefCell during name resolution to append
    // methods from impls to the type.
    structs: HashMap<StructId, Shared<StructType>>,

    struct_attributes: HashMap<StructId, StructAttributes>,

    // Maps TypeAliasId -> Shared<TypeAlias>
    //
    // Map type aliases to the actual type.
    // When resolving types, check against this map to see if a type alias is defined.
    pub(crate) type_aliases: Vec<Shared<TypeAlias>>,

    // Trait map.
    //
    // Each trait definition is possibly shared across multiple type nodes.
    // It is also mutated through the RefCell during name resolution to append
    // methods from impls to the type.
    pub(crate) traits: HashMap<TraitId, Trait>,

    // Trait implementation map
    // For each type that implements a given Trait ( corresponding TraitId), there should be an entry here
    // The purpose for this hashmap is to detect duplication of trait implementations ( if any )
    //
    // Indexed by TraitImplIds
    pub(crate) trait_implementations: HashMap<TraitImplId, Shared<TraitImpl>>,

    next_trait_implementation_id: usize,

    /// Trait implementations on each type. This is expected to always have the same length as
    /// `self.trait_implementations`.
    ///
    /// For lack of a better name, this maps a trait id and type combination
    /// to a corresponding impl if one is available for the type. Due to generics,
    /// we cannot map from Type directly to impl, we need to iterate a Vec of all impls
    /// of that trait to see if any type may match. This can be further optimized later
    /// by splitting it up by type.
    trait_implementation_map: HashMap<TraitId, Vec<(Type, TraitImplKind)>>,

    /// When impls are found during type checking, we tag the function call's Ident
    /// with the impl that was selected. For cases with where clauses, this may be
    /// an Assumed (but verified) impl. In this case the monomorphizer should have
    /// the context to get the concrete type of the object and select the correct impl itself.
    selected_trait_implementations: HashMap<ExprId, TraitImplKind>,

    /// Holds the trait ids of the traits used for infix operator overloading
    infix_operator_traits: HashMap<BinaryOpKind, TraitId>,

    /// Holds the trait ids of the traits used for prefix operator overloading
    prefix_operator_traits: HashMap<UnaryOp, TraitId>,

    /// The `Ordering` type is a semi-builtin type that is the result of the comparison traits.
    ordering_type: Option<Type>,

    /// Map from ExprId (referring to a Function/Method call) to its corresponding TypeBindings,
    /// filled out during type checking from instantiated variables. Used during monomorphization
    /// to map call site types back onto function parameter types, and undo this binding as needed.
    instantiation_bindings: HashMap<ExprId, TypeBindings>,

    /// Remembers the field index a given HirMemberAccess expression was resolved to during type
    /// checking.
    field_indices: HashMap<ExprId, usize>,

    // Maps GlobalId -> GlobalInfo
    // NOTE: currently only used for checking repeat globals and restricting their scope to a module
    globals: Vec<GlobalInfo>,
    global_attributes: HashMap<GlobalId, Vec<SecondaryAttribute>>,

    next_type_variable_id: std::cell::Cell<usize>,

    /// A map from a struct type and method name to a function id for the method.
    /// This can resolve to potentially multiple methods if the same method name is
    /// specialized for different generics on the same type. E.g. for `Struct<T>`, we
    /// may have both `impl Struct<u32> { fn foo(){} }` and `impl Struct<u8> { fn foo(){} }`.
    /// If this happens, the returned Vec will have 2 entries and we'll need to further
    /// disambiguate them by checking the type of each function.
    struct_methods: HashMap<(StructId, String), Methods>,

    /// Methods on primitive types defined in the stdlib.
    primitive_methods: HashMap<(TypeMethodKey, String), Methods>,

    // For trait implementation functions, this is their self type and trait they belong to
    func_id_to_trait: HashMap<FuncId, (Type, TraitId)>,

    /// A list of all type aliases that are referenced in the program.
    /// Searched by LSP to resolve [Location]s of [TypeAliasType]s
    pub(crate) type_alias_ref: Vec<(TypeAliasId, Location)>,

    /// Stores the [Location] of a [Type] reference
    pub(crate) type_ref_locations: Vec<(Type, Location)>,

    /// In Noir's metaprogramming, a noir type has the type `Type`. When these are spliced
    /// into `quoted` expressions, we preserve the original type by assigning it a unique id
    /// and creating a `Token::QuotedType(id)` from this id. We cannot create a token holding
    /// the actual type since types do not implement Send or Sync.
    quoted_types: noirc_arena::Arena<Type>,

    /// Whether to track references. In regular compilations this is false, but tools set it to true.
    pub(crate) track_references: bool,

    /// Store the location of the references in the graph.
    /// Edges are directed from reference nodes to referenced nodes.
    /// For example:
    ///
    /// ```text
    /// let foo = 3;
    /// //  referenced
    /// //   ^
    /// //   |
    /// //   +------------+
    /// let bar = foo;    |
    /// //      reference |
    /// //         v      |
    /// //         |      |
    /// //         +------+
    /// ```
    pub(crate) reference_graph: DiGraph<ReferenceId, ()>,

    /// Tracks the index of the references in the graph
    pub(crate) reference_graph_indices: HashMap<ReferenceId, PetGraphIndex>,

    /// Store the location of the references in the graph
    pub(crate) location_indices: LocationIndices,

    // The module where each reference is
    // (ReferenceId::Reference and ReferenceId::Local aren't included here)
    pub(crate) reference_modules: HashMap<ReferenceId, ModuleId>,
}

/// A dependency in the dependency graph may be a type or a definition.
/// Types can depend on definitions too. E.g. `Foo` depends on `COUNT` in:
///
/// ```struct
/// global COUNT = 3;
///
/// struct Foo {
///     array: [Field; COUNT],
/// }
/// ```
#[derive(Debug, Copy, Clone, PartialEq, Eq, Hash)]
pub enum DependencyId {
    Struct(StructId),
    Global(GlobalId),
    Function(FuncId),
    Alias(TypeAliasId),
    Variable(Location),
}

/// A reference to a module, struct, trait, etc., mainly used by the LSP code
/// to keep track of how symbols reference each other.
#[derive(Debug, Copy, Clone, PartialEq, Eq, Hash)]
pub enum ReferenceId {
    Module(ModuleId),
    Struct(StructId),
    StructMember(StructId, usize),
    Trait(TraitId),
    Global(GlobalId),
    Function(FuncId),
    Alias(TypeAliasId),
    Local(DefinitionId),
    Reference(Location, bool /* is Self */),
}

impl ReferenceId {
    pub fn is_self_type_name(&self) -> bool {
        matches!(self, Self::Reference(_, true))
    }
}

/// A trait implementation is either a normal implementation that is present in the source
/// program via an `impl` block, or it is assumed to exist from a `where` clause or similar.
#[derive(Debug, Clone)]
pub enum TraitImplKind {
    Normal(TraitImplId),

    /// Assumed impls don't have an impl id since they don't link back to any concrete part of the source code.
    Assumed {
        object_type: Type,

        /// The trait generics to use - if specified.
        /// This is allowed to be empty when they are inferred. E.g. for:
        ///
        /// ```
        /// trait Into<T> {
        ///     fn into(self) -> T;
        /// }
        /// ```
        ///
        /// The reference `Into::into(x)` would have inferred generics, but
        /// `x.into()` with a `X: Into<Y>` in scope would not.
        trait_generics: Vec<Type>,
    },
}

/// Represents the methods on a given type that each share the same name.
///
/// Methods are split into inherent methods and trait methods. If there is
/// ever a name that is defined on both a type directly, and defined indirectly
/// via a trait impl, the direct (inherent) name will always take precedence.
///
/// Additionally, types can define specialized impls with methods of the same name
/// as long as these specialized impls do not overlap. E.g. `impl Struct<u32>` and `impl Struct<u64>`
#[derive(Default, Debug, Clone)]
pub struct Methods {
    pub direct: Vec<FuncId>,
    pub trait_impl_methods: Vec<FuncId>,
}

/// All the information from a function that is filled out during definition collection rather than
/// name resolution. As a result, if information about a function is needed during name resolution,
/// this is the only place where it is safe to retrieve it (where all fields are guaranteed to be initialized).
#[derive(Debug, Clone)]
pub struct FunctionModifiers {
    pub name: String,

    /// Whether the function is `pub` or not.
    pub visibility: ItemVisibility,

    pub attributes: Attributes,

    pub is_unconstrained: bool,

    pub generic_count: usize,

    pub is_comptime: bool,

    /// The location of the function's name rather than the entire function
    pub name_location: Location,
}

impl FunctionModifiers {
    /// A semi-reasonable set of default FunctionModifiers used for testing.
    #[cfg(test)]
    #[allow(clippy::new_without_default)]
    pub fn new() -> Self {
        Self {
            name: String::new(),
            visibility: ItemVisibility::Public,
            attributes: Attributes::empty(),
            is_unconstrained: false,
            generic_count: 0,
            is_comptime: false,
            name_location: Location::dummy(),
        }
    }
}

#[derive(Debug, Clone, Copy, Eq, PartialEq, Hash)]
pub struct DefinitionId(usize);

impl DefinitionId {
    //dummy id for error reporting
    pub fn dummy_id() -> DefinitionId {
        DefinitionId(std::usize::MAX)
    }
}

/// An ID for a global value
#[derive(Debug, Eq, PartialEq, Hash, Clone, Copy, PartialOrd, Ord)]
pub struct GlobalId(usize);

impl GlobalId {
    // Dummy id for error reporting
    pub fn dummy_id() -> Self {
        GlobalId(std::usize::MAX)
    }
}

#[derive(Debug, Eq, PartialEq, Hash, Clone, Copy)]
pub struct StmtId(Index);

impl StmtId {
    //dummy id for error reporting
    // This can be anything, as the program will ultimately fail
    // after resolution
    pub fn dummy_id() -> StmtId {
        StmtId(Index::dummy())
    }
}

#[derive(Debug, Eq, PartialEq, Hash, Copy, Clone, PartialOrd, Ord)]
pub struct ExprId(Index);

impl ExprId {
    pub fn empty_block_id() -> ExprId {
        ExprId(Index::unsafe_zeroed())
    }
}
#[derive(Debug, Eq, PartialEq, Hash, Copy, Clone)]
pub struct FuncId(Index);

impl FuncId {
    //dummy id for error reporting
    // This can be anything, as the program will ultimately fail
    // after resolution
    pub fn dummy_id() -> FuncId {
        FuncId(Index::dummy())
    }
}

impl fmt::Display for FuncId {
    fn fmt(&self, f: &mut fmt::Formatter) -> fmt::Result {
        self.0.fmt(f)
    }
}

#[derive(Debug, Eq, PartialEq, Hash, Copy, Clone, PartialOrd, Ord)]
pub struct StructId(ModuleId);

impl StructId {
    //dummy id for error reporting
    // This can be anything, as the program will ultimately fail
    // after resolution
    pub fn dummy_id() -> StructId {
        StructId(ModuleId { krate: CrateId::dummy_id(), local_id: LocalModuleId::dummy_id() })
    }

    pub fn module_id(self) -> ModuleId {
        self.0
    }

    pub fn krate(self) -> CrateId {
        self.0.krate
    }

    pub fn local_module_id(self) -> LocalModuleId {
        self.0.local_id
    }
}

#[derive(Debug, Eq, PartialEq, Hash, Copy, Clone, PartialOrd, Ord)]
pub struct TypeAliasId(pub usize);

impl TypeAliasId {
    pub fn dummy_id() -> TypeAliasId {
        TypeAliasId(std::usize::MAX)
    }
}

#[derive(Debug, Copy, Clone, PartialEq, Eq, Hash, PartialOrd, Ord)]
pub struct TraitId(pub ModuleId);

impl TraitId {
    // dummy id for error reporting
    // This can be anything, as the program will ultimately fail
    // after resolution
    pub fn dummy_id() -> TraitId {
        TraitId(ModuleId { krate: CrateId::dummy_id(), local_id: LocalModuleId::dummy_id() })
    }
}

#[derive(Debug, Eq, PartialEq, Hash, Clone, Copy)]
pub struct TraitImplId(pub usize);

#[derive(Debug, Copy, Clone, PartialEq, Eq, Hash, PartialOrd, Ord)]
pub struct TraitMethodId {
    pub trait_id: TraitId,
    pub method_index: usize, // index in Trait::methods
}

macro_rules! into_index {
    ($id_type:ty) => {
        impl From<$id_type> for Index {
            fn from(t: $id_type) -> Self {
                t.0
            }
        }

        impl From<&$id_type> for Index {
            fn from(t: &$id_type) -> Self {
                t.0
            }
        }
    };
}

into_index!(ExprId);
into_index!(StmtId);

/// A Definition enum specifies anything that we can intern in the NodeInterner
/// We use one Arena for all types that can be interned as that has better cache locality
/// This data structure is never accessed directly, so API wise there is no difference between using
/// Multiple arenas and a single Arena
#[derive(Debug, Clone)]
pub(crate) enum Node {
    Function(HirFunction),
    Statement(HirStatement),
    Expression(HirExpression),
}

#[derive(Debug, Clone)]
pub struct DefinitionInfo {
    pub name: String,
    pub mutable: bool,
    pub comptime: bool,
    pub kind: DefinitionKind,
    pub location: Location,
}

impl DefinitionInfo {
    /// True if this definition is for a global variable.
    /// Note that this returns false for top-level functions.
    pub fn is_global(&self) -> bool {
        self.kind.is_global()
    }
}

#[derive(Debug, Clone, Eq, PartialEq)]
pub enum DefinitionKind {
    Function(FuncId),

    Global(GlobalId),

    /// Locals may be defined in let statements or parameters,
    /// in which case they will not have an associated ExprId
    Local(Option<ExprId>),

    /// Generic types in functions (T, U in `fn foo<T, U>(...)` are declared as variables
    /// in scope in case they resolve to numeric generics later.
    GenericType(TypeVariable),
}

impl DefinitionKind {
    /// True if this definition is for a global variable.
    /// Note that this returns false for top-level functions.
    pub fn is_global(&self) -> bool {
        matches!(self, DefinitionKind::Global(..))
    }

    pub fn get_rhs(&self) -> Option<ExprId> {
        match self {
            DefinitionKind::Function(_) => None,
            DefinitionKind::Global(_) => None,
            DefinitionKind::Local(id) => *id,
            DefinitionKind::GenericType(_) => None,
        }
    }
}

#[derive(Debug, Clone)]
pub struct GlobalInfo {
    pub id: GlobalId,
    pub definition_id: DefinitionId,
    pub ident: Ident,
    pub local_id: LocalModuleId,
    pub location: Location,
    pub let_statement: StmtId,
    pub value: Option<comptime::Value>,
}

#[derive(Debug, Copy, Clone, PartialEq, Eq, PartialOrd, Ord, Hash)]
pub struct QuotedTypeId(noirc_arena::Index);

impl Default for NodeInterner {
    fn default() -> Self {
        let mut interner = NodeInterner {
            nodes: Arena::default(),
            func_meta: HashMap::new(),
            function_definition_ids: HashMap::new(),
            function_modifiers: HashMap::new(),
            function_modules: HashMap::new(),
            module_attributes: HashMap::new(),
            func_id_to_trait: HashMap::new(),
            dependency_graph: petgraph::graph::DiGraph::new(),
            dependency_graph_indices: HashMap::new(),
            id_to_location: HashMap::new(),
            definitions: vec![],
            id_to_type: HashMap::new(),
            definition_to_type: HashMap::new(),
            structs: HashMap::new(),
            struct_attributes: HashMap::new(),
            type_aliases: Vec::new(),
            traits: HashMap::new(),
            trait_implementations: HashMap::new(),
            next_trait_implementation_id: 0,
            trait_implementation_map: HashMap::new(),
            selected_trait_implementations: HashMap::new(),
            infix_operator_traits: HashMap::new(),
            prefix_operator_traits: HashMap::new(),
            ordering_type: None,
            instantiation_bindings: HashMap::new(),
            field_indices: HashMap::new(),
            next_type_variable_id: std::cell::Cell::new(0),
            globals: Vec::new(),
            global_attributes: HashMap::new(),
            struct_methods: HashMap::new(),
            primitive_methods: HashMap::new(),
            type_alias_ref: Vec::new(),
            type_ref_locations: Vec::new(),
            quoted_types: Default::default(),
            track_references: false,
            location_indices: LocationIndices::default(),
            reference_graph: petgraph::graph::DiGraph::new(),
            reference_graph_indices: HashMap::new(),
            reference_modules: HashMap::new(),
        };

        // An empty block expression is used often, we add this into the `node` on startup
        let expr_id = interner.push_expr(HirExpression::empty_block());
        assert_eq!(expr_id, ExprId::empty_block_id());
        interner
    }
}

// XXX: Add check that insertions are not overwrites for maps
// XXX: Maybe change push to intern, and remove comments
impl NodeInterner {
    /// Interns a HIR statement.
    pub fn push_stmt(&mut self, stmt: HirStatement) -> StmtId {
        StmtId(self.nodes.insert(Node::Statement(stmt)))
    }
    /// Interns a HIR expression.
    pub fn push_expr(&mut self, expr: HirExpression) -> ExprId {
        ExprId(self.nodes.insert(Node::Expression(expr)))
    }

    /// Stores the span for an interned expression.
    pub fn push_expr_location(&mut self, expr_id: ExprId, span: Span, file: FileId) {
        self.id_to_location.insert(expr_id.into(), Location::new(span, file));
    }

    /// Interns a HIR Function.
    pub fn push_fn(&mut self, func: HirFunction) -> FuncId {
        FuncId(self.nodes.insert(Node::Function(func)))
    }

    /// Store the type for an interned expression
    pub fn push_expr_type(&mut self, expr_id: ExprId, typ: Type) {
        self.id_to_type.insert(expr_id.into(), typ);
    }

    /// Store the type for a definition
    pub fn push_definition_type(&mut self, definition_id: DefinitionId, typ: Type) {
        self.definition_to_type.insert(definition_id, typ);
    }

    pub fn push_empty_trait(
        &mut self,
        type_id: TraitId,
        unresolved_trait: &UnresolvedTrait,
        generics: Generics,
    ) {
        let self_type_typevar_id = self.next_type_variable_id();

        let new_trait = Trait {
            id: type_id,
            name: unresolved_trait.trait_def.name.clone(),
            crate_id: unresolved_trait.crate_id,
            location: Location::new(unresolved_trait.trait_def.span, unresolved_trait.file_id),
            generics,
            self_type_typevar_id,
            self_type_typevar: TypeVariable::unbound(self_type_typevar_id),
            methods: Vec::new(),
            method_ids: unresolved_trait.method_ids.clone(),
            constants: Vec::new(),
            types: Vec::new(),
        };

        self.traits.insert(type_id, new_trait);
    }

    pub fn new_struct(
        &mut self,
        typ: &UnresolvedStruct,
        generics: Generics,
        krate: CrateId,
        local_id: LocalModuleId,
        file_id: FileId,
    ) -> StructId {
        let struct_id = StructId(ModuleId { krate, local_id });
        let name = typ.struct_def.name.clone();

        // Fields will be filled in later
        let no_fields = Vec::new();

        let location = Location::new(typ.struct_def.span, file_id);
        let new_struct = StructType::new(struct_id, name, location, no_fields, generics);
        self.structs.insert(struct_id, Shared::new(new_struct));
        self.struct_attributes.insert(struct_id, typ.struct_def.attributes.clone());
        struct_id
    }

    pub fn push_type_alias(
        &mut self,
        typ: &UnresolvedTypeAlias,
        generics: Generics,
    ) -> TypeAliasId {
        let type_id = TypeAliasId(self.type_aliases.len());

        self.type_aliases.push(Shared::new(TypeAlias::new(
            type_id,
            typ.type_alias_def.name.clone(),
            Location::new(typ.type_alias_def.span, typ.file_id),
            Type::Error,
            generics,
        )));

        type_id
    }

    /// Adds [TypeLiasId] and [Location] to the type_alias_ref vector
    /// So that we can later resolve [Location]s type aliases from the LSP requests
    pub fn add_type_alias_ref(&mut self, type_id: TypeAliasId, location: Location) {
        self.type_alias_ref.push((type_id, location));
    }
    pub fn update_struct(&mut self, type_id: StructId, f: impl FnOnce(&mut StructType)) {
        let mut value = self.structs.get_mut(&type_id).unwrap().borrow_mut();
        f(&mut value);
    }

    pub fn update_trait(&mut self, trait_id: TraitId, f: impl FnOnce(&mut Trait)) {
        let value = self.traits.get_mut(&trait_id).unwrap();
        f(value);
    }

    pub fn update_struct_attributes(
        &mut self,
        type_id: StructId,
        f: impl FnOnce(&mut StructAttributes),
    ) {
        let value = self.struct_attributes.get_mut(&type_id).unwrap();
        f(value);
    }

    pub fn set_type_alias(&mut self, type_id: TypeAliasId, typ: Type, generics: Generics) {
        let type_alias_type = &mut self.type_aliases[type_id.0];
        type_alias_type.borrow_mut().set_type_and_generics(typ, generics);
    }

    /// Returns the interned statement corresponding to `stmt_id`
    pub fn update_statement(&mut self, stmt_id: &StmtId, f: impl FnOnce(&mut HirStatement)) {
        let def =
            self.nodes.get_mut(stmt_id.0).expect("ice: all statement ids should have definitions");

        match def {
            Node::Statement(stmt) => f(stmt),
            _ => panic!("ice: all statement ids should correspond to a statement in the interner"),
        }
    }

    /// Updates the interned expression corresponding to `expr_id`
    pub fn update_expression(&mut self, expr_id: ExprId, f: impl FnOnce(&mut HirExpression)) {
        let def =
            self.nodes.get_mut(expr_id.0).expect("ice: all expression ids should have definitions");

        match def {
            Node::Expression(expr) => f(expr),
            _ => {
                panic!("ice: all expression ids should correspond to a expression in the interner")
            }
        }
    }

    /// Store [Location] of [Type] reference
    pub fn push_type_ref_location(&mut self, typ: Type, location: Location) {
        self.type_ref_locations.push((typ, location));
    }

    #[allow(clippy::too_many_arguments)]
    fn push_global(
        &mut self,
        ident: Ident,
        local_id: LocalModuleId,
        let_statement: StmtId,
        file: FileId,
        attributes: Vec<SecondaryAttribute>,
        mutable: bool,
        comptime: bool,
    ) -> GlobalId {
        let id = GlobalId(self.globals.len());
        let location = Location::new(ident.span(), file);
        let name = ident.to_string();
        let definition_id =
            self.push_definition(name, mutable, comptime, DefinitionKind::Global(id), location);

        self.globals.push(GlobalInfo {
            id,
            definition_id,
            ident,
            local_id,
            let_statement,
            location,
            value: None,
        });
        self.global_attributes.insert(id, attributes);
        id
    }

    pub fn next_global_id(&mut self) -> GlobalId {
        GlobalId(self.globals.len())
    }

    /// Intern an empty global. Used for collecting globals before they're defined
    pub fn push_empty_global(
        &mut self,
        name: Ident,
        local_id: LocalModuleId,
        file: FileId,
        attributes: Vec<SecondaryAttribute>,
        mutable: bool,
        comptime: bool,
    ) -> GlobalId {
        let statement = self.push_stmt(HirStatement::Error);
        let span = name.span();
        let id = self.push_global(name, local_id, statement, file, attributes, mutable, comptime);
        self.push_stmt_location(statement, span, file);
        id
    }

    /// Intern an empty function.
    pub fn push_empty_fn(&mut self) -> FuncId {
        self.push_fn(HirFunction::empty())
    }
    /// Updates the underlying interned Function.
    ///
    /// This method is used as we eagerly intern empty functions to
    /// generate function identifiers and then we update at a later point in
    /// time.
    pub fn update_fn(&mut self, func_id: FuncId, hir_func: HirFunction) {
        let def =
            self.nodes.get_mut(func_id.0).expect("ice: all function ids should have definitions");

        let func = match def {
            Node::Function(func) => func,
            _ => panic!("ice: all function ids should correspond to a function in the interner"),
        };
        *func = hir_func;
    }

    pub fn find_function(&self, function_name: &str) -> Option<FuncId> {
        self.func_meta
            .iter()
            .find(|(func_id, _func_meta)| self.function_name(func_id) == function_name)
            .map(|(func_id, _meta)| *func_id)
    }

    ///Interns a function's metadata.
    ///
    /// Note that the FuncId has been created already.
    /// See ModCollector for it's usage.
    pub fn push_fn_meta(&mut self, func_data: FuncMeta, func_id: FuncId) {
        self.func_meta.insert(func_id, func_data);
    }

    pub fn push_definition(
        &mut self,
        name: String,
        mutable: bool,
        comptime: bool,
        definition: DefinitionKind,
        location: Location,
    ) -> DefinitionId {
        let id = DefinitionId(self.definitions.len());
        let is_local = matches!(definition, DefinitionKind::Local(_));

        if let DefinitionKind::Function(func_id) = definition {
            self.function_definition_ids.insert(func_id, id);
        }

        let kind = definition;
        self.definitions.push(DefinitionInfo { name, mutable, comptime, kind, location });

        if is_local {
            self.add_definition_location(ReferenceId::Local(id), None);
        }

        id
    }

    /// Push a function with the default modifiers and [`ModuleId`] for testing
    #[cfg(test)]
    pub fn push_test_function_definition(&mut self, name: String) -> FuncId {
        let id = self.push_fn(HirFunction::empty());
        let mut modifiers = FunctionModifiers::new();
        modifiers.name = name;
        let module = ModuleId::dummy_id();
        let location = Location::dummy();
        self.push_function_definition(id, modifiers, module, location);
        id
    }

    pub fn push_function(
        &mut self,
        id: FuncId,
        function: &FunctionDefinition,
        module: ModuleId,
        location: Location,
    ) -> DefinitionId {
        let modifiers = FunctionModifiers {
            name: function.name.0.contents.clone(),
            visibility: function.visibility,
            attributes: function.attributes.clone(),
            is_unconstrained: function.is_unconstrained,
            generic_count: function.generics.len(),
            is_comptime: function.is_comptime,
            name_location: Location::new(function.name.span(), location.file),
        };
        let definition_id = self.push_function_definition(id, modifiers, module, location);

        // This needs to be done after pushing the definition since it will reference the
        // location that was stored
        self.add_definition_location(ReferenceId::Function(id), Some(module));
        definition_id
    }

    pub fn push_function_definition(
        &mut self,
        func: FuncId,
        modifiers: FunctionModifiers,
        module: ModuleId,
        location: Location,
    ) -> DefinitionId {
        let name = modifiers.name.clone();
        let comptime = modifiers.is_comptime;
        self.function_modifiers.insert(func, modifiers);
        self.function_modules.insert(func, module);
        self.push_definition(name, false, comptime, DefinitionKind::Function(func), location)
    }

    pub fn set_function_trait(&mut self, func: FuncId, self_type: Type, trait_id: TraitId) {
        self.func_id_to_trait.insert(func, (self_type, trait_id));
    }

    pub fn get_function_trait(&self, func: &FuncId) -> Option<(Type, TraitId)> {
        self.func_id_to_trait.get(func).cloned()
    }

    /// Returns the visibility of the given function.
    ///
    /// The underlying function_visibilities map is populated during def collection,
    /// so this function can be called anytime afterward.
    pub fn function_visibility(&self, func: FuncId) -> ItemVisibility {
        self.function_modifiers[&func].visibility
    }

    /// Returns the module this function was defined within
    pub fn function_module(&self, func: FuncId) -> ModuleId {
        self.function_modules[&func]
    }

    /// Returns the [`FuncId`] corresponding to the function referred to by `expr_id`
    pub fn lookup_function_from_expr(&self, expr: &ExprId) -> Option<FuncId> {
        if let HirExpression::Ident(HirIdent { id, .. }, _) = self.expression(expr) {
            if let Some(DefinitionKind::Function(func_id)) =
                self.try_definition(id).map(|def| &def.kind)
            {
                Some(*func_id)
            } else {
                None
            }
        } else {
            None
        }
    }

    /// Returns the interned HIR function corresponding to `func_id`
    //
    // Cloning HIR structures is cheap, so we return owned structures
    pub fn function(&self, func_id: &FuncId) -> HirFunction {
        let def = self.nodes.get(func_id.0).expect("ice: all function ids should have definitions");

        match def {
            Node::Function(func) => func.clone(),
            _ => panic!("ice: all function ids should correspond to a function in the interner"),
        }
    }

    /// Returns the interned meta data corresponding to `func_id`
    pub fn function_meta(&self, func_id: &FuncId) -> &FuncMeta {
        self.func_meta.get(func_id).expect("ice: all function ids should have metadata")
    }

    pub fn try_function_meta(&self, func_id: &FuncId) -> Option<&FuncMeta> {
        self.func_meta.get(func_id)
    }

    pub fn function_ident(&self, func_id: &FuncId) -> crate::ast::Ident {
        let name = self.function_name(func_id).to_owned();
        let span = self.function_meta(func_id).name.location.span;
        crate::ast::Ident(Spanned::from(span, name))
    }

    pub fn function_name(&self, func_id: &FuncId) -> &str {
        &self.function_modifiers[func_id].name
    }

    pub fn function_modifiers(&self, func_id: &FuncId) -> &FunctionModifiers {
        &self.function_modifiers[func_id]
    }

    pub fn function_modifiers_mut(&mut self, func_id: &FuncId) -> &mut FunctionModifiers {
        self.function_modifiers.get_mut(func_id).expect("func_id should always have modifiers")
    }

    pub fn function_attributes(&self, func_id: &FuncId) -> &Attributes {
        &self.function_modifiers[func_id].attributes
    }

    pub fn struct_attributes(&self, struct_id: &StructId) -> &StructAttributes {
        &self.struct_attributes[struct_id]
    }

    pub fn add_module_attributes(&mut self, module_id: ModuleId, attributes: ModuleAttributes) {
        self.module_attributes.insert(module_id, attributes);
    }

    pub fn module_attributes(&self, module_id: &ModuleId) -> &ModuleAttributes {
        &self.module_attributes[module_id]
    }

    pub fn try_module_attributes(&self, module_id: &ModuleId) -> Option<&ModuleAttributes> {
        self.module_attributes.get(module_id)
    }

    pub fn global_attributes(&self, global_id: &GlobalId) -> &[SecondaryAttribute] {
        &self.global_attributes[global_id]
    }

    /// Returns the interned statement corresponding to `stmt_id`
    pub fn statement(&self, stmt_id: &StmtId) -> HirStatement {
        let def =
            self.nodes.get(stmt_id.0).expect("ice: all statement ids should have definitions");

        match def {
            Node::Statement(stmt) => stmt.clone(),
            _ => panic!("ice: all statement ids should correspond to a statement in the interner"),
        }
    }

    /// Try to get the `HirLetStatement` which defines a given global value
    pub fn get_global_let_statement(&self, global: GlobalId) -> Option<HirLetStatement> {
        let global = self.get_global(global);
        let def = self.nodes.get(global.let_statement.0)?;

        match def {
            Node::Statement(hir_stmt) => match hir_stmt {
                HirStatement::Let(let_stmt) => Some(let_stmt.clone()),
                HirStatement::Error => None,
                other => {
                    panic!("ice: all globals should correspond to a let statement in the interner: {other:?}")
                }
            },
            _ => panic!("ice: all globals should correspond to a statement in the interner"),
        }
    }

    /// Returns the interned expression corresponding to `expr_id`
    pub fn expression(&self, expr_id: &ExprId) -> HirExpression {
        let def =
            self.nodes.get(expr_id.0).expect("ice: all expression ids should have definitions");

        match def {
            Node::Expression(expr) => expr.clone(),
            _ => {
                panic!("ice: all expression ids should correspond to a expression in the interner")
            }
        }
    }

    /// Retrieves the definition where the given id was defined.
    /// This will panic if given DefinitionId::dummy_id. Use try_definition for
    /// any call with a possibly undefined variable.
    pub fn definition(&self, id: DefinitionId) -> &DefinitionInfo {
        &self.definitions[id.0]
    }

    /// Retrieves the definition where the given id was defined.
    /// This will panic if given DefinitionId::dummy_id. Use try_definition for
    /// any call with a possibly undefined variable.
    pub fn definition_mut(&mut self, id: DefinitionId) -> &mut DefinitionInfo {
        &mut self.definitions[id.0]
    }

    /// Tries to retrieve the given id's definition.
    /// This function should be used during name resolution or type checking when we cannot be sure
    /// all variables have corresponding definitions (in case of an error in the user's code).
    pub fn try_definition(&self, id: DefinitionId) -> Option<&DefinitionInfo> {
        self.definitions.get(id.0)
    }

    /// Returns the name of the definition
    ///
    /// This is needed as the Environment needs to map variable names to witness indices
    pub fn definition_name(&self, id: DefinitionId) -> &str {
        &self.definition(id).name
    }

    pub fn expr_span(&self, expr_id: &ExprId) -> Span {
        self.id_location(expr_id).span
    }

    pub fn try_expr_span(&self, expr_id: &ExprId) -> Option<Span> {
        self.try_id_location(expr_id).map(|location| location.span)
    }

    pub fn expr_location(&self, expr_id: &ExprId) -> Location {
        self.id_location(expr_id)
    }

    pub fn statement_span(&self, stmt_id: StmtId) -> Span {
        self.id_location(stmt_id).span
    }

    pub fn statement_location(&self, stmt_id: StmtId) -> Location {
        self.id_location(stmt_id)
    }

    pub fn push_stmt_location(&mut self, id: StmtId, span: Span, file: FileId) {
        self.id_to_location.insert(id.into(), Location::new(span, file));
    }

    pub fn get_struct(&self, id: StructId) -> Shared<StructType> {
        self.structs[&id].clone()
    }

    pub fn get_struct_methods(&self, id: StructId) -> Vec<Methods> {
        self.struct_methods
            .keys()
            .filter_map(|(key_id, name)| {
                if key_id == &id {
                    Some(
                        self.struct_methods
                            .get(&(*key_id, name.clone()))
                            .expect("get_struct_methods given invalid StructId")
                            .clone(),
                    )
                } else {
                    None
                }
            })
            .collect()
    }

    pub fn get_trait(&self, id: TraitId) -> &Trait {
        &self.traits[&id]
    }

    pub fn get_trait_mut(&mut self, id: TraitId) -> &mut Trait {
        self.traits.get_mut(&id).expect("get_trait_mut given invalid TraitId")
    }

    pub fn try_get_trait(&self, id: TraitId) -> Option<&Trait> {
        self.traits.get(&id)
    }

    pub fn get_type_alias(&self, id: TypeAliasId) -> Shared<TypeAlias> {
        self.type_aliases[id.0].clone()
    }

    pub fn get_global(&self, global_id: GlobalId) -> &GlobalInfo {
        &self.globals[global_id.0]
    }

    pub fn get_global_mut(&mut self, global_id: GlobalId) -> &mut GlobalInfo {
        &mut self.globals[global_id.0]
    }

    pub fn get_global_definition(&self, global_id: GlobalId) -> &DefinitionInfo {
        let global = self.get_global(global_id);
        self.definition(global.definition_id)
    }

    pub fn get_global_definition_mut(&mut self, global_id: GlobalId) -> &mut DefinitionInfo {
        let global = self.get_global(global_id);
        self.definition_mut(global.definition_id)
    }

    pub fn get_all_globals(&self) -> &[GlobalInfo] {
        &self.globals
    }

    /// Returns the type of an item stored in the Interner or Error if it was not found.
    pub fn id_type(&self, index: impl Into<Index>) -> Type {
        self.id_to_type.get(&index.into()).cloned().unwrap_or(Type::Error)
    }

    /// Returns the type of the definition or `Type::Error` if it was not found.
    pub fn definition_type(&self, id: DefinitionId) -> Type {
        self.definition_to_type.get(&id).cloned().unwrap_or(Type::Error)
    }

    pub fn id_type_substitute_trait_as_type(&self, def_id: DefinitionId) -> Type {
        let typ = self.definition_type(def_id);
        if let Type::Function(args, ret, env) = &typ {
            let def = self.definition(def_id);
            if let Type::TraitAsType(..) = ret.as_ref() {
                if let DefinitionKind::Function(func_id) = def.kind {
                    let f = self.function(&func_id);
                    let func_body = f.as_expr();
                    let ret_type = self.id_type(func_body);
                    let new_type = Type::Function(args.clone(), Box::new(ret_type), env.clone());
                    return new_type;
                }
            }
        }
        typ
    }

    /// Returns the span of an item stored in the Interner
    pub fn id_location(&self, index: impl Into<Index> + Copy) -> Location {
        self.try_id_location(index)
            .unwrap_or_else(|| panic!("ID is missing a source location: {:?}", index.into()))
    }

    /// Returns the span of an item stored in the Interner, if present
    pub fn try_id_location(&self, index: impl Into<Index>) -> Option<Location> {
        self.id_to_location.get(&index.into()).copied()
    }

    /// Replaces the HirExpression at the given ExprId with a new HirExpression
    pub fn replace_expr(&mut self, id: &ExprId, new: HirExpression) {
        let old = self.nodes.get_mut(id.into()).unwrap();
        *old = Node::Expression(new);
    }

    /// Replaces the HirStatement at the given StmtId with a new HirStatement
    pub fn replace_statement(&mut self, stmt_id: StmtId, hir_stmt: HirStatement) {
        let old = self.nodes.get_mut(stmt_id.0).unwrap();
        *old = Node::Statement(hir_stmt);
    }

    pub fn next_type_variable_id(&self) -> TypeVariableId {
        let id = self.next_type_variable_id.get();
        self.next_type_variable_id.set(id + 1);
        TypeVariableId(id)
    }

    pub fn next_type_variable(&self) -> Type {
        Type::type_variable(self.next_type_variable_id())
    }

    pub fn store_instantiation_bindings(
        &mut self,
        expr_id: ExprId,
        instantiation_bindings: TypeBindings,
    ) {
        self.instantiation_bindings.insert(expr_id, instantiation_bindings);
    }

    pub fn get_instantiation_bindings(&self, expr_id: ExprId) -> &TypeBindings {
        &self.instantiation_bindings[&expr_id]
    }

    pub fn get_field_index(&self, expr_id: ExprId) -> usize {
        self.field_indices[&expr_id]
    }

    pub fn set_field_index(&mut self, expr_id: ExprId, index: usize) {
        self.field_indices.insert(expr_id, index);
    }

    pub fn function_definition_id(&self, function: FuncId) -> DefinitionId {
        self.function_definition_ids[&function]
    }

    /// Returns the DefinitionId of a trait's method, panics if the given trait method
    /// is not a valid method of the trait or if the trait has not yet had
    /// its methods ids set during name resolution.
    pub fn trait_method_id(&self, trait_method: TraitMethodId) -> DefinitionId {
        let the_trait = self.get_trait(trait_method.trait_id);
        let method_name = &the_trait.methods[trait_method.method_index].name;
        let function_id = the_trait.method_ids[&method_name.0.contents];
        self.function_definition_id(function_id)
    }

    /// Adds a non-trait method to a type.
    ///
    /// Returns `Some(duplicate)` if a matching method was already defined.
    /// Returns `None` otherwise.
    pub fn add_method(
        &mut self,
        self_type: &Type,
        method_name: String,
        method_id: FuncId,
        is_trait_method: bool,
    ) -> Option<FuncId> {
        match self_type {
            Type::Struct(struct_type, _generics) => {
                let id = struct_type.borrow().id;

                if let Some(existing) = self.lookup_method(self_type, id, &method_name, true) {
                    return Some(existing);
                }

                let key = (id, method_name);
                self.struct_methods.entry(key).or_default().add_method(method_id, is_trait_method);
                None
            }
            Type::Error => None,
            Type::MutableReference(element) => {
                self.add_method(element, method_name, method_id, is_trait_method)
            }

            other => {
                let key = get_type_method_key(self_type).unwrap_or_else(|| {
                    unreachable!("Cannot add a method to the unsupported type '{}'", other)
                });
                self.primitive_methods
                    .entry((key, method_name))
                    .or_default()
                    .add_method(method_id, is_trait_method);
                None
            }
        }
    }

    pub fn try_get_trait_implementation(&self, id: TraitImplId) -> Option<Shared<TraitImpl>> {
        self.trait_implementations.get(&id).cloned()
    }

    pub fn get_trait_implementation(&self, id: TraitImplId) -> Shared<TraitImpl> {
        self.trait_implementations[&id].clone()
    }

    /// If the given function belongs to a trait impl, return its trait method id.
    /// Otherwise, return None.
    pub fn get_trait_method_id(&self, function: FuncId) -> Option<TraitMethodId> {
        let impl_id = self.function_meta(&function).trait_impl?;
        let trait_impl = self.get_trait_implementation(impl_id);
        let trait_impl = trait_impl.borrow();

        let method_index = trait_impl.methods.iter().position(|id| *id == function)?;
        Some(TraitMethodId { trait_id: trait_impl.trait_id, method_index })
    }

    /// Given a `ObjectType: TraitId` pair, try to find an existing impl that satisfies the
    /// constraint. If an impl cannot be found, this will return a vector of each constraint
    /// in the path to get to the failing constraint. Usually this is just the single failing
    /// constraint, but when where clauses are involved, the failing constraint may be several
    /// constraints deep. In this case, all of the constraints are returned, starting with the
    /// failing one.
    /// If this list of failing constraints is empty, this means type annotations are required.
    pub fn lookup_trait_implementation(
        &self,
        object_type: &Type,
        trait_id: TraitId,
        trait_generics: &[Type],
    ) -> Result<TraitImplKind, Vec<TraitConstraint>> {
        let (impl_kind, bindings) =
            self.try_lookup_trait_implementation(object_type, trait_id, trait_generics)?;

        Type::apply_type_bindings(bindings);
        Ok(impl_kind)
    }

    /// Given a `ObjectType: TraitId` pair, find all implementations without taking constraints into account or
    /// applying any type bindings. Useful to look for a specific trait in a type that is used in a macro.
    pub fn lookup_all_trait_implementations(
        &self,
        object_type: &Type,
        trait_id: TraitId,
    ) -> Vec<&TraitImplKind> {
        let trait_impl = self.trait_implementation_map.get(&trait_id);

        trait_impl
            .map(|trait_impl| {
                trait_impl
                    .iter()
                    .filter_map(|(typ, impl_kind)| match &typ {
                        Type::Forall(_, typ) => {
                            if typ.deref() == object_type {
                                Some(impl_kind)
                            } else {
                                None
                            }
                        }
                        _ => None,
                    })
                    .collect()
            })
            .unwrap_or_default()
    }

    /// Similar to `lookup_trait_implementation` but does not apply any type bindings on success.
    /// On error returns either:
    /// - 1+ failing trait constraints, including the original.
    ///   Each constraint after the first represents a `where` clause that was followed.
    /// - 0 trait constraints indicating type annotations are needed to choose an impl.
    pub fn try_lookup_trait_implementation(
        &self,
        object_type: &Type,
        trait_id: TraitId,
        trait_generics: &[Type],
    ) -> Result<(TraitImplKind, TypeBindings), Vec<TraitConstraint>> {
        let mut bindings = TypeBindings::new();
        let impl_kind = self.lookup_trait_implementation_helper(
            object_type,
            trait_id,
            trait_generics,
            &mut bindings,
            IMPL_SEARCH_RECURSION_LIMIT,
        )?;
        Ok((impl_kind, bindings))
    }

    /// Returns the trait implementation if found.
    /// On error returns either:
    /// - 1+ failing trait constraints, including the original.
    ///   Each constraint after the first represents a `where` clause that was followed.
    /// - 0 trait constraints indicating type annotations are needed to choose an impl.
    fn lookup_trait_implementation_helper(
        &self,
        object_type: &Type,
        trait_id: TraitId,
        trait_generics: &[Type],
        type_bindings: &mut TypeBindings,
        recursion_limit: u32,
    ) -> Result<TraitImplKind, Vec<TraitConstraint>> {
        let make_constraint =
            || TraitConstraint::new(object_type.clone(), trait_id, trait_generics.to_vec());

        // Prevent infinite recursion when looking for impls
        if recursion_limit == 0 {
            return Err(vec![make_constraint()]);
        }

        let object_type = object_type.substitute(type_bindings);

        // If the object type isn't known, just return an error saying type annotations are needed.
        if object_type.is_bindable() {
            return Err(Vec::new());
        }

        let impls =
            self.trait_implementation_map.get(&trait_id).ok_or_else(|| vec![make_constraint()])?;

        let mut matching_impls = Vec::new();

        for (existing_object_type2, impl_kind) in impls {
            // Bug: We're instantiating only the object type's generics here, not all of the trait's generics like we need to
            let (existing_object_type, instantiation_bindings) =
                existing_object_type2.instantiate(self);

            let mut fresh_bindings = type_bindings.clone();

            let mut check_trait_generics = |impl_generics: &[Type]| {
                trait_generics.iter().zip(impl_generics).all(|(trait_generic, impl_generic2)| {
                    let impl_generic = impl_generic2.substitute(&instantiation_bindings);
                    trait_generic.try_unify(&impl_generic, &mut fresh_bindings).is_ok()
                })
            };

            let generics_match = match impl_kind {
                TraitImplKind::Normal(id) => {
                    let shared_impl = self.get_trait_implementation(*id);
                    let shared_impl = shared_impl.borrow();
                    check_trait_generics(&shared_impl.trait_generics)
                }
                TraitImplKind::Assumed { trait_generics, .. } => {
                    check_trait_generics(trait_generics)
                }
            };

            if !generics_match {
                continue;
            }

            if object_type.try_unify(&existing_object_type, &mut fresh_bindings).is_ok() {
                if let TraitImplKind::Normal(impl_id) = impl_kind {
                    let trait_impl = self.get_trait_implementation(*impl_id);
                    let trait_impl = trait_impl.borrow();

                    if let Err(mut errors) = self.validate_where_clause(
                        &trait_impl.where_clause,
                        &mut fresh_bindings,
                        &instantiation_bindings,
                        recursion_limit,
                    ) {
                        errors.push(make_constraint());
                        return Err(errors);
                    }
                }

                matching_impls.push((impl_kind.clone(), fresh_bindings));
            }
        }

        if matching_impls.len() == 1 {
            let (impl_, fresh_bindings) = matching_impls.pop().unwrap();
            *type_bindings = fresh_bindings;
            Ok(impl_)
        } else if matching_impls.is_empty() {
            Err(vec![make_constraint()])
        } else {
            // multiple matching impls, type annotations needed
            Err(vec![])
        }
    }

    /// Verifies that each constraint in the given where clause is valid.
    /// If an impl cannot be found for any constraint, the erroring constraint is returned.
    fn validate_where_clause(
        &self,
        where_clause: &[TraitConstraint],
        type_bindings: &mut TypeBindings,
        instantiation_bindings: &TypeBindings,
        recursion_limit: u32,
    ) -> Result<(), Vec<TraitConstraint>> {
        for constraint in where_clause {
            // Instantiation bindings are generally safe to force substitute into the same type.
            // This is needed here to undo any bindings done to trait methods by monomorphization.
            // Otherwise, an impl for (A, B) could get narrowed to only an impl for e.g. (u8, u16).
            let constraint_type =
                constraint.typ.force_substitute(instantiation_bindings).substitute(type_bindings);

            let trait_generics = vecmap(&constraint.trait_generics, |generic| {
                generic.force_substitute(instantiation_bindings).substitute(type_bindings)
            });

            self.lookup_trait_implementation_helper(
                &constraint_type,
                constraint.trait_id,
                &trait_generics,
                // Use a fresh set of type bindings here since the constraint_type originates from
                // our impl list, which we don't want to bind to.
                type_bindings,
                recursion_limit - 1,
            )?;
        }

        Ok(())
    }

    /// Adds an "assumed" trait implementation to the currently known trait implementations.
    /// Unlike normal trait implementations, these are only assumed to exist. They often correspond
    /// to `where` clauses in functions where we assume there is some `T: Eq` even though we do
    /// not yet know T. For these cases, we store an impl here so that we assume they exist and
    /// can resolve them. They are then later verified when the function is called, and linked
    /// properly after being monomorphized to the correct variant.
    ///
    /// Returns true on success, or false if there is already an overlapping impl in scope.
    pub fn add_assumed_trait_implementation(
        &mut self,
        object_type: Type,
        trait_id: TraitId,
        trait_generics: Vec<Type>,
    ) -> bool {
        // Make sure there are no overlapping impls
        if self.try_lookup_trait_implementation(&object_type, trait_id, &trait_generics).is_ok() {
            return false;
        }

        let entries = self.trait_implementation_map.entry(trait_id).or_default();
        entries.push((object_type.clone(), TraitImplKind::Assumed { object_type, trait_generics }));
        true
    }

    /// Adds a trait implementation to the list of known implementations.
    pub fn add_trait_implementation(
        &mut self,
        object_type: Type,
        trait_id: TraitId,
        trait_generics: Vec<Type>,
        impl_id: TraitImplId,
        impl_generics: GenericTypeVars,
        trait_impl: Shared<TraitImpl>,
    ) -> Result<(), (Span, FileId)> {
        self.trait_implementations.insert(impl_id, trait_impl.clone());

        // Avoid adding error types to impls since they'll conflict with every other type.
        // We don't need to return an error since we expect an error to already be issued when
        // the error type is created.
        if object_type == Type::Error {
            return Ok(());
        }

        // Replace each generic with a fresh type variable
        let substitutions = impl_generics
            .into_iter()
            .map(|typevar| (typevar.id(), (typevar, self.next_type_variable())))
            .collect();

        let instantiated_object_type = object_type.substitute(&substitutions);

        // Ignoring overlapping `TraitImplKind::Assumed` impls here is perfectly fine.
        // It should never happen since impls are defined at global scope, but even
        // if they were, we should never prevent defining a new impl because a 'where'
        // clause already assumes it exists.
        if let Ok((TraitImplKind::Normal(existing), _)) = self.try_lookup_trait_implementation(
            &instantiated_object_type,
            trait_id,
            &trait_generics,
        ) {
            let existing_impl = self.get_trait_implementation(existing);
            let existing_impl = existing_impl.borrow();
            return Err((existing_impl.ident.span(), existing_impl.file));
        }

        for method in &trait_impl.borrow().methods {
            let method_name = self.function_name(method).to_owned();
            self.add_method(&object_type, method_name, *method, true);
        }

        // The object type is generalized so that a generic impl will apply
        // to any type T, rather than just the generic type named T.
        let generalized_object_type = object_type.generalize_from_substitutions(substitutions);

        let entries = self.trait_implementation_map.entry(trait_id).or_default();
        entries.push((generalized_object_type, TraitImplKind::Normal(impl_id)));
        Ok(())
    }

    /// Search by name for a method on the given struct.
    ///
    /// If `check_type` is true, this will force `lookup_method` to check the type
    /// of each candidate instead of returning only the first candidate if there is exactly one.
    /// This is generally only desired when declaring new methods to check if they overlap any
    /// existing methods.
    ///
    /// Another detail is that this method does not handle auto-dereferencing through `&mut T`.
    /// So if an object is of type `self : &mut T` but a method only accepts `self: T` (or
    /// vice-versa), the call will not be selected. If this is ever implemented into this method,
    /// we can remove the `methods.len() == 1` check and the `check_type` early return.
    pub fn lookup_method(
        &self,
        typ: &Type,
        id: StructId,
        method_name: &str,
        force_type_check: bool,
    ) -> Option<FuncId> {
        let methods = self.struct_methods.get(&(id, method_name.to_owned()));

        // If there is only one method, just return it immediately.
        // It will still be typechecked later.
        if !force_type_check {
            if let Some(method) = methods.and_then(|m| m.get_unambiguous()) {
                return Some(method);
            }
        }

        self.find_matching_method(typ, methods, method_name)
    }

    /// Select the 1 matching method with an object type matching `typ`
    fn find_matching_method(
        &self,
        typ: &Type,
        methods: Option<&Methods>,
        method_name: &str,
    ) -> Option<FuncId> {
        if let Some(method) = methods.and_then(|m| m.find_matching_method(typ, self)) {
            Some(method)
        } else {
            // Failed to find a match for the type in question, switch to looking at impls
            // for all types `T`, e.g. `impl<T> Foo for T`
            let key = &(TypeMethodKey::Generic, method_name.to_owned());
            let global_methods = self.primitive_methods.get(key)?;
            global_methods.find_matching_method(typ, self)
        }
    }

    /// Looks up a given method name on the given primitive type.
    pub fn lookup_primitive_method(&self, typ: &Type, method_name: &str) -> Option<FuncId> {
        let key = get_type_method_key(typ)?;
        let methods = self.primitive_methods.get(&(key, method_name.to_owned()))?;
        self.find_matching_method(typ, Some(methods), method_name)
    }

    pub fn lookup_primitive_trait_method_mut(
        &self,
        typ: &Type,
        method_name: &str,
    ) -> Option<FuncId> {
        let typ = Type::MutableReference(Box::new(typ.clone()));
        self.lookup_primitive_method(&typ, method_name)
    }

    /// Returns what the next trait impl id is expected to be.
    pub fn next_trait_impl_id(&mut self) -> TraitImplId {
        let next_id = self.next_trait_implementation_id;
        self.next_trait_implementation_id += 1;
        TraitImplId(next_id)
    }

    /// Removes all TraitImplKind::Assumed from the list of known impls for the given trait
    pub fn remove_assumed_trait_implementations_for_trait(&mut self, trait_id: TraitId) {
        let entries = self.trait_implementation_map.entry(trait_id).or_default();
        entries.retain(|(_, kind)| matches!(kind, TraitImplKind::Normal(_)));
    }

    /// Tags the given identifier with the selected trait_impl so that monomorphization
    /// can later recover which impl was selected, or alternatively see if it needs to
    /// decide which impl to select (because the impl was Assumed).
    pub fn select_impl_for_expression(&mut self, ident_id: ExprId, trait_impl: TraitImplKind) {
        self.selected_trait_implementations.insert(ident_id, trait_impl);
    }

    /// Retrieves the impl selected for a given ExprId during name resolution.
    pub fn get_selected_impl_for_expression(&self, ident_id: ExprId) -> Option<TraitImplKind> {
        self.selected_trait_implementations.get(&ident_id).cloned()
    }

    /// Retrieves the trait id for a given binary operator.
    /// All binary operators correspond to a trait - although multiple may correspond
    /// to the same trait (such as `==` and `!=`).
    /// `self.infix_operator_traits` is expected to be filled before name resolution,
    /// during definition collection.
    pub fn get_operator_trait_method(&self, operator: BinaryOpKind) -> TraitMethodId {
        let trait_id = self.infix_operator_traits[&operator];

        // Assume that the operator's method to be overloaded is the first method of the trait.
        TraitMethodId { trait_id, method_index: 0 }
    }

    /// Retrieves the trait id for a given unary operator.
    /// Only some unary operators correspond to a trait: `-` and `!`, but for example `*` does not.
    /// `self.prefix_operator_traits` is expected to be filled before name resolution,
    /// during definition collection.
    pub fn get_prefix_operator_trait_method(&self, operator: &UnaryOp) -> Option<TraitMethodId> {
        let trait_id = self.prefix_operator_traits.get(operator)?;

        // Assume that the operator's method to be overloaded is the first method of the trait.
        Some(TraitMethodId { trait_id: *trait_id, method_index: 0 })
    }

    /// Add the given trait as an operator trait if its name matches one of the
    /// operator trait names (Add, Sub, ...).
    pub fn try_add_infix_operator_trait(&mut self, trait_id: TraitId) {
        let the_trait = self.get_trait(trait_id);

        let operator = match the_trait.name.0.contents.as_str() {
            "Add" => BinaryOpKind::Add,
            "Sub" => BinaryOpKind::Subtract,
            "Mul" => BinaryOpKind::Multiply,
            "Div" => BinaryOpKind::Divide,
            "Rem" => BinaryOpKind::Modulo,
            "Eq" => BinaryOpKind::Equal,
            "Ord" => BinaryOpKind::Less,
            "BitAnd" => BinaryOpKind::And,
            "BitOr" => BinaryOpKind::Or,
            "BitXor" => BinaryOpKind::Xor,
            "Shl" => BinaryOpKind::ShiftLeft,
            "Shr" => BinaryOpKind::ShiftRight,
            _ => return,
        };

        self.infix_operator_traits.insert(operator, trait_id);

        // Some operators also require we insert a matching entry for related operators
        match operator {
            BinaryOpKind::Equal => {
                self.infix_operator_traits.insert(BinaryOpKind::NotEqual, trait_id);
            }
            BinaryOpKind::Less => {
                self.infix_operator_traits.insert(BinaryOpKind::LessEqual, trait_id);
                self.infix_operator_traits.insert(BinaryOpKind::Greater, trait_id);
                self.infix_operator_traits.insert(BinaryOpKind::GreaterEqual, trait_id);

                let the_trait = self.get_trait(trait_id);
                self.ordering_type = match &the_trait.methods[0].typ {
                    Type::Forall(_, typ) => match typ.as_ref() {
                        Type::Function(_, return_type, _) => Some(return_type.as_ref().clone()),
                        other => unreachable!("Expected function type for `cmp`, found {}", other),
                    },
                    other => unreachable!("Expected Forall type for `cmp`, found {}", other),
                };
            }
            _ => (),
        }
    }

    /// Add the given trait as an operator trait if its name matches one of the
    /// prefix operator trait names (Not or Neg).
    pub fn try_add_prefix_operator_trait(&mut self, trait_id: TraitId) {
        let the_trait = self.get_trait(trait_id);

        let operator = match the_trait.name.0.contents.as_str() {
            "Neg" => UnaryOp::Minus,
            "Not" => UnaryOp::Not,
            _ => return,
        };

        self.prefix_operator_traits.insert(operator, trait_id);
    }

    /// This function is needed when creating a NodeInterner for testing so that calls
    /// to `get_operator_trait` do not panic when the stdlib isn't present.
    #[cfg(test)]
    pub fn populate_dummy_operator_traits(&mut self) {
        let dummy_trait = TraitId(ModuleId::dummy_id());
        self.infix_operator_traits.insert(BinaryOpKind::Add, dummy_trait);
        self.infix_operator_traits.insert(BinaryOpKind::Subtract, dummy_trait);
        self.infix_operator_traits.insert(BinaryOpKind::Multiply, dummy_trait);
        self.infix_operator_traits.insert(BinaryOpKind::Divide, dummy_trait);
        self.infix_operator_traits.insert(BinaryOpKind::Modulo, dummy_trait);
        self.infix_operator_traits.insert(BinaryOpKind::Equal, dummy_trait);
        self.infix_operator_traits.insert(BinaryOpKind::NotEqual, dummy_trait);
        self.infix_operator_traits.insert(BinaryOpKind::Less, dummy_trait);
        self.infix_operator_traits.insert(BinaryOpKind::LessEqual, dummy_trait);
        self.infix_operator_traits.insert(BinaryOpKind::Greater, dummy_trait);
        self.infix_operator_traits.insert(BinaryOpKind::GreaterEqual, dummy_trait);
        self.infix_operator_traits.insert(BinaryOpKind::And, dummy_trait);
        self.infix_operator_traits.insert(BinaryOpKind::Or, dummy_trait);
        self.infix_operator_traits.insert(BinaryOpKind::Xor, dummy_trait);
        self.infix_operator_traits.insert(BinaryOpKind::ShiftLeft, dummy_trait);
        self.infix_operator_traits.insert(BinaryOpKind::ShiftRight, dummy_trait);
        self.prefix_operator_traits.insert(UnaryOp::Minus, dummy_trait);
        self.prefix_operator_traits.insert(UnaryOp::Not, dummy_trait);
    }

    pub(crate) fn ordering_type(&self) -> Type {
        self.ordering_type.clone().expect("Expected ordering_type to be set in the NodeInterner")
    }

    /// Register that `dependent` depends on `dependency`.
    /// This is usually because `dependent` refers to `dependency` in one of its struct fields.
    pub fn add_type_dependency(&mut self, dependent: DependencyId, dependency: StructId) {
        self.add_dependency(dependent, DependencyId::Struct(dependency));
    }

    pub fn add_global_dependency(&mut self, dependent: DependencyId, dependency: GlobalId) {
        self.add_dependency(dependent, DependencyId::Global(dependency));
    }

    pub fn add_function_dependency(&mut self, dependent: DependencyId, dependency: FuncId) {
        self.add_dependency(dependent, DependencyId::Function(dependency));
    }

    pub fn add_type_alias_dependency(&mut self, dependent: DependencyId, dependency: TypeAliasId) {
        self.add_dependency(dependent, DependencyId::Alias(dependency));
    }

    pub fn add_dependency(&mut self, dependent: DependencyId, dependency: DependencyId) {
        let dependent_index = self.get_or_insert_dependency(dependent);
        let dependency_index = self.get_or_insert_dependency(dependency);
        self.dependency_graph.update_edge(dependent_index, dependency_index, ());
    }

    pub fn get_or_insert_dependency(&mut self, id: DependencyId) -> PetGraphIndex {
        if let Some(index) = self.dependency_graph_indices.get(&id) {
            return *index;
        }

        let index = self.dependency_graph.add_node(id);
        self.dependency_graph_indices.insert(id, index);
        index
    }

    pub(crate) fn check_for_dependency_cycles(&self) -> Vec<(CompilationError, FileId)> {
        let strongly_connected_components = tarjan_scc(&self.dependency_graph);
        let mut errors = Vec::new();

        let mut push_error = |item: String, scc: &[_], i, location: Location| {
            let cycle = self.get_cycle_error_string(scc, i);
            let span = location.span;
            let error = ResolverError::DependencyCycle { item, cycle, span };
            errors.push((error.into(), location.file));
        };

        for scc in strongly_connected_components {
            if scc.len() > 1 {
                // If a SCC contains a type, type alias, or global, it must be the only element in the SCC
                for (i, index) in scc.iter().enumerate() {
                    match self.dependency_graph[*index] {
                        DependencyId::Struct(struct_id) => {
                            let struct_type = self.get_struct(struct_id);
                            let struct_type = struct_type.borrow();
                            push_error(struct_type.name.to_string(), &scc, i, struct_type.location);
                            break;
                        }
                        DependencyId::Global(global_id) => {
                            let global = self.get_global(global_id);
                            let name = global.ident.to_string();
                            push_error(name, &scc, i, global.location);
                            break;
                        }
                        DependencyId::Alias(alias_id) => {
                            let alias = self.get_type_alias(alias_id);
                            // If type aliases form a cycle, we have to manually break the cycle
                            // here to prevent infinite recursion in the type checker.
                            alias.borrow_mut().typ = Type::Error;

                            // push_error will borrow the alias so we have to drop the mutable borrow
                            let alias = alias.borrow();
                            push_error(alias.name.to_string(), &scc, i, alias.location);
                            break;
                        }
                        // Mutually recursive functions are allowed
                        DependencyId::Function(_) => (),
                        // Local variables should never be in a dependency cycle, scoping rules
                        // prevents referring to them before they're defined
                        DependencyId::Variable(loc) => unreachable!(
                            "Variable used at location {loc:?} caught in a dependency cycle"
                        ),
                    }
                }
            }
        }

        errors
    }

    /// Build up a string starting from the given item containing each item in the dependency
    /// cycle. The final result will resemble `foo -> bar -> baz -> foo`, always going back to the
    /// element at the given start index.
    fn get_cycle_error_string(&self, scc: &[PetGraphIndex], start_index: usize) -> String {
        let index_to_string = |index: PetGraphIndex| match self.dependency_graph[index] {
            DependencyId::Struct(id) => Cow::Owned(self.get_struct(id).borrow().name.to_string()),
            DependencyId::Function(id) => Cow::Borrowed(self.function_name(&id)),
            DependencyId::Alias(id) => {
                Cow::Owned(self.get_type_alias(id).borrow().name.to_string())
            }
            DependencyId::Global(id) => {
                Cow::Borrowed(self.get_global(id).ident.0.contents.as_ref())
            }
            DependencyId::Variable(loc) => {
                unreachable!("Variable used at location {loc:?} caught in a dependency cycle")
            }
        };

        let mut cycle = index_to_string(scc[start_index]).to_string();

        // Reversing the dependencies here matches the order users would expect for the error message
        for i in (0..scc.len()).rev() {
            cycle += " -> ";
            cycle += &index_to_string(scc[(start_index + i) % scc.len()]);
        }

        cycle
    }

    pub fn push_quoted_type(&mut self, typ: Type) -> QuotedTypeId {
        QuotedTypeId(self.quoted_types.insert(typ))
    }

    pub fn get_quoted_type(&self, id: QuotedTypeId) -> &Type {
        &self.quoted_types[id.0]
    }

    /// Returns the type of an operator (which is always a function), along with its return type.
    pub fn get_infix_operator_type(
        &self,
        lhs: ExprId,
        operator: BinaryOpKind,
        operator_expr: ExprId,
    ) -> (Type, Type) {
        let lhs_type = self.id_type(lhs);
        let args = vec![lhs_type.clone(), lhs_type];

        // If this is a comparison operator, the result is a boolean but
        // the actual method call returns an Ordering
        use crate::ast::BinaryOpKind::*;
        let ret = if matches!(operator, Less | LessEqual | Greater | GreaterEqual) {
            self.ordering_type()
        } else {
            self.id_type(operator_expr)
        };

        let env = Box::new(Type::Unit);
        (Type::Function(args, Box::new(ret.clone()), env), ret)
    }

    /// Returns the type of a prefix operator (which is always a function), along with its return type.
    pub fn get_prefix_operator_type(&self, operator_expr: ExprId, rhs: ExprId) -> (Type, Type) {
        let rhs_type = self.id_type(rhs);
        let args = vec![rhs_type];
        let ret = self.id_type(operator_expr);
        let env = Box::new(Type::Unit);
        (Type::Function(args, Box::new(ret.clone()), env), ret)
    }
}

impl Methods {
    /// Get a single, unambiguous reference to a name if one exists.
    /// If not, there may be multiple methods of the same name for a given
    /// type or there may be no methods at all.
    fn get_unambiguous(&self) -> Option<FuncId> {
        if self.direct.len() == 1 {
            Some(self.direct[0])
        } else if self.direct.is_empty() && self.trait_impl_methods.len() == 1 {
            Some(self.trait_impl_methods[0])
        } else {
            None
        }
    }

    fn add_method(&mut self, method: FuncId, is_trait_method: bool) {
        if is_trait_method {
            self.trait_impl_methods.push(method);
        } else {
            self.direct.push(method);
        }
    }

    /// Iterate through each method, starting with the direct methods
    fn iter(&self) -> impl Iterator<Item = FuncId> + '_ {
        self.direct.iter().copied().chain(self.trait_impl_methods.iter().copied())
    }

    /// Select the 1 matching method with an object type matching `typ`
    fn find_matching_method(&self, typ: &Type, interner: &NodeInterner) -> Option<FuncId> {
        // When adding methods we always check they do not overlap, so there should be
        // at most 1 matching method in this list.
        for method in self.iter() {
            match interner.function_meta(&method).typ.instantiate(interner).0 {
                Type::Function(args, _, _) => {
                    if let Some(object) = args.first() {
                        let mut bindings = TypeBindings::new();

                        if object.try_unify(typ, &mut bindings).is_ok() {
                            Type::apply_type_bindings(bindings);
                            return Some(method);
                        }
                    }
                }
                Type::Error => (),
                other => unreachable!("Expected function type, found {other}"),
            }
        }
        None
    }
}

/// These are the primitive type variants that we support adding methods to
#[derive(Copy, Clone, Hash, PartialEq, Eq, Debug)]
enum TypeMethodKey {
    /// Fields and integers share methods for ease of use. These methods may still
    /// accept only fields or integers, it is just that their names may not clash.
    FieldOrInt,
    Array,
    Slice,
    Bool,
    String,
    FmtString,
    Unit,
    Tuple,
    Function,
    Generic,
    Quoted(QuotedType),
}

fn get_type_method_key(typ: &Type) -> Option<TypeMethodKey> {
    use TypeMethodKey::*;
    let typ = typ.follow_bindings();
    match &typ {
        Type::FieldElement => Some(FieldOrInt),
        Type::Array(_, _) => Some(Array),
        Type::Slice(_) => Some(Slice),
        Type::Integer(_, _) => Some(FieldOrInt),
        Type::TypeVariable(_, TypeVariableKind::IntegerOrField) => Some(FieldOrInt),
        Type::TypeVariable(_, TypeVariableKind::Integer) => Some(FieldOrInt),
        Type::Bool => Some(Bool),
        Type::String(_) => Some(String),
        Type::FmtString(_, _) => Some(FmtString),
        Type::Unit => Some(Unit),
        Type::Tuple(_) => Some(Tuple),
        Type::Function(_, _, _) => Some(Function),
        Type::NamedGeneric(_, _, _) => Some(Generic),
        Type::Quoted(quoted) => Some(Quoted(*quoted)),
        Type::MutableReference(element) => get_type_method_key(element),
        Type::Alias(alias, _) => get_type_method_key(&alias.borrow().typ),

        // We do not support adding methods to these types
        Type::TypeVariable(_, _)
        | Type::Forall(_, _)
        | Type::Constant(_)
        | Type::Error
        | Type::Struct(_, _)
        | Type::TraitAsType(..) => None,
    }
}<|MERGE_RESOLUTION|>--- conflicted
+++ resolved
@@ -48,10 +48,6 @@
 pub struct ModuleAttributes {
     pub name: String,
     pub location: Location,
-<<<<<<< HEAD
-    pub parent: LocalModuleId,
-=======
->>>>>>> addd4fe4
 }
 
 type StructAttributes = Vec<SecondaryAttribute>;
