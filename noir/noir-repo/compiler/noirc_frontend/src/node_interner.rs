--- conflicted
+++ resolved
@@ -28,13 +28,8 @@
 };
 use crate::token::{Attributes, SecondaryAttribute};
 use crate::{
-<<<<<<< HEAD
-    BinaryOpKind, FunctionDefinition, FunctionVisibility, Generics, Shared, TypeAlias,
-    TypeBindings, TypeVariable, TypeVariableId, TypeVariableKind,
-=======
     BinaryOpKind, ContractFunctionType, FunctionDefinition, Generics, ItemVisibility, Shared,
     TypeAlias, TypeBindings, TypeVariable, TypeVariableId, TypeVariableKind,
->>>>>>> 291b6a3f
 };
 
 /// An arbitrary number to limit the recursion depth when searching for trait impls.
