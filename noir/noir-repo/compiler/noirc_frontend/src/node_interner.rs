--- conflicted
+++ resolved
@@ -1215,13 +1215,8 @@
         self.id_to_location.insert(id.into(), Location::new(span, file));
     }
 
-<<<<<<< HEAD
-    pub fn get_struct(&self, id: StructId) -> Shared<StructType> {
-        self.structs[&id].clone()
-=======
     pub fn get_type(&self, id: TypeId) -> Shared<DataType> {
         self.data_types[&id].clone()
->>>>>>> d174172f
     }
 
     pub fn get_type_methods(&self, typ: &Type) -> Option<&HashMap<String, Methods>> {
@@ -1394,11 +1389,7 @@
                     unreachable!("Cannot add a method to the unsupported type '{}'", self_type)
                 });
 
-<<<<<<< HEAD
-                if trait_id.is_none() && matches!(self_type, Type::Struct(..)) {
-=======
                 if trait_id.is_none() && matches!(self_type, Type::DataType(..)) {
->>>>>>> d174172f
                     if let Some(existing) = self.lookup_direct_method(self_type, &method_name, true)
                     {
                         return Some(existing);
@@ -2433,11 +2424,7 @@
     Function,
     Generic,
     Quoted(QuotedType),
-<<<<<<< HEAD
-    Struct(StructId),
-=======
     Struct(TypeId),
->>>>>>> d174172f
 }
 
 fn get_type_method_key(typ: &Type) -> Option<TypeMethodKey> {
@@ -2465,11 +2452,7 @@
         Type::Quoted(quoted) => Some(Quoted(*quoted)),
         Type::MutableReference(element) => get_type_method_key(element),
         Type::Alias(alias, _) => get_type_method_key(&alias.borrow().typ),
-<<<<<<< HEAD
-        Type::Struct(struct_type, _) => Some(Struct(struct_type.borrow().id)),
-=======
         Type::DataType(struct_type, _) => Some(Struct(struct_type.borrow().id)),
->>>>>>> d174172f
 
         // We do not support adding methods to these types
         Type::Forall(_, _)
