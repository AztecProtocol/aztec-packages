use std::borrow::Cow;
use std::collections::HashMap;
use std::fmt;
use std::hash::Hash;
use std::marker::Copy;
use std::ops::Deref;

use fm::FileId;
use iter_extended::vecmap;
use noirc_arena::{Arena, Index};
use noirc_errors::{Location, Span, Spanned};
use petgraph::algo::tarjan_scc;
use petgraph::prelude::DiGraph;
use petgraph::prelude::NodeIndex as PetGraphIndex;

use crate::ast::Ident;
use crate::graph::CrateId;
use crate::hir::comptime;
use crate::hir::def_collector::dc_crate::CompilationError;
use crate::hir::def_collector::dc_crate::{UnresolvedStruct, UnresolvedTrait, UnresolvedTypeAlias};
use crate::hir::def_map::{LocalModuleId, ModuleId};
use crate::macros_api::UnaryOp;
use crate::QuotedType;

use crate::ast::{BinaryOpKind, FunctionDefinition, ItemVisibility};
use crate::hir::resolution::errors::ResolverError;
use crate::hir_def::expr::HirIdent;
use crate::hir_def::stmt::HirLetStatement;
use crate::hir_def::traits::TraitImpl;
use crate::hir_def::traits::{Trait, TraitConstraint};
use crate::hir_def::types::{StructType, Type};
use crate::hir_def::{
    expr::HirExpression,
    function::{FuncMeta, HirFunction},
    stmt::HirStatement,
};
use crate::locations::LocationIndices;
use crate::token::{Attributes, SecondaryAttribute};
use crate::GenericTypeVars;
use crate::Generics;
use crate::{Shared, TypeAlias, TypeBindings, TypeVariable, TypeVariableId, TypeVariableKind};

/// An arbitrary number to limit the recursion depth when searching for trait impls.
/// This is needed to stop recursing for cases such as `impl<T> Foo for T where T: Eq`
const IMPL_SEARCH_RECURSION_LIMIT: u32 = 10;

#[derive(Debug)]
pub struct ModuleAttributes {
    pub name: String,
    pub location: Location,
<<<<<<< HEAD
=======
    pub parent: LocalModuleId,
>>>>>>> 35a5e9d3
}

type StructAttributes = Vec<SecondaryAttribute>;

/// The node interner is the central storage location of all nodes in Noir's Hir (the
/// various node types can be found in hir_def). The interner is also used to collect
/// extra information about the Hir, such as the type of each node, information about
/// each definition or struct, etc. Because it is used on the Hir, the NodeInterner is
/// useful in passes where the Hir is used - name resolution, type checking, and
/// monomorphization - and it is not useful afterward.
#[derive(Debug)]
pub struct NodeInterner {
    pub(crate) nodes: Arena<Node>,
    pub(crate) func_meta: HashMap<FuncId, FuncMeta>,

    function_definition_ids: HashMap<FuncId, DefinitionId>,

    // For a given function ID, this gives the function's modifiers which includes
    // its visibility and whether it is unconstrained, among other information.
    // Unlike func_meta, this map is filled out during definition collection rather than name resolution.
    function_modifiers: HashMap<FuncId, FunctionModifiers>,

    // Contains the source module each function was defined in
    function_modules: HashMap<FuncId, ModuleId>,

    // The location of each module
    module_attributes: HashMap<ModuleId, ModuleAttributes>,

    /// This graph tracks dependencies between different global definitions.
    /// This is used to ensure the absence of dependency cycles for globals and types.
    dependency_graph: DiGraph<DependencyId, ()>,

    /// To keep track of where each DependencyId is in `dependency_graph`, we need
    /// this separate graph to map between the ids and indices.
    dependency_graph_indices: HashMap<DependencyId, PetGraphIndex>,

    // Map each `Index` to it's own location
    pub(crate) id_to_location: HashMap<Index, Location>,

    // Maps each DefinitionId to a DefinitionInfo.
    definitions: Vec<DefinitionInfo>,

    // Type checking map
    //
    // This should only be used with indices from the `nodes` arena.
    // Otherwise the indices used may overwrite other existing indices.
    // Each type for each index is filled in during type checking.
    id_to_type: HashMap<Index, Type>,

    // Similar to `id_to_type` but maps definitions to their type
    definition_to_type: HashMap<DefinitionId, Type>,

    // Struct map.
    //
    // Each struct definition is possibly shared across multiple type nodes.
    // It is also mutated through the RefCell during name resolution to append
    // methods from impls to the type.
    structs: HashMap<StructId, Shared<StructType>>,

    struct_attributes: HashMap<StructId, StructAttributes>,

    // Maps TypeAliasId -> Shared<TypeAlias>
    //
    // Map type aliases to the actual type.
    // When resolving types, check against this map to see if a type alias is defined.
    pub(crate) type_aliases: Vec<Shared<TypeAlias>>,

    // Trait map.
    //
    // Each trait definition is possibly shared across multiple type nodes.
    // It is also mutated through the RefCell during name resolution to append
    // methods from impls to the type.
    pub(crate) traits: HashMap<TraitId, Trait>,

    // Trait implementation map
    // For each type that implements a given Trait ( corresponding TraitId), there should be an entry here
    // The purpose for this hashmap is to detect duplication of trait implementations ( if any )
    //
    // Indexed by TraitImplIds
    pub(crate) trait_implementations: HashMap<TraitImplId, Shared<TraitImpl>>,

    next_trait_implementation_id: usize,

    /// Trait implementations on each type. This is expected to always have the same length as
    /// `self.trait_implementations`.
    ///
    /// For lack of a better name, this maps a trait id and type combination
    /// to a corresponding impl if one is available for the type. Due to generics,
    /// we cannot map from Type directly to impl, we need to iterate a Vec of all impls
    /// of that trait to see if any type may match. This can be further optimized later
    /// by splitting it up by type.
    trait_implementation_map: HashMap<TraitId, Vec<(Type, TraitImplKind)>>,

    /// When impls are found during type checking, we tag the function call's Ident
    /// with the impl that was selected. For cases with where clauses, this may be
    /// an Assumed (but verified) impl. In this case the monomorphizer should have
    /// the context to get the concrete type of the object and select the correct impl itself.
    selected_trait_implementations: HashMap<ExprId, TraitImplKind>,

    /// Holds the trait ids of the traits used for infix operator overloading
    infix_operator_traits: HashMap<BinaryOpKind, TraitId>,

    /// Holds the trait ids of the traits used for prefix operator overloading
    prefix_operator_traits: HashMap<UnaryOp, TraitId>,

    /// The `Ordering` type is a semi-builtin type that is the result of the comparison traits.
    ordering_type: Option<Type>,

    /// Map from ExprId (referring to a Function/Method call) to its corresponding TypeBindings,
    /// filled out during type checking from instantiated variables. Used during monomorphization
    /// to map call site types back onto function parameter types, and undo this binding as needed.
    instantiation_bindings: HashMap<ExprId, TypeBindings>,

    /// Remembers the field index a given HirMemberAccess expression was resolved to during type
    /// checking.
    field_indices: HashMap<ExprId, usize>,

    // Maps GlobalId -> GlobalInfo
    // NOTE: currently only used for checking repeat globals and restricting their scope to a module
    globals: Vec<GlobalInfo>,
    global_attributes: HashMap<GlobalId, Vec<SecondaryAttribute>>,

    next_type_variable_id: std::cell::Cell<usize>,

    /// A map from a struct type and method name to a function id for the method.
    /// This can resolve to potentially multiple methods if the same method name is
    /// specialized for different generics on the same type. E.g. for `Struct<T>`, we
    /// may have both `impl Struct<u32> { fn foo(){} }` and `impl Struct<u8> { fn foo(){} }`.
    /// If this happens, the returned Vec will have 2 entries and we'll need to further
    /// disambiguate them by checking the type of each function.
    struct_methods: HashMap<(StructId, String), Methods>,

    /// Methods on primitive types defined in the stdlib.
    primitive_methods: HashMap<(TypeMethodKey, String), Methods>,

    // For trait implementation functions, this is their self type and trait they belong to
    func_id_to_trait: HashMap<FuncId, (Type, TraitId)>,

    /// A list of all type aliases that are referenced in the program.
    /// Searched by LSP to resolve [Location]s of [TypeAliasType]s
    pub(crate) type_alias_ref: Vec<(TypeAliasId, Location)>,

    /// Stores the [Location] of a [Type] reference
    pub(crate) type_ref_locations: Vec<(Type, Location)>,

    /// In Noir's metaprogramming, a noir type has the type `Type`. When these are spliced
    /// into `quoted` expressions, we preserve the original type by assigning it a unique id
    /// and creating a `Token::QuotedType(id)` from this id. We cannot create a token holding
    /// the actual type since types do not implement Send or Sync.
    quoted_types: noirc_arena::Arena<Type>,

    /// Whether to track references. In regular compilations this is false, but tools set it to true.
    pub(crate) track_references: bool,

    /// Store the location of the references in the graph.
    /// Edges are directed from reference nodes to referenced nodes.
    /// For example:
    ///
    /// ```text
    /// let foo = 3;
    /// //  referenced
    /// //   ^
    /// //   |
    /// //   +------------+
    /// let bar = foo;    |
    /// //      reference |
    /// //         v      |
    /// //         |      |
    /// //         +------+
    /// ```
    pub(crate) reference_graph: DiGraph<ReferenceId, ()>,

    /// Tracks the index of the references in the graph
    pub(crate) reference_graph_indices: HashMap<ReferenceId, PetGraphIndex>,

    /// Store the location of the references in the graph
    pub(crate) location_indices: LocationIndices,

    // The module where each reference is
    // (ReferenceId::Reference and ReferenceId::Local aren't included here)
    pub(crate) reference_modules: HashMap<ReferenceId, ModuleId>,
}

/// A dependency in the dependency graph may be a type or a definition.
/// Types can depend on definitions too. E.g. `Foo` depends on `COUNT` in:
///
/// ```struct
/// global COUNT = 3;
///
/// struct Foo {
///     array: [Field; COUNT],
/// }
/// ```
#[derive(Debug, Copy, Clone, PartialEq, Eq, Hash)]
pub enum DependencyId {
    Struct(StructId),
    Global(GlobalId),
    Function(FuncId),
    Alias(TypeAliasId),
    Variable(Location),
}

/// A reference to a module, struct, trait, etc., mainly used by the LSP code
/// to keep track of how symbols reference each other.
#[derive(Debug, Copy, Clone, PartialEq, Eq, Hash)]
pub enum ReferenceId {
    Module(ModuleId),
    Struct(StructId),
    StructMember(StructId, usize),
    Trait(TraitId),
    Global(GlobalId),
    Function(FuncId),
    Alias(TypeAliasId),
    Local(DefinitionId),
    Reference(Location, bool /* is Self */),
}

impl ReferenceId {
    pub fn is_self_type_name(&self) -> bool {
        matches!(self, Self::Reference(_, true))
    }
}

/// A trait implementation is either a normal implementation that is present in the source
/// program via an `impl` block, or it is assumed to exist from a `where` clause or similar.
#[derive(Debug, Clone)]
pub enum TraitImplKind {
    Normal(TraitImplId),

    /// Assumed impls don't have an impl id since they don't link back to any concrete part of the source code.
    Assumed {
        object_type: Type,

        /// The trait generics to use - if specified.
        /// This is allowed to be empty when they are inferred. E.g. for:
        ///
        /// ```
        /// trait Into<T> {
        ///     fn into(self) -> T;
        /// }
        /// ```
        ///
        /// The reference `Into::into(x)` would have inferred generics, but
        /// `x.into()` with a `X: Into<Y>` in scope would not.
        trait_generics: Vec<Type>,
    },
}

/// Represents the methods on a given type that each share the same name.
///
/// Methods are split into inherent methods and trait methods. If there is
/// ever a name that is defined on both a type directly, and defined indirectly
/// via a trait impl, the direct (inherent) name will always take precedence.
///
/// Additionally, types can define specialized impls with methods of the same name
/// as long as these specialized impls do not overlap. E.g. `impl Struct<u32>` and `impl Struct<u64>`
#[derive(Default, Debug, Clone)]
pub struct Methods {
    pub direct: Vec<FuncId>,
    pub trait_impl_methods: Vec<FuncId>,
}

/// All the information from a function that is filled out during definition collection rather than
/// name resolution. As a result, if information about a function is needed during name resolution,
/// this is the only place where it is safe to retrieve it (where all fields are guaranteed to be initialized).
#[derive(Debug, Clone)]
pub struct FunctionModifiers {
    pub name: String,

    /// Whether the function is `pub` or not.
    pub visibility: ItemVisibility,

    pub attributes: Attributes,

    pub is_unconstrained: bool,

    pub generic_count: usize,

    pub is_comptime: bool,

    /// The location of the function's name rather than the entire function
    pub name_location: Location,
}

impl FunctionModifiers {
    /// A semi-reasonable set of default FunctionModifiers used for testing.
    #[cfg(test)]
    #[allow(clippy::new_without_default)]
    pub fn new() -> Self {
        Self {
            name: String::new(),
            visibility: ItemVisibility::Public,
            attributes: Attributes::empty(),
            is_unconstrained: false,
            generic_count: 0,
            is_comptime: false,
            name_location: Location::dummy(),
        }
    }
}

#[derive(Debug, Clone, Copy, Eq, PartialEq, Hash)]
pub struct DefinitionId(usize);

impl DefinitionId {
    //dummy id for error reporting
    pub fn dummy_id() -> DefinitionId {
        DefinitionId(std::usize::MAX)
    }
}

/// An ID for a global value
#[derive(Debug, Eq, PartialEq, Hash, Clone, Copy, PartialOrd, Ord)]
pub struct GlobalId(usize);

impl GlobalId {
    // Dummy id for error reporting
    pub fn dummy_id() -> Self {
        GlobalId(std::usize::MAX)
    }
}

#[derive(Debug, Eq, PartialEq, Hash, Clone, Copy)]
pub struct StmtId(Index);

impl StmtId {
    //dummy id for error reporting
    // This can be anything, as the program will ultimately fail
    // after resolution
    pub fn dummy_id() -> StmtId {
        StmtId(Index::dummy())
    }
}

#[derive(Debug, Eq, PartialEq, Hash, Copy, Clone, PartialOrd, Ord)]
pub struct ExprId(Index);

impl ExprId {
    pub fn empty_block_id() -> ExprId {
        ExprId(Index::unsafe_zeroed())
    }
}
#[derive(Debug, Eq, PartialEq, Hash, Copy, Clone)]
pub struct FuncId(Index);

impl FuncId {
    //dummy id for error reporting
    // This can be anything, as the program will ultimately fail
    // after resolution
    pub fn dummy_id() -> FuncId {
        FuncId(Index::dummy())
    }
}

impl fmt::Display for FuncId {
    fn fmt(&self, f: &mut fmt::Formatter) -> fmt::Result {
        self.0.fmt(f)
    }
}

#[derive(Debug, Eq, PartialEq, Hash, Copy, Clone, PartialOrd, Ord)]
pub struct StructId(ModuleId);

impl StructId {
    //dummy id for error reporting
    // This can be anything, as the program will ultimately fail
    // after resolution
    pub fn dummy_id() -> StructId {
        StructId(ModuleId { krate: CrateId::dummy_id(), local_id: LocalModuleId::dummy_id() })
    }

    pub fn module_id(self) -> ModuleId {
        self.0
    }

    pub fn krate(self) -> CrateId {
        self.0.krate
    }

    pub fn local_module_id(self) -> LocalModuleId {
        self.0.local_id
    }
}

#[derive(Debug, Eq, PartialEq, Hash, Copy, Clone, PartialOrd, Ord)]
pub struct TypeAliasId(pub usize);

impl TypeAliasId {
    pub fn dummy_id() -> TypeAliasId {
        TypeAliasId(std::usize::MAX)
    }
}

#[derive(Debug, Copy, Clone, PartialEq, Eq, Hash, PartialOrd, Ord)]
pub struct TraitId(pub ModuleId);

impl TraitId {
    // dummy id for error reporting
    // This can be anything, as the program will ultimately fail
    // after resolution
    pub fn dummy_id() -> TraitId {
        TraitId(ModuleId { krate: CrateId::dummy_id(), local_id: LocalModuleId::dummy_id() })
    }
}

#[derive(Debug, Eq, PartialEq, Hash, Clone, Copy)]
pub struct TraitImplId(pub usize);

#[derive(Debug, Copy, Clone, PartialEq, Eq, Hash, PartialOrd, Ord)]
pub struct TraitMethodId {
    pub trait_id: TraitId,
    pub method_index: usize, // index in Trait::methods
}

macro_rules! into_index {
    ($id_type:ty) => {
        impl From<$id_type> for Index {
            fn from(t: $id_type) -> Self {
                t.0
            }
        }

        impl From<&$id_type> for Index {
            fn from(t: &$id_type) -> Self {
                t.0
            }
        }
    };
}

into_index!(ExprId);
into_index!(StmtId);

/// A Definition enum specifies anything that we can intern in the NodeInterner
/// We use one Arena for all types that can be interned as that has better cache locality
/// This data structure is never accessed directly, so API wise there is no difference between using
/// Multiple arenas and a single Arena
#[derive(Debug, Clone)]
pub(crate) enum Node {
    Function(HirFunction),
    Statement(HirStatement),
    Expression(HirExpression),
}

#[derive(Debug, Clone)]
pub struct DefinitionInfo {
    pub name: String,
    pub mutable: bool,
    pub comptime: bool,
    pub kind: DefinitionKind,
    pub location: Location,
}

impl DefinitionInfo {
    /// True if this definition is for a global variable.
    /// Note that this returns false for top-level functions.
    pub fn is_global(&self) -> bool {
        self.kind.is_global()
    }
}

#[derive(Debug, Clone, Eq, PartialEq)]
pub enum DefinitionKind {
    Function(FuncId),

    Global(GlobalId),

    /// Locals may be defined in let statements or parameters,
    /// in which case they will not have an associated ExprId
    Local(Option<ExprId>),

    /// Generic types in functions (T, U in `fn foo<T, U>(...)` are declared as variables
    /// in scope in case they resolve to numeric generics later.
    GenericType(TypeVariable),
}

impl DefinitionKind {
    /// True if this definition is for a global variable.
    /// Note that this returns false for top-level functions.
    pub fn is_global(&self) -> bool {
        matches!(self, DefinitionKind::Global(..))
    }

    pub fn get_rhs(&self) -> Option<ExprId> {
        match self {
            DefinitionKind::Function(_) => None,
            DefinitionKind::Global(_) => None,
            DefinitionKind::Local(id) => *id,
            DefinitionKind::GenericType(_) => None,
        }
    }
}

#[derive(Debug, Clone)]
pub struct GlobalInfo {
    pub id: GlobalId,
    pub definition_id: DefinitionId,
    pub ident: Ident,
    pub local_id: LocalModuleId,
    pub location: Location,
    pub let_statement: StmtId,
    pub value: Option<comptime::Value>,
}

#[derive(Debug, Copy, Clone, PartialEq, Eq, PartialOrd, Ord, Hash)]
pub struct QuotedTypeId(noirc_arena::Index);

impl Default for NodeInterner {
    fn default() -> Self {
        let mut interner = NodeInterner {
            nodes: Arena::default(),
            func_meta: HashMap::new(),
            function_definition_ids: HashMap::new(),
            function_modifiers: HashMap::new(),
            function_modules: HashMap::new(),
            module_attributes: HashMap::new(),
            func_id_to_trait: HashMap::new(),
            dependency_graph: petgraph::graph::DiGraph::new(),
            dependency_graph_indices: HashMap::new(),
            id_to_location: HashMap::new(),
            definitions: vec![],
            id_to_type: HashMap::new(),
            definition_to_type: HashMap::new(),
            structs: HashMap::new(),
            struct_attributes: HashMap::new(),
            type_aliases: Vec::new(),
            traits: HashMap::new(),
            trait_implementations: HashMap::new(),
            next_trait_implementation_id: 0,
            trait_implementation_map: HashMap::new(),
            selected_trait_implementations: HashMap::new(),
            infix_operator_traits: HashMap::new(),
            prefix_operator_traits: HashMap::new(),
            ordering_type: None,
            instantiation_bindings: HashMap::new(),
            field_indices: HashMap::new(),
            next_type_variable_id: std::cell::Cell::new(0),
            globals: Vec::new(),
            global_attributes: HashMap::new(),
            struct_methods: HashMap::new(),
            primitive_methods: HashMap::new(),
            type_alias_ref: Vec::new(),
            type_ref_locations: Vec::new(),
            quoted_types: Default::default(),
            track_references: false,
            location_indices: LocationIndices::default(),
            reference_graph: petgraph::graph::DiGraph::new(),
            reference_graph_indices: HashMap::new(),
            reference_modules: HashMap::new(),
        };

        // An empty block expression is used often, we add this into the `node` on startup
        let expr_id = interner.push_expr(HirExpression::empty_block());
        assert_eq!(expr_id, ExprId::empty_block_id());
        interner
    }
}

// XXX: Add check that insertions are not overwrites for maps
// XXX: Maybe change push to intern, and remove comments
impl NodeInterner {
    /// Interns a HIR statement.
    pub fn push_stmt(&mut self, stmt: HirStatement) -> StmtId {
        StmtId(self.nodes.insert(Node::Statement(stmt)))
    }
    /// Interns a HIR expression.
    pub fn push_expr(&mut self, expr: HirExpression) -> ExprId {
        ExprId(self.nodes.insert(Node::Expression(expr)))
    }

    /// Stores the span for an interned expression.
    pub fn push_expr_location(&mut self, expr_id: ExprId, span: Span, file: FileId) {
        self.id_to_location.insert(expr_id.into(), Location::new(span, file));
    }

    /// Interns a HIR Function.
    pub fn push_fn(&mut self, func: HirFunction) -> FuncId {
        FuncId(self.nodes.insert(Node::Function(func)))
    }

    /// Store the type for an interned expression
    pub fn push_expr_type(&mut self, expr_id: ExprId, typ: Type) {
        self.id_to_type.insert(expr_id.into(), typ);
    }

    /// Store the type for a definition
    pub fn push_definition_type(&mut self, definition_id: DefinitionId, typ: Type) {
        self.definition_to_type.insert(definition_id, typ);
    }

    pub fn push_empty_trait(
        &mut self,
        type_id: TraitId,
        unresolved_trait: &UnresolvedTrait,
        generics: Generics,
    ) {
        let self_type_typevar_id = self.next_type_variable_id();

        let new_trait = Trait {
            id: type_id,
            name: unresolved_trait.trait_def.name.clone(),
            crate_id: unresolved_trait.crate_id,
            location: Location::new(unresolved_trait.trait_def.span, unresolved_trait.file_id),
            generics,
            self_type_typevar_id,
            self_type_typevar: TypeVariable::unbound(self_type_typevar_id),
            methods: Vec::new(),
            method_ids: unresolved_trait.method_ids.clone(),
            constants: Vec::new(),
            types: Vec::new(),
        };

        self.traits.insert(type_id, new_trait);
    }

    pub fn new_struct(
        &mut self,
        typ: &UnresolvedStruct,
        generics: Generics,
        krate: CrateId,
        local_id: LocalModuleId,
        file_id: FileId,
    ) -> StructId {
        let struct_id = StructId(ModuleId { krate, local_id });
        let name = typ.struct_def.name.clone();

        // Fields will be filled in later
        let no_fields = Vec::new();

        let location = Location::new(typ.struct_def.span, file_id);
        let new_struct = StructType::new(struct_id, name, location, no_fields, generics);
        self.structs.insert(struct_id, Shared::new(new_struct));
        self.struct_attributes.insert(struct_id, typ.struct_def.attributes.clone());
        struct_id
    }

    pub fn push_type_alias(
        &mut self,
        typ: &UnresolvedTypeAlias,
        generics: Generics,
    ) -> TypeAliasId {
        let type_id = TypeAliasId(self.type_aliases.len());

        self.type_aliases.push(Shared::new(TypeAlias::new(
            type_id,
            typ.type_alias_def.name.clone(),
            Location::new(typ.type_alias_def.span, typ.file_id),
            Type::Error,
            generics,
        )));

        type_id
    }

    /// Adds [TypeLiasId] and [Location] to the type_alias_ref vector
    /// So that we can later resolve [Location]s type aliases from the LSP requests
    pub fn add_type_alias_ref(&mut self, type_id: TypeAliasId, location: Location) {
        self.type_alias_ref.push((type_id, location));
    }
    pub fn update_struct(&mut self, type_id: StructId, f: impl FnOnce(&mut StructType)) {
        let mut value = self.structs.get_mut(&type_id).unwrap().borrow_mut();
        f(&mut value);
    }

    pub fn update_trait(&mut self, trait_id: TraitId, f: impl FnOnce(&mut Trait)) {
        let value = self.traits.get_mut(&trait_id).unwrap();
        f(value);
    }

    pub fn update_struct_attributes(
        &mut self,
        type_id: StructId,
        f: impl FnOnce(&mut StructAttributes),
    ) {
        let value = self.struct_attributes.get_mut(&type_id).unwrap();
        f(value);
    }

    pub fn set_type_alias(&mut self, type_id: TypeAliasId, typ: Type, generics: Generics) {
        let type_alias_type = &mut self.type_aliases[type_id.0];
        type_alias_type.borrow_mut().set_type_and_generics(typ, generics);
    }

    /// Returns the interned statement corresponding to `stmt_id`
    pub fn update_statement(&mut self, stmt_id: &StmtId, f: impl FnOnce(&mut HirStatement)) {
        let def =
            self.nodes.get_mut(stmt_id.0).expect("ice: all statement ids should have definitions");

        match def {
            Node::Statement(stmt) => f(stmt),
            _ => panic!("ice: all statement ids should correspond to a statement in the interner"),
        }
    }

    /// Updates the interned expression corresponding to `expr_id`
    pub fn update_expression(&mut self, expr_id: ExprId, f: impl FnOnce(&mut HirExpression)) {
        let def =
            self.nodes.get_mut(expr_id.0).expect("ice: all expression ids should have definitions");

        match def {
            Node::Expression(expr) => f(expr),
            _ => {
                panic!("ice: all expression ids should correspond to a expression in the interner")
            }
        }
    }

    /// Store [Location] of [Type] reference
    pub fn push_type_ref_location(&mut self, typ: Type, location: Location) {
        self.type_ref_locations.push((typ, location));
    }

    #[allow(clippy::too_many_arguments)]
    fn push_global(
        &mut self,
        ident: Ident,
        local_id: LocalModuleId,
        let_statement: StmtId,
        file: FileId,
        attributes: Vec<SecondaryAttribute>,
        mutable: bool,
        comptime: bool,
    ) -> GlobalId {
        let id = GlobalId(self.globals.len());
        let location = Location::new(ident.span(), file);
        let name = ident.to_string();
        let definition_id =
            self.push_definition(name, mutable, comptime, DefinitionKind::Global(id), location);

        self.globals.push(GlobalInfo {
            id,
            definition_id,
            ident,
            local_id,
            let_statement,
            location,
            value: None,
        });
        self.global_attributes.insert(id, attributes);
        id
    }

    pub fn next_global_id(&mut self) -> GlobalId {
        GlobalId(self.globals.len())
    }

    /// Intern an empty global. Used for collecting globals before they're defined
    pub fn push_empty_global(
        &mut self,
        name: Ident,
        local_id: LocalModuleId,
        file: FileId,
        attributes: Vec<SecondaryAttribute>,
        mutable: bool,
        comptime: bool,
    ) -> GlobalId {
        let statement = self.push_stmt(HirStatement::Error);
        let span = name.span();
        let id = self.push_global(name, local_id, statement, file, attributes, mutable, comptime);
        self.push_stmt_location(statement, span, file);
        id
    }

    /// Intern an empty function.
    pub fn push_empty_fn(&mut self) -> FuncId {
        self.push_fn(HirFunction::empty())
    }
    /// Updates the underlying interned Function.
    ///
    /// This method is used as we eagerly intern empty functions to
    /// generate function identifiers and then we update at a later point in
    /// time.
    pub fn update_fn(&mut self, func_id: FuncId, hir_func: HirFunction) {
        let def =
            self.nodes.get_mut(func_id.0).expect("ice: all function ids should have definitions");

        let func = match def {
            Node::Function(func) => func,
            _ => panic!("ice: all function ids should correspond to a function in the interner"),
        };
        *func = hir_func;
    }

    pub fn find_function(&self, function_name: &str) -> Option<FuncId> {
        self.func_meta
            .iter()
            .find(|(func_id, _func_meta)| self.function_name(func_id) == function_name)
            .map(|(func_id, _meta)| *func_id)
    }

    ///Interns a function's metadata.
    ///
    /// Note that the FuncId has been created already.
    /// See ModCollector for it's usage.
    pub fn push_fn_meta(&mut self, func_data: FuncMeta, func_id: FuncId) {
        self.func_meta.insert(func_id, func_data);
    }

    pub fn push_definition(
        &mut self,
        name: String,
        mutable: bool,
        comptime: bool,
        definition: DefinitionKind,
        location: Location,
    ) -> DefinitionId {
        let id = DefinitionId(self.definitions.len());
        let is_local = matches!(definition, DefinitionKind::Local(_));

        if let DefinitionKind::Function(func_id) = definition {
            self.function_definition_ids.insert(func_id, id);
        }

        let kind = definition;
        self.definitions.push(DefinitionInfo { name, mutable, comptime, kind, location });

        if is_local {
            self.add_definition_location(ReferenceId::Local(id), None);
        }

        id
    }

    /// Push a function with the default modifiers and [`ModuleId`] for testing
    #[cfg(test)]
    pub fn push_test_function_definition(&mut self, name: String) -> FuncId {
        let id = self.push_fn(HirFunction::empty());
        let mut modifiers = FunctionModifiers::new();
        modifiers.name = name;
        let module = ModuleId::dummy_id();
        let location = Location::dummy();
        self.push_function_definition(id, modifiers, module, location);
        id
    }

    pub fn push_function(
        &mut self,
        id: FuncId,
        function: &FunctionDefinition,
        module: ModuleId,
        location: Location,
    ) -> DefinitionId {
        let modifiers = FunctionModifiers {
            name: function.name.0.contents.clone(),
            visibility: function.visibility,
            attributes: function.attributes.clone(),
            is_unconstrained: function.is_unconstrained,
            generic_count: function.generics.len(),
            is_comptime: function.is_comptime,
            name_location: Location::new(function.name.span(), location.file),
        };
        let definition_id = self.push_function_definition(id, modifiers, module, location);

        // This needs to be done after pushing the definition since it will reference the
        // location that was stored
        self.add_definition_location(ReferenceId::Function(id), Some(module));
        definition_id
    }

    pub fn push_function_definition(
        &mut self,
        func: FuncId,
        modifiers: FunctionModifiers,
        module: ModuleId,
        location: Location,
    ) -> DefinitionId {
        let name = modifiers.name.clone();
        let comptime = modifiers.is_comptime;
        self.function_modifiers.insert(func, modifiers);
        self.function_modules.insert(func, module);
        self.push_definition(name, false, comptime, DefinitionKind::Function(func), location)
    }

    pub fn set_function_trait(&mut self, func: FuncId, self_type: Type, trait_id: TraitId) {
        self.func_id_to_trait.insert(func, (self_type, trait_id));
    }

    pub fn get_function_trait(&self, func: &FuncId) -> Option<(Type, TraitId)> {
        self.func_id_to_trait.get(func).cloned()
    }

    /// Returns the visibility of the given function.
    ///
    /// The underlying function_visibilities map is populated during def collection,
    /// so this function can be called anytime afterward.
    pub fn function_visibility(&self, func: FuncId) -> ItemVisibility {
        self.function_modifiers[&func].visibility
    }

    /// Returns the module this function was defined within
    pub fn function_module(&self, func: FuncId) -> ModuleId {
        self.function_modules[&func]
    }

    /// Returns the [`FuncId`] corresponding to the function referred to by `expr_id`
    pub fn lookup_function_from_expr(&self, expr: &ExprId) -> Option<FuncId> {
        if let HirExpression::Ident(HirIdent { id, .. }, _) = self.expression(expr) {
            if let Some(DefinitionKind::Function(func_id)) =
                self.try_definition(id).map(|def| &def.kind)
            {
                Some(*func_id)
            } else {
                None
            }
        } else {
            None
        }
    }

    /// Returns the interned HIR function corresponding to `func_id`
    //
    // Cloning HIR structures is cheap, so we return owned structures
    pub fn function(&self, func_id: &FuncId) -> HirFunction {
        let def = self.nodes.get(func_id.0).expect("ice: all function ids should have definitions");

        match def {
            Node::Function(func) => func.clone(),
            _ => panic!("ice: all function ids should correspond to a function in the interner"),
        }
    }

    /// Returns the interned meta data corresponding to `func_id`
    pub fn function_meta(&self, func_id: &FuncId) -> &FuncMeta {
        self.func_meta.get(func_id).expect("ice: all function ids should have metadata")
    }

    pub fn try_function_meta(&self, func_id: &FuncId) -> Option<&FuncMeta> {
        self.func_meta.get(func_id)
    }

    pub fn function_ident(&self, func_id: &FuncId) -> crate::ast::Ident {
        let name = self.function_name(func_id).to_owned();
        let span = self.function_meta(func_id).name.location.span;
        crate::ast::Ident(Spanned::from(span, name))
    }

    pub fn function_name(&self, func_id: &FuncId) -> &str {
        &self.function_modifiers[func_id].name
    }

    pub fn function_modifiers(&self, func_id: &FuncId) -> &FunctionModifiers {
        &self.function_modifiers[func_id]
    }

    pub fn function_modifiers_mut(&mut self, func_id: &FuncId) -> &mut FunctionModifiers {
        self.function_modifiers.get_mut(func_id).expect("func_id should always have modifiers")
    }

    pub fn function_attributes(&self, func_id: &FuncId) -> &Attributes {
        &self.function_modifiers[func_id].attributes
    }

    pub fn struct_attributes(&self, struct_id: &StructId) -> &StructAttributes {
        &self.struct_attributes[struct_id]
    }

    pub fn add_module_attributes(&mut self, module_id: ModuleId, attributes: ModuleAttributes) {
        self.module_attributes.insert(module_id, attributes);
    }

    pub fn module_attributes(&self, module_id: &ModuleId) -> &ModuleAttributes {
        &self.module_attributes[module_id]
    }

    pub fn try_module_attributes(&self, module_id: &ModuleId) -> Option<&ModuleAttributes> {
        self.module_attributes.get(module_id)
<<<<<<< HEAD
=======
    }

    pub fn try_module_parent(&self, module_id: &ModuleId) -> Option<LocalModuleId> {
        self.try_module_attributes(module_id).map(|attrs| attrs.parent)
>>>>>>> 35a5e9d3
    }

    pub fn global_attributes(&self, global_id: &GlobalId) -> &[SecondaryAttribute] {
        &self.global_attributes[global_id]
    }

    /// Returns the interned statement corresponding to `stmt_id`
    pub fn statement(&self, stmt_id: &StmtId) -> HirStatement {
        let def =
            self.nodes.get(stmt_id.0).expect("ice: all statement ids should have definitions");

        match def {
            Node::Statement(stmt) => stmt.clone(),
            _ => panic!("ice: all statement ids should correspond to a statement in the interner"),
        }
    }

    /// Try to get the `HirLetStatement` which defines a given global value
    pub fn get_global_let_statement(&self, global: GlobalId) -> Option<HirLetStatement> {
        let global = self.get_global(global);
        let def = self.nodes.get(global.let_statement.0)?;

        match def {
            Node::Statement(hir_stmt) => match hir_stmt {
                HirStatement::Let(let_stmt) => Some(let_stmt.clone()),
                HirStatement::Error => None,
                other => {
                    panic!("ice: all globals should correspond to a let statement in the interner: {other:?}")
                }
            },
            _ => panic!("ice: all globals should correspond to a statement in the interner"),
        }
    }

    /// Returns the interned expression corresponding to `expr_id`
    pub fn expression(&self, expr_id: &ExprId) -> HirExpression {
        let def =
            self.nodes.get(expr_id.0).expect("ice: all expression ids should have definitions");

        match def {
            Node::Expression(expr) => expr.clone(),
            _ => {
                panic!("ice: all expression ids should correspond to a expression in the interner")
            }
        }
    }

    /// Retrieves the definition where the given id was defined.
    /// This will panic if given DefinitionId::dummy_id. Use try_definition for
    /// any call with a possibly undefined variable.
    pub fn definition(&self, id: DefinitionId) -> &DefinitionInfo {
        &self.definitions[id.0]
    }

    /// Retrieves the definition where the given id was defined.
    /// This will panic if given DefinitionId::dummy_id. Use try_definition for
    /// any call with a possibly undefined variable.
    pub fn definition_mut(&mut self, id: DefinitionId) -> &mut DefinitionInfo {
        &mut self.definitions[id.0]
    }

    /// Tries to retrieve the given id's definition.
    /// This function should be used during name resolution or type checking when we cannot be sure
    /// all variables have corresponding definitions (in case of an error in the user's code).
    pub fn try_definition(&self, id: DefinitionId) -> Option<&DefinitionInfo> {
        self.definitions.get(id.0)
    }

    /// Returns the name of the definition
    ///
    /// This is needed as the Environment needs to map variable names to witness indices
    pub fn definition_name(&self, id: DefinitionId) -> &str {
        &self.definition(id).name
    }

    pub fn expr_span(&self, expr_id: &ExprId) -> Span {
        self.id_location(expr_id).span
    }

    pub fn try_expr_span(&self, expr_id: &ExprId) -> Option<Span> {
        self.try_id_location(expr_id).map(|location| location.span)
    }

    pub fn expr_location(&self, expr_id: &ExprId) -> Location {
        self.id_location(expr_id)
    }

    pub fn statement_span(&self, stmt_id: StmtId) -> Span {
        self.id_location(stmt_id).span
    }

    pub fn statement_location(&self, stmt_id: StmtId) -> Location {
        self.id_location(stmt_id)
    }

    pub fn push_stmt_location(&mut self, id: StmtId, span: Span, file: FileId) {
        self.id_to_location.insert(id.into(), Location::new(span, file));
    }

    pub fn get_struct(&self, id: StructId) -> Shared<StructType> {
        self.structs[&id].clone()
    }

    pub fn get_struct_methods(&self, id: StructId) -> Vec<Methods> {
        self.struct_methods
            .keys()
            .filter_map(|(key_id, name)| {
                if key_id == &id {
                    Some(
                        self.struct_methods
                            .get(&(*key_id, name.clone()))
                            .expect("get_struct_methods given invalid StructId")
                            .clone(),
                    )
                } else {
                    None
                }
            })
            .collect()
    }

    pub fn get_trait(&self, id: TraitId) -> &Trait {
        &self.traits[&id]
    }

    pub fn get_trait_mut(&mut self, id: TraitId) -> &mut Trait {
        self.traits.get_mut(&id).expect("get_trait_mut given invalid TraitId")
    }

    pub fn try_get_trait(&self, id: TraitId) -> Option<&Trait> {
        self.traits.get(&id)
    }

    pub fn get_type_alias(&self, id: TypeAliasId) -> Shared<TypeAlias> {
        self.type_aliases[id.0].clone()
    }

    pub fn get_global(&self, global_id: GlobalId) -> &GlobalInfo {
        &self.globals[global_id.0]
    }

    pub fn get_global_mut(&mut self, global_id: GlobalId) -> &mut GlobalInfo {
        &mut self.globals[global_id.0]
    }

    pub fn get_global_definition(&self, global_id: GlobalId) -> &DefinitionInfo {
        let global = self.get_global(global_id);
        self.definition(global.definition_id)
    }

    pub fn get_global_definition_mut(&mut self, global_id: GlobalId) -> &mut DefinitionInfo {
        let global = self.get_global(global_id);
        self.definition_mut(global.definition_id)
    }

    pub fn get_all_globals(&self) -> &[GlobalInfo] {
        &self.globals
    }

    /// Returns the type of an item stored in the Interner or Error if it was not found.
    pub fn id_type(&self, index: impl Into<Index>) -> Type {
        self.id_to_type.get(&index.into()).cloned().unwrap_or(Type::Error)
    }

    /// Returns the type of the definition or `Type::Error` if it was not found.
    pub fn definition_type(&self, id: DefinitionId) -> Type {
        self.definition_to_type.get(&id).cloned().unwrap_or(Type::Error)
    }

    pub fn id_type_substitute_trait_as_type(&self, def_id: DefinitionId) -> Type {
        let typ = self.definition_type(def_id);
        if let Type::Function(args, ret, env) = &typ {
            let def = self.definition(def_id);
            if let Type::TraitAsType(..) = ret.as_ref() {
                if let DefinitionKind::Function(func_id) = def.kind {
                    let f = self.function(&func_id);
                    let func_body = f.as_expr();
                    let ret_type = self.id_type(func_body);
                    let new_type = Type::Function(args.clone(), Box::new(ret_type), env.clone());
                    return new_type;
                }
            }
        }
        typ
    }

    /// Returns the span of an item stored in the Interner
    pub fn id_location(&self, index: impl Into<Index> + Copy) -> Location {
        self.try_id_location(index)
            .unwrap_or_else(|| panic!("ID is missing a source location: {:?}", index.into()))
    }

    /// Returns the span of an item stored in the Interner, if present
    pub fn try_id_location(&self, index: impl Into<Index>) -> Option<Location> {
        self.id_to_location.get(&index.into()).copied()
    }

    /// Replaces the HirExpression at the given ExprId with a new HirExpression
    pub fn replace_expr(&mut self, id: &ExprId, new: HirExpression) {
        let old = self.nodes.get_mut(id.into()).unwrap();
        *old = Node::Expression(new);
    }

    /// Replaces the HirStatement at the given StmtId with a new HirStatement
    pub fn replace_statement(&mut self, stmt_id: StmtId, hir_stmt: HirStatement) {
        let old = self.nodes.get_mut(stmt_id.0).unwrap();
        *old = Node::Statement(hir_stmt);
    }

    pub fn next_type_variable_id(&self) -> TypeVariableId {
        let id = self.next_type_variable_id.get();
        self.next_type_variable_id.set(id + 1);
        TypeVariableId(id)
    }

    pub fn next_type_variable(&self) -> Type {
        Type::type_variable(self.next_type_variable_id())
    }

    pub fn store_instantiation_bindings(
        &mut self,
        expr_id: ExprId,
        instantiation_bindings: TypeBindings,
    ) {
        self.instantiation_bindings.insert(expr_id, instantiation_bindings);
    }

    pub fn get_instantiation_bindings(&self, expr_id: ExprId) -> &TypeBindings {
        &self.instantiation_bindings[&expr_id]
    }

    pub fn get_field_index(&self, expr_id: ExprId) -> usize {
        self.field_indices[&expr_id]
    }

    pub fn set_field_index(&mut self, expr_id: ExprId, index: usize) {
        self.field_indices.insert(expr_id, index);
    }

    pub fn function_definition_id(&self, function: FuncId) -> DefinitionId {
        self.function_definition_ids[&function]
    }

    /// Returns the DefinitionId of a trait's method, panics if the given trait method
    /// is not a valid method of the trait or if the trait has not yet had
    /// its methods ids set during name resolution.
    pub fn trait_method_id(&self, trait_method: TraitMethodId) -> DefinitionId {
        let the_trait = self.get_trait(trait_method.trait_id);
        let method_name = &the_trait.methods[trait_method.method_index].name;
        let function_id = the_trait.method_ids[&method_name.0.contents];
        self.function_definition_id(function_id)
    }

    /// Adds a non-trait method to a type.
    ///
    /// Returns `Some(duplicate)` if a matching method was already defined.
    /// Returns `None` otherwise.
    pub fn add_method(
        &mut self,
        self_type: &Type,
        method_name: String,
        method_id: FuncId,
        is_trait_method: bool,
    ) -> Option<FuncId> {
        match self_type {
            Type::Struct(struct_type, _generics) => {
                let id = struct_type.borrow().id;

                if let Some(existing) = self.lookup_method(self_type, id, &method_name, true) {
                    return Some(existing);
                }

                let key = (id, method_name);
                self.struct_methods.entry(key).or_default().add_method(method_id, is_trait_method);
                None
            }
            Type::Error => None,
            Type::MutableReference(element) => {
                self.add_method(element, method_name, method_id, is_trait_method)
            }

            other => {
                let key = get_type_method_key(self_type).unwrap_or_else(|| {
                    unreachable!("Cannot add a method to the unsupported type '{}'", other)
                });
                self.primitive_methods
                    .entry((key, method_name))
                    .or_default()
                    .add_method(method_id, is_trait_method);
                None
            }
        }
    }

    pub fn try_get_trait_implementation(&self, id: TraitImplId) -> Option<Shared<TraitImpl>> {
        self.trait_implementations.get(&id).cloned()
    }

    pub fn get_trait_implementation(&self, id: TraitImplId) -> Shared<TraitImpl> {
        self.trait_implementations[&id].clone()
    }

    /// If the given function belongs to a trait impl, return its trait method id.
    /// Otherwise, return None.
    pub fn get_trait_method_id(&self, function: FuncId) -> Option<TraitMethodId> {
        let impl_id = self.function_meta(&function).trait_impl?;
        let trait_impl = self.get_trait_implementation(impl_id);
        let trait_impl = trait_impl.borrow();

        let method_index = trait_impl.methods.iter().position(|id| *id == function)?;
        Some(TraitMethodId { trait_id: trait_impl.trait_id, method_index })
    }

    /// Given a `ObjectType: TraitId` pair, try to find an existing impl that satisfies the
    /// constraint. If an impl cannot be found, this will return a vector of each constraint
    /// in the path to get to the failing constraint. Usually this is just the single failing
    /// constraint, but when where clauses are involved, the failing constraint may be several
    /// constraints deep. In this case, all of the constraints are returned, starting with the
    /// failing one.
    /// If this list of failing constraints is empty, this means type annotations are required.
    pub fn lookup_trait_implementation(
        &self,
        object_type: &Type,
        trait_id: TraitId,
        trait_generics: &[Type],
    ) -> Result<TraitImplKind, Vec<TraitConstraint>> {
        let (impl_kind, bindings) =
            self.try_lookup_trait_implementation(object_type, trait_id, trait_generics)?;

        Type::apply_type_bindings(bindings);
        Ok(impl_kind)
    }

    /// Given a `ObjectType: TraitId` pair, find all implementations without taking constraints into account or
    /// applying any type bindings. Useful to look for a specific trait in a type that is used in a macro.
    pub fn lookup_all_trait_implementations(
        &self,
        object_type: &Type,
        trait_id: TraitId,
    ) -> Vec<&TraitImplKind> {
        let trait_impl = self.trait_implementation_map.get(&trait_id);

        trait_impl
            .map(|trait_impl| {
                trait_impl
                    .iter()
                    .filter_map(|(typ, impl_kind)| match &typ {
                        Type::Forall(_, typ) => {
                            if typ.deref() == object_type {
                                Some(impl_kind)
                            } else {
                                None
                            }
                        }
                        _ => None,
                    })
                    .collect()
            })
            .unwrap_or_default()
    }

    /// Similar to `lookup_trait_implementation` but does not apply any type bindings on success.
    /// On error returns either:
    /// - 1+ failing trait constraints, including the original.
    ///   Each constraint after the first represents a `where` clause that was followed.
    /// - 0 trait constraints indicating type annotations are needed to choose an impl.
    pub fn try_lookup_trait_implementation(
        &self,
        object_type: &Type,
        trait_id: TraitId,
        trait_generics: &[Type],
    ) -> Result<(TraitImplKind, TypeBindings), Vec<TraitConstraint>> {
        let mut bindings = TypeBindings::new();
        let impl_kind = self.lookup_trait_implementation_helper(
            object_type,
            trait_id,
            trait_generics,
            &mut bindings,
            IMPL_SEARCH_RECURSION_LIMIT,
        )?;
        Ok((impl_kind, bindings))
    }

    /// Returns the trait implementation if found.
    /// On error returns either:
    /// - 1+ failing trait constraints, including the original.
    ///   Each constraint after the first represents a `where` clause that was followed.
    /// - 0 trait constraints indicating type annotations are needed to choose an impl.
    fn lookup_trait_implementation_helper(
        &self,
        object_type: &Type,
        trait_id: TraitId,
        trait_generics: &[Type],
        type_bindings: &mut TypeBindings,
        recursion_limit: u32,
    ) -> Result<TraitImplKind, Vec<TraitConstraint>> {
        let make_constraint =
            || TraitConstraint::new(object_type.clone(), trait_id, trait_generics.to_vec());

        // Prevent infinite recursion when looking for impls
        if recursion_limit == 0 {
            return Err(vec![make_constraint()]);
        }

        let object_type = object_type.substitute(type_bindings);

        // If the object type isn't known, just return an error saying type annotations are needed.
        if object_type.is_bindable() {
            return Err(Vec::new());
        }

        let impls =
            self.trait_implementation_map.get(&trait_id).ok_or_else(|| vec![make_constraint()])?;

        let mut matching_impls = Vec::new();

        for (existing_object_type2, impl_kind) in impls {
            // Bug: We're instantiating only the object type's generics here, not all of the trait's generics like we need to
            let (existing_object_type, instantiation_bindings) =
                existing_object_type2.instantiate(self);

            let mut fresh_bindings = type_bindings.clone();

            let mut check_trait_generics = |impl_generics: &[Type]| {
                trait_generics.iter().zip(impl_generics).all(|(trait_generic, impl_generic2)| {
                    let impl_generic = impl_generic2.substitute(&instantiation_bindings);
                    trait_generic.try_unify(&impl_generic, &mut fresh_bindings).is_ok()
                })
            };

            let generics_match = match impl_kind {
                TraitImplKind::Normal(id) => {
                    let shared_impl = self.get_trait_implementation(*id);
                    let shared_impl = shared_impl.borrow();
                    check_trait_generics(&shared_impl.trait_generics)
                }
                TraitImplKind::Assumed { trait_generics, .. } => {
                    check_trait_generics(trait_generics)
                }
            };

            if !generics_match {
                continue;
            }

            if object_type.try_unify(&existing_object_type, &mut fresh_bindings).is_ok() {
                if let TraitImplKind::Normal(impl_id) = impl_kind {
                    let trait_impl = self.get_trait_implementation(*impl_id);
                    let trait_impl = trait_impl.borrow();

                    if let Err(mut errors) = self.validate_where_clause(
                        &trait_impl.where_clause,
                        &mut fresh_bindings,
                        &instantiation_bindings,
                        recursion_limit,
                    ) {
                        errors.push(make_constraint());
                        return Err(errors);
                    }
                }

                matching_impls.push((impl_kind.clone(), fresh_bindings));
            }
        }

        if matching_impls.len() == 1 {
            let (impl_, fresh_bindings) = matching_impls.pop().unwrap();
            *type_bindings = fresh_bindings;
            Ok(impl_)
        } else if matching_impls.is_empty() {
            Err(vec![make_constraint()])
        } else {
            // multiple matching impls, type annotations needed
            Err(vec![])
        }
    }

    /// Verifies that each constraint in the given where clause is valid.
    /// If an impl cannot be found for any constraint, the erroring constraint is returned.
    fn validate_where_clause(
        &self,
        where_clause: &[TraitConstraint],
        type_bindings: &mut TypeBindings,
        instantiation_bindings: &TypeBindings,
        recursion_limit: u32,
    ) -> Result<(), Vec<TraitConstraint>> {
        for constraint in where_clause {
            // Instantiation bindings are generally safe to force substitute into the same type.
            // This is needed here to undo any bindings done to trait methods by monomorphization.
            // Otherwise, an impl for (A, B) could get narrowed to only an impl for e.g. (u8, u16).
            let constraint_type =
                constraint.typ.force_substitute(instantiation_bindings).substitute(type_bindings);

            let trait_generics = vecmap(&constraint.trait_generics, |generic| {
                generic.force_substitute(instantiation_bindings).substitute(type_bindings)
            });

            self.lookup_trait_implementation_helper(
                &constraint_type,
                constraint.trait_id,
                &trait_generics,
                // Use a fresh set of type bindings here since the constraint_type originates from
                // our impl list, which we don't want to bind to.
                type_bindings,
                recursion_limit - 1,
            )?;
        }

        Ok(())
    }

    /// Adds an "assumed" trait implementation to the currently known trait implementations.
    /// Unlike normal trait implementations, these are only assumed to exist. They often correspond
    /// to `where` clauses in functions where we assume there is some `T: Eq` even though we do
    /// not yet know T. For these cases, we store an impl here so that we assume they exist and
    /// can resolve them. They are then later verified when the function is called, and linked
    /// properly after being monomorphized to the correct variant.
    ///
    /// Returns true on success, or false if there is already an overlapping impl in scope.
    pub fn add_assumed_trait_implementation(
        &mut self,
        object_type: Type,
        trait_id: TraitId,
        trait_generics: Vec<Type>,
    ) -> bool {
        // Make sure there are no overlapping impls
        if self.try_lookup_trait_implementation(&object_type, trait_id, &trait_generics).is_ok() {
            return false;
        }

        let entries = self.trait_implementation_map.entry(trait_id).or_default();
        entries.push((object_type.clone(), TraitImplKind::Assumed { object_type, trait_generics }));
        true
    }

    /// Adds a trait implementation to the list of known implementations.
    pub fn add_trait_implementation(
        &mut self,
        object_type: Type,
        trait_id: TraitId,
        trait_generics: Vec<Type>,
        impl_id: TraitImplId,
        impl_generics: GenericTypeVars,
        trait_impl: Shared<TraitImpl>,
    ) -> Result<(), (Span, FileId)> {
        self.trait_implementations.insert(impl_id, trait_impl.clone());

        // Avoid adding error types to impls since they'll conflict with every other type.
        // We don't need to return an error since we expect an error to already be issued when
        // the error type is created.
        if object_type == Type::Error {
            return Ok(());
        }

        // Replace each generic with a fresh type variable
        let substitutions = impl_generics
            .into_iter()
            .map(|typevar| (typevar.id(), (typevar, self.next_type_variable())))
            .collect();

        let instantiated_object_type = object_type.substitute(&substitutions);

        // Ignoring overlapping `TraitImplKind::Assumed` impls here is perfectly fine.
        // It should never happen since impls are defined at global scope, but even
        // if they were, we should never prevent defining a new impl because a 'where'
        // clause already assumes it exists.
        if let Ok((TraitImplKind::Normal(existing), _)) = self.try_lookup_trait_implementation(
            &instantiated_object_type,
            trait_id,
            &trait_generics,
        ) {
            let existing_impl = self.get_trait_implementation(existing);
            let existing_impl = existing_impl.borrow();
            return Err((existing_impl.ident.span(), existing_impl.file));
        }

        for method in &trait_impl.borrow().methods {
            let method_name = self.function_name(method).to_owned();
            self.add_method(&object_type, method_name, *method, true);
        }

        // The object type is generalized so that a generic impl will apply
        // to any type T, rather than just the generic type named T.
        let generalized_object_type = object_type.generalize_from_substitutions(substitutions);

        let entries = self.trait_implementation_map.entry(trait_id).or_default();
        entries.push((generalized_object_type, TraitImplKind::Normal(impl_id)));
        Ok(())
    }

    /// Search by name for a method on the given struct.
    ///
    /// If `check_type` is true, this will force `lookup_method` to check the type
    /// of each candidate instead of returning only the first candidate if there is exactly one.
    /// This is generally only desired when declaring new methods to check if they overlap any
    /// existing methods.
    ///
    /// Another detail is that this method does not handle auto-dereferencing through `&mut T`.
    /// So if an object is of type `self : &mut T` but a method only accepts `self: T` (or
    /// vice-versa), the call will not be selected. If this is ever implemented into this method,
    /// we can remove the `methods.len() == 1` check and the `check_type` early return.
    pub fn lookup_method(
        &self,
        typ: &Type,
        id: StructId,
        method_name: &str,
        force_type_check: bool,
    ) -> Option<FuncId> {
        let methods = self.struct_methods.get(&(id, method_name.to_owned()));

        // If there is only one method, just return it immediately.
        // It will still be typechecked later.
        if !force_type_check {
            if let Some(method) = methods.and_then(|m| m.get_unambiguous()) {
                return Some(method);
            }
        }

        self.find_matching_method(typ, methods, method_name)
    }

    /// Select the 1 matching method with an object type matching `typ`
    fn find_matching_method(
        &self,
        typ: &Type,
        methods: Option<&Methods>,
        method_name: &str,
    ) -> Option<FuncId> {
        if let Some(method) = methods.and_then(|m| m.find_matching_method(typ, self)) {
            Some(method)
        } else {
            // Failed to find a match for the type in question, switch to looking at impls
            // for all types `T`, e.g. `impl<T> Foo for T`
            let key = &(TypeMethodKey::Generic, method_name.to_owned());
            let global_methods = self.primitive_methods.get(key)?;
            global_methods.find_matching_method(typ, self)
        }
    }

    /// Looks up a given method name on the given primitive type.
    pub fn lookup_primitive_method(&self, typ: &Type, method_name: &str) -> Option<FuncId> {
        let key = get_type_method_key(typ)?;
        let methods = self.primitive_methods.get(&(key, method_name.to_owned()))?;
        self.find_matching_method(typ, Some(methods), method_name)
    }

    pub fn lookup_primitive_trait_method_mut(
        &self,
        typ: &Type,
        method_name: &str,
    ) -> Option<FuncId> {
        let typ = Type::MutableReference(Box::new(typ.clone()));
        self.lookup_primitive_method(&typ, method_name)
    }

    /// Returns what the next trait impl id is expected to be.
    pub fn next_trait_impl_id(&mut self) -> TraitImplId {
        let next_id = self.next_trait_implementation_id;
        self.next_trait_implementation_id += 1;
        TraitImplId(next_id)
    }

    /// Removes all TraitImplKind::Assumed from the list of known impls for the given trait
    pub fn remove_assumed_trait_implementations_for_trait(&mut self, trait_id: TraitId) {
        let entries = self.trait_implementation_map.entry(trait_id).or_default();
        entries.retain(|(_, kind)| matches!(kind, TraitImplKind::Normal(_)));
    }

    /// Tags the given identifier with the selected trait_impl so that monomorphization
    /// can later recover which impl was selected, or alternatively see if it needs to
    /// decide which impl to select (because the impl was Assumed).
    pub fn select_impl_for_expression(&mut self, ident_id: ExprId, trait_impl: TraitImplKind) {
        self.selected_trait_implementations.insert(ident_id, trait_impl);
    }

    /// Retrieves the impl selected for a given ExprId during name resolution.
    pub fn get_selected_impl_for_expression(&self, ident_id: ExprId) -> Option<TraitImplKind> {
        self.selected_trait_implementations.get(&ident_id).cloned()
    }

    /// Retrieves the trait id for a given binary operator.
    /// All binary operators correspond to a trait - although multiple may correspond
    /// to the same trait (such as `==` and `!=`).
    /// `self.infix_operator_traits` is expected to be filled before name resolution,
    /// during definition collection.
    pub fn get_operator_trait_method(&self, operator: BinaryOpKind) -> TraitMethodId {
        let trait_id = self.infix_operator_traits[&operator];

        // Assume that the operator's method to be overloaded is the first method of the trait.
        TraitMethodId { trait_id, method_index: 0 }
    }

    /// Retrieves the trait id for a given unary operator.
    /// Only some unary operators correspond to a trait: `-` and `!`, but for example `*` does not.
    /// `self.prefix_operator_traits` is expected to be filled before name resolution,
    /// during definition collection.
    pub fn get_prefix_operator_trait_method(&self, operator: &UnaryOp) -> Option<TraitMethodId> {
        let trait_id = self.prefix_operator_traits.get(operator)?;

        // Assume that the operator's method to be overloaded is the first method of the trait.
        Some(TraitMethodId { trait_id: *trait_id, method_index: 0 })
    }

    /// Add the given trait as an operator trait if its name matches one of the
    /// operator trait names (Add, Sub, ...).
    pub fn try_add_infix_operator_trait(&mut self, trait_id: TraitId) {
        let the_trait = self.get_trait(trait_id);

        let operator = match the_trait.name.0.contents.as_str() {
            "Add" => BinaryOpKind::Add,
            "Sub" => BinaryOpKind::Subtract,
            "Mul" => BinaryOpKind::Multiply,
            "Div" => BinaryOpKind::Divide,
            "Rem" => BinaryOpKind::Modulo,
            "Eq" => BinaryOpKind::Equal,
            "Ord" => BinaryOpKind::Less,
            "BitAnd" => BinaryOpKind::And,
            "BitOr" => BinaryOpKind::Or,
            "BitXor" => BinaryOpKind::Xor,
            "Shl" => BinaryOpKind::ShiftLeft,
            "Shr" => BinaryOpKind::ShiftRight,
            _ => return,
        };

        self.infix_operator_traits.insert(operator, trait_id);

        // Some operators also require we insert a matching entry for related operators
        match operator {
            BinaryOpKind::Equal => {
                self.infix_operator_traits.insert(BinaryOpKind::NotEqual, trait_id);
            }
            BinaryOpKind::Less => {
                self.infix_operator_traits.insert(BinaryOpKind::LessEqual, trait_id);
                self.infix_operator_traits.insert(BinaryOpKind::Greater, trait_id);
                self.infix_operator_traits.insert(BinaryOpKind::GreaterEqual, trait_id);

                let the_trait = self.get_trait(trait_id);
                self.ordering_type = match &the_trait.methods[0].typ {
                    Type::Forall(_, typ) => match typ.as_ref() {
                        Type::Function(_, return_type, _) => Some(return_type.as_ref().clone()),
                        other => unreachable!("Expected function type for `cmp`, found {}", other),
                    },
                    other => unreachable!("Expected Forall type for `cmp`, found {}", other),
                };
            }
            _ => (),
        }
    }

    /// Add the given trait as an operator trait if its name matches one of the
    /// prefix operator trait names (Not or Neg).
    pub fn try_add_prefix_operator_trait(&mut self, trait_id: TraitId) {
        let the_trait = self.get_trait(trait_id);

        let operator = match the_trait.name.0.contents.as_str() {
            "Neg" => UnaryOp::Minus,
            "Not" => UnaryOp::Not,
            _ => return,
        };

        self.prefix_operator_traits.insert(operator, trait_id);
    }

    /// This function is needed when creating a NodeInterner for testing so that calls
    /// to `get_operator_trait` do not panic when the stdlib isn't present.
    #[cfg(test)]
    pub fn populate_dummy_operator_traits(&mut self) {
        let dummy_trait = TraitId(ModuleId::dummy_id());
        self.infix_operator_traits.insert(BinaryOpKind::Add, dummy_trait);
        self.infix_operator_traits.insert(BinaryOpKind::Subtract, dummy_trait);
        self.infix_operator_traits.insert(BinaryOpKind::Multiply, dummy_trait);
        self.infix_operator_traits.insert(BinaryOpKind::Divide, dummy_trait);
        self.infix_operator_traits.insert(BinaryOpKind::Modulo, dummy_trait);
        self.infix_operator_traits.insert(BinaryOpKind::Equal, dummy_trait);
        self.infix_operator_traits.insert(BinaryOpKind::NotEqual, dummy_trait);
        self.infix_operator_traits.insert(BinaryOpKind::Less, dummy_trait);
        self.infix_operator_traits.insert(BinaryOpKind::LessEqual, dummy_trait);
        self.infix_operator_traits.insert(BinaryOpKind::Greater, dummy_trait);
        self.infix_operator_traits.insert(BinaryOpKind::GreaterEqual, dummy_trait);
        self.infix_operator_traits.insert(BinaryOpKind::And, dummy_trait);
        self.infix_operator_traits.insert(BinaryOpKind::Or, dummy_trait);
        self.infix_operator_traits.insert(BinaryOpKind::Xor, dummy_trait);
        self.infix_operator_traits.insert(BinaryOpKind::ShiftLeft, dummy_trait);
        self.infix_operator_traits.insert(BinaryOpKind::ShiftRight, dummy_trait);
        self.prefix_operator_traits.insert(UnaryOp::Minus, dummy_trait);
        self.prefix_operator_traits.insert(UnaryOp::Not, dummy_trait);
    }

    pub(crate) fn ordering_type(&self) -> Type {
        self.ordering_type.clone().expect("Expected ordering_type to be set in the NodeInterner")
    }

    /// Register that `dependent` depends on `dependency`.
    /// This is usually because `dependent` refers to `dependency` in one of its struct fields.
    pub fn add_type_dependency(&mut self, dependent: DependencyId, dependency: StructId) {
        self.add_dependency(dependent, DependencyId::Struct(dependency));
    }

    pub fn add_global_dependency(&mut self, dependent: DependencyId, dependency: GlobalId) {
        self.add_dependency(dependent, DependencyId::Global(dependency));
    }

    pub fn add_function_dependency(&mut self, dependent: DependencyId, dependency: FuncId) {
        self.add_dependency(dependent, DependencyId::Function(dependency));
    }

    pub fn add_type_alias_dependency(&mut self, dependent: DependencyId, dependency: TypeAliasId) {
        self.add_dependency(dependent, DependencyId::Alias(dependency));
    }

    pub fn add_dependency(&mut self, dependent: DependencyId, dependency: DependencyId) {
        let dependent_index = self.get_or_insert_dependency(dependent);
        let dependency_index = self.get_or_insert_dependency(dependency);
        self.dependency_graph.update_edge(dependent_index, dependency_index, ());
    }

    pub fn get_or_insert_dependency(&mut self, id: DependencyId) -> PetGraphIndex {
        if let Some(index) = self.dependency_graph_indices.get(&id) {
            return *index;
        }

        let index = self.dependency_graph.add_node(id);
        self.dependency_graph_indices.insert(id, index);
        index
    }

    pub(crate) fn check_for_dependency_cycles(&self) -> Vec<(CompilationError, FileId)> {
        let strongly_connected_components = tarjan_scc(&self.dependency_graph);
        let mut errors = Vec::new();

        let mut push_error = |item: String, scc: &[_], i, location: Location| {
            let cycle = self.get_cycle_error_string(scc, i);
            let span = location.span;
            let error = ResolverError::DependencyCycle { item, cycle, span };
            errors.push((error.into(), location.file));
        };

        for scc in strongly_connected_components {
            if scc.len() > 1 {
                // If a SCC contains a type, type alias, or global, it must be the only element in the SCC
                for (i, index) in scc.iter().enumerate() {
                    match self.dependency_graph[*index] {
                        DependencyId::Struct(struct_id) => {
                            let struct_type = self.get_struct(struct_id);
                            let struct_type = struct_type.borrow();
                            push_error(struct_type.name.to_string(), &scc, i, struct_type.location);
                            break;
                        }
                        DependencyId::Global(global_id) => {
                            let global = self.get_global(global_id);
                            let name = global.ident.to_string();
                            push_error(name, &scc, i, global.location);
                            break;
                        }
                        DependencyId::Alias(alias_id) => {
                            let alias = self.get_type_alias(alias_id);
                            // If type aliases form a cycle, we have to manually break the cycle
                            // here to prevent infinite recursion in the type checker.
                            alias.borrow_mut().typ = Type::Error;

                            // push_error will borrow the alias so we have to drop the mutable borrow
                            let alias = alias.borrow();
                            push_error(alias.name.to_string(), &scc, i, alias.location);
                            break;
                        }
                        // Mutually recursive functions are allowed
                        DependencyId::Function(_) => (),
                        // Local variables should never be in a dependency cycle, scoping rules
                        // prevents referring to them before they're defined
                        DependencyId::Variable(loc) => unreachable!(
                            "Variable used at location {loc:?} caught in a dependency cycle"
                        ),
                    }
                }
            }
        }

        errors
    }

    /// Build up a string starting from the given item containing each item in the dependency
    /// cycle. The final result will resemble `foo -> bar -> baz -> foo`, always going back to the
    /// element at the given start index.
    fn get_cycle_error_string(&self, scc: &[PetGraphIndex], start_index: usize) -> String {
        let index_to_string = |index: PetGraphIndex| match self.dependency_graph[index] {
            DependencyId::Struct(id) => Cow::Owned(self.get_struct(id).borrow().name.to_string()),
            DependencyId::Function(id) => Cow::Borrowed(self.function_name(&id)),
            DependencyId::Alias(id) => {
                Cow::Owned(self.get_type_alias(id).borrow().name.to_string())
            }
            DependencyId::Global(id) => {
                Cow::Borrowed(self.get_global(id).ident.0.contents.as_ref())
            }
            DependencyId::Variable(loc) => {
                unreachable!("Variable used at location {loc:?} caught in a dependency cycle")
            }
        };

        let mut cycle = index_to_string(scc[start_index]).to_string();

        // Reversing the dependencies here matches the order users would expect for the error message
        for i in (0..scc.len()).rev() {
            cycle += " -> ";
            cycle += &index_to_string(scc[(start_index + i) % scc.len()]);
        }

        cycle
    }

    pub fn push_quoted_type(&mut self, typ: Type) -> QuotedTypeId {
        QuotedTypeId(self.quoted_types.insert(typ))
    }

    pub fn get_quoted_type(&self, id: QuotedTypeId) -> &Type {
        &self.quoted_types[id.0]
    }

    /// Returns the type of an operator (which is always a function), along with its return type.
    pub fn get_infix_operator_type(
        &self,
        lhs: ExprId,
        operator: BinaryOpKind,
        operator_expr: ExprId,
    ) -> (Type, Type) {
        let lhs_type = self.id_type(lhs);
        let args = vec![lhs_type.clone(), lhs_type];

        // If this is a comparison operator, the result is a boolean but
        // the actual method call returns an Ordering
        use crate::ast::BinaryOpKind::*;
        let ret = if matches!(operator, Less | LessEqual | Greater | GreaterEqual) {
            self.ordering_type()
        } else {
            self.id_type(operator_expr)
        };

        let env = Box::new(Type::Unit);
        (Type::Function(args, Box::new(ret.clone()), env), ret)
    }

    /// Returns the type of a prefix operator (which is always a function), along with its return type.
    pub fn get_prefix_operator_type(&self, operator_expr: ExprId, rhs: ExprId) -> (Type, Type) {
        let rhs_type = self.id_type(rhs);
        let args = vec![rhs_type];
        let ret = self.id_type(operator_expr);
        let env = Box::new(Type::Unit);
        (Type::Function(args, Box::new(ret.clone()), env), ret)
    }
}

impl Methods {
    /// Get a single, unambiguous reference to a name if one exists.
    /// If not, there may be multiple methods of the same name for a given
    /// type or there may be no methods at all.
    fn get_unambiguous(&self) -> Option<FuncId> {
        if self.direct.len() == 1 {
            Some(self.direct[0])
        } else if self.direct.is_empty() && self.trait_impl_methods.len() == 1 {
            Some(self.trait_impl_methods[0])
        } else {
            None
        }
    }

    fn add_method(&mut self, method: FuncId, is_trait_method: bool) {
        if is_trait_method {
            self.trait_impl_methods.push(method);
        } else {
            self.direct.push(method);
        }
    }

    /// Iterate through each method, starting with the direct methods
    fn iter(&self) -> impl Iterator<Item = FuncId> + '_ {
        self.direct.iter().copied().chain(self.trait_impl_methods.iter().copied())
    }

    /// Select the 1 matching method with an object type matching `typ`
    fn find_matching_method(&self, typ: &Type, interner: &NodeInterner) -> Option<FuncId> {
        // When adding methods we always check they do not overlap, so there should be
        // at most 1 matching method in this list.
        for method in self.iter() {
            match interner.function_meta(&method).typ.instantiate(interner).0 {
                Type::Function(args, _, _) => {
                    if let Some(object) = args.first() {
                        let mut bindings = TypeBindings::new();

                        if object.try_unify(typ, &mut bindings).is_ok() {
                            Type::apply_type_bindings(bindings);
                            return Some(method);
                        }
                    }
                }
                Type::Error => (),
                other => unreachable!("Expected function type, found {other}"),
            }
        }
        None
    }
}

/// These are the primitive type variants that we support adding methods to
#[derive(Copy, Clone, Hash, PartialEq, Eq, Debug)]
enum TypeMethodKey {
    /// Fields and integers share methods for ease of use. These methods may still
    /// accept only fields or integers, it is just that their names may not clash.
    FieldOrInt,
    Array,
    Slice,
    Bool,
    String,
    FmtString,
    Unit,
    Tuple,
    Function,
    Generic,
    Quoted(QuotedType),
}

fn get_type_method_key(typ: &Type) -> Option<TypeMethodKey> {
    use TypeMethodKey::*;
    let typ = typ.follow_bindings();
    match &typ {
        Type::FieldElement => Some(FieldOrInt),
        Type::Array(_, _) => Some(Array),
        Type::Slice(_) => Some(Slice),
        Type::Integer(_, _) => Some(FieldOrInt),
        Type::TypeVariable(_, TypeVariableKind::IntegerOrField) => Some(FieldOrInt),
        Type::TypeVariable(_, TypeVariableKind::Integer) => Some(FieldOrInt),
        Type::Bool => Some(Bool),
        Type::String(_) => Some(String),
        Type::FmtString(_, _) => Some(FmtString),
        Type::Unit => Some(Unit),
        Type::Tuple(_) => Some(Tuple),
        Type::Function(_, _, _) => Some(Function),
        Type::NamedGeneric(_, _, _) => Some(Generic),
        Type::Quoted(quoted) => Some(Quoted(*quoted)),
        Type::MutableReference(element) => get_type_method_key(element),
        Type::Alias(alias, _) => get_type_method_key(&alias.borrow().typ),

        // We do not support adding methods to these types
        Type::TypeVariable(_, _)
        | Type::Forall(_, _)
        | Type::Constant(_)
        | Type::Error
        | Type::Struct(_, _)
        | Type::TraitAsType(..) => None,
    }
}<|MERGE_RESOLUTION|>--- conflicted
+++ resolved
@@ -48,10 +48,7 @@
 pub struct ModuleAttributes {
     pub name: String,
     pub location: Location,
-<<<<<<< HEAD
-=======
     pub parent: LocalModuleId,
->>>>>>> 35a5e9d3
 }
 
 type StructAttributes = Vec<SecondaryAttribute>;
@@ -1018,13 +1015,10 @@
 
     pub fn try_module_attributes(&self, module_id: &ModuleId) -> Option<&ModuleAttributes> {
         self.module_attributes.get(module_id)
-<<<<<<< HEAD
-=======
     }
 
     pub fn try_module_parent(&self, module_id: &ModuleId) -> Option<LocalModuleId> {
         self.try_module_attributes(module_id).map(|attrs| attrs.parent)
->>>>>>> 35a5e9d3
     }
 
     pub fn global_attributes(&self, global_id: &GlobalId) -> &[SecondaryAttribute] {
