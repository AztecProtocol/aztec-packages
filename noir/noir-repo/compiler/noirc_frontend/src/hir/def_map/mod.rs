--- conflicted
+++ resolved
@@ -78,10 +78,7 @@
         crate_id: CrateId,
         context: &mut Context,
         debug_comptime_in_file: Option<&str>,
-<<<<<<< HEAD
-=======
         pedantic_solving: bool,
->>>>>>> 5badb7ae
     ) -> Vec<(CompilationError, FileId)> {
         // Check if this Crate has already been compiled
         // XXX: There is probably a better alternative for this.
@@ -124,10 +121,7 @@
             ast,
             root_file_id,
             debug_comptime_in_file,
-<<<<<<< HEAD
-=======
             pedantic_solving,
->>>>>>> 5badb7ae
         ));
 
         errors.extend(
