--- conflicted
+++ resolved
@@ -15,12 +15,9 @@
 use crate::hir_def::types::{BinaryTypeOperator, Kind, Type};
 use crate::node_interner::NodeInterner;
 use crate::signed_field::SignedField;
-<<<<<<< HEAD
-=======
 
 /// Rust also only shows 3 maximum, even for short patterns.
 pub const MAX_MISSING_CASES: usize = 3;
->>>>>>> 54c6e8ca
 
 #[derive(Error, Debug, Clone, PartialEq, Eq)]
 pub enum Source {
@@ -246,8 +243,6 @@
     UnnecessaryUnsafeBlock { location: Location },
     #[error("Unnecessary `unsafe` block")]
     NestedUnsafeBlock { location: Location },
-<<<<<<< HEAD
-=======
     #[error("Unreachable match case")]
     UnreachableCase { location: Location },
     #[error("Missing cases")]
@@ -255,7 +250,6 @@
     /// This error is used for types like integers which have too many variants to enumerate
     #[error("Missing cases: `{typ}` is non-empty")]
     MissingManyCases { typ: String, location: Location },
->>>>>>> 54c6e8ca
 }
 
 #[derive(Debug, Clone, PartialEq, Eq)]
@@ -344,12 +338,9 @@
             | TypeCheckError::CyclicType { location, .. }
             | TypeCheckError::TypeAnnotationsNeededForIndex { location }
             | TypeCheckError::UnnecessaryUnsafeBlock { location }
-<<<<<<< HEAD
-=======
             | TypeCheckError::UnreachableCase { location }
             | TypeCheckError::MissingCases { location, .. }
             | TypeCheckError::MissingManyCases { location, .. }
->>>>>>> 54c6e8ca
             | TypeCheckError::NestedUnsafeBlock { location } => *location,
 
             TypeCheckError::DuplicateNamedTypeArg { name: ident, .. }
