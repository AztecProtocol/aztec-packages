use acvm::FieldElement;
use iter_extended::vecmap;
use noirc_errors::CustomDiagnostic as Diagnostic;
use noirc_errors::Span;
use thiserror::Error;

use crate::ast::{BinaryOpKind, FunctionReturnType, IntegerBitSize, Signedness};
use crate::hir::resolution::errors::ResolverError;
use crate::hir_def::expr::HirBinaryOp;
use crate::hir_def::traits::TraitConstraint;
use crate::hir_def::types::Type;
use crate::macros_api::NodeInterner;

#[derive(Error, Debug, Clone, PartialEq, Eq)]
pub enum Source {
    #[error("Binary")]
    Binary,
    #[error("Assignment")]
    Assignment,
    #[error("ArrayElements")]
    ArrayElements,
    #[error("ArrayLen")]
    ArrayLen,
    #[error("StringLen")]
    StringLen,
    #[error("Comparison")]
    Comparison,
    #[error("{0}")]
    BinOp(BinaryOpKind),
    #[error("Return")]
    Return(FunctionReturnType, Span),
}

#[derive(Error, Debug, Clone)]
pub enum TypeCheckError {
    #[error("Operator {op:?} cannot be used in a {place:?}")]
    OpCannotBeUsed { op: HirBinaryOp, place: &'static str, span: Span },
    #[error("The value `{expr:?}` cannot fit into `{ty}` which has range `{range}`")]
    OverflowingAssignment { expr: FieldElement, ty: Type, range: String, span: Span },
    #[error("Type {typ:?} cannot be used in a {place:?}")]
    TypeCannotBeUsed { typ: Type, place: &'static str, span: Span },
    #[error("Expected type {expected_typ:?} is not the same as {expr_typ:?}")]
    TypeMismatch { expected_typ: String, expr_typ: String, expr_span: Span },
    #[error("Expected type {expected} is not the same as {actual}")]
    TypeMismatchWithSource { expected: Type, actual: Type, span: Span, source: Source },
    #[error("Expected type {expected_kind:?} is not the same as {expr_kind:?}")]
    TypeKindMismatch { expected_kind: String, expr_kind: String, expr_span: Span },
    #[error("Expected {expected:?} found {found:?}")]
    ArityMisMatch { expected: usize, found: usize, span: Span },
    #[error("Return type in a function cannot be public")]
    PublicReturnType { typ: Type, span: Span },
    #[error("Cannot cast type {from}, 'as' is only for primitive field or integer types")]
    InvalidCast { from: Type, span: Span },
    #[error("Expected a function, but found a(n) {found}")]
    ExpectedFunction { found: Type, span: Span },
    #[error("Type {lhs_type} has no member named {field_name}")]
    AccessUnknownMember { lhs_type: Type, field_name: String, span: Span },
    #[error("Function expects {expected} parameters but {found} were given")]
    ParameterCountMismatch { expected: usize, found: usize, span: Span },
    #[error("{item} expects {expected} generics but {found} were given")]
    GenericCountMismatch { item: String, expected: usize, found: usize, span: Span },
    #[error("Only integer and Field types may be casted to")]
    UnsupportedCast { span: Span },
    #[error("Index {index} is out of bounds for this tuple {lhs_type} of length {length}")]
    TupleIndexOutOfBounds { index: usize, lhs_type: Type, length: usize, span: Span },
    #[error("Variable {name} must be mutable to be assigned to")]
    VariableMustBeMutable { name: String, span: Span },
    #[error("No method named '{method_name}' found for type '{object_type}'")]
    UnresolvedMethodCall { method_name: String, object_type: Type, span: Span },
    #[error("Integers must have the same signedness LHS is {sign_x:?}, RHS is {sign_y:?}")]
    IntegerSignedness { sign_x: Signedness, sign_y: Signedness, span: Span },
    #[error("Integers must have the same bit width LHS is {bit_width_x}, RHS is {bit_width_y}")]
    IntegerBitWidth { bit_width_x: IntegerBitSize, bit_width_y: IntegerBitSize, span: Span },
    #[error("{kind} cannot be used in an infix operation")]
    InvalidInfixOp { kind: &'static str, span: Span },
    #[error("{kind} cannot be used in a unary operation")]
    InvalidUnaryOp { kind: String, span: Span },
    #[error("Bitwise operations are invalid on Field types. Try casting the operands to a sized integer type first.")]
    FieldBitwiseOp { span: Span },
    #[error("Integer cannot be used with type {typ}")]
    IntegerTypeMismatch { typ: Type, span: Span },
    #[error("Cannot use an integer and a Field in a binary operation, try converting the Field into an integer first")]
    IntegerAndFieldBinaryOperation { span: Span },
    #[error("Cannot do modulo on Fields, try casting to an integer first")]
    FieldModulo { span: Span },
    #[error("Cannot do not (`!`) on Fields, try casting to an integer first")]
    FieldNot { span: Span },
    #[error("Fields cannot be compared, try casting to an integer first")]
    FieldComparison { span: Span },
    #[error("The bit count in a bit-shift operation must fit in a u8, try casting the right hand side into a u8 first")]
    InvalidShiftSize { span: Span },
    #[error("The number of bits to use for this bitwise operation is ambiguous. Either the operand's type or return type should be specified")]
    AmbiguousBitWidth { span: Span },
    #[error("Error with additional context")]
    Context { err: Box<TypeCheckError>, ctx: &'static str },
    #[error("Array is not homogeneous")]
    NonHomogeneousArray {
        first_span: Span,
        first_type: String,
        first_index: usize,
        second_span: Span,
        second_type: String,
        second_index: usize,
    },
    #[error("Cannot infer type of expression, type annotations needed before this point")]
    TypeAnnotationsNeeded { span: Span },
    #[error("use of deprecated function {name}")]
    CallDeprecated { name: String, note: Option<String>, span: Span },
    #[error("{0}")]
    ResolverError(ResolverError),
    #[error("Unused expression result of type {expr_type}")]
    UnusedResultError { expr_type: Type, expr_span: Span },
    #[error("Expected type {expected_typ:?} is not the same as {actual_typ:?}")]
    TraitMethodParameterTypeMismatch {
        method_name: String,
        expected_typ: String,
        actual_typ: String,
        parameter_span: Span,
        parameter_index: usize,
    },
    #[error("No matching impl found")]
    NoMatchingImplFound(NoMatchingImplFoundError),
    #[error("Constraint for `{typ}: {trait_name}` is not needed, another matching impl is already in scope")]
    UnneededTraitConstraint { trait_name: String, typ: Type, span: Span },
    #[error(
        "Expected {expected_count} generic(s) from this function, but {actual_count} were provided"
    )]
    IncorrectTurbofishGenericCount { expected_count: usize, actual_count: usize, span: Span },
    #[error(
        "Cannot pass a mutable reference from a constrained runtime to an unconstrained runtime"
    )]
    ConstrainedReferenceToUnconstrained { span: Span },
    #[error(
        "Cannot pass a mutable reference from a unconstrained runtime to an constrained runtime"
    )]
    UnconstrainedReferenceToConstrained { span: Span },
    #[error("Slices cannot be returned from an unconstrained runtime to a constrained runtime")]
    UnconstrainedSliceReturnToConstrained { span: Span },
    #[error("Call to unconstrained function is unsafe and must be in an unconstrained function or unsafe block")]
    Unsafe { span: Span },
<<<<<<< HEAD
=======
    #[error("Converting an unconstrained fn to a non-unconstrained fn is unsafe")]
    UnsafeFn { span: Span },
>>>>>>> 551576db
    #[error("Slices must have constant length")]
    NonConstantSliceLength { span: Span },
    #[error("Only sized types may be used in the entry point to a program")]
    InvalidTypeForEntryPoint { span: Span },
    #[error("Mismatched number of parameters in trait implementation")]
    MismatchTraitImplNumParameters {
        actual_num_parameters: usize,
        expected_num_parameters: usize,
        trait_name: String,
        method_name: String,
        span: Span,
    },
    #[error("Strings do not support indexed assignment")]
    StringIndexAssign { span: Span },
    #[error("Macro calls may only return `Quoted` values")]
    MacroReturningNonExpr { typ: Type, span: Span },
    #[error("turbofish (`::<_>`) usage at this position isn't supported yet")]
    UnsupportedTurbofishUsage { span: Span },
}

#[derive(Debug, Clone, PartialEq, Eq)]
pub struct NoMatchingImplFoundError {
    constraints: Vec<(Type, String)>,
    pub span: Span,
}

impl TypeCheckError {
    pub fn add_context(self, ctx: &'static str) -> Self {
        TypeCheckError::Context { err: Box::new(self), ctx }
    }
}

impl<'a> From<&'a TypeCheckError> for Diagnostic {
    fn from(error: &'a TypeCheckError) -> Diagnostic {
        match error {
            TypeCheckError::TypeCannotBeUsed { typ, place, span } => Diagnostic::simple_error(
                format!("The type {} cannot be used in a {}", &typ, place),
                String::new(),
                *span,
            ),
            TypeCheckError::Context { err, ctx } => {
                let mut diag = Diagnostic::from(err.as_ref());
                diag.add_note(ctx.to_string());
                diag
            }
            TypeCheckError::OpCannotBeUsed { op, place, span } => Diagnostic::simple_error(
                format!("The operator {op:?} cannot be used in a {place}"),
                String::new(),
                *span,
            ),
            TypeCheckError::TypeMismatch { expected_typ, expr_typ, expr_span } => {
                Diagnostic::simple_error(
                    format!("Expected type {expected_typ}, found type {expr_typ}"),
                    String::new(),
                    *expr_span,
                )
            }
            TypeCheckError::TypeKindMismatch { expected_kind, expr_kind, expr_span } => {
                Diagnostic::simple_error(
                    format!("Expected kind {expected_kind}, found kind {expr_kind}"),
                    String::new(),
                    *expr_span,
                )
            }
            TypeCheckError::TraitMethodParameterTypeMismatch { method_name, expected_typ, actual_typ, parameter_index, parameter_span } => {
                Diagnostic::simple_error(
                    format!("Parameter #{parameter_index} of method `{method_name}` must be of type {expected_typ}, not {actual_typ}"),
                    String::new(),
                    *parameter_span,
                )
            }
            TypeCheckError::NonHomogeneousArray {
                first_span,
                first_type,
                first_index,
                second_span,
                second_type,
                second_index,
            } => {
                let mut diag = Diagnostic::simple_error(
                    format!(
                        "Non homogeneous array, different element types found at indices ({first_index},{second_index})"
                    ),
                    format!("Found type {first_type}"),
                    *first_span,
                );
                diag.add_secondary(format!("but then found type {second_type}"), *second_span);
                diag
            }
            TypeCheckError::ArityMisMatch { expected, found, span } => {
                let plural = if *expected == 1 { "" } else { "s" };
                let msg = format!("Expected {expected} argument{plural}, but found {found}");
                Diagnostic::simple_error(msg, String::new(), *span)
            }
            TypeCheckError::ParameterCountMismatch { expected, found, span } => {
                let empty_or_s = if *expected == 1 { "" } else { "s" };
                let was_or_were = if *found == 1 { "was" } else { "were" };
                let msg = format!("Function expects {expected} parameter{empty_or_s} but {found} {was_or_were} given");
                Diagnostic::simple_error(msg, String::new(), *span)
            }
            TypeCheckError::GenericCountMismatch { item, expected, found, span } => {
                let empty_or_s = if *expected == 1 { "" } else { "s" };
                let was_or_were = if *found == 1 { "was" } else { "were" };
                let msg = format!("{item} expects {expected} generic{empty_or_s} but {found} {was_or_were} given");
                Diagnostic::simple_error(msg, String::new(), *span)
            }
            TypeCheckError::InvalidCast { span, .. }
            | TypeCheckError::ExpectedFunction { span, .. }
            | TypeCheckError::AccessUnknownMember { span, .. }
            | TypeCheckError::UnsupportedCast { span }
            | TypeCheckError::TupleIndexOutOfBounds { span, .. }
            | TypeCheckError::VariableMustBeMutable { span, .. }
            | TypeCheckError::UnresolvedMethodCall { span, .. }
            | TypeCheckError::IntegerSignedness { span, .. }
            | TypeCheckError::IntegerBitWidth { span, .. }
            | TypeCheckError::InvalidInfixOp { span, .. }
            | TypeCheckError::InvalidUnaryOp { span, .. }
            | TypeCheckError::FieldBitwiseOp { span, .. }
            | TypeCheckError::IntegerTypeMismatch { span, .. }
            | TypeCheckError::FieldComparison { span, .. }
            | TypeCheckError::AmbiguousBitWidth { span, .. }
            | TypeCheckError::IntegerAndFieldBinaryOperation { span }
            | TypeCheckError::OverflowingAssignment { span, .. }
            | TypeCheckError::FieldModulo { span }
            | TypeCheckError::FieldNot { span }
            | TypeCheckError::ConstrainedReferenceToUnconstrained { span }
            | TypeCheckError::UnconstrainedReferenceToConstrained { span }
            | TypeCheckError::UnconstrainedSliceReturnToConstrained { span }
            | TypeCheckError::NonConstantSliceLength { span }
            | TypeCheckError::StringIndexAssign { span }
            | TypeCheckError::InvalidShiftSize { span } => {
                Diagnostic::simple_error(error.to_string(), String::new(), *span)
            }
            TypeCheckError::PublicReturnType { typ, span } => Diagnostic::simple_error(
                "Functions cannot declare a public return type".to_string(),
                format!("return type is {typ}"),
                *span,
            ),
            TypeCheckError::TypeAnnotationsNeeded { span } => Diagnostic::simple_error(
                "Expression type is ambiguous".to_string(),
                "Type must be known at this point".to_string(),
                *span,
            ),
            TypeCheckError::ResolverError(error) => error.into(),
            TypeCheckError::TypeMismatchWithSource { expected, actual, span, source } => {
                let message = match source {
                    Source::Binary => format!("Types in a binary operation should match, but found {expected} and {actual}"),
                    Source::Assignment => {
                        format!("Cannot assign an expression of type {actual} to a value of type {expected}")
                    }
                    Source::ArrayElements => format!("Cannot compare {expected} and {actual}, the array element types differ"),
                    Source::ArrayLen => format!("Can only compare arrays of the same length. Here LHS is of length {expected}, and RHS is {actual}"),
                    Source::StringLen => format!("Can only compare strings of the same length. Here LHS is of length {expected}, and RHS is {actual}"),
                    Source::Comparison => format!("Unsupported types for comparison: {expected} and {actual}"),
                    Source::BinOp(kind) => format!("Unsupported types for operator `{kind}`: {expected} and {actual}"),
                    Source::Return(ret_ty, expr_span) => {
                        let ret_ty_span = match ret_ty.clone() {
                            FunctionReturnType::Default(span) => span,
                            FunctionReturnType::Ty(ty) => ty.span.unwrap(),
                        };

                        let mut diagnostic = Diagnostic::simple_error(format!("expected type {expected}, found type {actual}"), format!("expected {expected} because of return type"), ret_ty_span);

                        if let FunctionReturnType::Default(_) = ret_ty {
                            diagnostic.add_note(format!("help: try adding a return type: `-> {actual}`"));
                        }

                        diagnostic.add_secondary(format!("{actual} returned here"), *expr_span);

                        return diagnostic
                    },
                };

                Diagnostic::simple_error(message, String::new(), *span)
            }
            TypeCheckError::CallDeprecated { span, ref note, .. } => {
                let primary_message = error.to_string();
                let secondary_message = note.clone().unwrap_or_default();

                Diagnostic::simple_warning(primary_message, secondary_message, *span)
            }
            TypeCheckError::UnusedResultError { expr_type, expr_span } => {
                let msg = format!("Unused expression result of type {expr_type}");
                Diagnostic::simple_warning(msg, String::new(), *expr_span)
            }
            TypeCheckError::NoMatchingImplFound(error) => error.into(),
            TypeCheckError::UnneededTraitConstraint { trait_name, typ, span } => {
                let msg = format!("Constraint for `{typ}: {trait_name}` is not needed, another matching impl is already in scope");
                Diagnostic::simple_warning(msg, "Unnecessary trait constraint in where clause".into(), *span)
            }
            TypeCheckError::InvalidTypeForEntryPoint { span } => Diagnostic::simple_error(
                "Only sized types may be used in the entry point to a program".to_string(),
                "Slices, references, or any type containing them may not be used in main, contract functions, or foldable functions".to_string(), *span),
            TypeCheckError::MismatchTraitImplNumParameters {
                expected_num_parameters,
                actual_num_parameters,
                trait_name,
                method_name,
                span,
            } => {
                let plural = if *expected_num_parameters == 1 { "" } else { "s" };
                let primary_message = format!(
                    "`{trait_name}::{method_name}` expects {expected_num_parameters} parameter{plural}, but this method has {actual_num_parameters}");
                Diagnostic::simple_error(primary_message, "".to_string(), *span)
            }
            TypeCheckError::IncorrectTurbofishGenericCount { expected_count, actual_count, span } => {
                let expected_plural = if *expected_count == 1 { "" } else { "s" };
                let actual_plural = if *actual_count == 1 { "was" } else { "were" };
                let msg = format!("Expected {expected_count} generic{expected_plural} from this function, but {actual_count} {actual_plural} provided");
                Diagnostic::simple_error(msg, "".into(), *span)
            },
            TypeCheckError::MacroReturningNonExpr { typ, span } => Diagnostic::simple_error(
                format!("Expected macro call to return a `Quoted` but found a(n) `{typ}`"),
                "Macro calls must return quoted values, otherwise there is no code to insert".into(),
                *span,
            ),
            TypeCheckError::UnsupportedTurbofishUsage { span } => {
                let msg = "turbofish (`::<_>`)  usage at this position isn't supported yet";
                Diagnostic::simple_error(msg.to_string(), "".to_string(), *span)
            },
            TypeCheckError::Unsafe { span } => {
                Diagnostic::simple_warning(error.to_string(), String::new(), *span)
            }
<<<<<<< HEAD
=======
            TypeCheckError::UnsafeFn { span } => {
                Diagnostic::simple_warning(error.to_string(), String::new(), *span)
            }
>>>>>>> 551576db
        }
    }
}

impl<'a> From<&'a NoMatchingImplFoundError> for Diagnostic {
    fn from(error: &'a NoMatchingImplFoundError) -> Self {
        let constraints = &error.constraints;
        let span = error.span;

        assert!(!constraints.is_empty());
        let msg =
            format!("No matching impl found for `{}: {}`", constraints[0].0, constraints[0].1);
        let mut diagnostic = Diagnostic::from_message(&msg);

        let secondary = format!("No impl for `{}: {}`", constraints[0].0, constraints[0].1);
        diagnostic.add_secondary(secondary, span);

        // These must be notes since secondaries are unordered
        for (typ, trait_name) in &constraints[1..] {
            diagnostic.add_note(format!("Required by `{typ}: {trait_name}`"));
        }

        diagnostic
    }
}

impl NoMatchingImplFoundError {
    pub fn new(
        interner: &NodeInterner,
        failing_constraints: Vec<TraitConstraint>,
        span: Span,
    ) -> Option<Self> {
        // Don't show any errors where try_get_trait returns None.
        // This can happen if a trait is used that was never declared.
        let constraints = failing_constraints
            .into_iter()
            .map(|constraint| {
                let r#trait = interner.try_get_trait(constraint.trait_id)?;
                let mut name = r#trait.name.to_string();
                if !constraint.trait_generics.is_empty() {
                    let generics = vecmap(&constraint.trait_generics, ToString::to_string);
                    name += &format!("<{}>", generics.join(", "));
                }
                Some((constraint.typ, name))
            })
            .collect::<Option<Vec<_>>>()?;

        Some(Self { constraints, span })
    }
}<|MERGE_RESOLUTION|>--- conflicted
+++ resolved
@@ -138,11 +138,8 @@
     UnconstrainedSliceReturnToConstrained { span: Span },
     #[error("Call to unconstrained function is unsafe and must be in an unconstrained function or unsafe block")]
     Unsafe { span: Span },
-<<<<<<< HEAD
-=======
     #[error("Converting an unconstrained fn to a non-unconstrained fn is unsafe")]
     UnsafeFn { span: Span },
->>>>>>> 551576db
     #[error("Slices must have constant length")]
     NonConstantSliceLength { span: Span },
     #[error("Only sized types may be used in the entry point to a program")]
@@ -366,12 +363,9 @@
             TypeCheckError::Unsafe { span } => {
                 Diagnostic::simple_warning(error.to_string(), String::new(), *span)
             }
-<<<<<<< HEAD
-=======
             TypeCheckError::UnsafeFn { span } => {
                 Diagnostic::simple_warning(error.to_string(), String::new(), *span)
             }
->>>>>>> 551576db
         }
     }
 }
