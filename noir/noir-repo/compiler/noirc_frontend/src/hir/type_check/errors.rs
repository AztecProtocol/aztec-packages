--- conflicted
+++ resolved
@@ -368,8 +368,6 @@
                 let msg = "turbofish (`::<_>`)  usage at this position isn't supported yet";
                 Diagnostic::simple_error(msg.to_string(), "".to_string(), *span)
             },
-<<<<<<< HEAD
-=======
             TypeCheckError::DuplicateNamedTypeArg { name, prev_span } => {
                 let msg = format!("`{name}` has already been specified");
                 let mut error = Diagnostic::simple_error(msg.to_string(), "".to_string(), name.span());
@@ -384,7 +382,6 @@
                 let msg = format!("`{item}` is missing the associated type `{name}`");
                 Diagnostic::simple_error(msg.to_string(), "".to_string(), *span)
             },
->>>>>>> c01b3de7
             TypeCheckError::Unsafe { span } => {
                 Diagnostic::simple_warning(error.to_string(), String::new(), *span)
             }
