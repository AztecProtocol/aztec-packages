--- conflicted
+++ resolved
@@ -275,10 +275,7 @@
         ast: SortedModule,
         root_file_id: FileId,
         debug_comptime_in_file: Option<&str>,
-<<<<<<< HEAD
-=======
         pedantic_solving: bool,
->>>>>>> 5badb7ae
     ) -> Vec<(CompilationError, FileId)> {
         let mut errors: Vec<(CompilationError, FileId)> = vec![];
         let crate_id = def_map.krate;
@@ -291,16 +288,12 @@
         let crate_graph = &context.crate_graph[crate_id];
 
         for dep in crate_graph.dependencies.clone() {
-<<<<<<< HEAD
-            errors.extend(CrateDefMap::collect_defs(dep.crate_id, context, debug_comptime_in_file));
-=======
             errors.extend(CrateDefMap::collect_defs(
                 dep.crate_id,
                 context,
                 debug_comptime_in_file,
                 pedantic_solving,
             ));
->>>>>>> 5badb7ae
 
             let dep_def_map =
                 context.def_map(&dep.crate_id).expect("ice: def map was just created");
