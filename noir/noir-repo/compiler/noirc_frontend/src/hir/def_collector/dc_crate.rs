use super::dc_mod::collect_defs;
use super::errors::{DefCollectorErrorKind, DuplicateType};
use crate::elaborator::Elaborator;
use crate::graph::CrateId;
use crate::hir::comptime::{ComptimeError, InterpreterError};
use crate::hir::def_map::{CrateDefMap, LocalModuleId, ModuleId};
use crate::hir::resolution::errors::ResolverError;
use crate::hir::type_check::TypeCheckError;
use crate::locations::ReferencesTracker;
use crate::token::SecondaryAttribute;
use crate::usage_tracker::UnusedItem;
use crate::{Generics, Type};

use crate::hir::Context;
use crate::hir::resolution::import::{ImportDirective, resolve_import};

use crate::ast::{Expression, NoirEnumeration};
use crate::node_interner::{
    FuncId, GlobalId, ModuleAttributes, NodeInterner, ReferenceId, TraitId, TraitImplId,
    TypeAliasId, TypeId,
};

use crate::ast::{
    ExpressionKind, Ident, ItemVisibility, LetStatement, Literal, NoirFunction, NoirStruct,
    NoirTrait, NoirTypeAlias, Path, PathSegment, UnresolvedGenerics, UnresolvedTraitConstraint,
    UnresolvedType, UnsupportedNumericGenericType,
};

use crate::elaborator::FrontendOptions;
use crate::parser::{ParserError, SortedModule};
use noirc_errors::{CustomDiagnostic, Location, Span};

use fm::FileId;
use iter_extended::vecmap;
use rustc_hash::FxHashMap as HashMap;
use std::collections::BTreeMap;
use std::fmt::Write;
use std::path::PathBuf;
use std::vec;

/// Stores all of the unresolved functions in a particular file/mod
#[derive(Clone)]
pub struct UnresolvedFunctions {
    pub file_id: FileId,
    pub functions: Vec<(LocalModuleId, FuncId, NoirFunction)>,
    pub trait_id: Option<TraitId>,

    // The object type this set of functions was declared on, if there is one.
    pub self_type: Option<Type>,
}

impl UnresolvedFunctions {
    pub fn push_fn(&mut self, mod_id: LocalModuleId, func_id: FuncId, func: NoirFunction) {
        self.functions.push((mod_id, func_id, func));
    }

    pub fn function_ids(&self) -> Vec<FuncId> {
        vecmap(&self.functions, |(_, id, _)| *id)
    }
}

pub struct UnresolvedStruct {
    pub file_id: FileId,
    pub module_id: LocalModuleId,
    pub struct_def: NoirStruct,
}

pub struct UnresolvedEnum {
    pub file_id: FileId,
    pub module_id: LocalModuleId,
    pub enum_def: NoirEnumeration,
}

#[derive(Clone)]
pub struct UnresolvedTrait {
    pub file_id: FileId,
    pub module_id: LocalModuleId,
    pub crate_id: CrateId,
    pub trait_def: NoirTrait,
    pub method_ids: HashMap<String, FuncId>,
    pub fns_with_default_impl: UnresolvedFunctions,
}

pub struct UnresolvedTraitImpl {
    pub file_id: FileId,
    pub module_id: LocalModuleId,
    pub r#trait: UnresolvedType,
    pub object_type: UnresolvedType,
    pub methods: UnresolvedFunctions,
    pub generics: UnresolvedGenerics,
    pub where_clause: Vec<UnresolvedTraitConstraint>,

    pub associated_types: Vec<(Ident, UnresolvedType)>,
    pub associated_constants: Vec<(Ident, UnresolvedType, Expression)>,

    // Every field after this line is filled in later in the elaborator
    pub trait_id: Option<TraitId>,
    pub impl_id: Option<TraitImplId>,
    pub resolved_object_type: Option<Type>,
    pub resolved_generics: Generics,

    // The resolved generic on the trait itself. E.g. it is the `<C, D>` in
    // `impl<A, B> Foo<C, D> for Bar<E, F> { ... }`
    pub resolved_trait_generics: Vec<Type>,
}

#[derive(Clone)]
pub struct UnresolvedTypeAlias {
    pub file_id: FileId,
    pub module_id: LocalModuleId,
    pub type_alias_def: NoirTypeAlias,
}

#[derive(Debug, Clone)]
pub struct UnresolvedGlobal {
    pub file_id: FileId,
    pub module_id: LocalModuleId,
    pub global_id: GlobalId,
    pub stmt_def: LetStatement,
    pub visibility: ItemVisibility,
}

pub struct ModuleAttribute {
    // The file in which the module is defined
    pub file_id: FileId,
    // The module this attribute is attached to
    pub module_id: LocalModuleId,

    // The file where the attribute exists (it could be the same as `file_id`
    // or a different one if it is an outer attribute in the parent of the module it applies to)
    pub attribute_file_id: FileId,

    // The module where the attribute is defined (similar to `attribute_file_id`,
    // it could be different than `module_id` for inner attributes)
    pub attribute_module_id: LocalModuleId,
    pub attribute: SecondaryAttribute,
    pub is_inner: bool,
}

/// Given a Crate root, collect all definitions in that crate
pub struct DefCollector {
    pub(crate) def_map: CrateDefMap,
    pub(crate) imports: Vec<ImportDirective>,
    pub(crate) items: CollectedItems,
}

#[derive(Default)]
pub struct CollectedItems {
    pub functions: Vec<UnresolvedFunctions>,
    pub(crate) structs: BTreeMap<TypeId, UnresolvedStruct>,
    pub(crate) enums: BTreeMap<TypeId, UnresolvedEnum>,
    pub(crate) type_aliases: BTreeMap<TypeAliasId, UnresolvedTypeAlias>,
    pub(crate) traits: BTreeMap<TraitId, UnresolvedTrait>,
    pub globals: Vec<UnresolvedGlobal>,
    pub(crate) impls: ImplMap,
    pub(crate) trait_impls: Vec<UnresolvedTraitImpl>,
    pub(crate) module_attributes: Vec<ModuleAttribute>,
}

impl CollectedItems {
    pub fn is_empty(&self) -> bool {
        self.functions.is_empty()
            && self.structs.is_empty()
            && self.enums.is_empty()
            && self.type_aliases.is_empty()
            && self.traits.is_empty()
            && self.globals.is_empty()
            && self.impls.is_empty()
            && self.trait_impls.is_empty()
    }
}

/// Maps the type and the module id in which the impl is defined to the functions contained in that
/// impl along with the generics declared on the impl itself. This also contains the Span
/// of the object_type of the impl, used to issue an error if the object type fails to resolve.
///
/// Note that because these are keyed by unresolved types, the impl map is one of the few instances
/// of HashMap rather than BTreeMap. For this reason, we should be careful not to iterate over it
/// since it would be non-deterministic.
pub(crate) type ImplMap = HashMap<
    (UnresolvedType, LocalModuleId),
    Vec<(UnresolvedGenerics, Location, UnresolvedFunctions)>,
>;

#[derive(Debug, Clone, PartialEq, Eq)]
pub enum CompilationError {
    ParseError(ParserError),
    DefinitionError(DefCollectorErrorKind),
    ResolverError(ResolverError),
    TypeError(TypeCheckError),
    InterpreterError(InterpreterError),
    ComptimeError(ComptimeError),
<<<<<<< HEAD
    DebugComptimeScopeNotFound(Vec<PathBuf>, Location),
}

impl CompilationError {
    /// Returns the primary location where this error happened.
    pub fn location(&self) -> Location {
        match self {
            CompilationError::ParseError(error) => error.location(),
            CompilationError::DefinitionError(error) => error.location(),
            CompilationError::ResolverError(error) => error.location(),
            CompilationError::TypeError(error) => error.location(),
            CompilationError::InterpreterError(error) => error.location(),
            CompilationError::ComptimeError(error) => error.location(),
            CompilationError::DebugComptimeScopeNotFound(_, location) => *location,
        }
    }
=======
    DebugComptimeScopeNotFound(Vec<PathBuf>),
>>>>>>> a0edfa3d
}

impl std::fmt::Display for CompilationError {
    fn fmt(&self, f: &mut std::fmt::Formatter<'_>) -> std::fmt::Result {
        match self {
            CompilationError::ParseError(error) => write!(f, "{}", error),
            CompilationError::DefinitionError(error) => write!(f, "{}", error),
            CompilationError::ResolverError(error) => write!(f, "{}", error),
            CompilationError::TypeError(error) => write!(f, "{}", error),
            CompilationError::InterpreterError(error) => write!(f, "{:?}", error),
<<<<<<< HEAD
            CompilationError::DebugComptimeScopeNotFound(error, _) => write!(f, "{:?}", error),
=======
            CompilationError::DebugComptimeScopeNotFound(error) => write!(f, "{:?}", error),
>>>>>>> a0edfa3d
            CompilationError::ComptimeError(error) => write!(f, "{:?}", error),
        }
    }
}

impl<'a> From<&'a CompilationError> for CustomDiagnostic {
    fn from(value: &'a CompilationError) -> Self {
        match value {
            CompilationError::ParseError(error) => error.into(),
            CompilationError::DefinitionError(error) => error.into(),
            CompilationError::ResolverError(error) => error.into(),
            CompilationError::TypeError(error) => error.into(),
            CompilationError::InterpreterError(error) => error.into(),
            CompilationError::ComptimeError(error) => error.into(),
<<<<<<< HEAD
            CompilationError::DebugComptimeScopeNotFound(error, _) => {
=======
            CompilationError::DebugComptimeScopeNotFound(error) => {
>>>>>>> a0edfa3d
                let msg = "multiple files found matching --debug-comptime path".into();
                let secondary = error.iter().fold(String::new(), |mut output, path| {
                    let _ = writeln!(output, "    {}", path.display());
                    output
                });
                // NOTE: this location is empty as it is not expected to be displayed
                let dummy_location = Location::dummy();
                CustomDiagnostic::simple_error(msg, secondary, dummy_location)
            }
        }
    }
}

impl From<ParserError> for CompilationError {
    fn from(value: ParserError) -> Self {
        CompilationError::ParseError(value)
    }
}

impl From<DefCollectorErrorKind> for CompilationError {
    fn from(value: DefCollectorErrorKind) -> Self {
        CompilationError::DefinitionError(value)
    }
}

impl From<ResolverError> for CompilationError {
    fn from(value: ResolverError) -> Self {
        CompilationError::ResolverError(value)
    }
}

impl From<TypeCheckError> for CompilationError {
    fn from(value: TypeCheckError) -> Self {
        CompilationError::TypeError(value)
    }
}

impl From<UnsupportedNumericGenericType> for CompilationError {
    fn from(value: UnsupportedNumericGenericType) -> Self {
        Self::ResolverError(value.into())
    }
}

impl DefCollector {
    pub fn new(def_map: CrateDefMap) -> DefCollector {
        DefCollector {
            def_map,
            imports: vec![],
            items: CollectedItems {
                functions: vec![],
                structs: BTreeMap::new(),
                enums: BTreeMap::new(),
                type_aliases: BTreeMap::new(),
                traits: BTreeMap::new(),
                impls: HashMap::default(),
                globals: vec![],
                trait_impls: vec![],
                module_attributes: vec![],
            },
        }
    }

    /// Collect all of the definitions in a given crate into a CrateDefMap
    /// Modules which are not a part of the module hierarchy starting with
    /// the root module, will be ignored.
    #[allow(clippy::too_many_arguments)]
    pub fn collect_crate_and_dependencies(
        mut def_map: CrateDefMap,
        context: &mut Context,
        ast: SortedModule,
        root_file_id: FileId,
        options: FrontendOptions,
    ) -> Vec<CompilationError> {
        let mut errors: Vec<CompilationError> = vec![];
        let crate_id = def_map.krate;

        // Recursively resolve the dependencies
        //
        // Dependencies are fetched from the crate graph
        // Then added these to the context of DefMaps once they are resolved
        //
        let crate_graph = &context.crate_graph[crate_id];

        for dep in crate_graph.dependencies.clone() {
            errors.extend(CrateDefMap::collect_defs(dep.crate_id, context, options));

            let dep_def_map =
                context.def_map(&dep.crate_id).expect("ice: def map was just created");

            let dep_def_root = dep_def_map.root;
            let module_id = ModuleId { krate: dep.crate_id, local_id: dep_def_root };
            // Add this crate as a dependency by linking it's root module
            def_map.extern_prelude.insert(dep.as_name(), module_id);

            let location = dep_def_map[dep_def_root].location;
            let attributes = ModuleAttributes {
                name: dep.as_name(),
                location,
                parent: None,
                visibility: ItemVisibility::Public,
            };
            context.def_interner.add_module_attributes(module_id, attributes);
        }

        // At this point, all dependencies are resolved and type checked.
        //
        // It is now possible to collect all of the definitions of this crate.
        let crate_root = def_map.root;
        let mut def_collector = DefCollector::new(def_map);

        let module_id = ModuleId { krate: crate_id, local_id: crate_root };
        context
            .def_interner
            .set_doc_comments(ReferenceId::Module(module_id), ast.inner_doc_comments.clone());

        // Collecting module declarations with ModCollector
        // and lowering the functions
        // i.e. Use a mod collector to collect the nodes at the root module
        // and process them
        errors.extend(collect_defs(
            &mut def_collector,
            ast,
            root_file_id,
            crate_root,
            crate_id,
            context,
        ));

        let submodules = vecmap(def_collector.def_map.modules().iter(), |(index, _)| index);
        // Add the current crate to the collection of DefMaps
        context.def_maps.insert(crate_id, def_collector.def_map);

        inject_prelude(crate_id, context, crate_root, &mut def_collector.imports);
        for submodule in submodules {
            inject_prelude(crate_id, context, LocalModuleId(submodule), &mut def_collector.imports);
        }

        // Resolve unresolved imports collected from the crate, one by one.
        for collected_import in std::mem::take(&mut def_collector.imports) {
            let local_module_id = collected_import.module_id;
            let module_id = ModuleId { krate: crate_id, local_id: local_module_id };

            let resolved_import = resolve_import(
                collected_import.path.clone(),
                module_id,
                &context.def_maps,
                &mut context.usage_tracker,
                Some(ReferencesTracker::new(&mut context.def_interner)),
            );

            match resolved_import {
                Ok(resolved_import) => {
                    let current_def_map = context.def_maps.get_mut(&crate_id).unwrap();
                    let file_id = current_def_map.file_id(local_module_id);

                    let has_path_resolution_error = !resolved_import.errors.is_empty();
                    for error in resolved_import.errors {
                        errors.push(DefCollectorErrorKind::PathResolutionError(error).into());
                    }

                    // Populate module namespaces according to the imports used
                    let name = collected_import.name();
                    let visibility = collected_import.visibility;
                    let is_prelude = collected_import.is_prelude;
                    for (module_def_id, item_visibility, _) in
                        resolved_import.namespace.iter_items()
                    {
                        if item_visibility < visibility {
                            errors.push(
                                DefCollectorErrorKind::CannotReexportItemWithLessVisibility {
                                    item_name: name.clone(),
                                    desired_visibility: visibility,
                                }
                                .into(),
                            );
                        }
                        let visibility = visibility.min(item_visibility);

                        let result = current_def_map.modules[local_module_id.0].import(
                            name.clone(),
                            visibility,
                            module_def_id,
                            is_prelude,
                        );

                        // If we error on path resolution don't also say it's unused (in case it ends up being unused)
                        if !has_path_resolution_error {
                            let defining_module =
                                ModuleId { krate: crate_id, local_id: local_module_id };

                            context.usage_tracker.add_unused_item(
                                defining_module,
                                name.clone(),
                                UnusedItem::Import,
                                visibility,
                            );

                            if context.def_interner.is_in_lsp_mode()
                                && visibility != ItemVisibility::Private
                            {
                                context.def_interner.register_name_for_auto_import(
                                    name.to_string(),
                                    module_def_id,
                                    visibility,
                                    Some(defining_module),
                                );

                                context.def_interner.add_reexport(
                                    module_def_id,
                                    defining_module,
                                    name.clone(),
                                    visibility,
                                );
                            }
                        }

                        if let Some(ref alias) = collected_import.alias {
                            add_import_reference(
                                module_def_id,
                                alias,
                                &mut context.def_interner,
                                file_id,
                            );
                        }

                        if let Err((first_def, second_def)) = result {
                            let err = DefCollectorErrorKind::Duplicate {
                                typ: DuplicateType::Import,
                                first_def,
                                second_def,
                            };
                            errors.push(err.into());
                        }
                    }
                }
                Err(error) => {
                    let error = DefCollectorErrorKind::PathResolutionError(error);
                    errors.push(error.into());
                }
            }
        }

        let debug_comptime_in_file = options.debug_comptime_in_file.and_then(|file_suffix| {
            let file = context.file_manager.find_by_path_suffix(file_suffix);
            file.unwrap_or_else(|error| {
                let location = Location::new(Span::empty(0), root_file_id);
                errors.push(CompilationError::DebugComptimeScopeNotFound(error, location));
                None
            })
        });

        let cli_options = crate::elaborator::ElaboratorOptions {
            debug_comptime_in_file,
            pedantic_solving: options.pedantic_solving,
            enabled_unstable_features: options.enabled_unstable_features,
        };

        let mut more_errors =
            Elaborator::elaborate(context, crate_id, def_collector.items, cli_options);

        errors.append(&mut more_errors);

        Self::check_unused_items(context, crate_id, &mut errors);

        errors
    }

    fn check_unused_items(
        context: &Context,
        crate_id: CrateId,
        errors: &mut Vec<CompilationError>,
    ) {
        let unused_imports = context.usage_tracker.unused_items().iter();
        let unused_imports = unused_imports.filter(|(module_id, _)| module_id.krate == crate_id);

        errors.extend(unused_imports.flat_map(|(_, usage_tracker)| {
            usage_tracker.iter().map(|(ident, unused_item)| {
                let ident = ident.clone();
<<<<<<< HEAD
                CompilationError::ResolverError(ResolverError::UnusedItem {
                    ident,
                    item: *unused_item,
                })
=======
                let file = ident.location().file;
                let error = CompilationError::ResolverError(ResolverError::UnusedItem {
                    ident,
                    item: *unused_item,
                });
                (error, file)
>>>>>>> a0edfa3d
            })
        }));
    }
}

fn add_import_reference(
    def_id: crate::hir::def_map::ModuleDefId,
    name: &Ident,
    interner: &mut NodeInterner,
    file_id: FileId,
) {
    if name.span() == Span::empty(0) {
        // We ignore empty spans at 0 location, this must be Stdlib
        return;
    }

    let location = Location::new(name.span(), file_id);
    interner.add_module_def_id_reference(def_id, location, false);
}

fn inject_prelude(
    crate_id: CrateId,
    context: &mut Context,
    crate_root: LocalModuleId,
    collected_imports: &mut Vec<ImportDirective>,
) {
    if !crate_id.is_stdlib() {
        let segments: Vec<_> = "std::prelude"
            .split("::")
            .map(|segment| {
                crate::ast::PathSegment::from(crate::ast::Ident::new(
                    segment.into(),
                    Location::dummy(),
                ))
            })
            .collect();

<<<<<<< HEAD
        let path = Path::plain(segments.clone(), Location::dummy());
=======
        let path = Path {
            segments: segments.clone(),
            kind: crate::ast::PathKind::Plain,
            location: Location::dummy(),
        };
>>>>>>> a0edfa3d

        if let Ok(resolved_import) = resolve_import(
            path,
            ModuleId { krate: crate_id, local_id: crate_root },
            &context.def_maps,
            &mut context.usage_tracker,
            None, // references tracker
        ) {
            assert!(resolved_import.errors.is_empty(), "Tried to add private item to prelude");

            let (module_def_id, _, _) =
                resolved_import.namespace.types.expect("couldn't resolve std::prelude");
            let module_id = module_def_id.as_module().expect("std::prelude should be a module");
            let prelude = context.module(module_id).scope().names();

            for path in prelude {
                let mut segments = segments.clone();
                segments.push(PathSegment::from(Ident::new(path.to_string(), Location::dummy())));

                collected_imports.insert(
                    0,
                    ImportDirective {
                        visibility: ItemVisibility::Private,
                        module_id: crate_root,
<<<<<<< HEAD
                        path: Path::plain(segments, Location::dummy()),
=======
                        path: Path { segments, kind: PathKind::Plain, location: Location::dummy() },
>>>>>>> a0edfa3d
                        alias: None,
                        is_prelude: true,
                    },
                );
            }
        }
    }
}

/// Separate the globals Vec into two. The first element in the tuple will be the
/// literal globals, except for arrays, and the second will be all other globals.
/// We exclude array literals as they can contain complex types
pub fn filter_literal_globals(
    globals: Vec<UnresolvedGlobal>,
) -> (Vec<UnresolvedGlobal>, Vec<UnresolvedGlobal>) {
    globals.into_iter().partition(|global| match &global.stmt_def.expression.kind {
        ExpressionKind::Literal(literal) => !matches!(literal, Literal::Array(_)),
        _ => false,
    })
}<|MERGE_RESOLUTION|>--- conflicted
+++ resolved
@@ -11,8 +11,8 @@
 use crate::usage_tracker::UnusedItem;
 use crate::{Generics, Type};
 
+use crate::hir::resolution::import::{resolve_import, ImportDirective};
 use crate::hir::Context;
-use crate::hir::resolution::import::{ImportDirective, resolve_import};
 
 use crate::ast::{Expression, NoirEnumeration};
 use crate::node_interner::{
@@ -190,7 +190,6 @@
     TypeError(TypeCheckError),
     InterpreterError(InterpreterError),
     ComptimeError(ComptimeError),
-<<<<<<< HEAD
     DebugComptimeScopeNotFound(Vec<PathBuf>, Location),
 }
 
@@ -207,9 +206,6 @@
             CompilationError::DebugComptimeScopeNotFound(_, location) => *location,
         }
     }
-=======
-    DebugComptimeScopeNotFound(Vec<PathBuf>),
->>>>>>> a0edfa3d
 }
 
 impl std::fmt::Display for CompilationError {
@@ -220,11 +216,7 @@
             CompilationError::ResolverError(error) => write!(f, "{}", error),
             CompilationError::TypeError(error) => write!(f, "{}", error),
             CompilationError::InterpreterError(error) => write!(f, "{:?}", error),
-<<<<<<< HEAD
             CompilationError::DebugComptimeScopeNotFound(error, _) => write!(f, "{:?}", error),
-=======
-            CompilationError::DebugComptimeScopeNotFound(error) => write!(f, "{:?}", error),
->>>>>>> a0edfa3d
             CompilationError::ComptimeError(error) => write!(f, "{:?}", error),
         }
     }
@@ -239,11 +231,7 @@
             CompilationError::TypeError(error) => error.into(),
             CompilationError::InterpreterError(error) => error.into(),
             CompilationError::ComptimeError(error) => error.into(),
-<<<<<<< HEAD
             CompilationError::DebugComptimeScopeNotFound(error, _) => {
-=======
-            CompilationError::DebugComptimeScopeNotFound(error) => {
->>>>>>> a0edfa3d
                 let msg = "multiple files found matching --debug-comptime path".into();
                 let secondary = error.iter().fold(String::new(), |mut output, path| {
                     let _ = writeln!(output, "    {}", path.display());
@@ -522,19 +510,10 @@
         errors.extend(unused_imports.flat_map(|(_, usage_tracker)| {
             usage_tracker.iter().map(|(ident, unused_item)| {
                 let ident = ident.clone();
-<<<<<<< HEAD
                 CompilationError::ResolverError(ResolverError::UnusedItem {
                     ident,
                     item: *unused_item,
                 })
-=======
-                let file = ident.location().file;
-                let error = CompilationError::ResolverError(ResolverError::UnusedItem {
-                    ident,
-                    item: *unused_item,
-                });
-                (error, file)
->>>>>>> a0edfa3d
             })
         }));
     }
@@ -572,15 +551,7 @@
             })
             .collect();
 
-<<<<<<< HEAD
         let path = Path::plain(segments.clone(), Location::dummy());
-=======
-        let path = Path {
-            segments: segments.clone(),
-            kind: crate::ast::PathKind::Plain,
-            location: Location::dummy(),
-        };
->>>>>>> a0edfa3d
 
         if let Ok(resolved_import) = resolve_import(
             path,
@@ -605,11 +576,7 @@
                     ImportDirective {
                         visibility: ItemVisibility::Private,
                         module_id: crate_root,
-<<<<<<< HEAD
                         path: Path::plain(segments, Location::dummy()),
-=======
-                        path: Path { segments, kind: PathKind::Plain, location: Location::dummy() },
->>>>>>> a0edfa3d
                         alias: None,
                         is_prelude: true,
                     },
