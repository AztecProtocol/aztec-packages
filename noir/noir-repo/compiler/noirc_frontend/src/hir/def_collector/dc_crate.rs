--- conflicted
+++ resolved
@@ -359,12 +359,9 @@
                 let file_id = current_def_map.file_id(module_id);
 
                 for (referenced, ident) in references.iter().zip(&collected_import.path.segments) {
-<<<<<<< HEAD
-=======
                     let Some(referenced) = referenced else {
                         continue;
                     };
->>>>>>> 511a0f0a
                     context.def_interner.add_reference(
                         *referenced,
                         Location::new(ident.span(), file_id),
@@ -558,31 +555,7 @@
     }
 
     let location = Location::new(name.span(), file_id);
-<<<<<<< HEAD
-
-    match def_id {
-        crate::macros_api::ModuleDefId::ModuleId(module_id) => {
-            interner.add_module_reference(module_id, location);
-        }
-        crate::macros_api::ModuleDefId::FunctionId(func_id) => {
-            interner.add_function_reference(func_id, location);
-        }
-        crate::macros_api::ModuleDefId::TypeId(struct_id) => {
-            interner.add_struct_reference(struct_id, location, false);
-        }
-        crate::macros_api::ModuleDefId::TraitId(trait_id) => {
-            interner.add_trait_reference(trait_id, location, false);
-        }
-        crate::macros_api::ModuleDefId::TypeAliasId(type_alias_id) => {
-            interner.add_alias_reference(type_alias_id, location);
-        }
-        crate::macros_api::ModuleDefId::GlobalId(global_id) => {
-            interner.add_global_reference(global_id, location);
-        }
-    };
-=======
     interner.add_module_def_id_reference(def_id, location, false);
->>>>>>> 511a0f0a
 }
 
 fn inject_prelude(
