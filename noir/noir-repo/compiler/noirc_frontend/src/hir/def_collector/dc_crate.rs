use super::dc_mod::collect_defs;
use super::errors::{DefCollectorErrorKind, DuplicateType};
use crate::elaborator::Elaborator;
use crate::graph::CrateId;
use crate::hir::comptime::{ComptimeError, InterpreterError};
use crate::hir::def_map::{CrateDefMap, LocalModuleId, ModuleId};
use crate::hir::resolution::errors::ResolverError;
use crate::hir::type_check::TypeCheckError;
use crate::locations::ReferencesTracker;
use crate::token::SecondaryAttribute;
use crate::usage_tracker::UnusedItem;
use crate::{Generics, Type};

use crate::hir::Context;
use crate::hir::resolution::import::{ImportDirective, resolve_import};

use crate::ast::{Expression, NoirEnumeration};
use crate::node_interner::{
    FuncId, GlobalId, ModuleAttributes, NodeInterner, ReferenceId, TraitId, TraitImplId,
    TypeAliasId, TypeId,
};

use crate::ast::{
    ExpressionKind, Ident, ItemVisibility, LetStatement, Literal, NoirFunction, NoirStruct,
    NoirTrait, NoirTypeAlias, Path, PathSegment, UnresolvedGenerics, UnresolvedTraitConstraint,
    UnresolvedType, UnsupportedNumericGenericType,
};

use crate::elaborator::FrontendOptions;
use crate::parser::{ParserError, SortedModule};
use noirc_errors::{CustomDiagnostic, Location, Span};

use fm::FileId;
use iter_extended::vecmap;
use rustc_hash::FxHashMap as HashMap;
use std::collections::BTreeMap;
use std::fmt::Write;
use std::path::PathBuf;
use std::vec;

/// Stores all of the unresolved functions in a particular file/mod
#[derive(Clone)]
pub struct UnresolvedFunctions {
    pub file_id: FileId,
    pub functions: Vec<(LocalModuleId, FuncId, NoirFunction)>,
    pub trait_id: Option<TraitId>,

    // The object type this set of functions was declared on, if there is one.
    pub self_type: Option<Type>,
}

impl UnresolvedFunctions {
    pub fn push_fn(&mut self, mod_id: LocalModuleId, func_id: FuncId, func: NoirFunction) {
        self.functions.push((mod_id, func_id, func));
    }

    pub fn function_ids(&self) -> Vec<FuncId> {
        vecmap(&self.functions, |(_, id, _)| *id)
    }
}

pub struct UnresolvedStruct {
    pub file_id: FileId,
    pub module_id: LocalModuleId,
    pub struct_def: NoirStruct,
}

pub struct UnresolvedEnum {
    pub file_id: FileId,
    pub module_id: LocalModuleId,
    pub enum_def: NoirEnumeration,
}

#[derive(Clone)]
pub struct UnresolvedTrait {
    pub file_id: FileId,
    pub module_id: LocalModuleId,
    pub crate_id: CrateId,
    pub trait_def: NoirTrait,
    pub method_ids: HashMap<String, FuncId>,
    pub fns_with_default_impl: UnresolvedFunctions,
}

pub struct UnresolvedTraitImpl {
    pub file_id: FileId,
    pub module_id: LocalModuleId,
    pub r#trait: UnresolvedType,
    pub object_type: UnresolvedType,
    pub methods: UnresolvedFunctions,
    pub generics: UnresolvedGenerics,
    pub where_clause: Vec<UnresolvedTraitConstraint>,

    pub associated_types: Vec<(Ident, UnresolvedType)>,
    pub associated_constants: Vec<(Ident, UnresolvedType, Expression)>,

    // Every field after this line is filled in later in the elaborator
    pub trait_id: Option<TraitId>,
    pub impl_id: Option<TraitImplId>,
    pub resolved_object_type: Option<Type>,
    pub resolved_generics: Generics,

    // The resolved generic on the trait itself. E.g. it is the `<C, D>` in
    // `impl<A, B> Foo<C, D> for Bar<E, F> { ... }`
    pub resolved_trait_generics: Vec<Type>,
}

#[derive(Clone)]
pub struct UnresolvedTypeAlias {
    pub file_id: FileId,
    pub module_id: LocalModuleId,
    pub type_alias_def: NoirTypeAlias,
}

#[derive(Debug, Clone)]
pub struct UnresolvedGlobal {
    pub file_id: FileId,
    pub module_id: LocalModuleId,
    pub global_id: GlobalId,
    pub stmt_def: LetStatement,
    pub visibility: ItemVisibility,
}

pub struct ModuleAttribute {
    // The file in which the module is defined
    pub file_id: FileId,
    // The module this attribute is attached to
    pub module_id: LocalModuleId,

    // The file where the attribute exists (it could be the same as `file_id`
    // or a different one if it is an outer attribute in the parent of the module it applies to)
    pub attribute_file_id: FileId,

    // The module where the attribute is defined (similar to `attribute_file_id`,
    // it could be different than `module_id` for inner attributes)
    pub attribute_module_id: LocalModuleId,
    pub attribute: SecondaryAttribute,
    pub is_inner: bool,
}

/// Given a Crate root, collect all definitions in that crate
pub struct DefCollector {
    pub(crate) def_map: CrateDefMap,
    pub(crate) imports: Vec<ImportDirective>,
    pub(crate) items: CollectedItems,
}

#[derive(Default)]
pub struct CollectedItems {
    pub functions: Vec<UnresolvedFunctions>,
    pub(crate) structs: BTreeMap<TypeId, UnresolvedStruct>,
    pub(crate) enums: BTreeMap<TypeId, UnresolvedEnum>,
    pub(crate) type_aliases: BTreeMap<TypeAliasId, UnresolvedTypeAlias>,
    pub(crate) traits: BTreeMap<TraitId, UnresolvedTrait>,
    pub globals: Vec<UnresolvedGlobal>,
    pub(crate) impls: ImplMap,
    pub(crate) trait_impls: Vec<UnresolvedTraitImpl>,
    pub(crate) module_attributes: Vec<ModuleAttribute>,
}

impl CollectedItems {
    pub fn is_empty(&self) -> bool {
        self.functions.is_empty()
            && self.structs.is_empty()
            && self.enums.is_empty()
            && self.type_aliases.is_empty()
            && self.traits.is_empty()
            && self.globals.is_empty()
            && self.impls.is_empty()
            && self.trait_impls.is_empty()
    }
}

/// Maps the type and the module id in which the impl is defined to the functions contained in that
/// impl along with the generics declared on the impl itself. This also contains the Span
/// of the object_type of the impl, used to issue an error if the object type fails to resolve.
///
/// Note that because these are keyed by unresolved types, the impl map is one of the few instances
/// of HashMap rather than BTreeMap. For this reason, we should be careful not to iterate over it
/// since it would be non-deterministic.
pub(crate) type ImplMap = HashMap<
    (UnresolvedType, LocalModuleId),
    Vec<(UnresolvedGenerics, Location, UnresolvedFunctions)>,
>;

#[derive(Debug, Clone, PartialEq, Eq)]
pub enum CompilationError {
    ParseError(ParserError),
    DefinitionError(DefCollectorErrorKind),
    ResolverError(ResolverError),
    TypeError(TypeCheckError),
    InterpreterError(InterpreterError),
    ComptimeError(ComptimeError),
    DebugComptimeScopeNotFound(Vec<PathBuf>, Location),
}

impl CompilationError {
    /// Returns the primary location where this error happened.
    pub fn location(&self) -> Location {
        match self {
            CompilationError::ParseError(error) => error.location(),
            CompilationError::DefinitionError(error) => error.location(),
            CompilationError::ResolverError(error) => error.location(),
            CompilationError::TypeError(error) => error.location(),
            CompilationError::InterpreterError(error) => error.location(),
            CompilationError::ComptimeError(error) => error.location(),
            CompilationError::DebugComptimeScopeNotFound(_, location) => *location,
        }
    }
<<<<<<< HEAD
=======

    pub(crate) fn is_error(&self) -> bool {
        // This is a bit expensive but not all error types have a `is_warning` method
        // and it'd lead to code duplication to add them. `CompilationError::is_error`
        // also isn't expected to be called too often.
        CustomDiagnostic::from(self).is_error()
    }
>>>>>>> 54c6e8ca
}

impl std::fmt::Display for CompilationError {
    fn fmt(&self, f: &mut std::fmt::Formatter<'_>) -> std::fmt::Result {
        match self {
            CompilationError::ParseError(error) => write!(f, "{}", error),
            CompilationError::DefinitionError(error) => write!(f, "{}", error),
            CompilationError::ResolverError(error) => write!(f, "{}", error),
            CompilationError::TypeError(error) => write!(f, "{}", error),
            CompilationError::InterpreterError(error) => write!(f, "{:?}", error),
            CompilationError::DebugComptimeScopeNotFound(error, _) => write!(f, "{:?}", error),
            CompilationError::ComptimeError(error) => write!(f, "{:?}", error),
        }
    }
}

impl<'a> From<&'a CompilationError> for CustomDiagnostic {
    fn from(value: &'a CompilationError) -> Self {
        match value {
            CompilationError::ParseError(error) => error.into(),
            CompilationError::DefinitionError(error) => error.into(),
            CompilationError::ResolverError(error) => error.into(),
            CompilationError::TypeError(error) => error.into(),
            CompilationError::InterpreterError(error) => error.into(),
            CompilationError::ComptimeError(error) => error.into(),
            CompilationError::DebugComptimeScopeNotFound(error, _) => {
                let msg = "multiple files found matching --debug-comptime path".into();
                let secondary = error.iter().fold(String::new(), |mut output, path| {
                    let _ = writeln!(output, "    {}", path.display());
                    output
                });
                // NOTE: this location is empty as it is not expected to be displayed
                let dummy_location = Location::dummy();
                CustomDiagnostic::simple_error(msg, secondary, dummy_location)
            }
        }
    }
}

impl From<ParserError> for CompilationError {
    fn from(value: ParserError) -> Self {
        CompilationError::ParseError(value)
    }
}

impl From<DefCollectorErrorKind> for CompilationError {
    fn from(value: DefCollectorErrorKind) -> Self {
        CompilationError::DefinitionError(value)
    }
}

impl From<ResolverError> for CompilationError {
    fn from(value: ResolverError) -> Self {
        CompilationError::ResolverError(value)
    }
}

impl From<TypeCheckError> for CompilationError {
    fn from(value: TypeCheckError) -> Self {
        CompilationError::TypeError(value)
    }
}

impl From<UnsupportedNumericGenericType> for CompilationError {
    fn from(value: UnsupportedNumericGenericType) -> Self {
        Self::ResolverError(value.into())
    }
}

impl DefCollector {
    pub fn new(def_map: CrateDefMap) -> DefCollector {
        DefCollector {
            def_map,
            imports: vec![],
            items: CollectedItems {
                functions: vec![],
                structs: BTreeMap::new(),
                enums: BTreeMap::new(),
                type_aliases: BTreeMap::new(),
                traits: BTreeMap::new(),
                impls: HashMap::default(),
                globals: vec![],
                trait_impls: vec![],
                module_attributes: vec![],
            },
        }
    }

    /// Collect all of the definitions in a given crate into a CrateDefMap
    /// Modules which are not a part of the module hierarchy starting with
    /// the root module, will be ignored.
    #[allow(clippy::too_many_arguments)]
    pub fn collect_crate_and_dependencies(
        mut def_map: CrateDefMap,
        context: &mut Context,
        ast: SortedModule,
        root_file_id: FileId,
        options: FrontendOptions,
    ) -> Vec<CompilationError> {
        let mut errors: Vec<CompilationError> = vec![];
        let crate_id = def_map.krate;

        // Recursively resolve the dependencies
        //
        // Dependencies are fetched from the crate graph
        // Then added these to the context of DefMaps once they are resolved
        //
        let crate_graph = &context.crate_graph[crate_id];

        for dep in crate_graph.dependencies.clone() {
            errors.extend(CrateDefMap::collect_defs(dep.crate_id, context, options));

            let dep_def_map =
                context.def_map(&dep.crate_id).expect("ice: def map was just created");

            let dep_def_root = dep_def_map.root;
            let module_id = ModuleId { krate: dep.crate_id, local_id: dep_def_root };
            // Add this crate as a dependency by linking it's root module
            def_map.extern_prelude.insert(dep.as_name(), module_id);

            let location = dep_def_map[dep_def_root].location;
            let attributes = ModuleAttributes {
                name: dep.as_name(),
                location,
                parent: None,
                visibility: ItemVisibility::Public,
            };
            context.def_interner.add_module_attributes(module_id, attributes);
        }

        // At this point, all dependencies are resolved and type checked.
        //
        // It is now possible to collect all of the definitions of this crate.
        let crate_root = def_map.root;
        let mut def_collector = DefCollector::new(def_map);

        let module_id = ModuleId { krate: crate_id, local_id: crate_root };
        context
            .def_interner
            .set_doc_comments(ReferenceId::Module(module_id), ast.inner_doc_comments.clone());

        // Collecting module declarations with ModCollector
        // and lowering the functions
        // i.e. Use a mod collector to collect the nodes at the root module
        // and process them
        errors.extend(collect_defs(
            &mut def_collector,
            ast,
            root_file_id,
            crate_root,
            crate_id,
            context,
        ));

        let submodules = vecmap(def_collector.def_map.modules().iter(), |(index, _)| index);
        // Add the current crate to the collection of DefMaps
        context.def_maps.insert(crate_id, def_collector.def_map);

        inject_prelude(crate_id, context, crate_root, &mut def_collector.imports);
        for submodule in submodules {
            inject_prelude(crate_id, context, LocalModuleId(submodule), &mut def_collector.imports);
        }

        // Resolve unresolved imports collected from the crate, one by one.
        for collected_import in std::mem::take(&mut def_collector.imports) {
            let local_module_id = collected_import.module_id;
            let module_id = ModuleId { krate: crate_id, local_id: local_module_id };

            let resolved_import = resolve_import(
                collected_import.path.clone(),
                module_id,
                &context.def_maps,
                &mut context.usage_tracker,
                Some(ReferencesTracker::new(&mut context.def_interner)),
            );

            match resolved_import {
                Ok(resolved_import) => {
                    let current_def_map = context.def_maps.get_mut(&crate_id).unwrap();
                    let file_id = current_def_map.file_id(local_module_id);

                    let has_path_resolution_error = !resolved_import.errors.is_empty();
                    for error in resolved_import.errors {
                        errors.push(DefCollectorErrorKind::PathResolutionError(error).into());
                    }

                    // Populate module namespaces according to the imports used
                    let name = collected_import.name();
                    let visibility = collected_import.visibility;
                    let is_prelude = collected_import.is_prelude;
                    for (module_def_id, item_visibility, _) in
                        resolved_import.namespace.iter_items()
                    {
                        if item_visibility < visibility {
                            errors.push(
                                DefCollectorErrorKind::CannotReexportItemWithLessVisibility {
                                    item_name: name.clone(),
                                    desired_visibility: visibility,
                                }
                                .into(),
                            );
                        }
                        let visibility = visibility.min(item_visibility);

                        let result = current_def_map.modules[local_module_id.0].import(
                            name.clone(),
                            visibility,
                            module_def_id,
                            is_prelude,
                        );

                        // If we error on path resolution don't also say it's unused (in case it ends up being unused)
                        if !has_path_resolution_error {
                            let defining_module =
                                ModuleId { krate: crate_id, local_id: local_module_id };

                            context.usage_tracker.add_unused_item(
                                defining_module,
                                name.clone(),
                                UnusedItem::Import,
                                visibility,
                            );

                            if context.def_interner.is_in_lsp_mode()
                                && visibility != ItemVisibility::Private
                            {
                                context.def_interner.register_name_for_auto_import(
                                    name.to_string(),
                                    module_def_id,
                                    visibility,
                                    Some(defining_module),
                                );

                                context.def_interner.add_reexport(
                                    module_def_id,
                                    defining_module,
                                    name.clone(),
                                    visibility,
                                );
                            }
                        }

                        if let Some(ref alias) = collected_import.alias {
                            add_import_reference(
                                module_def_id,
                                alias,
                                &mut context.def_interner,
                                file_id,
                            );
                        }

                        if let Err((first_def, second_def)) = result {
                            let err = DefCollectorErrorKind::Duplicate {
                                typ: DuplicateType::Import,
                                first_def,
                                second_def,
                            };
                            errors.push(err.into());
                        }
                    }
                }
                Err(error) => {
                    let error = DefCollectorErrorKind::PathResolutionError(error);
                    errors.push(error.into());
                }
            }
        }

        let debug_comptime_in_file = options.debug_comptime_in_file.and_then(|file_suffix| {
            let file = context.file_manager.find_by_path_suffix(file_suffix);
            file.unwrap_or_else(|error| {
                let location = Location::new(Span::empty(0), root_file_id);
                errors.push(CompilationError::DebugComptimeScopeNotFound(error, location));
                None
            })
        });

        let cli_options = crate::elaborator::ElaboratorOptions {
            debug_comptime_in_file,
            pedantic_solving: options.pedantic_solving,
            enabled_unstable_features: options.enabled_unstable_features,
        };

        let mut more_errors =
            Elaborator::elaborate(context, crate_id, def_collector.items, cli_options);

        errors.append(&mut more_errors);

        Self::check_unused_items(context, crate_id, &mut errors);

        errors
    }

    fn check_unused_items(
        context: &Context,
        crate_id: CrateId,
        errors: &mut Vec<CompilationError>,
    ) {
        let unused_imports = context.usage_tracker.unused_items().iter();
        let unused_imports = unused_imports.filter(|(module_id, _)| module_id.krate == crate_id);

        errors.extend(unused_imports.flat_map(|(_, usage_tracker)| {
            usage_tracker.iter().map(|(ident, unused_item)| {
                let ident = ident.clone();
                CompilationError::ResolverError(ResolverError::UnusedItem {
                    ident,
                    item: *unused_item,
                })
            })
        }));
    }
}

fn add_import_reference(
    def_id: crate::hir::def_map::ModuleDefId,
    name: &Ident,
    interner: &mut NodeInterner,
    file_id: FileId,
) {
    if name.span() == Span::empty(0) {
        // We ignore empty spans at 0 location, this must be Stdlib
        return;
    }

    let location = Location::new(name.span(), file_id);
    interner.add_module_def_id_reference(def_id, location, false);
}

fn inject_prelude(
    crate_id: CrateId,
    context: &mut Context,
    crate_root: LocalModuleId,
    collected_imports: &mut Vec<ImportDirective>,
) {
    if !crate_id.is_stdlib() {
        let segments: Vec<_> = "std::prelude"
            .split("::")
            .map(|segment| {
                crate::ast::PathSegment::from(crate::ast::Ident::new(
                    segment.into(),
                    Location::dummy(),
                ))
            })
            .collect();

        let path = Path::plain(segments.clone(), Location::dummy());

        if let Ok(resolved_import) = resolve_import(
            path,
            ModuleId { krate: crate_id, local_id: crate_root },
            &context.def_maps,
            &mut context.usage_tracker,
            None, // references tracker
        ) {
            assert!(resolved_import.errors.is_empty(), "Tried to add private item to prelude");

            let (module_def_id, _, _) =
                resolved_import.namespace.types.expect("couldn't resolve std::prelude");
            let module_id = module_def_id.as_module().expect("std::prelude should be a module");
            let prelude = context.module(module_id).scope().names();

            for path in prelude {
                let mut segments = segments.clone();
                segments.push(PathSegment::from(Ident::new(path.to_string(), Location::dummy())));

                collected_imports.insert(
                    0,
                    ImportDirective {
                        visibility: ItemVisibility::Private,
                        module_id: crate_root,
                        path: Path::plain(segments, Location::dummy()),
                        alias: None,
                        is_prelude: true,
                    },
                );
            }
        }
    }
}

/// Separate the globals Vec into two. The first element in the tuple will be the
/// literal globals, except for arrays, and the second will be all other globals.
/// We exclude array literals as they can contain complex types
pub fn filter_literal_globals(
    globals: Vec<UnresolvedGlobal>,
) -> (Vec<UnresolvedGlobal>, Vec<UnresolvedGlobal>) {
    globals.into_iter().partition(|global| match &global.stmt_def.expression.kind {
        ExpressionKind::Literal(literal) => !matches!(literal, Literal::Array(_)),
        _ => false,
    })
}<|MERGE_RESOLUTION|>--- conflicted
+++ resolved
@@ -206,8 +206,6 @@
             CompilationError::DebugComptimeScopeNotFound(_, location) => *location,
         }
     }
-<<<<<<< HEAD
-=======
 
     pub(crate) fn is_error(&self) -> bool {
         // This is a bit expensive but not all error types have a `is_warning` method
@@ -215,7 +213,6 @@
         // also isn't expected to be called too often.
         CustomDiagnostic::from(self).is_error()
     }
->>>>>>> 54c6e8ca
 }
 
 impl std::fmt::Display for CompilationError {
