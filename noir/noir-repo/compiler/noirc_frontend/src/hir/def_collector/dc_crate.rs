--- conflicted
+++ resolved
@@ -20,6 +20,7 @@
 
 use crate::macros_api::{MacroError, MacroProcessor};
 use crate::node_interner::{
+    DependencyId, FuncId, GlobalId, NodeInterner, StructId, TraitId, TraitImplId, TypeAliasId,
     DependencyId, FuncId, GlobalId, NodeInterner, StructId, TraitId, TraitImplId, TypeAliasId,
 };
 
@@ -483,7 +484,6 @@
         // We ignore empty spans at 0 location, this must be Stdlib
         return;
     }
-<<<<<<< HEAD
 
     match def_id {
         crate::macros_api::ModuleDefId::FunctionId(func_id) => {
@@ -495,11 +495,6 @@
             interner.add_reference(DependencyId::Struct(struct_id), variable);
         }
         _ => (),
-=======
-    if let crate::macros_api::ModuleDefId::FunctionId(func_id) = def_id {
-        let variable = DependencyId::Variable(Location::new(name.span(), file_id));
-        interner.add_reference_for(DependencyId::Function(func_id), variable);
->>>>>>> b5e2a672
     }
 }
 
