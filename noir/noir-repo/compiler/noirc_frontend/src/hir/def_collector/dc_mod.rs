--- conflicted
+++ resolved
@@ -732,15 +732,11 @@
 
             context.def_interner.add_module_attributes(
                 mod_id,
-<<<<<<< HEAD
-                ModuleAttributes { name: mod_name.0.contents.clone(), location: mod_location },
-=======
                 ModuleAttributes {
                     name: mod_name.0.contents.clone(),
                     location: mod_location,
                     parent: self.module_id,
                 },
->>>>>>> 35a5e9d3
             );
         }
 
