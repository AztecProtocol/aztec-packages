use std::path::Path;
use std::vec;

use acvm::{AcirField, FieldElement};
use fm::{FileId, FileManager, FILE_EXTENSION};
use noirc_errors::{Location, Span};
use num_bigint::BigUint;
use num_traits::Num;
use rustc_hash::FxHashMap as HashMap;

use crate::ast::{
    FunctionDefinition, Ident, ItemVisibility, LetStatement, ModuleDeclaration, NoirFunction,
    NoirStruct, NoirTrait, NoirTraitImpl, NoirTypeAlias, Pattern, TraitImplItem, TraitItem,
    TypeImpl,
};
use crate::macros_api::NodeInterner;
use crate::node_interner::ReferenceId;
use crate::{
    graph::CrateId,
    hir::def_collector::dc_crate::{UnresolvedStruct, UnresolvedTrait},
    macros_api::MacroProcessor,
    node_interner::{FunctionModifiers, TraitId, TypeAliasId},
    parser::{SortedModule, SortedSubModule},
};

use super::{
    dc_crate::{
        CompilationError, DefCollector, UnresolvedFunctions, UnresolvedGlobal, UnresolvedTraitImpl,
        UnresolvedTypeAlias,
    },
    errors::{DefCollectorErrorKind, DuplicateType},
};
use crate::hir::def_map::{CrateDefMap, LocalModuleId, ModuleData, ModuleId};
use crate::hir::resolution::import::ImportDirective;
use crate::hir::Context;

/// Given a module collect all definitions into ModuleData
struct ModCollector<'a> {
    pub(crate) def_collector: &'a mut DefCollector,
    pub(crate) file_id: FileId,
    pub(crate) module_id: LocalModuleId,
}

/// Walk a module and collect its definitions.
///
/// This performs the entirety of the definition collection phase of the name resolution pass.
pub fn collect_defs(
    def_collector: &mut DefCollector,
    ast: SortedModule,
    file_id: FileId,
    module_id: LocalModuleId,
    crate_id: CrateId,
    context: &mut Context,
    macro_processors: &[&dyn MacroProcessor],
) -> Vec<(CompilationError, FileId)> {
    let mut collector = ModCollector { def_collector, file_id, module_id };
    let mut errors: Vec<(CompilationError, FileId)> = vec![];

    // First resolve the module declarations
    for decl in ast.module_decls {
        errors.extend(collector.parse_module_declaration(
            context,
            &decl,
            crate_id,
            macro_processors,
        ));
    }

    errors.extend(collector.collect_submodules(
        context,
        crate_id,
        ast.submodules,
        file_id,
        macro_processors,
    ));

    // Then add the imports to defCollector to resolve once all modules in the hierarchy have been resolved
    for import in ast.imports {
        collector.def_collector.imports.push(ImportDirective {
            module_id: collector.module_id,
            path: import.path,
            alias: import.alias,
            is_prelude: false,
        });
    }

    errors.extend(collector.collect_globals(context, ast.globals));

    errors.extend(collector.collect_traits(context, ast.traits, crate_id));

    errors.extend(collector.collect_structs(context, ast.types, crate_id));

    errors.extend(collector.collect_type_aliases(context, ast.type_aliases));

    errors.extend(collector.collect_functions(context, ast.functions, crate_id));

    collector.collect_trait_impls(context, ast.trait_impls, crate_id);

    collector.collect_impls(context, ast.impls, crate_id);

    errors
}

impl<'a> ModCollector<'a> {
    fn collect_globals(
        &mut self,
        context: &mut Context,
        globals: Vec<LetStatement>,
    ) -> Vec<(CompilationError, fm::FileId)> {
        let mut errors = vec![];
        for global in globals {
            let (global, error) = collect_global(
                &mut context.def_interner,
                &mut self.def_collector.def_map,
                global,
                self.file_id,
                self.module_id,
            );

            if let Some(error) = error {
                errors.push(error);
            }

            self.def_collector.items.globals.push(global);
        }
        errors
    }

    fn collect_impls(&mut self, context: &mut Context, impls: Vec<TypeImpl>, krate: CrateId) {
        let module_id = ModuleId { krate, local_id: self.module_id };

        for r#impl in impls {
            let mut unresolved_functions = UnresolvedFunctions {
                file_id: self.file_id,
                functions: Vec::new(),
                trait_id: None,
                self_type: None,
            };

            for (mut method, _) in r#impl.methods {
                let func_id = context.def_interner.push_empty_fn();
                method.def.where_clause.extend(r#impl.where_clause.clone());
                let location = Location::new(method.span(), self.file_id);
                context.def_interner.push_function(func_id, &method.def, module_id, location);
                unresolved_functions.push_fn(self.module_id, func_id, method);
            }

            let key = (r#impl.object_type, self.module_id);
            let methods = self.def_collector.items.impls.entry(key).or_default();
            methods.push((r#impl.generics, r#impl.type_span, unresolved_functions));
        }
    }

    fn collect_trait_impls(
        &mut self,
        context: &mut Context,
        impls: Vec<NoirTraitImpl>,
        krate: CrateId,
    ) {
        for mut trait_impl in impls {
            let trait_name = trait_impl.trait_name.clone();

            let mut unresolved_functions = collect_trait_impl_functions(
                &mut context.def_interner,
                &mut trait_impl,
                krate,
                self.file_id,
                self.module_id,
            );

            let module = ModuleId { krate, local_id: self.module_id };

            for (_, func_id, noir_function) in &mut unresolved_functions.functions {
                noir_function.def.where_clause.append(&mut trait_impl.where_clause.clone());
                let location = Location::new(noir_function.def.span, self.file_id);
                context.def_interner.push_function(*func_id, &noir_function.def, module, location);
            }

            let unresolved_trait_impl = UnresolvedTraitImpl {
                file_id: self.file_id,
                module_id: self.module_id,
                trait_path: trait_name,
                methods: unresolved_functions,
                object_type: trait_impl.object_type,
                generics: trait_impl.impl_generics,
                where_clause: trait_impl.where_clause,
                trait_generics: trait_impl.trait_generics,

                // These last fields are filled later on
                trait_id: None,
                impl_id: None,
                resolved_object_type: None,
                resolved_generics: Vec::new(),
                resolved_trait_generics: Vec::new(),
            };

            self.def_collector.items.trait_impls.push(unresolved_trait_impl);
        }
    }

    fn collect_functions(
        &mut self,
        context: &mut Context,
        functions: Vec<NoirFunction>,
        krate: CrateId,
    ) -> Vec<(CompilationError, FileId)> {
        let mut unresolved_functions = UnresolvedFunctions {
            file_id: self.file_id,
            functions: Vec::new(),
            trait_id: None,
            self_type: None,
        };
        let mut errors = vec![];

        let module = ModuleId { krate, local_id: self.module_id };

        for function in functions {
            // check if optional field attribute is compatible with native field
            if let Some(field) = function.attributes().get_field_attribute() {
                if !is_native_field(&field) {
                    continue;
                }
            }

            let name = function.name_ident().clone();
            let func_id = context.def_interner.push_empty_fn();
            let visibility = function.def.visibility;

            // First create dummy function in the DefInterner
            // So that we can get a FuncId
            let location = Location::new(function.span(), self.file_id);
            context.def_interner.push_function(func_id, &function.def, module, location);

            // Now link this func_id to a crate level map with the noir function and the module id
            // Encountering a NoirFunction, we retrieve it's module_data to get the namespace
            // Once we have lowered it to a HirFunction, we retrieve it's Id from the DefInterner
            // and replace it
            // With this method we iterate each function in the Crate and not each module
            // This may not be great because we have to pull the module_data for each function
            unresolved_functions.push_fn(self.module_id, func_id, function);

            // Add function to scope/ns of the module
            let result = self.def_collector.def_map.modules[self.module_id.0]
                .declare_function(name, visibility, func_id);

            if let Err((first_def, second_def)) = result {
                let error = DefCollectorErrorKind::Duplicate {
                    typ: DuplicateType::Function,
                    first_def,
                    second_def,
                };
                errors.push((error.into(), self.file_id));
            }
        }

        self.def_collector.items.functions.push(unresolved_functions);
        errors
    }

    /// Collect any struct definitions declared within the ast.
    /// Returns a vector of errors if any structs were already defined.
    fn collect_structs(
        &mut self,
        context: &mut Context,
        types: Vec<NoirStruct>,
        krate: CrateId,
    ) -> Vec<(CompilationError, FileId)> {
        let mut definition_errors = vec![];
        for struct_definition in types {
            let name = struct_definition.name.clone();

            let unresolved = UnresolvedStruct {
                file_id: self.file_id,
                module_id: self.module_id,
                struct_def: struct_definition,
            };

            let resolved_generics = context.resolve_generics(
                &unresolved.struct_def.generics,
                &mut definition_errors,
                self.file_id,
            );

            // Create the corresponding module for the struct namespace
            let id = match self.push_child_module(
                context,
                &name,
                Location::new(name.span(), self.file_id),
                false,
                false,
            ) {
                Ok(module_id) => context.def_interner.new_struct(
                    &unresolved,
                    resolved_generics,
                    krate,
                    module_id.local_id,
                    self.file_id,
                ),
                Err(error) => {
                    definition_errors.push((error.into(), self.file_id));
                    continue;
                }
            };

            // Add the struct to scope so its path can be looked up later
            let result =
                self.def_collector.def_map.modules[self.module_id.0].declare_struct(name, id);

            if let Err((first_def, second_def)) = result {
                let error = DefCollectorErrorKind::Duplicate {
                    typ: DuplicateType::TypeDefinition,
                    first_def,
                    second_def,
                };
                definition_errors.push((error.into(), self.file_id));
            }

            // And store the TypeId -> StructType mapping somewhere it is reachable
            self.def_collector.items.types.insert(id, unresolved);

            context.def_interner.add_definition_location(ReferenceId::Struct(id));
        }
        definition_errors
    }

    /// Collect any type aliases definitions declared within the ast.
    /// Returns a vector of errors if any type aliases were already defined.
    fn collect_type_aliases(
        &mut self,
        context: &mut Context,
        type_aliases: Vec<NoirTypeAlias>,
    ) -> Vec<(CompilationError, FileId)> {
        let mut errors: Vec<(CompilationError, FileId)> = vec![];
        for type_alias in type_aliases {
            let name = type_alias.name.clone();

            // And store the TypeId -> TypeAlias mapping somewhere it is reachable
            let unresolved = UnresolvedTypeAlias {
                file_id: self.file_id,
                module_id: self.module_id,
                type_alias_def: type_alias,
            };

            let resolved_generics = context.resolve_generics(
                &unresolved.type_alias_def.generics,
                &mut errors,
                self.file_id,
            );

            let type_alias_id =
                context.def_interner.push_type_alias(&unresolved, resolved_generics);

            // Add the type alias to scope so its path can be looked up later
            let result = self.def_collector.def_map.modules[self.module_id.0]
                .declare_type_alias(name, type_alias_id);

            if let Err((first_def, second_def)) = result {
                let err = DefCollectorErrorKind::Duplicate {
                    typ: DuplicateType::Function,
                    first_def,
                    second_def,
                };
                errors.push((err.into(), self.file_id));
            }

            self.def_collector.items.type_aliases.insert(type_alias_id, unresolved);

            context.def_interner.add_definition_location(ReferenceId::Alias(type_alias_id));
        }
        errors
    }

    /// Collect any traits definitions declared within the ast.
    /// Returns a vector of errors if any traits were already defined.
    fn collect_traits(
        &mut self,
        context: &mut Context,
        traits: Vec<NoirTrait>,
        krate: CrateId,
    ) -> Vec<(CompilationError, FileId)> {
        let mut errors: Vec<(CompilationError, FileId)> = vec![];
        for trait_definition in traits {
            let name = trait_definition.name.clone();

            // Create the corresponding module for the trait namespace
            let trait_id = match self.push_child_module(
                context,
                &name,
                Location::new(name.span(), self.file_id),
                false,
                false,
            ) {
                Ok(module_id) => TraitId(ModuleId { krate, local_id: module_id.local_id }),
                Err(error) => {
                    errors.push((error.into(), self.file_id));
                    continue;
                }
            };

            // Add the trait to scope so its path can be looked up later
            let result =
                self.def_collector.def_map.modules[self.module_id.0].declare_trait(name, trait_id);

            if let Err((first_def, second_def)) = result {
                let error = DefCollectorErrorKind::Duplicate {
                    typ: DuplicateType::Trait,
                    first_def,
                    second_def,
                };
                errors.push((error.into(), self.file_id));
            }

            // Add all functions that have a default implementation in the trait
            let mut unresolved_functions = UnresolvedFunctions {
                file_id: self.file_id,
                functions: Vec::new(),
                trait_id: None,
                self_type: None,
            };

            let mut method_ids = HashMap::default();
            for trait_item in &trait_definition.items {
                match trait_item {
                    TraitItem::Function {
                        name,
                        generics,
                        parameters,
                        return_type,
                        where_clause,
                        body,
                    } => {
                        let func_id = context.def_interner.push_empty_fn();
                        method_ids.insert(name.to_string(), func_id);

                        let location = Location::new(name.span(), self.file_id);
                        let modifiers = FunctionModifiers {
                            name: name.to_string(),
                            visibility: ItemVisibility::Public,
                            // TODO(Maddiaa): Investigate trait implementations with attributes see: https://github.com/noir-lang/noir/issues/2629
                            attributes: crate::token::Attributes::empty(),
                            is_unconstrained: false,
                            generic_count: generics.len(),
                            is_comptime: false,
                            name_location: location,
                        };

                        context
                            .def_interner
                            .push_function_definition(func_id, modifiers, trait_id.0, location);

                        match self.def_collector.def_map.modules[trait_id.0.local_id.0]
                            .declare_function(name.clone(), ItemVisibility::Public, func_id)
                        {
                            Ok(()) => {
                                if let Some(body) = body {
                                    let impl_method =
                                        NoirFunction::normal(FunctionDefinition::normal(
                                            name,
                                            generics,
                                            parameters,
                                            body,
                                            where_clause,
                                            return_type,
                                        ));
                                    unresolved_functions.push_fn(
                                        self.module_id,
                                        func_id,
                                        impl_method,
                                    );
                                }
                            }
                            Err((first_def, second_def)) => {
                                let error = DefCollectorErrorKind::Duplicate {
                                    typ: DuplicateType::TraitAssociatedFunction,
                                    first_def,
                                    second_def,
                                };
                                errors.push((error.into(), self.file_id));
                            }
                        }
                    }
                    TraitItem::Constant { name, .. } => {
                        let global_id = context.def_interner.push_empty_global(
                            name.clone(),
                            trait_id.0.local_id,
                            self.file_id,
                            vec![],
                            false,
                            false,
                        );

                        if let Err((first_def, second_def)) = self.def_collector.def_map.modules
                            [trait_id.0.local_id.0]
                            .declare_global(name.clone(), global_id)
                        {
                            let error = DefCollectorErrorKind::Duplicate {
                                typ: DuplicateType::TraitAssociatedConst,
                                first_def,
                                second_def,
                            };
                            errors.push((error.into(), self.file_id));
                        }
                    }
                    TraitItem::Type { name } => {
                        // TODO(nickysn or alexvitkov): implement context.def_interner.push_empty_type_alias and get an id, instead of using TypeAliasId::dummy_id()
                        if let Err((first_def, second_def)) = self.def_collector.def_map.modules
                            [trait_id.0.local_id.0]
                            .declare_type_alias(name.clone(), TypeAliasId::dummy_id())
                        {
                            let error = DefCollectorErrorKind::Duplicate {
                                typ: DuplicateType::TraitAssociatedType,
                                first_def,
                                second_def,
                            };
                            errors.push((error.into(), self.file_id));
                        }
                    }
                }
            }

            let resolved_generics =
                context.resolve_generics(&trait_definition.generics, &mut errors, self.file_id);

            // And store the TraitId -> TraitType mapping somewhere it is reachable
            let unresolved = UnresolvedTrait {
                file_id: self.file_id,
                module_id: self.module_id,
                crate_id: krate,
                trait_def: trait_definition,
                method_ids,
                fns_with_default_impl: unresolved_functions,
            };
            context.def_interner.push_empty_trait(trait_id, &unresolved, resolved_generics);

            context.def_interner.add_definition_location(ReferenceId::Trait(trait_id));

            self.def_collector.items.traits.insert(trait_id, unresolved);
        }
        errors
    }

    fn collect_submodules(
        &mut self,
        context: &mut Context,
        crate_id: CrateId,
        submodules: Vec<SortedSubModule>,
        file_id: FileId,
        macro_processors: &[&dyn MacroProcessor],
    ) -> Vec<(CompilationError, FileId)> {
        let mut errors: Vec<(CompilationError, FileId)> = vec![];
        for submodule in submodules {
            match self.push_child_module(
                context,
                &submodule.name,
                Location::new(submodule.name.span(), file_id),
                true,
                submodule.is_contract,
            ) {
                Ok(child) => {
                    errors.extend(collect_defs(
                        self.def_collector,
                        submodule.contents,
                        file_id,
                        child.local_id,
                        crate_id,
                        context,
                        macro_processors,
                    ));
                }
                Err(error) => {
                    errors.push((error.into(), file_id));
                }
            };
        }
        errors
    }

    /// Search for a module named `mod_name`
    /// Parse it, add it as a child to the parent module in which it was declared
    /// and then collect all definitions of the child module
    fn parse_module_declaration(
        &mut self,
        context: &mut Context,
        mod_decl: &ModuleDeclaration,
        crate_id: CrateId,
        macro_processors: &[&dyn MacroProcessor],
    ) -> Vec<(CompilationError, FileId)> {
        let mut errors: Vec<(CompilationError, FileId)> = vec![];
        let child_file_id = match find_module(&context.file_manager, self.file_id, &mod_decl.ident)
        {
            Ok(child_file_id) => child_file_id,
            Err(err) => {
                errors.push((err.into(), self.file_id));
                return errors;
            }
        };

        let location = Location { file: self.file_id, span: mod_decl.ident.span() };

        if let Some(old_location) = context.visited_files.get(&child_file_id) {
            let error = DefCollectorErrorKind::ModuleAlreadyPartOfCrate {
                mod_name: mod_decl.ident.clone(),
                span: location.span,
            };
            errors.push((error.into(), location.file));

            let error = DefCollectorErrorKind::ModuleOriginallyDefined {
                mod_name: mod_decl.ident.clone(),
                span: old_location.span,
            };
            errors.push((error.into(), old_location.file));
            return errors;
        }

        context.visited_files.insert(child_file_id, location);

        // Parse the AST for the module we just found and then recursively look for it's defs
        let (ast, parsing_errors) = context.parsed_file_results(child_file_id);
        let mut ast = ast.into_sorted();

        for macro_processor in macro_processors {
            match macro_processor.process_untyped_ast(
                ast.clone(),
                &crate_id,
                child_file_id,
                context,
            ) {
                Ok(processed_ast) => {
                    ast = processed_ast;
                }
                Err((error, file_id)) => {
                    let def_error = DefCollectorErrorKind::MacroError(error);
                    errors.push((def_error.into(), file_id));
                }
            }
        }

        errors.extend(
            parsing_errors.iter().map(|e| (e.clone().into(), child_file_id)).collect::<Vec<_>>(),
        );

        // Add module into def collector and get a ModuleId
        match self.push_child_module(
            context,
            &mod_decl.ident,
            Location::new(Span::empty(0), child_file_id),
            true,
            false,
        ) {
            Ok(child_mod_id) => {
                // Track that the "foo" in `mod foo;` points to the module "foo"
                let referenced = ReferenceId::Module(child_mod_id);
<<<<<<< HEAD
                let reference = ReferenceId::Variable(location, false);
=======
                let reference = ReferenceId::Reference(location, false);
>>>>>>> dfaf59fd
                context.def_interner.add_reference(referenced, reference);

                errors.extend(collect_defs(
                    self.def_collector,
                    ast,
                    child_file_id,
                    child_mod_id.local_id,
                    crate_id,
                    context,
                    macro_processors,
                ));
            }
            Err(error) => {
                errors.push((error.into(), child_file_id));
            }
        }
        errors
    }

    /// Add a child module to the current def_map.
    /// On error this returns None and pushes to `errors`
    fn push_child_module(
        &mut self,
        context: &mut Context,
        mod_name: &Ident,
        mod_location: Location,
        add_to_parent_scope: bool,
        is_contract: bool,
    ) -> Result<ModuleId, DefCollectorErrorKind> {
        let parent = Some(self.module_id);

        // Note: the difference between `location` and `mod_location` is:
        // - `mod_location` will point to either the token "foo" in `mod foo { ... }`
        //   if it's an inline module, or the first char of a the file if it's an external module.
        // - `location` will always point to the token "foo" in `mod foo` regardless of whether
        //   it's inline or external.
        // Eventually the location put in `ModuleData` is used for codelenses about `contract`s,
        // so we keep using `location` so that it continues to work as usual.
        let location = Location::new(mod_name.span(), mod_location.file);
        let new_module = ModuleData::new(parent, location, is_contract);
        let module_id = self.def_collector.def_map.modules.insert(new_module);

        let modules = &mut self.def_collector.def_map.modules;

        // Update the parent module to reference the child
        modules[self.module_id.0].children.insert(mod_name.clone(), LocalModuleId(module_id));

        let mod_id = ModuleId {
            krate: self.def_collector.def_map.krate,
            local_id: LocalModuleId(module_id),
        };

        // Add this child module into the scope of the parent module as a module definition
        // module definitions are definitions which can only exist at the module level.
        // ModuleDefinitionIds can be used across crates since they contain the CrateId
        //
        // We do not want to do this in the case of struct modules (each struct type corresponds
        // to a child module containing its methods) since the module name should not shadow
        // the struct name.
        if add_to_parent_scope {
            if let Err((first_def, second_def)) =
                modules[self.module_id.0].declare_child_module(mod_name.to_owned(), mod_id)
            {
                let err = DefCollectorErrorKind::Duplicate {
                    typ: DuplicateType::Module,
                    first_def,
                    second_def,
                };
                return Err(err);
            }

            context.def_interner.add_module_location(mod_id, mod_location);
        }

        Ok(mod_id)
    }
}

fn find_module(
    file_manager: &FileManager,
    anchor: FileId,
    mod_name: &Ident,
) -> Result<FileId, DefCollectorErrorKind> {
    let anchor_path = file_manager
        .path(anchor)
        .expect("File must exist in file manager in order for us to be resolving its imports.")
        .with_extension("");
    let anchor_dir = anchor_path.parent().unwrap();

    // Assuming anchor is called "anchor.nr" and we are looking up a module named "mod_name"...
    // This is "mod_name"
    let mod_name_str = &mod_name.0.contents;

    // If we are in a special name like "main.nr", "lib.nr", "mod.nr" or "{mod_name}.nr",
    // the search starts at the same directory, otherwise it starts in a nested directory.
    let start_dir = if should_check_siblings_for_module(&anchor_path, anchor_dir) {
        anchor_dir
    } else {
        anchor_path.as_path()
    };

    // Check "mod_name.nr"
    let mod_name_candidate = start_dir.join(format!("{mod_name_str}.{FILE_EXTENSION}"));
    let mod_name_result = file_manager.name_to_id(mod_name_candidate.clone());

    // Check "mod_name/mod.nr"
    let mod_nr_candidate = start_dir.join(mod_name_str).join(format!("mod.{FILE_EXTENSION}"));
    let mod_nr_result = file_manager.name_to_id(mod_nr_candidate.clone());

    match (mod_nr_result, mod_name_result) {
        (Some(_), Some(_)) => Err(DefCollectorErrorKind::OverlappingModuleDecls {
            mod_name: mod_name.clone(),
            expected_path: mod_name_candidate.as_os_str().to_string_lossy().to_string(),
            alternative_path: mod_nr_candidate.as_os_str().to_string_lossy().to_string(),
        }),
        (Some(id), None) | (None, Some(id)) => Ok(id),
        (None, None) => Err(DefCollectorErrorKind::UnresolvedModuleDecl {
            mod_name: mod_name.clone(),
            expected_path: mod_name_candidate.as_os_str().to_string_lossy().to_string(),
            alternative_path: mod_nr_candidate.as_os_str().to_string_lossy().to_string(),
        }),
    }
}

/// Returns true if a module's child modules are expected to be in the same directory.
/// Returns false if they are expected to be in a subdirectory matching the name of the module.
fn should_check_siblings_for_module(module_path: &Path, parent_path: &Path) -> bool {
    if let Some(filename) = module_path.file_stem() {
        // This check also means a `main.nr` or `lib.nr` file outside of the crate root would
        // check its same directory for child modules instead of a subdirectory. Should we prohibit
        // `main.nr` and `lib.nr` files outside of the crate root?
        filename == "main"
            || filename == "lib"
            || filename == "mod"
            || Some(filename) == parent_path.file_stem()
    } else {
        // If there's no filename, we arbitrarily return true.
        // Alternatively, we could panic, but this is left to a different step where we
        // ideally have some source location to issue an error.
        true
    }
}

cfg_if::cfg_if! {
    if #[cfg(feature = "bls12_381")] {
        pub const CHOSEN_FIELD: &str = "bls12_381";
    } else {
        pub const CHOSEN_FIELD: &str = "bn254";
    }
}

fn is_native_field(str: &str) -> bool {
    let big_num = if let Some(hex) = str.strip_prefix("0x") {
        BigUint::from_str_radix(hex, 16)
    } else {
        BigUint::from_str_radix(str, 10)
    };
    if let Ok(big_num) = big_num {
        big_num == FieldElement::modulus()
    } else {
        CHOSEN_FIELD == str
    }
}

pub(crate) fn collect_trait_impl_functions(
    interner: &mut NodeInterner,
    trait_impl: &mut NoirTraitImpl,
    krate: CrateId,
    file_id: FileId,
    local_id: LocalModuleId,
) -> UnresolvedFunctions {
    let mut unresolved_functions =
        UnresolvedFunctions { file_id, functions: Vec::new(), trait_id: None, self_type: None };

    let module = ModuleId { krate, local_id };

    for item in std::mem::take(&mut trait_impl.items) {
        if let TraitImplItem::Function(impl_method) = item {
            let func_id = interner.push_empty_fn();
            let location = Location::new(impl_method.span(), file_id);
            interner.push_function(func_id, &impl_method.def, module, location);
            unresolved_functions.push_fn(local_id, func_id, impl_method);
        }
    }

    unresolved_functions
}

pub(crate) fn collect_global(
    interner: &mut NodeInterner,
    def_map: &mut CrateDefMap,
    global: LetStatement,
    file_id: FileId,
    module_id: LocalModuleId,
) -> (UnresolvedGlobal, Option<(CompilationError, FileId)>) {
    let name = global.pattern.name_ident().clone();

    let global_id = interner.push_empty_global(
        name.clone(),
        module_id,
        file_id,
        global.attributes.clone(),
        matches!(global.pattern, Pattern::Mutable { .. }),
        global.comptime,
    );

    // Add the statement to the scope so its path can be looked up later
    let result = def_map.modules[module_id.0].declare_global(name, global_id);

    let error = result.err().map(|(first_def, second_def)| {
        let err =
            DefCollectorErrorKind::Duplicate { typ: DuplicateType::Global, first_def, second_def };
        (err.into(), file_id)
    });

    let global = UnresolvedGlobal { file_id, module_id, global_id, stmt_def: global };
    (global, error)
}

#[cfg(test)]
mod find_module_tests {
    use super::*;

    use noirc_errors::Spanned;
    use std::path::{Path, PathBuf};

    fn add_file(file_manager: &mut FileManager, dir: &Path, file_name: &str) -> FileId {
        let mut target_filename = PathBuf::from(&dir);
        for path in file_name.split('/') {
            target_filename = target_filename.join(path);
        }

        file_manager
            .add_file_with_source(&target_filename, "fn foo() {}".to_string())
            .expect("could not add file to file manager and obtain a FileId")
    }

    fn find_module(
        file_manager: &FileManager,
        anchor: FileId,
        mod_name: &str,
    ) -> Result<FileId, DefCollectorErrorKind> {
        let mod_name = Ident(Spanned::from_position(0, 1, mod_name.to_string()));
        super::find_module(file_manager, anchor, &mod_name)
    }

    #[test]
    fn errors_if_cannot_find_file() {
        let dir = PathBuf::new();
        let mut fm = FileManager::new(&PathBuf::new());

        let file_id = add_file(&mut fm, &dir, "my_dummy_file.nr");

        let result = find_module(&fm, file_id, "foo");
        assert!(matches!(result, Err(DefCollectorErrorKind::UnresolvedModuleDecl { .. })));
    }

    #[test]
    fn errors_because_cannot_find_mod_relative_to_main() {
        let dir = PathBuf::new();
        let mut fm = FileManager::new(&dir);

        let main_file_id = add_file(&mut fm, &dir, "main.nr");
        add_file(&mut fm, &dir, "main/foo.nr");

        let result = find_module(&fm, main_file_id, "foo");
        assert!(matches!(result, Err(DefCollectorErrorKind::UnresolvedModuleDecl { .. })));
    }

    #[test]
    fn errors_because_cannot_find_mod_relative_to_lib() {
        let dir = PathBuf::new();
        let mut fm = FileManager::new(&dir);

        let lib_file_id = add_file(&mut fm, &dir, "lib.nr");
        add_file(&mut fm, &dir, "lib/foo.nr");

        let result = find_module(&fm, lib_file_id, "foo");
        assert!(matches!(result, Err(DefCollectorErrorKind::UnresolvedModuleDecl { .. })));
    }

    #[test]
    fn errors_because_cannot_find_sibling_mod_for_regular_name() {
        let dir = PathBuf::new();
        let mut fm = FileManager::new(&dir);

        let foo_file_id = add_file(&mut fm, &dir, "foo.nr");
        add_file(&mut fm, &dir, "bar.nr");

        let result = find_module(&fm, foo_file_id, "bar");
        assert!(matches!(result, Err(DefCollectorErrorKind::UnresolvedModuleDecl { .. })));
    }

    #[test]
    fn cannot_find_module_in_the_same_directory_for_regular_name() {
        let dir = PathBuf::new();
        let mut fm = FileManager::new(&dir);

        let lib_file_id = add_file(&mut fm, &dir, "lib.nr");
        add_file(&mut fm, &dir, "bar.nr");
        add_file(&mut fm, &dir, "foo.nr");

        // `mod bar` from `lib.nr` should find `bar.nr`
        let bar_file_id = find_module(&fm, lib_file_id, "bar").unwrap();

        // `mod foo` from `bar.nr` should fail to find `foo.nr`
        let result = find_module(&fm, bar_file_id, "foo");
        assert!(matches!(result, Err(DefCollectorErrorKind::UnresolvedModuleDecl { .. })));
    }

    #[test]
    fn finds_module_in_sibling_dir_for_regular_name() {
        let dir = PathBuf::new();
        let mut fm = FileManager::new(&dir);

        let sub_dir_file_id = add_file(&mut fm, &dir, "sub_dir.nr");
        add_file(&mut fm, &dir, "sub_dir/foo.nr");

        // `mod foo` from `sub_dir.nr` should find `sub_dir/foo.nr`
        find_module(&fm, sub_dir_file_id, "foo").unwrap();
    }

    #[test]
    fn finds_module_in_sibling_dir_mod_nr_for_regular_name() {
        let dir = PathBuf::new();
        let mut fm = FileManager::new(&dir);

        let sub_dir_file_id = add_file(&mut fm, &dir, "sub_dir.nr");
        add_file(&mut fm, &dir, "sub_dir/foo/mod.nr");

        // `mod foo` from `sub_dir.nr` should find `sub_dir/foo.nr`
        find_module(&fm, sub_dir_file_id, "foo").unwrap();
    }

    #[test]
    fn finds_module_in_sibling_dir_for_special_name() {
        let dir = PathBuf::new();
        let mut fm = FileManager::new(&dir);

        let lib_file_id = add_file(&mut fm, &dir, "lib.nr");
        add_file(&mut fm, &dir, "sub_dir.nr");
        add_file(&mut fm, &dir, "sub_dir/foo.nr");

        // `mod sub_dir` from `lib.nr` should find `sub_dir.nr`
        let sub_dir_file_id = find_module(&fm, lib_file_id, "sub_dir").unwrap();

        // `mod foo` from `sub_dir.nr` should find `sub_dir/foo.nr`
        find_module(&fm, sub_dir_file_id, "foo").unwrap();
    }

    #[test]
    fn finds_mod_dot_nr_for_special_name() {
        let dir = PathBuf::new();
        let mut fm = FileManager::new(&dir);

        let lib_file_id = add_file(&mut fm, &dir, "lib.nr");
        add_file(&mut fm, &dir, "foo/mod.nr");

        // Check that searching "foo" finds the mod.nr file
        find_module(&fm, lib_file_id, "foo").unwrap();
    }

    #[test]
    fn errors_mod_dot_nr_in_same_directory() {
        let dir = PathBuf::new();
        let mut fm = FileManager::new(&dir);

        let lib_file_id = add_file(&mut fm, &dir, "lib.nr");
        add_file(&mut fm, &dir, "mod.nr");

        // Check that searching "foo" does not pick up the mod.nr file
        let result = find_module(&fm, lib_file_id, "foo");
        assert!(matches!(result, Err(DefCollectorErrorKind::UnresolvedModuleDecl { .. })));
    }

    #[test]
    fn errors_if_file_exists_at_both_potential_module_locations_for_regular_name() {
        let dir = PathBuf::new();
        let mut fm = FileManager::new(&dir);

        let foo_file_id = add_file(&mut fm, &dir, "foo.nr");
        add_file(&mut fm, &dir, "foo/bar.nr");
        add_file(&mut fm, &dir, "foo/bar/mod.nr");

        // Check that `mod bar` from `foo` gives an error
        let result = find_module(&fm, foo_file_id, "bar");
        assert!(matches!(result, Err(DefCollectorErrorKind::OverlappingModuleDecls { .. })));
    }

    #[test]
    fn errors_if_file_exists_at_both_potential_module_locations_for_special_name() {
        let dir = PathBuf::new();
        let mut fm = FileManager::new(&dir);

        let lib_file_id = add_file(&mut fm, &dir, "lib.nr");
        add_file(&mut fm, &dir, "foo.nr");
        add_file(&mut fm, &dir, "foo/mod.nr");

        // Check that searching "foo" gives an error
        let result = find_module(&fm, lib_file_id, "foo");
        assert!(matches!(result, Err(DefCollectorErrorKind::OverlappingModuleDecls { .. })));
    }
}<|MERGE_RESOLUTION|>--- conflicted
+++ resolved
@@ -650,11 +650,7 @@
             Ok(child_mod_id) => {
                 // Track that the "foo" in `mod foo;` points to the module "foo"
                 let referenced = ReferenceId::Module(child_mod_id);
-<<<<<<< HEAD
-                let reference = ReferenceId::Variable(location, false);
-=======
                 let reference = ReferenceId::Reference(location, false);
->>>>>>> dfaf59fd
                 context.def_interner.add_reference(referenced, reference);
 
                 errors.extend(collect_defs(
