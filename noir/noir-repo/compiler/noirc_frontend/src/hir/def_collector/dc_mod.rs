--- conflicted
+++ resolved
@@ -14,12 +14,8 @@
     NoirStruct, NoirTrait, NoirTraitImpl, NoirTypeAlias, Pattern, TraitImplItem, TraitItem,
     TypeImpl,
 };
-<<<<<<< HEAD
-use crate::macros_api::NodeInterner;
-=======
 use crate::hir::resolution::errors::ResolverError;
 use crate::macros_api::{Expression, NodeInterner, UnresolvedType, UnresolvedTypeData};
->>>>>>> c01b3de7
 use crate::node_interner::ModuleAttributes;
 use crate::{
     graph::CrateId,
@@ -601,21 +597,12 @@
                 method_ids,
                 fns_with_default_impl: unresolved_functions,
             };
-<<<<<<< HEAD
-            context.def_interner.push_empty_trait(trait_id, &unresolved, resolved_generics);
-
-            if context.def_interner.is_in_lsp_mode() {
-                let parent_module_id = ModuleId { krate, local_id: self.module_id };
-                context.def_interner.register_trait(trait_id, name.to_string(), parent_module_id);
-            }
-=======
             context.def_interner.push_empty_trait(
                 trait_id,
                 &unresolved,
                 resolved_generics,
                 associated_types,
             );
->>>>>>> c01b3de7
 
             if context.def_interner.is_in_lsp_mode() {
                 let parent_module_id = ModuleId { krate, local_id: self.module_id };
