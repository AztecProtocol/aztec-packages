use core::str;
use std::path::Path;
use std::rc::Rc;
use std::vec;

use acvm::{AcirField, FieldElement};
use fm::{FILE_EXTENSION, FileId, FileManager};
use noirc_errors::{Location, Span};
use num_bigint::BigUint;
use num_traits::Num;
use rustc_hash::FxHashMap as HashMap;

use crate::ast::{
    Documented, Expression, FunctionDefinition, Ident, ItemVisibility, LetStatement,
    ModuleDeclaration, NoirEnumeration, NoirFunction, NoirStruct, NoirTrait, NoirTraitImpl,
    NoirTypeAlias, Pattern, TraitImplItemKind, TraitItem, TypeImpl, UnresolvedType,
    UnresolvedTypeData,
};
use crate::hir::resolution::errors::ResolverError;
use crate::node_interner::{ModuleAttributes, NodeInterner, ReferenceId, TypeId};
use crate::token::SecondaryAttribute;
use crate::usage_tracker::{UnusedItem, UsageTracker};
use crate::{Generics, Kind, ResolvedGeneric, Type, TypeVariable};
use crate::{
    graph::CrateId,
    hir::def_collector::dc_crate::{UnresolvedStruct, UnresolvedTrait},
    node_interner::{FunctionModifiers, TraitId, TypeAliasId},
    parser::{SortedModule, SortedSubModule},
};

use super::dc_crate::ModuleAttribute;
use super::dc_crate::{CollectedItems, UnresolvedEnum};
use super::{
    dc_crate::{
        CompilationError, DefCollector, UnresolvedFunctions, UnresolvedGlobal, UnresolvedTraitImpl,
        UnresolvedTypeAlias,
    },
    errors::{DefCollectorErrorKind, DuplicateType},
};
use crate::hir::Context;
use crate::hir::def_map::{CrateDefMap, LocalModuleId, MAIN_FUNCTION, ModuleData, ModuleId};
use crate::hir::resolution::import::ImportDirective;

/// Given a module collect all definitions into ModuleData
struct ModCollector<'a> {
    pub(crate) def_collector: &'a mut DefCollector,
    pub(crate) file_id: FileId,
    pub(crate) module_id: LocalModuleId,
}

/// Walk a module and collect its definitions.
///
/// This performs the entirety of the definition collection phase of the name resolution pass.
pub fn collect_defs(
    def_collector: &mut DefCollector,
    ast: SortedModule,
    file_id: FileId,
    module_id: LocalModuleId,
    crate_id: CrateId,
    context: &mut Context,
) -> Vec<CompilationError> {
    let mut collector = ModCollector { def_collector, file_id, module_id };
    let mut errors: Vec<CompilationError> = vec![];

    // First resolve the module declarations
    for decl in ast.module_decls {
        errors.extend(
            collector.parse_module_declaration(context, decl, crate_id, file_id, module_id),
        );
    }

    errors.extend(collector.collect_submodules(
        context,
        crate_id,
        module_id,
        ast.submodules,
        file_id,
    ));

    // Then add the imports to defCollector to resolve once all modules in the hierarchy have been resolved
    for import in ast.imports {
        collector.def_collector.imports.push(ImportDirective {
            visibility: import.visibility,
            module_id: collector.module_id,
            path: import.path,
            alias: import.alias,
            is_prelude: false,
        });
    }

    errors.extend(collector.collect_globals(context, ast.globals, crate_id));

    errors.extend(collector.collect_traits(context, ast.traits, crate_id));

    errors.extend(collector.collect_structs(context, ast.structs, crate_id));

    errors.extend(collector.collect_enums(context, ast.enums, crate_id));

    errors.extend(collector.collect_type_aliases(context, ast.type_aliases, crate_id));

    errors.extend(collector.collect_functions(context, ast.functions, crate_id));

    errors.extend(collector.collect_trait_impls(context, ast.trait_impls, crate_id));

    errors.extend(collector.collect_impls(context, ast.impls, crate_id));

    collector.collect_attributes(
        ast.inner_attributes,
        file_id,
        module_id,
        file_id,
        module_id,
        true,
    );

    errors
}

impl ModCollector<'_> {
    fn collect_attributes(
        &mut self,
        attributes: Vec<SecondaryAttribute>,
        file_id: FileId,
        module_id: LocalModuleId,
        attribute_file_id: FileId,
        attribute_module_id: LocalModuleId,
        is_inner: bool,
    ) {
        for attribute in attributes {
            self.def_collector.items.module_attributes.push(ModuleAttribute {
                file_id,
                module_id,
                attribute_file_id,
                attribute_module_id,
                attribute,
                is_inner,
            });
        }
    }

    fn collect_globals(
        &mut self,
        context: &mut Context,
        globals: Vec<(Documented<LetStatement>, ItemVisibility)>,
        crate_id: CrateId,
    ) -> Vec<CompilationError> {
        let mut errors = vec![];
        for (global, visibility) in globals {
            let (global, error) = collect_global(
                &mut context.def_interner,
                &mut self.def_collector.def_map,
                &mut context.usage_tracker,
                global,
                visibility,
                self.file_id,
                self.module_id,
                crate_id,
            );

            if let Some(error) = error {
                errors.push(error);
            }

            self.def_collector.items.globals.push(global);
        }
        errors
    }

    fn collect_impls(
        &mut self,
        context: &mut Context,
        impls: Vec<TypeImpl>,
        krate: CrateId,
    ) -> Vec<CompilationError> {
        let mut errors = Vec::new();
        let module_id = ModuleId { krate, local_id: self.module_id };

        for r#impl in impls {
            collect_impl(
                &mut context.def_interner,
                &mut self.def_collector.items,
                r#impl,
                self.file_id,
                module_id,
                &mut errors,
            );
        }

        errors
    }

    fn collect_trait_impls(
        &mut self,
        context: &mut Context,
        impls: Vec<NoirTraitImpl>,
        krate: CrateId,
    ) -> Vec<CompilationError> {
        let mut errors = Vec::new();

        for mut trait_impl in impls {
            let (mut unresolved_functions, associated_types, associated_constants) =
                collect_trait_impl_items(
                    &mut context.def_interner,
                    &mut trait_impl,
                    krate,
                    self.file_id,
                    self.module_id,
                );

            let module = ModuleId { krate, local_id: self.module_id };

            for (_, func_id, noir_function) in &mut unresolved_functions.functions {
                if noir_function.def.attributes.is_test_function() {
                    let error = DefCollectorErrorKind::TestOnAssociatedFunction {
                        location: noir_function.name_ident().location(),
                    };
                    errors.push(error.into());
                }

                if noir_function.def.attributes.has_export() {
                    let error = DefCollectorErrorKind::ExportOnAssociatedFunction {
                        location: noir_function.name_ident().location(),
                    };
                    errors.push(error.into());
                }

                let location = noir_function.def.location;
                context.def_interner.push_function(*func_id, &noir_function.def, module, location);
            }

            let unresolved_trait_impl = UnresolvedTraitImpl {
                file_id: self.file_id,
                module_id: self.module_id,
                r#trait: trait_impl.r#trait,
                methods: unresolved_functions,
                object_type: trait_impl.object_type,
                generics: trait_impl.impl_generics,
                where_clause: trait_impl.where_clause,
                associated_constants,
                associated_types,

                // These last fields are filled later on
                trait_id: None,
                impl_id: None,
                resolved_object_type: None,
                resolved_generics: Vec::new(),
                resolved_trait_generics: Vec::new(),
            };

            self.def_collector.items.trait_impls.push(unresolved_trait_impl);
        }

        errors
    }

    fn collect_functions(
        &mut self,
        context: &mut Context,
        functions: Vec<Documented<NoirFunction>>,
        krate: CrateId,
    ) -> Vec<CompilationError> {
        let mut unresolved_functions = UnresolvedFunctions {
            file_id: self.file_id,
            functions: Vec::new(),
            trait_id: None,
            self_type: None,
        };
        let mut errors = vec![];

        let module = ModuleId { krate, local_id: self.module_id };

        for function in functions {
            let Some(func_id) = collect_function(
                &mut context.def_interner,
                &mut self.def_collector.def_map,
                &mut context.usage_tracker,
                &function.item,
                module,
                function.doc_comments,
                &mut errors,
            ) else {
                continue;
            };

            // Now link this func_id to a crate level map with the noir function and the module id
            // Encountering a NoirFunction, we retrieve it's module_data to get the namespace
            // Once we have lowered it to a HirFunction, we retrieve it's Id from the DefInterner
            // and replace it
            // With this method we iterate each function in the Crate and not each module
            // This may not be great because we have to pull the module_data for each function
            unresolved_functions.push_fn(self.module_id, func_id, function.item);
        }

        self.def_collector.items.functions.push(unresolved_functions);
        errors
    }

    /// Collect any struct definitions declared within the ast.
    /// Returns a vector of errors if any structs were already defined,
    /// or if a struct has duplicate fields in it.
    fn collect_structs(
        &mut self,
        context: &mut Context,
        types: Vec<Documented<NoirStruct>>,
        krate: CrateId,
    ) -> Vec<CompilationError> {
        let mut definition_errors = vec![];
        for struct_definition in types {
            if let Some((id, the_struct)) = collect_struct(
                &mut context.def_interner,
                &mut self.def_collector.def_map,
                &mut context.usage_tracker,
                struct_definition,
                self.module_id,
                krate,
                &mut definition_errors,
            ) {
                self.def_collector.items.structs.insert(id, the_struct);
            }
        }
        definition_errors
    }

    /// Collect any enum definitions declared within the ast.
    /// Returns a vector of errors if any enums were already defined,
    /// or if an enum has duplicate variants in it.
    fn collect_enums(
        &mut self,
        context: &mut Context,
        types: Vec<Documented<NoirEnumeration>>,
        krate: CrateId,
    ) -> Vec<CompilationError> {
        let mut definition_errors = vec![];
        for enum_definition in types {
            if let Some((id, the_enum)) = collect_enum(
                &mut context.def_interner,
                &mut self.def_collector.def_map,
                &mut context.usage_tracker,
                enum_definition,
                self.file_id,
                self.module_id,
                krate,
                &mut definition_errors,
            ) {
                self.def_collector.items.enums.insert(id, the_enum);
            }
        }
        definition_errors
    }

    /// Collect any type aliases definitions declared within the ast.
    /// Returns a vector of errors if any type aliases were already defined.
    fn collect_type_aliases(
        &mut self,
        context: &mut Context,
        type_aliases: Vec<Documented<NoirTypeAlias>>,
        krate: CrateId,
    ) -> Vec<CompilationError> {
        let mut errors: Vec<CompilationError> = vec![];
        for type_alias in type_aliases {
            let doc_comments = type_alias.doc_comments;
            let type_alias = type_alias.item;
            let name = type_alias.name.clone();
            let location = Location::new(name.span(), self.file_id);
            let visibility = type_alias.visibility;

            // And store the TypeId -> TypeAlias mapping somewhere it is reachable
            let unresolved = UnresolvedTypeAlias {
                file_id: self.file_id,
                module_id: self.module_id,
                type_alias_def: type_alias,
            };

            let resolved_generics = Context::resolve_generics(
                &context.def_interner,
                &unresolved.type_alias_def.generics,
                &mut errors,
            );

            let type_alias_id =
                context.def_interner.push_type_alias(&unresolved, resolved_generics);

            context.def_interner.set_doc_comments(ReferenceId::Alias(type_alias_id), doc_comments);

            // Add the type alias to scope so its path can be looked up later
            let result = self.def_collector.def_map.modules[self.module_id.0].declare_type_alias(
                name.clone(),
                visibility,
                type_alias_id,
            );

            let parent_module_id = ModuleId { krate, local_id: self.module_id };
            context.usage_tracker.add_unused_item(
                parent_module_id,
                name.clone(),
                UnusedItem::TypeAlias(type_alias_id),
                visibility,
            );

            if let Err((first_def, second_def)) = result {
                let err = DefCollectorErrorKind::Duplicate {
                    typ: DuplicateType::Function,
                    first_def,
                    second_def,
                };
                errors.push(err.into());
            }

            self.def_collector.items.type_aliases.insert(type_alias_id, unresolved);

            if context.def_interner.is_in_lsp_mode() {
                let parent_module_id = ModuleId { krate, local_id: self.module_id };
                let name = name.to_string();
                context.def_interner.register_type_alias(
                    type_alias_id,
                    name,
                    location,
                    visibility,
                    parent_module_id,
                );
            }
        }
        errors
    }

    /// Collect any traits definitions declared within the ast.
    /// Returns a vector of errors if any traits were already defined.
    fn collect_traits(
        &mut self,
        context: &mut Context,
        traits: Vec<Documented<NoirTrait>>,
        krate: CrateId,
    ) -> Vec<CompilationError> {
        let mut errors: Vec<CompilationError> = vec![];
        for trait_definition in traits {
            let doc_comments = trait_definition.doc_comments;
            let trait_definition = trait_definition.item;
            let name = trait_definition.name.clone();
            let location = trait_definition.location;

            // Create the corresponding module for the trait namespace
            let trait_id = match self.push_child_module(
                context,
                &name,
                ItemVisibility::Public,
                name.location(),
                Vec::new(),
                Vec::new(),
                false,
                false, // is contract
                false, // is struct
            ) {
                Ok(module_id) => TraitId(ModuleId { krate, local_id: module_id.local_id }),
                Err(error) => {
                    errors.push(error.into());
                    continue;
                }
            };

            context.def_interner.set_doc_comments(ReferenceId::Trait(trait_id), doc_comments);

            // Add the trait to scope so its path can be looked up later
            let visibility = trait_definition.visibility;
            let result = self.def_collector.def_map.modules[self.module_id.0].declare_trait(
                name.clone(),
                visibility,
                trait_id,
            );

            let parent_module_id = ModuleId { krate, local_id: self.module_id };
            context.usage_tracker.add_unused_item(
                parent_module_id,
                name.clone(),
                UnusedItem::Trait(trait_id),
                visibility,
            );

            if let Err((first_def, second_def)) = result {
                let error = DefCollectorErrorKind::Duplicate {
                    typ: DuplicateType::Trait,
                    first_def,
                    second_def,
                };
                errors.push(error.into());
            }

            // Add all functions that have a default implementation in the trait
            let mut unresolved_functions = UnresolvedFunctions {
                file_id: self.file_id,
                functions: Vec::new(),
                trait_id: None,
                self_type: None,
            };

            let mut method_ids = HashMap::default();
            let mut associated_types = Generics::new();

            for trait_item in &trait_definition.items {
                match &trait_item.item {
                    TraitItem::Function {
                        name,
                        generics,
                        parameters,
                        return_type,
                        where_clause,
                        body,
                        is_unconstrained,
                        visibility: _,
                        is_comptime,
                    } => {
                        let func_id = context.def_interner.push_empty_fn();
                        if !method_ids.contains_key(&name.0.contents) {
                            method_ids.insert(name.to_string(), func_id);
                        }

                        let location = Location::new(name.span(), self.file_id);
                        let modifiers = FunctionModifiers {
                            name: name.to_string(),
                            visibility: trait_definition.visibility,
                            // TODO(Maddiaa): Investigate trait implementations with attributes see: https://github.com/noir-lang/noir/issues/2629
                            attributes: crate::token::Attributes::empty(),
                            is_unconstrained: *is_unconstrained,
                            generic_count: generics.len(),
                            is_comptime: *is_comptime,
                            name_location: location,
                        };

                        context
                            .def_interner
                            .push_function_definition(func_id, modifiers, trait_id.0, location);

                        let referenced = ReferenceId::Function(func_id);
                        let module_id = Some(trait_id.0);
                        context
                            .def_interner
                            .add_definition_location(referenced, location, module_id);

                        if !trait_item.doc_comments.is_empty() {
                            context.def_interner.set_doc_comments(
                                ReferenceId::Function(func_id),
                                trait_item.doc_comments.clone(),
                            );
                        }

                        match self.def_collector.def_map.modules[trait_id.0.local_id.0]
                            .declare_function(name.clone(), ItemVisibility::Public, func_id)
                        {
                            Ok(()) => {
                                if let Some(body) = body {
                                    let impl_method =
                                        NoirFunction::normal(FunctionDefinition::normal(
                                            name,
                                            *is_unconstrained,
                                            generics,
                                            parameters,
                                            body.clone(),
                                            where_clause.clone(),
                                            return_type,
                                        ));
                                    unresolved_functions.push_fn(
                                        self.module_id,
                                        func_id,
                                        impl_method,
                                    );
                                }
                            }
                            Err((first_def, second_def)) => {
                                let error = DefCollectorErrorKind::Duplicate {
                                    typ: DuplicateType::TraitAssociatedFunction,
                                    first_def,
                                    second_def,
                                };
                                errors.push(error.into());
                            }
                        }
                    }
                    TraitItem::Constant { name, typ, default_value: _ } => {
                        let global_id = context.def_interner.push_empty_global(
                            name.clone(),
                            trait_id.0.local_id,
                            krate,
                            self.file_id,
                            vec![],
                            false,
                            false,
                        );

                        if let Err((first_def, second_def)) = self.def_collector.def_map.modules
                            [trait_id.0.local_id.0]
                            .declare_global(name.clone(), ItemVisibility::Public, global_id)
                        {
                            let error = DefCollectorErrorKind::Duplicate {
                                typ: DuplicateType::TraitAssociatedConst,
                                first_def,
                                second_def,
                            };
                            errors.push(error.into());
                        } else {
                            let type_variable_id = context.def_interner.next_type_variable_id();
                            let typ = self.resolve_associated_constant_type(typ, &mut errors);

                            associated_types.push(ResolvedGeneric {
                                name: Rc::new(name.to_string()),
                                type_var: TypeVariable::unbound(
                                    type_variable_id,
                                    Kind::numeric(typ),
                                ),
                                location: name.location(),
                            });
                        }
                    }
                    TraitItem::Type { name } => {
                        if let Err((first_def, second_def)) = self.def_collector.def_map.modules
                            [trait_id.0.local_id.0]
                            .declare_type_alias(
                                name.clone(),
                                ItemVisibility::Public,
                                TypeAliasId::dummy_id(),
                            )
                        {
                            let error = DefCollectorErrorKind::Duplicate {
                                typ: DuplicateType::TraitAssociatedType,
                                first_def,
                                second_def,
                            };
                            errors.push(error.into());
                        } else {
                            let type_variable_id = context.def_interner.next_type_variable_id();
                            associated_types.push(ResolvedGeneric {
                                name: Rc::new(name.to_string()),
                                type_var: TypeVariable::unbound(type_variable_id, Kind::Normal),
                                location: name.location(),
                            });
                        }
                    }
                }
            }

            let resolved_generics = Context::resolve_generics(
                &context.def_interner,
                &trait_definition.generics,
                &mut errors,
            );

            let unresolved = UnresolvedTrait {
                file_id: self.file_id,
                module_id: self.module_id,
                crate_id: krate,
                trait_def: trait_definition,
                method_ids,
                fns_with_default_impl: unresolved_functions,
            };
            context.def_interner.push_empty_trait(
                trait_id,
                &unresolved,
                resolved_generics,
                associated_types,
            );

            if context.def_interner.is_in_lsp_mode() {
                let parent_module_id = ModuleId { krate, local_id: self.module_id };
                context.def_interner.register_trait(
                    trait_id,
                    name.to_string(),
                    location,
                    visibility,
                    parent_module_id,
                );
            }

            self.def_collector.items.traits.insert(trait_id, unresolved);
        }
        errors
    }

    fn collect_submodules(
        &mut self,
        context: &mut Context,
        crate_id: CrateId,
        parent_module_id: LocalModuleId,
        submodules: Vec<Documented<SortedSubModule>>,
        file_id: FileId,
    ) -> Vec<CompilationError> {
        let mut errors: Vec<CompilationError> = vec![];
        for submodule in submodules {
            let mut doc_comments = submodule.doc_comments;
            let submodule = submodule.item;

            match self.push_child_module(
                context,
                &submodule.name,
                submodule.visibility,
                Location::new(submodule.name.span(), file_id),
                submodule.outer_attributes.clone(),
                submodule.contents.inner_attributes.clone(),
                true,
                submodule.is_contract,
                false, // is struct
            ) {
                Ok(child) => {
                    self.collect_attributes(
                        submodule.outer_attributes,
                        file_id,
                        child.local_id,
                        file_id,
                        parent_module_id,
                        false,
                    );

                    if !(doc_comments.is_empty()
                        && submodule.contents.inner_doc_comments.is_empty())
                    {
                        doc_comments.extend(submodule.contents.inner_doc_comments.clone());

                        context
                            .def_interner
                            .set_doc_comments(ReferenceId::Module(child), doc_comments);
                    }

                    errors.extend(collect_defs(
                        self.def_collector,
                        submodule.contents,
                        file_id,
                        child.local_id,
                        crate_id,
                        context,
                    ));
                }
                Err(error) => {
                    errors.push(error.into());
                }
            };
        }
        errors
    }

    /// Search for a module named `mod_name`
    /// Parse it, add it as a child to the parent module in which it was declared
    /// and then collect all definitions of the child module
    #[allow(clippy::too_many_arguments)]
    fn parse_module_declaration(
        &mut self,
        context: &mut Context,
        mod_decl: Documented<ModuleDeclaration>,
        crate_id: CrateId,
        parent_file_id: FileId,
        parent_module_id: LocalModuleId,
    ) -> Vec<CompilationError> {
        let mut doc_comments = mod_decl.doc_comments;
        let mod_decl = mod_decl.item;

        let mut errors: Vec<CompilationError> = vec![];
        let child_file_id = match find_module(&context.file_manager, self.file_id, &mod_decl.ident)
        {
            Ok(child_file_id) => child_file_id,
            Err(err) => {
                errors.push(err.into());
                return errors;
            }
        };

        let location = Location { file: self.file_id, span: mod_decl.ident.span() };

        if let Some(old_location) = context.visited_files.get(&child_file_id) {
            let error = DefCollectorErrorKind::ModuleAlreadyPartOfCrate {
                mod_name: mod_decl.ident.clone(),
                location,
            };
            errors.push(error.into());

            let error = DefCollectorErrorKind::ModuleOriginallyDefined {
                mod_name: mod_decl.ident.clone(),
                location: *old_location,
            };
            errors.push(error.into());
            return errors;
        }

        context.visited_files.insert(child_file_id, location);

        // Parse the AST for the module we just found and then recursively look for it's defs
        let (ast, parsing_errors) = context.parsed_file_results(child_file_id);
        let ast = ast.into_sorted();

        errors.extend(parsing_errors.iter().map(|e| e.clone().into()).collect::<Vec<_>>());

        // Add module into def collector and get a ModuleId
        match self.push_child_module(
            context,
            &mod_decl.ident,
            mod_decl.visibility,
            Location::new(Span::empty(0), child_file_id),
            mod_decl.outer_attributes.clone(),
            ast.inner_attributes.clone(),
            true,
            false, // is contract
            false, // is struct
        ) {
            Ok(child_mod_id) => {
                self.collect_attributes(
                    mod_decl.outer_attributes,
                    child_file_id,
                    child_mod_id.local_id,
                    parent_file_id,
                    parent_module_id,
                    false,
                );

                // Track that the "foo" in `mod foo;` points to the module "foo"
                context.def_interner.add_module_reference(child_mod_id, location);

                if !(doc_comments.is_empty() && ast.inner_doc_comments.is_empty()) {
                    doc_comments.extend(ast.inner_doc_comments.clone());

                    context
                        .def_interner
                        .set_doc_comments(ReferenceId::Module(child_mod_id), doc_comments);
                }

                errors.extend(collect_defs(
                    self.def_collector,
                    ast,
                    child_file_id,
                    child_mod_id.local_id,
                    crate_id,
                    context,
                ));
            }
            Err(error) => {
                errors.push(error.into());
            }
        }
        errors
    }

    /// Add a child module to the current def_map.
    /// On error this returns None and pushes to `errors`
    #[allow(clippy::too_many_arguments)]
    fn push_child_module(
        &mut self,
        context: &mut Context,
        mod_name: &Ident,
        visibility: ItemVisibility,
        mod_location: Location,
        outer_attributes: Vec<SecondaryAttribute>,
        inner_attributes: Vec<SecondaryAttribute>,
        add_to_parent_scope: bool,
        is_contract: bool,
        is_type: bool,
    ) -> Result<ModuleId, DefCollectorErrorKind> {
        push_child_module(
            &mut context.def_interner,
            &mut self.def_collector.def_map,
            self.module_id,
            mod_name,
            visibility,
            mod_location,
            outer_attributes,
            inner_attributes,
            add_to_parent_scope,
            is_contract,
            is_type,
        )
    }

    fn resolve_associated_constant_type(
        &self,
        typ: &UnresolvedType,
        errors: &mut Vec<CompilationError>,
    ) -> Type {
        match &typ.typ {
            UnresolvedTypeData::FieldElement => Type::FieldElement,
            UnresolvedTypeData::Integer(sign, bits) => Type::Integer(*sign, *bits),
            _ => {
<<<<<<< HEAD
                let error =
                    ResolverError::AssociatedConstantsMustBeNumeric { location: typ.location };
                errors.push(error.into());
=======
                let span = typ.location.span;
                let error = ResolverError::AssociatedConstantsMustBeNumeric { span };
                errors.push((error.into(), self.file_id));
>>>>>>> a0edfa3d
                Type::Error
            }
        }
    }
}

/// Add a child module to the current def_map.
/// On error this returns None and pushes to `errors`
#[allow(clippy::too_many_arguments)]
fn push_child_module(
    interner: &mut NodeInterner,
    def_map: &mut CrateDefMap,
    parent: LocalModuleId,
    mod_name: &Ident,
    visibility: ItemVisibility,
    mod_location: Location,
    outer_attributes: Vec<SecondaryAttribute>,
    inner_attributes: Vec<SecondaryAttribute>,
    add_to_parent_scope: bool,
    is_contract: bool,
    is_type: bool,
) -> Result<ModuleId, DefCollectorErrorKind> {
    // Note: the difference between `location` and `mod_location` is:
    // - `mod_location` will point to either the token "foo" in `mod foo { ... }`
    //   if it's an inline module, or the first char of a the file if it's an external module.
    // - `location` will always point to the token "foo" in `mod foo` regardless of whether
    //   it's inline or external.
    // Eventually the location put in `ModuleData` is used for codelenses about `contract`s,
    // so we keep using `location` so that it continues to work as usual.
    let location = Location::new(mod_name.span(), mod_location.file);
    let new_module = ModuleData::new(
        Some(parent),
        location,
        outer_attributes,
        inner_attributes,
        is_contract,
        is_type,
    );

    let module_id = def_map.modules.insert(new_module);
    let modules = &mut def_map.modules;

    // Update the parent module to reference the child
    modules[parent.0].children.insert(mod_name.clone(), LocalModuleId(module_id));

    let mod_id = ModuleId { krate: def_map.krate, local_id: LocalModuleId(module_id) };

    // Add this child module into the scope of the parent module as a module definition
    // module definitions are definitions which can only exist at the module level.
    // ModuleDefinitionIds can be used across crates since they contain the CrateId
    //
    // We do not want to do this in the case of struct modules (each struct type corresponds
    // to a child module containing its methods) since the module name should not shadow
    // the struct name.
    if add_to_parent_scope {
        if let Err((first_def, second_def)) =
            modules[parent.0].declare_child_module(mod_name.to_owned(), visibility, mod_id)
        {
            let err = DefCollectorErrorKind::Duplicate {
                typ: DuplicateType::Module,
                first_def,
                second_def,
            };
            return Err(err);
        }

        interner.add_module_attributes(
            mod_id,
            ModuleAttributes {
                name: mod_name.0.contents.clone(),
                location: mod_location,
                parent: Some(parent),
                visibility,
            },
        );

        if interner.is_in_lsp_mode() {
            let parent_module_id = ModuleId { krate: def_map.krate, local_id: parent };
            interner.register_module(
                mod_id,
                location,
                visibility,
                mod_name.0.contents.clone(),
                parent_module_id,
            );
        }
    }

    Ok(mod_id)
}

#[allow(clippy::too_many_arguments)]
pub fn collect_function(
    interner: &mut NodeInterner,
    def_map: &mut CrateDefMap,
    usage_tracker: &mut UsageTracker,
    function: &NoirFunction,
    module: ModuleId,
    doc_comments: Vec<String>,
    errors: &mut Vec<CompilationError>,
) -> Option<crate::node_interner::FuncId> {
    if let Some(field) = function.attributes().get_field_attribute() {
        if !is_native_field(&field) {
            return None;
        }
    }

    let module_data = &mut def_map.modules[module.local_id.0];

    let is_test = function.def.attributes.is_test_function();
    let is_entry_point_function = if module_data.is_contract {
        function.attributes().is_contract_entry_point()
    } else {
        function.name() == MAIN_FUNCTION
    };
    let has_export = function.def.attributes.has_export();

    let name = function.name_ident().clone();
    let func_id = interner.push_empty_fn();
    let visibility = function.def.visibility;
    let location = function.location();
    interner.push_function(func_id, &function.def, module, location);
    if interner.is_in_lsp_mode() && !function.def.is_test() {
        interner.register_function(func_id, &function.def);
    }

    if !is_test && !is_entry_point_function && !has_export {
        let item = UnusedItem::Function(func_id);
        usage_tracker.add_unused_item(module, name.clone(), item, visibility);
    }

    interner.set_doc_comments(ReferenceId::Function(func_id), doc_comments);

    // Add function to scope/ns of the module
    let result = def_map.modules[module.local_id.0].declare_function(name, visibility, func_id);
    if let Err((first_def, second_def)) = result {
        let file = second_def.location().file;
        let error = DefCollectorErrorKind::Duplicate {
            typ: DuplicateType::Function,
            first_def,
            second_def,
        };
        errors.push(error.into());
    }
    Some(func_id)
}

#[allow(clippy::too_many_arguments)]
pub fn collect_struct(
    interner: &mut NodeInterner,
    def_map: &mut CrateDefMap,
    usage_tracker: &mut UsageTracker,
    struct_definition: Documented<NoirStruct>,
    module_id: LocalModuleId,
    krate: CrateId,
    definition_errors: &mut Vec<CompilationError>,
) -> Option<(TypeId, UnresolvedStruct)> {
    let doc_comments = struct_definition.doc_comments;
    let struct_definition = struct_definition.item;
    let file_id = struct_definition.location.file;

    check_duplicate_field_names(&struct_definition, definition_errors);

    let name = struct_definition.name.clone();

    let unresolved = UnresolvedStruct { file_id, module_id, struct_def: struct_definition };

    let resolved_generics =
        Context::resolve_generics(interner, &unresolved.struct_def.generics, definition_errors);

    // Create the corresponding module for the struct namespace
    let location = Location::new(name.span(), file_id);
    let id = match push_child_module(
        interner,
        def_map,
        module_id,
        &name,
        ItemVisibility::Public,
        location,
        Vec::new(),
        Vec::new(),
        false, // add to parent scope
        false, // is contract
        true,  // is struct
    ) {
        Ok(module_id) => {
            let name = unresolved.struct_def.name.clone();
            let span = unresolved.struct_def.location.span;
            let attributes = unresolved.struct_def.attributes.clone();
            let local_id = module_id.local_id;
            interner.new_type(name, span, attributes, resolved_generics, krate, local_id, file_id)
        }
        Err(error) => {
            definition_errors.push(error.into());
            return None;
        }
    };

    interner.set_doc_comments(ReferenceId::Type(id), doc_comments);

    for (index, field) in unresolved.struct_def.fields.iter().enumerate() {
        if !field.doc_comments.is_empty() {
            interner
                .set_doc_comments(ReferenceId::StructMember(id, index), field.doc_comments.clone());
        }
    }

    // Add the struct to scope so its path can be looked up later
    let visibility = unresolved.struct_def.visibility;
    let result = def_map.modules[module_id.0].declare_type(name.clone(), visibility, id);

    let parent_module_id = ModuleId { krate, local_id: module_id };

    if !unresolved.struct_def.is_abi() {
        usage_tracker.add_unused_item(
            parent_module_id,
            name.clone(),
            UnusedItem::Struct(id),
            visibility,
        );
    }

    if let Err((first_def, second_def)) = result {
        let error = DefCollectorErrorKind::Duplicate {
            typ: DuplicateType::TypeDefinition,
            first_def,
            second_def,
        };
        definition_errors.push(error.into());
    }

    if interner.is_in_lsp_mode() {
        interner.register_type(id, name.to_string(), location, visibility, parent_module_id);
    }

    Some((id, unresolved))
}

#[allow(clippy::too_many_arguments)]
pub fn collect_enum(
    interner: &mut NodeInterner,
    def_map: &mut CrateDefMap,
    usage_tracker: &mut UsageTracker,
    enum_def: Documented<NoirEnumeration>,
    file_id: FileId,
    module_id: LocalModuleId,
    krate: CrateId,
    definition_errors: &mut Vec<CompilationError>,
) -> Option<(TypeId, UnresolvedEnum)> {
    let doc_comments = enum_def.doc_comments;
    let enum_def = enum_def.item;

    check_duplicate_variant_names(&enum_def, definition_errors);

    let name = enum_def.name.clone();

    let unresolved = UnresolvedEnum { file_id, module_id, enum_def };

    let resolved_generics =
        Context::resolve_generics(interner, &unresolved.enum_def.generics, definition_errors);

    // Create the corresponding module for the enum namespace
    let location = Location::new(name.span(), file_id);
    let id = match push_child_module(
        interner,
        def_map,
        module_id,
        &name,
        ItemVisibility::Public,
        location,
        Vec::new(),
        Vec::new(),
        false, // add to parent scope
        false, // is contract
        true,  // is type
    ) {
        Ok(module_id) => {
            let name = unresolved.enum_def.name.clone();
            let span = unresolved.enum_def.location.span;
            let attributes = unresolved.enum_def.attributes.clone();
            let local_id = module_id.local_id;
            interner.new_type(name, span, attributes, resolved_generics, krate, local_id, file_id)
        }
        Err(error) => {
            definition_errors.push(error.into());
            return None;
        }
    };

    interner.set_doc_comments(ReferenceId::Type(id), doc_comments);

    for (index, variant) in unresolved.enum_def.variants.iter().enumerate() {
        if !variant.doc_comments.is_empty() {
            let id = ReferenceId::EnumVariant(id, index);
            interner.set_doc_comments(id, variant.doc_comments.clone());
        }
    }

    // Add the enum to scope so its path can be looked up later
    let visibility = unresolved.enum_def.visibility;
    let result = def_map.modules[module_id.0].declare_type(name.clone(), visibility, id);

    let parent_module_id = ModuleId { krate, local_id: module_id };

    if !unresolved.enum_def.is_abi() {
        usage_tracker.add_unused_item(
            parent_module_id,
            name.clone(),
            UnusedItem::Enum(id),
            visibility,
        );
    }

    if let Err((first_def, second_def)) = result {
        let error = DefCollectorErrorKind::Duplicate {
            typ: DuplicateType::TypeDefinition,
            first_def,
            second_def,
        };
        definition_errors.push(error.into());
    }

    if interner.is_in_lsp_mode() {
        interner.register_type(id, name.to_string(), location, visibility, parent_module_id);
    }

    Some((id, unresolved))
}

pub fn collect_impl(
    interner: &mut NodeInterner,
    items: &mut CollectedItems,
    r#impl: TypeImpl,
    file_id: FileId,
    module_id: ModuleId,
    errors: &mut Vec<CompilationError>,
) {
    let mut unresolved_functions =
        UnresolvedFunctions { file_id, functions: Vec::new(), trait_id: None, self_type: None };

    for (method, _) in r#impl.methods {
        let doc_comments = method.doc_comments;
        let mut method = method.item;

        if method.def.attributes.is_test_function() {
            let error = DefCollectorErrorKind::TestOnAssociatedFunction {
                location: method.name_ident().location(),
            };
            errors.push(error.into());
            continue;
        }
        if method.def.attributes.has_export() {
            let error = DefCollectorErrorKind::ExportOnAssociatedFunction {
                location: method.name_ident().location(),
            };
            errors.push(error.into());
        }

        let func_id = interner.push_empty_fn();
        method.def.where_clause.extend(r#impl.where_clause.clone());
        let location = Location::new(method.span(), file_id);
        interner.push_function(func_id, &method.def, module_id, location);
        unresolved_functions.push_fn(module_id.local_id, func_id, method);
        interner.set_doc_comments(ReferenceId::Function(func_id), doc_comments);
    }

    let key = (r#impl.object_type, module_id.local_id);
    let methods = items.impls.entry(key).or_default();
    methods.push((r#impl.generics, r#impl.type_location, unresolved_functions));
}

fn find_module(
    file_manager: &FileManager,
    anchor: FileId,
    mod_name: &Ident,
) -> Result<FileId, DefCollectorErrorKind> {
    let anchor_path = file_manager
        .path(anchor)
        .expect("File must exist in file manager in order for us to be resolving its imports.")
        .with_extension("");
    let anchor_dir = anchor_path.parent().unwrap();

    // Assuming anchor is called "anchor.nr" and we are looking up a module named "mod_name"...
    // This is "mod_name"
    let mod_name_str = &mod_name.0.contents;

    // If we are in a special name like "main.nr", "lib.nr", "mod.nr" or "{mod_name}.nr",
    // the search starts at the same directory, otherwise it starts in a nested directory.
    let start_dir = if should_check_siblings_for_module(&anchor_path, anchor_dir) {
        anchor_dir
    } else {
        anchor_path.as_path()
    };

    // Check "mod_name.nr"
    let mod_name_candidate = start_dir.join(format!("{mod_name_str}.{FILE_EXTENSION}"));
    let mod_name_result = file_manager.name_to_id(mod_name_candidate.clone());

    // Check "mod_name/mod.nr"
    let mod_nr_candidate = start_dir.join(mod_name_str).join(format!("mod.{FILE_EXTENSION}"));
    let mod_nr_result = file_manager.name_to_id(mod_nr_candidate.clone());

    match (mod_nr_result, mod_name_result) {
        (Some(_), Some(_)) => Err(DefCollectorErrorKind::OverlappingModuleDecls {
            mod_name: mod_name.clone(),
            expected_path: mod_name_candidate.as_os_str().to_string_lossy().to_string(),
            alternative_path: mod_nr_candidate.as_os_str().to_string_lossy().to_string(),
        }),
        (Some(id), None) | (None, Some(id)) => Ok(id),
        (None, None) => Err(DefCollectorErrorKind::UnresolvedModuleDecl {
            mod_name: mod_name.clone(),
            expected_path: mod_name_candidate.as_os_str().to_string_lossy().to_string(),
            alternative_path: mod_nr_candidate.as_os_str().to_string_lossy().to_string(),
        }),
    }
}

/// Returns true if a module's child modules are expected to be in the same directory.
/// Returns false if they are expected to be in a subdirectory matching the name of the module.
fn should_check_siblings_for_module(module_path: &Path, parent_path: &Path) -> bool {
    if let Some(filename) = module_path.file_stem() {
        // This check also means a `main.nr` or `lib.nr` file outside of the crate root would
        // check its same directory for child modules instead of a subdirectory. Should we prohibit
        // `main.nr` and `lib.nr` files outside of the crate root?
        filename == "main"
            || filename == "lib"
            || filename == "mod"
            || Some(filename) == parent_path.file_stem()
    } else {
        // If there's no filename, we arbitrarily return true.
        // Alternatively, we could panic, but this is left to a different step where we
        // ideally have some source location to issue an error.
        true
    }
}

cfg_if::cfg_if! {
    if #[cfg(feature = "bls12_381")] {
        pub const CHOSEN_FIELD: &str = "bls12_381";
    } else {
        pub const CHOSEN_FIELD: &str = "bn254";
    }
}

fn is_native_field(str: &str) -> bool {
    let big_num = if let Some(hex) = str.strip_prefix("0x") {
        BigUint::from_str_radix(hex, 16)
    } else {
        BigUint::from_str_radix(str, 10)
    };
    if let Ok(big_num) = big_num { big_num == FieldElement::modulus() } else { CHOSEN_FIELD == str }
}

type AssociatedTypes = Vec<(Ident, UnresolvedType)>;
type AssociatedConstants = Vec<(Ident, UnresolvedType, Expression)>;

/// Returns a tuple of (methods, associated types, associated constants)
pub(crate) fn collect_trait_impl_items(
    interner: &mut NodeInterner,
    trait_impl: &mut NoirTraitImpl,
    krate: CrateId,
    file_id: FileId,
    local_id: LocalModuleId,
) -> (UnresolvedFunctions, AssociatedTypes, AssociatedConstants) {
    let mut unresolved_functions =
        UnresolvedFunctions { file_id, functions: Vec::new(), trait_id: None, self_type: None };

    let mut associated_types = Vec::new();
    let mut associated_constants = Vec::new();

    let module = ModuleId { krate, local_id };

    for item in std::mem::take(&mut trait_impl.items) {
        match item.item.kind {
            TraitImplItemKind::Function(mut impl_method) => {
                // Set the impl method visibility as temporarily private.
                // Eventually when we find out what trait is this impl for we'll set it
                // to the trait's visibility.
                impl_method.def.visibility = ItemVisibility::Private;

                let func_id = interner.push_empty_fn();
                let location = Location::new(impl_method.span(), file_id);
                interner.push_function(func_id, &impl_method.def, module, location);
                interner.set_doc_comments(ReferenceId::Function(func_id), item.doc_comments);
                unresolved_functions.push_fn(local_id, func_id, impl_method);
            }
            TraitImplItemKind::Constant(name, typ, expr) => {
                associated_constants.push((name, typ, expr));
            }
            TraitImplItemKind::Type { name, alias } => {
                associated_types.push((name, alias));
            }
        }
    }

    (unresolved_functions, associated_types, associated_constants)
}

#[allow(clippy::too_many_arguments)]
pub(crate) fn collect_global(
    interner: &mut NodeInterner,
    def_map: &mut CrateDefMap,
    usage_tracker: &mut UsageTracker,
    global: Documented<LetStatement>,
    visibility: ItemVisibility,
    file_id: FileId,
    module_id: LocalModuleId,
    crate_id: CrateId,
) -> (UnresolvedGlobal, Option<CompilationError>) {
    let doc_comments = global.doc_comments;
    let global = global.item;

    let name = global.pattern.name_ident().clone();
    let is_abi = global.attributes.iter().any(|attribute| attribute.is_abi());

    let global_id = interner.push_empty_global(
        name.clone(),
        module_id,
        crate_id,
        file_id,
        global.attributes.clone(),
        matches!(global.pattern, Pattern::Mutable { .. }),
        global.comptime,
    );

    // Add the statement to the scope so its path can be looked up later
    let result = def_map.modules[module_id.0].declare_global(name.clone(), visibility, global_id);

    // Globals marked as ABI don't have to be used.
    if !is_abi {
        let parent_module_id = ModuleId { krate: crate_id, local_id: module_id };
        usage_tracker.add_unused_item(
            parent_module_id,
            name,
            UnusedItem::Global(global_id),
            visibility,
        );
    }

    let error = result.err().map(|(first_def, second_def)| {
        let err =
            DefCollectorErrorKind::Duplicate { typ: DuplicateType::Global, first_def, second_def };
        err.into()
    });

    interner.set_doc_comments(ReferenceId::Global(global_id), doc_comments);

    let global = UnresolvedGlobal { file_id, module_id, global_id, stmt_def: global, visibility };
    (global, error)
}

fn check_duplicate_field_names(
    struct_definition: &NoirStruct,
<<<<<<< HEAD
    definition_errors: &mut Vec<CompilationError>,
=======
    definition_errors: &mut Vec<(CompilationError, FileId)>,
>>>>>>> a0edfa3d
) {
    let mut seen_field_names = std::collections::HashSet::new();
    for field in &struct_definition.fields {
        let field_name = &field.item.name;

        if seen_field_names.insert(field_name) {
            continue;
        }

        let previous_field_name = *seen_field_names.get(field_name).unwrap();
        let error = DefCollectorErrorKind::Duplicate {
            typ: DuplicateType::StructField,
            first_def: previous_field_name.clone(),
            second_def: field_name.clone(),
        };
<<<<<<< HEAD
        definition_errors.push(error.into());
=======
        definition_errors.push((error.into(), field_name.location().file));
>>>>>>> a0edfa3d
    }
}

fn check_duplicate_variant_names(
    enum_def: &NoirEnumeration,
    definition_errors: &mut Vec<CompilationError>,
) {
    let mut seen_variant_names = std::collections::HashSet::new();
    for variant in &enum_def.variants {
        let variant_name = &variant.item.name;

        if seen_variant_names.insert(variant_name) {
            continue;
        }

        let previous_variant_name = *seen_variant_names.get(variant_name).unwrap();
        let error = DefCollectorErrorKind::Duplicate {
            typ: DuplicateType::EnumVariant,
            first_def: previous_variant_name.clone(),
            second_def: variant_name.clone(),
        };
        definition_errors.push(error.into());
    }
}

#[cfg(test)]
mod find_module_tests {
    use super::*;

    use std::path::{Path, PathBuf};

    fn add_file(file_manager: &mut FileManager, dir: &Path, file_name: &str) -> FileId {
        let mut target_filename = PathBuf::from(&dir);
        for path in file_name.split('/') {
            target_filename = target_filename.join(path);
        }

        file_manager
            .add_file_with_source(&target_filename, "fn foo() {}".to_string())
            .expect("could not add file to file manager and obtain a FileId")
    }

    fn find_module(
        file_manager: &FileManager,
        anchor: FileId,
        mod_name: &str,
    ) -> Result<FileId, DefCollectorErrorKind> {
        let span = Span::from(0..1);
        let location = Location::new(span, FileId::dummy());
        let mod_name = Ident::new(mod_name.to_string(), location);
        super::find_module(file_manager, anchor, &mod_name)
    }

    #[test]
    fn errors_if_cannot_find_file() {
        let dir = PathBuf::new();
        let mut fm = FileManager::new(&PathBuf::new());

        let file_id = add_file(&mut fm, &dir, "my_dummy_file.nr");

        let result = find_module(&fm, file_id, "foo");
        assert!(matches!(result, Err(DefCollectorErrorKind::UnresolvedModuleDecl { .. })));
    }

    #[test]
    fn errors_because_cannot_find_mod_relative_to_main() {
        let dir = PathBuf::new();
        let mut fm = FileManager::new(&dir);

        let main_file_id = add_file(&mut fm, &dir, "main.nr");
        add_file(&mut fm, &dir, "main/foo.nr");

        let result = find_module(&fm, main_file_id, "foo");
        assert!(matches!(result, Err(DefCollectorErrorKind::UnresolvedModuleDecl { .. })));
    }

    #[test]
    fn errors_because_cannot_find_mod_relative_to_lib() {
        let dir = PathBuf::new();
        let mut fm = FileManager::new(&dir);

        let lib_file_id = add_file(&mut fm, &dir, "lib.nr");
        add_file(&mut fm, &dir, "lib/foo.nr");

        let result = find_module(&fm, lib_file_id, "foo");
        assert!(matches!(result, Err(DefCollectorErrorKind::UnresolvedModuleDecl { .. })));
    }

    #[test]
    fn errors_because_cannot_find_sibling_mod_for_regular_name() {
        let dir = PathBuf::new();
        let mut fm = FileManager::new(&dir);

        let foo_file_id = add_file(&mut fm, &dir, "foo.nr");
        add_file(&mut fm, &dir, "bar.nr");

        let result = find_module(&fm, foo_file_id, "bar");
        assert!(matches!(result, Err(DefCollectorErrorKind::UnresolvedModuleDecl { .. })));
    }

    #[test]
    fn cannot_find_module_in_the_same_directory_for_regular_name() {
        let dir = PathBuf::new();
        let mut fm = FileManager::new(&dir);

        let lib_file_id = add_file(&mut fm, &dir, "lib.nr");
        add_file(&mut fm, &dir, "bar.nr");
        add_file(&mut fm, &dir, "foo.nr");

        // `mod bar` from `lib.nr` should find `bar.nr`
        let bar_file_id = find_module(&fm, lib_file_id, "bar").unwrap();

        // `mod foo` from `bar.nr` should fail to find `foo.nr`
        let result = find_module(&fm, bar_file_id, "foo");
        assert!(matches!(result, Err(DefCollectorErrorKind::UnresolvedModuleDecl { .. })));
    }

    #[test]
    fn finds_module_in_sibling_dir_for_regular_name() {
        let dir = PathBuf::new();
        let mut fm = FileManager::new(&dir);

        let sub_dir_file_id = add_file(&mut fm, &dir, "sub_dir.nr");
        add_file(&mut fm, &dir, "sub_dir/foo.nr");

        // `mod foo` from `sub_dir.nr` should find `sub_dir/foo.nr`
        find_module(&fm, sub_dir_file_id, "foo").unwrap();
    }

    #[test]
    fn finds_module_in_sibling_dir_mod_nr_for_regular_name() {
        let dir = PathBuf::new();
        let mut fm = FileManager::new(&dir);

        let sub_dir_file_id = add_file(&mut fm, &dir, "sub_dir.nr");
        add_file(&mut fm, &dir, "sub_dir/foo/mod.nr");

        // `mod foo` from `sub_dir.nr` should find `sub_dir/foo.nr`
        find_module(&fm, sub_dir_file_id, "foo").unwrap();
    }

    #[test]
    fn finds_module_in_sibling_dir_for_special_name() {
        let dir = PathBuf::new();
        let mut fm = FileManager::new(&dir);

        let lib_file_id = add_file(&mut fm, &dir, "lib.nr");
        add_file(&mut fm, &dir, "sub_dir.nr");
        add_file(&mut fm, &dir, "sub_dir/foo.nr");

        // `mod sub_dir` from `lib.nr` should find `sub_dir.nr`
        let sub_dir_file_id = find_module(&fm, lib_file_id, "sub_dir").unwrap();

        // `mod foo` from `sub_dir.nr` should find `sub_dir/foo.nr`
        find_module(&fm, sub_dir_file_id, "foo").unwrap();
    }

    #[test]
    fn finds_mod_dot_nr_for_special_name() {
        let dir = PathBuf::new();
        let mut fm = FileManager::new(&dir);

        let lib_file_id = add_file(&mut fm, &dir, "lib.nr");
        add_file(&mut fm, &dir, "foo/mod.nr");

        // Check that searching "foo" finds the mod.nr file
        find_module(&fm, lib_file_id, "foo").unwrap();
    }

    #[test]
    fn errors_mod_dot_nr_in_same_directory() {
        let dir = PathBuf::new();
        let mut fm = FileManager::new(&dir);

        let lib_file_id = add_file(&mut fm, &dir, "lib.nr");
        add_file(&mut fm, &dir, "mod.nr");

        // Check that searching "foo" does not pick up the mod.nr file
        let result = find_module(&fm, lib_file_id, "foo");
        assert!(matches!(result, Err(DefCollectorErrorKind::UnresolvedModuleDecl { .. })));
    }

    #[test]
    fn errors_if_file_exists_at_both_potential_module_locations_for_regular_name() {
        let dir = PathBuf::new();
        let mut fm = FileManager::new(&dir);

        let foo_file_id = add_file(&mut fm, &dir, "foo.nr");
        add_file(&mut fm, &dir, "foo/bar.nr");
        add_file(&mut fm, &dir, "foo/bar/mod.nr");

        // Check that `mod bar` from `foo` gives an error
        let result = find_module(&fm, foo_file_id, "bar");
        assert!(matches!(result, Err(DefCollectorErrorKind::OverlappingModuleDecls { .. })));
    }

    #[test]
    fn errors_if_file_exists_at_both_potential_module_locations_for_special_name() {
        let dir = PathBuf::new();
        let mut fm = FileManager::new(&dir);

        let lib_file_id = add_file(&mut fm, &dir, "lib.nr");
        add_file(&mut fm, &dir, "foo.nr");
        add_file(&mut fm, &dir, "foo/mod.nr");

        // Check that searching "foo" gives an error
        let result = find_module(&fm, lib_file_id, "foo");
        assert!(matches!(result, Err(DefCollectorErrorKind::OverlappingModuleDecls { .. })));
    }
}<|MERGE_RESOLUTION|>--- conflicted
+++ resolved
@@ -4,7 +4,7 @@
 use std::vec;
 
 use acvm::{AcirField, FieldElement};
-use fm::{FILE_EXTENSION, FileId, FileManager};
+use fm::{FileId, FileManager, FILE_EXTENSION};
 use noirc_errors::{Location, Span};
 use num_bigint::BigUint;
 use num_traits::Num;
@@ -20,13 +20,13 @@
 use crate::node_interner::{ModuleAttributes, NodeInterner, ReferenceId, TypeId};
 use crate::token::SecondaryAttribute;
 use crate::usage_tracker::{UnusedItem, UsageTracker};
-use crate::{Generics, Kind, ResolvedGeneric, Type, TypeVariable};
 use crate::{
     graph::CrateId,
     hir::def_collector::dc_crate::{UnresolvedStruct, UnresolvedTrait},
     node_interner::{FunctionModifiers, TraitId, TypeAliasId},
     parser::{SortedModule, SortedSubModule},
 };
+use crate::{Generics, Kind, ResolvedGeneric, Type, TypeVariable};
 
 use super::dc_crate::ModuleAttribute;
 use super::dc_crate::{CollectedItems, UnresolvedEnum};
@@ -37,9 +37,9 @@
     },
     errors::{DefCollectorErrorKind, DuplicateType},
 };
+use crate::hir::def_map::{CrateDefMap, LocalModuleId, ModuleData, ModuleId, MAIN_FUNCTION};
+use crate::hir::resolution::import::ImportDirective;
 use crate::hir::Context;
-use crate::hir::def_map::{CrateDefMap, LocalModuleId, MAIN_FUNCTION, ModuleData, ModuleId};
-use crate::hir::resolution::import::ImportDirective;
 
 /// Given a module collect all definitions into ModuleData
 struct ModCollector<'a> {
@@ -872,15 +872,9 @@
             UnresolvedTypeData::FieldElement => Type::FieldElement,
             UnresolvedTypeData::Integer(sign, bits) => Type::Integer(*sign, *bits),
             _ => {
-<<<<<<< HEAD
                 let error =
                     ResolverError::AssociatedConstantsMustBeNumeric { location: typ.location };
                 errors.push(error.into());
-=======
-                let span = typ.location.span;
-                let error = ResolverError::AssociatedConstantsMustBeNumeric { span };
-                errors.push((error.into(), self.file_id));
->>>>>>> a0edfa3d
                 Type::Error
             }
         }
@@ -1331,7 +1325,11 @@
     } else {
         BigUint::from_str_radix(str, 10)
     };
-    if let Ok(big_num) = big_num { big_num == FieldElement::modulus() } else { CHOSEN_FIELD == str }
+    if let Ok(big_num) = big_num {
+        big_num == FieldElement::modulus()
+    } else {
+        CHOSEN_FIELD == str
+    }
 }
 
 type AssociatedTypes = Vec<(Ident, UnresolvedType)>;
@@ -1434,11 +1432,7 @@
 
 fn check_duplicate_field_names(
     struct_definition: &NoirStruct,
-<<<<<<< HEAD
     definition_errors: &mut Vec<CompilationError>,
-=======
-    definition_errors: &mut Vec<(CompilationError, FileId)>,
->>>>>>> a0edfa3d
 ) {
     let mut seen_field_names = std::collections::HashSet::new();
     for field in &struct_definition.fields {
@@ -1454,11 +1448,7 @@
             first_def: previous_field_name.clone(),
             second_def: field_name.clone(),
         };
-<<<<<<< HEAD
         definition_errors.push(error.into());
-=======
-        definition_errors.push((error.into(), field_name.location().file));
->>>>>>> a0edfa3d
     }
 }
 
