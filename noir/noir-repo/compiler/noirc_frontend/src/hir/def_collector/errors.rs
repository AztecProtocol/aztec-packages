--- conflicted
+++ resolved
@@ -2,10 +2,6 @@
 use crate::hir::resolution::import::PathResolutionError;
 use crate::hir::type_check::generics::TraitGenerics;
 
-<<<<<<< HEAD
-=======
-use noirc_errors::FileDiagnostic;
->>>>>>> 1dc66419
 use noirc_errors::{CustomDiagnostic as Diagnostic, Location};
 use thiserror::Error;
 
@@ -201,17 +197,10 @@
                     let second_location = second_def.0.location();
                     let mut diag = Diagnostic::simple_error(
                         primary_message,
-<<<<<<< HEAD
                         format!("Second {} found here", &typ),
                         second_location,
                     );
                     diag.add_secondary(format!("First {} found here", &typ), first_location);
-=======
-                        format!("First {} found here", &typ),
-                        first_location,
-                    );
-                    diag.add_secondary(format!("Second {} found here", &typ), second_location);
->>>>>>> 1dc66419
                     diag
                 }
             }
