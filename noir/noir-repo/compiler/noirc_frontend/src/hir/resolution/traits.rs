use std::collections::{BTreeMap, HashSet};

use fm::FileId;
use iter_extended::vecmap;
use noirc_errors::Location;

use crate::ast::{Ident, ItemVisibility, Path, TraitItem, UnresolvedGeneric};
use crate::{
    graph::CrateId,
    hir::{
        def_collector::{
            dc_crate::{CompilationError, UnresolvedTrait, UnresolvedTraitImpl},
            errors::{DefCollectorErrorKind, DuplicateType},
        },
        def_map::{CrateDefMap, ModuleDefId, ModuleId},
        Context,
    },
    hir_def::traits::{TraitConstant, TraitFunction, TraitImpl, TraitType},
    node_interner::{FuncId, NodeInterner, TraitId},
    GenericTypeVars, Shared, Type, TypeVariableKind,
};

use super::{
    functions, get_module_mut, get_struct_type,
    import::{PathResolution, PathResolutionError},
    path_resolver::{PathResolver, StandardPathResolver},
    resolver::Resolver,
    take_errors,
};

/// Create the mappings from TypeId -> TraitType
/// so that expressions can access the elements of traits
pub(crate) fn resolve_traits(
    context: &mut Context,
    traits: BTreeMap<TraitId, UnresolvedTrait>,
    crate_id: CrateId,
) -> Vec<(CompilationError, FileId)> {
<<<<<<< HEAD
    for (trait_id, unresolved_trait) in &traits {
        context.def_interner.push_empty_trait(*trait_id, unresolved_trait, vec![]);
    }
=======
>>>>>>> 3e6d88e5
    let mut all_errors = Vec::new();

    for (trait_id, unresolved_trait) in traits {
        let file_id = context.def_maps[&crate_id].file_id(unresolved_trait.module_id);
        let generics = context.resolve_generics(
            &unresolved_trait.trait_def.generics,
            &mut all_errors,
            file_id,
        );
        let generic_type_vars = generics.iter().map(|generic| generic.type_var.clone()).collect();
<<<<<<< HEAD
=======

        context.def_interner.push_empty_trait(trait_id, &unresolved_trait, generics);
>>>>>>> 3e6d88e5

        // Resolve order
        // 1. Trait Types ( Trait constants can have a trait type, therefore types before constants)
        let _ = resolve_trait_types(context, crate_id, &unresolved_trait);
        // 2. Trait Constants ( Trait's methods can use trait types & constants, therefore they should be after)
        let _ = resolve_trait_constants(context, crate_id, &unresolved_trait);
        // 3. Trait Methods
        let (methods, errors) = resolve_trait_methods(
            context,
            trait_id,
            crate_id,
            &unresolved_trait,
            &generic_type_vars,
        );

        all_errors.extend(errors);

        context.def_interner.update_trait(trait_id, |trait_def| {
            trait_def.set_methods(methods);
        });

        // This check needs to be after the trait's methods are set since
        // the interner may set `interner.ordering_type` based on the result type
        // of the Cmp trait, if this is it.
        if crate_id.is_stdlib() {
            context.def_interner.try_add_operator_trait(trait_id);
        }
    }
    all_errors
}

fn resolve_trait_types(
    _context: &mut Context,
    _crate_id: CrateId,
    _unresolved_trait: &UnresolvedTrait,
) -> (Vec<TraitType>, Vec<(CompilationError, FileId)>) {
    // TODO
    (vec![], vec![])
}
fn resolve_trait_constants(
    _context: &mut Context,
    _crate_id: CrateId,
    _unresolved_trait: &UnresolvedTrait,
) -> (Vec<TraitConstant>, Vec<(CompilationError, FileId)>) {
    // TODO
    (vec![], vec![])
}

fn resolve_trait_methods(
    context: &mut Context,
    trait_id: TraitId,
    crate_id: CrateId,
    unresolved_trait: &UnresolvedTrait,
    trait_generics: &GenericTypeVars,
) -> (Vec<TraitFunction>, Vec<(CompilationError, FileId)>) {
    let interner = &mut context.def_interner;
    let def_maps = &mut context.def_maps;

    let path_resolver = StandardPathResolver::new(ModuleId {
        local_id: unresolved_trait.module_id,
        krate: crate_id,
    });
    let file = def_maps[&crate_id].file_id(unresolved_trait.module_id);

    let mut functions = vec![];
    let mut resolver_errors = vec![];

    for item in &unresolved_trait.trait_def.items {
        if let TraitItem::Function {
            name,
            generics,
            parameters,
            return_type,
            where_clause,
            body: _,
        } = item
        {
            let the_trait = interner.get_trait(trait_id);
            let self_typevar = the_trait.self_type_typevar.clone();
            let self_type = Type::TypeVariable(self_typevar.clone(), TypeVariableKind::Normal);
            let name_span = the_trait.name.span();

            let mut resolver = Resolver::new(interner, &path_resolver, def_maps, file);
            resolver.add_generics(generics);

            resolver.add_existing_generics(&unresolved_trait.trait_def.generics, trait_generics);
            resolver.add_existing_generic(
                &UnresolvedGeneric::Variable(Ident::from("Self")),
                name_span,
                self_typevar,
            );
            resolver.set_self_type(Some(self_type.clone()));

            let func_id = unresolved_trait.method_ids[&name.0.contents];
            let (_, func_meta) = resolver.resolve_trait_function(
                name,
                generics,
                parameters,
                return_type,
                where_clause,
                func_id,
            );
            resolver.interner.push_fn_meta(func_meta, func_id);

            let arguments = vecmap(parameters, |param| resolver.resolve_type(param.1.clone()));
            let return_type = resolver.resolve_type(return_type.get_type().into_owned());

            let generics = vecmap(resolver.get_generics(), |generic| generic.type_var.clone());

            let default_impl_list: Vec<_> = unresolved_trait
                .fns_with_default_impl
                .functions
                .iter()
                .filter(|(_, _, q)| q.name() == name.0.contents)
                .collect();

            let default_impl = if default_impl_list.len() == 1 {
                Some(Box::new(default_impl_list[0].2.clone()))
            } else {
                None
            };

            let no_environment = Box::new(Type::Unit);
            let function_type = Type::Function(arguments, Box::new(return_type), no_environment);

            functions.push(TraitFunction {
                name: name.clone(),
                typ: Type::Forall(generics, Box::new(function_type)),
                location: Location::new(name.span(), unresolved_trait.file_id),
                default_impl,
                default_impl_module_id: unresolved_trait.module_id,
            });

            let errors = resolver.take_errors().into_iter();
            resolver_errors.extend(errors.map(|resolution_error| (resolution_error.into(), file)));
        }
    }
    (functions, resolver_errors)
}

fn collect_trait_impl_methods(
    interner: &mut NodeInterner,
    def_maps: &BTreeMap<CrateId, CrateDefMap>,
    crate_id: CrateId,
    trait_id: TraitId,
    trait_impl: &mut UnresolvedTraitImpl,
) -> Vec<(CompilationError, FileId)> {
    // In this Vec methods[i] corresponds to trait.methods[i]. If the impl has no implementation
    // for a particular method, the default implementation will be added at that slot.
    let mut ordered_methods = Vec::new();

    // check whether the trait implementation is in the same crate as either the trait or the type
    let mut errors =
        check_trait_impl_crate_coherence(interner, trait_id, trait_impl, crate_id, def_maps);
    // set of function ids that have a corresponding method in the trait
    let mut func_ids_in_trait = HashSet::new();

    // Temporarily take ownership of the trait's methods so we can iterate over them
    // while also mutating the interner
    let the_trait = interner.get_trait_mut(trait_id);
    let methods = std::mem::take(&mut the_trait.methods);

    for method in &methods {
        let overrides: Vec<_> = trait_impl
            .methods
            .functions
            .iter()
            .filter(|(_, _, f)| f.name() == method.name.0.contents)
            .collect();

        if overrides.is_empty() {
            if let Some(default_impl) = &method.default_impl {
                // copy 'where' clause from unresolved trait impl
                let mut default_impl_clone = default_impl.clone();
                default_impl_clone.def.where_clause.extend(trait_impl.where_clause.clone());

                let func_id = interner.push_empty_fn();
                let module = ModuleId { local_id: trait_impl.module_id, krate: crate_id };
                let location = Location::new(default_impl.def.span, trait_impl.file_id);
                interner.push_function(func_id, &default_impl.def, module, location);
                func_ids_in_trait.insert(func_id);
                ordered_methods.push((method.default_impl_module_id, func_id, *default_impl_clone));
            } else {
                let error = DefCollectorErrorKind::TraitMissingMethod {
                    trait_name: interner.get_trait(trait_id).name.clone(),
                    method_name: method.name.clone(),
                    trait_impl_span: trait_impl.object_type.span.expect("type must have a span"),
                };
                errors.push((error.into(), trait_impl.file_id));
            }
        } else {
            for (_, func_id, _) in &overrides {
                func_ids_in_trait.insert(*func_id);
            }

            if overrides.len() > 1 {
                let error = DefCollectorErrorKind::Duplicate {
                    typ: DuplicateType::TraitAssociatedFunction,
                    first_def: overrides[0].2.name_ident().clone(),
                    second_def: overrides[1].2.name_ident().clone(),
                };
                errors.push((error.into(), trait_impl.file_id));
            }

            ordered_methods.push(overrides[0].clone());
        }
    }

    // Restore the methods that were taken before the for loop
    let the_trait = interner.get_trait_mut(trait_id);
    the_trait.set_methods(methods);

    // Emit MethodNotInTrait error for methods in the impl block that
    // don't have a corresponding method signature defined in the trait
    for (_, func_id, func) in &trait_impl.methods.functions {
        if !func_ids_in_trait.contains(func_id) {
            let error = DefCollectorErrorKind::MethodNotInTrait {
                trait_name: the_trait.name.clone(),
                impl_method: func.name_ident().clone(),
            };
            errors.push((error.into(), trait_impl.file_id));
        }
    }

    trait_impl.methods.functions = ordered_methods;
    trait_impl.methods.trait_id = Some(trait_id);
    errors
}

fn collect_trait_impl(
    context: &mut Context,
    crate_id: CrateId,
    trait_impl: &mut UnresolvedTraitImpl,
) -> Vec<(CompilationError, FileId)> {
    let interner = &mut context.def_interner;
    let def_maps = &mut context.def_maps;
    let mut errors: Vec<(CompilationError, FileId)> = vec![];
    let unresolved_type = trait_impl.object_type.clone();
    let module = ModuleId { local_id: trait_impl.module_id, krate: crate_id };
    trait_impl.trait_id =
        match resolve_trait_by_path(def_maps, module, trait_impl.trait_path.clone()) {
            Ok((trait_id, warning)) => {
                if let Some(warning) = warning {
                    errors.push((
                        DefCollectorErrorKind::PathResolutionError(warning).into(),
                        trait_impl.file_id,
                    ));
                }
                Some(trait_id)
            }
            Err(error) => {
                errors.push((error.into(), trait_impl.file_id));
                None
            }
        };

    if let Some(trait_id) = trait_impl.trait_id {
        errors
            .extend(collect_trait_impl_methods(interner, def_maps, crate_id, trait_id, trait_impl));

        let path_resolver = StandardPathResolver::new(module);
        let file = def_maps[&crate_id].file_id(trait_impl.module_id);
        let mut resolver = Resolver::new(interner, &path_resolver, def_maps, file);
        resolver.add_generics(&trait_impl.generics);

        let typ = resolver.resolve_type(unresolved_type);
        errors.extend(take_errors(trait_impl.file_id, resolver));

        if let Some(struct_type) = get_struct_type(&typ) {
            let struct_type = struct_type.borrow();
            let module = get_module_mut(def_maps, struct_type.id.module_id());

            for (_, method_id, method) in &trait_impl.methods.functions {
                // If this method was already declared, remove it from the module so it cannot
                // be accessed with the `TypeName::method` syntax. We'll check later whether the
                // object types in each method overlap or not. If they do, we issue an error.
                // If not, that is specialization which is allowed.
                if module
                    .declare_function(
                        method.name_ident().clone(),
                        ItemVisibility::Public,
                        *method_id,
                    )
                    .is_err()
                {
                    module.remove_function(method.name_ident());
                }
            }
        }
    }
    errors
}

pub(crate) fn collect_trait_impls(
    context: &mut Context,
    crate_id: CrateId,
    collected_impls: &mut [UnresolvedTraitImpl],
) -> Vec<(CompilationError, FileId)> {
    collected_impls
        .iter_mut()
        .flat_map(|trait_impl| collect_trait_impl(context, crate_id, trait_impl))
        .collect()
}

fn check_trait_impl_crate_coherence(
    interner: &mut NodeInterner,
    trait_id: TraitId,
    trait_impl: &UnresolvedTraitImpl,
    current_crate: CrateId,
    def_maps: &BTreeMap<CrateId, CrateDefMap>,
) -> Vec<(CompilationError, FileId)> {
    let mut errors: Vec<(CompilationError, FileId)> = vec![];

    let module = ModuleId { krate: current_crate, local_id: trait_impl.module_id };
    let file = def_maps[&current_crate].file_id(trait_impl.module_id);
    let path_resolver = StandardPathResolver::new(module);
    let mut resolver = Resolver::new(interner, &path_resolver, def_maps, file);

    let object_crate = match resolver.resolve_type(trait_impl.object_type.clone()) {
        Type::Struct(struct_type, _) => struct_type.borrow().id.krate(),
        _ => CrateId::Dummy,
    };

    let the_trait = interner.get_trait(trait_id);
    if current_crate != the_trait.crate_id && current_crate != object_crate {
        let error = DefCollectorErrorKind::TraitImplOrphaned {
            span: trait_impl.object_type.span.expect("object type must have a span"),
        };
        errors.push((error.into(), trait_impl.file_id));
    }

    errors
}

pub(crate) fn resolve_trait_by_path(
    def_maps: &BTreeMap<CrateId, CrateDefMap>,
    module: ModuleId,
    path: Path,
) -> Result<(TraitId, Option<PathResolutionError>), DefCollectorErrorKind> {
    let path_resolver = StandardPathResolver::new(module);

    match path_resolver.resolve(def_maps, path.clone()) {
        Ok(PathResolution { module_def_id: ModuleDefId::TraitId(trait_id), error }) => {
            Ok((trait_id, error))
        }
        Ok(_) => Err(DefCollectorErrorKind::NotATrait { not_a_trait_name: path }),
        Err(_) => Err(DefCollectorErrorKind::TraitNotFound { trait_path: path }),
    }
}

pub(crate) fn resolve_trait_impls(
    context: &mut Context,
    traits: Vec<UnresolvedTraitImpl>,
    crate_id: CrateId,
    errors: &mut Vec<(CompilationError, FileId)>,
) -> Vec<(FileId, FuncId)> {
    let interner = &mut context.def_interner;
    let mut methods = Vec::<(FileId, FuncId)>::new();

    for trait_impl in traits {
        let unresolved_type = trait_impl.object_type;
        let local_mod_id = trait_impl.module_id;
        let module_id = ModuleId { krate: crate_id, local_id: local_mod_id };
        let path_resolver = StandardPathResolver::new(module_id);

        let self_type_span = unresolved_type.span;

        let mut resolver =
            Resolver::new(interner, &path_resolver, &context.def_maps, trait_impl.file_id);
        resolver.add_generics(&trait_impl.generics);

        let trait_generics =
            vecmap(&trait_impl.trait_generics, |generic| resolver.resolve_type(generic.clone()));

        let self_type = resolver.resolve_type(unresolved_type.clone());
        let impl_generics = resolver.get_generics().to_vec();
        let impl_id = interner.next_trait_impl_id();

        let mut impl_methods = functions::resolve_function_set(
            interner,
            crate_id,
            &context.def_maps,
            trait_impl.methods.clone(),
            Some(self_type.clone()),
            Some(impl_id),
            impl_generics.clone(),
            errors,
        );

        let maybe_trait_id = trait_impl.trait_id;
        if let Some(trait_id) = maybe_trait_id {
            for (_, func) in &impl_methods {
                interner.set_function_trait(*func, self_type.clone(), trait_id);
            }
        }

        if matches!(self_type, Type::MutableReference(_)) {
            let span = self_type_span.unwrap_or_else(|| trait_impl.trait_path.span());
            let error = DefCollectorErrorKind::MutableReferenceInTraitImpl { span };
            errors.push((error.into(), trait_impl.file_id));
        }

        let mut new_resolver =
            Resolver::new(interner, &path_resolver, &context.def_maps, trait_impl.file_id);

        new_resolver.set_generics(impl_generics.clone());
        new_resolver.set_self_type(Some(self_type.clone()));

        if let Some(trait_id) = maybe_trait_id {
            let where_clause = trait_impl
                .where_clause
                .into_iter()
                .flat_map(|item| new_resolver.resolve_trait_constraint(item))
                .collect();

            let resolver_errors = new_resolver.take_errors().into_iter();
            errors.extend(resolver_errors.map(|error| (error.into(), trait_impl.file_id)));

            let resolved_trait_impl = Shared::new(TraitImpl {
                ident: trait_impl.trait_path.last_segment().clone(),
                typ: self_type.clone(),
                trait_id,
                trait_generics: trait_generics.clone(),
                file: trait_impl.file_id,
                where_clause,
                methods: vecmap(&impl_methods, |(_, func_id)| *func_id),
            });

            let impl_generics = vecmap(impl_generics, |generic| generic.type_var);

            if let Err((prev_span, prev_file)) = interner.add_trait_implementation(
                self_type.clone(),
                trait_id,
                trait_generics,
                impl_id,
                impl_generics,
                resolved_trait_impl,
            ) {
                let error = DefCollectorErrorKind::OverlappingImpl {
                    typ: self_type.clone(),
                    span: self_type_span.unwrap_or_else(|| trait_impl.trait_path.span()),
                };
                errors.push((error.into(), trait_impl.file_id));

                // The 'previous impl defined here' note must be a separate error currently
                // since it may be in a different file and all errors have the same file id.
                let error = DefCollectorErrorKind::OverlappingImplNote { span: prev_span };
                errors.push((error.into(), prev_file));
            }

            methods.append(&mut impl_methods);
        }
    }

    methods
}<|MERGE_RESOLUTION|>--- conflicted
+++ resolved
@@ -35,12 +35,9 @@
     traits: BTreeMap<TraitId, UnresolvedTrait>,
     crate_id: CrateId,
 ) -> Vec<(CompilationError, FileId)> {
-<<<<<<< HEAD
     for (trait_id, unresolved_trait) in &traits {
         context.def_interner.push_empty_trait(*trait_id, unresolved_trait, vec![]);
     }
-=======
->>>>>>> 3e6d88e5
     let mut all_errors = Vec::new();
 
     for (trait_id, unresolved_trait) in traits {
@@ -51,11 +48,6 @@
             file_id,
         );
         let generic_type_vars = generics.iter().map(|generic| generic.type_var.clone()).collect();
-<<<<<<< HEAD
-=======
-
-        context.def_interner.push_empty_trait(trait_id, &unresolved_trait, generics);
->>>>>>> 3e6d88e5
 
         // Resolve order
         // 1. Trait Types ( Trait constants can have a trait type, therefore types before constants)
