// Fix usage of intern and resolve
// In some places, we do intern, however in others we are resolving and interning
// Ideally, I want to separate the interning and resolving abstractly
// so separate functions, but combine them naturally
// This could be possible, if lowering, is given a mutable map/scope as a parameter.
// So that it can match Idents to Ids. This is close to what the Scope map looks like
// Except for the num_times_used parameter.
// We can instead have a map from Ident to Into<IdentId> and implement that trait on ResolverMeta
//
//
// XXX: Change mentions of intern to resolve. In regards to the above comment
//
// XXX: Resolver does not check for unused functions
use crate::hir_def::expr::{
    HirArrayLiteral, HirBinaryOp, HirBlockExpression, HirCallExpression, HirCapturedVar,
    HirCastExpression, HirConstructorExpression, HirExpression, HirIdent, HirIfExpression,
    HirIndexExpression, HirInfixExpression, HirLambda, HirLiteral, HirMemberAccess,
    HirMethodCallExpression, HirPrefixExpression, ImplKind,
};

use crate::hir_def::traits::{Trait, TraitConstraint};
use crate::token::{Attributes, FunctionAttribute};
use regex::Regex;
use std::collections::{BTreeMap, HashSet};
use std::rc::Rc;

use crate::graph::CrateId;
use crate::hir::def_map::{LocalModuleId, ModuleDefId, TryFromModuleDefId, MAIN_FUNCTION};
use crate::hir_def::stmt::{HirAssignStatement, HirForStatement, HirLValue, HirPattern};
use crate::node_interner::{
    DefinitionId, DefinitionKind, DependencyId, ExprId, FuncId, GlobalId, NodeInterner, StmtId,
    StructId, TraitId, TraitImplId, TraitMethodId, TypeAliasId,
};
use crate::{
    hir::{def_map::CrateDefMap, resolution::path_resolver::PathResolver},
    BlockExpression, Expression, ExpressionKind, FunctionKind, Ident, Literal, NoirFunction,
    StatementKind,
};
use crate::{
    ArrayLiteral, Distinctness, ForRange, FunctionDefinition, FunctionReturnType,
    FunctionVisibility, Generics, LValue, NoirStruct, NoirTypeAlias, Param, Path, PathKind,
    Pattern, Shared, StructType, Type, TypeAlias, TypeVariable, TypeVariableKind, UnaryOp,
    UnresolvedGenerics, UnresolvedTraitConstraint, UnresolvedType, UnresolvedTypeData,
    UnresolvedTypeExpression, Visibility, ERROR_IDENT,
};
use fm::FileId;
use iter_extended::vecmap;
use noirc_errors::{Location, Span, Spanned};

use crate::hir::scope::{
    Scope as GenericScope, ScopeForest as GenericScopeForest, ScopeTree as GenericScopeTree,
};
use crate::hir_def::{
    function::{FuncMeta, HirFunction},
    stmt::{HirConstrainStatement, HirLetStatement, HirStatement},
};

use super::errors::{PubPosition, ResolverError};

const SELF_TYPE_NAME: &str = "Self";

type Scope = GenericScope<String, ResolverMeta>;
type ScopeTree = GenericScopeTree<String, ResolverMeta>;
type ScopeForest = GenericScopeForest<String, ResolverMeta>;

pub struct LambdaContext {
    captures: Vec<HirCapturedVar>,
    /// the index in the scope tree
    /// (sometimes being filled by ScopeTree's find method)
    scope_index: usize,
}

/// The primary jobs of the Resolver are to validate that every variable found refers to exactly 1
/// definition in scope, and to convert the AST into the HIR.
///
/// A Resolver is a short-lived struct created to resolve a top-level definition.
/// One of these is created for each function definition and struct definition.
/// This isn't strictly necessary to its function, it could be refactored out in the future.
pub struct Resolver<'a> {
    scopes: ScopeForest,
    path_resolver: &'a dyn PathResolver,
    def_maps: &'a BTreeMap<CrateId, CrateDefMap>,
    trait_id: Option<TraitId>,
    trait_bounds: Vec<UnresolvedTraitConstraint>,
    pub interner: &'a mut NodeInterner,
    errors: Vec<ResolverError>,
    file: FileId,

    /// Set to the current type if we're resolving an impl
    self_type: Option<Type>,

    /// If we're currently resolving methods within a trait impl, this will be set
    /// to the corresponding trait impl ID.
    current_trait_impl: Option<TraitImplId>,

    /// The current dependency item we're resolving.
    /// Used to link items to their dependencies in the dependency graph
    current_item: Option<DependencyId>,

    /// True if the current module is a contract.
    /// This is usually determined by self.path_resolver.module_id(), but it can
    /// be overridden for impls. Impls are an odd case since the methods within resolve
    /// as if they're in the parent module, but should be placed in a child module.
    /// Since they should be within a child module, in_contract is manually set to false
    /// for these so we can still resolve them in the parent module without them being in a contract.
    in_contract: bool,

    /// Contains a mapping of the current struct or functions's generics to
    /// unique type variables if we're resolving a struct. Empty otherwise.
    /// This is a Vec rather than a map to preserve the order a functions generics
    /// were declared in.
    generics: Vec<(Rc<String>, TypeVariable, Span)>,

    /// When resolving lambda expressions, we need to keep track of the variables
    /// that are captured. We do this in order to create the hidden environment
    /// parameter for the lambda function.
    lambda_stack: Vec<LambdaContext>,
}

/// ResolverMetas are tagged onto each definition to track how many times they are used
#[derive(Debug, PartialEq, Eq)]
struct ResolverMeta {
    num_times_used: usize,
    ident: HirIdent,
    warn_if_unused: bool,
}

pub enum ResolvePathError {
    WrongKind,
    NotFound,
}

impl<'a> Resolver<'a> {
    pub fn new(
        interner: &'a mut NodeInterner,
        path_resolver: &'a dyn PathResolver,
        def_maps: &'a BTreeMap<CrateId, CrateDefMap>,
        file: FileId,
    ) -> Resolver<'a> {
        let module_id = path_resolver.module_id();
        let in_contract = module_id.module(def_maps).is_contract;

        Self {
            path_resolver,
            def_maps,
            trait_id: None,
            trait_bounds: Vec::new(),
            scopes: ScopeForest::default(),
            interner,
            self_type: None,
            generics: Vec::new(),
            errors: Vec::new(),
            lambda_stack: Vec::new(),
            current_trait_impl: None,
            current_item: None,
            file,
            in_contract,
        }
    }

    pub fn set_self_type(&mut self, self_type: Option<Type>) {
        self.self_type = self_type;
    }

    pub fn set_trait_id(&mut self, trait_id: Option<TraitId>) {
        self.trait_id = trait_id;
    }

    pub fn set_trait_impl_id(&mut self, impl_id: Option<TraitImplId>) {
        self.current_trait_impl = impl_id;
    }

    pub fn get_self_type(&mut self) -> Option<&Type> {
        self.self_type.as_ref()
    }

    fn push_err(&mut self, err: ResolverError) {
        self.errors.push(err);
    }

    /// Resolving a function involves interning the metadata
    /// interning any statements inside of the function
    /// and interning the function itself
    /// We resolve and lower the function at the same time
    /// Since lowering would require scope data, unless we add an extra resolution field to the AST
    pub fn resolve_function(
        mut self,
        func: NoirFunction,
        func_id: FuncId,
    ) -> (HirFunction, FuncMeta, Vec<ResolverError>) {
        self.scopes.start_function();
        self.current_item = Some(DependencyId::Function(func_id));

        // Check whether the function has globals in the local module and add them to the scope
        self.resolve_local_globals();

        self.add_generics(&func.def.generics);
        self.trait_bounds = func.def.where_clause.clone();

        let is_low_level_or_oracle = func
            .attributes()
            .function
            .as_ref()
            .map_or(false, |func| func.is_low_level() || func.is_oracle());
        let (hir_func, func_meta) = self.intern_function(func, func_id);
        let func_scope_tree = self.scopes.end_function();

        // The arguments to low-level and oracle functions are always unused so we do not produce warnings for them.
        if !is_low_level_or_oracle {
            self.check_for_unused_variables_in_scope_tree(func_scope_tree);
        }

        self.trait_bounds.clear();
        (hir_func, func_meta, self.errors)
    }

    pub fn resolve_trait_function(
        &mut self,
        name: &Ident,
        generics: &UnresolvedGenerics,
        parameters: &[(Ident, UnresolvedType)],
        return_type: &FunctionReturnType,
        where_clause: &[UnresolvedTraitConstraint],
        func_id: FuncId,
    ) -> (HirFunction, FuncMeta) {
        self.scopes.start_function();

        // Check whether the function has globals in the local module and add them to the scope
        self.resolve_local_globals();

        self.trait_bounds = where_clause.to_vec();

        let kind = FunctionKind::Normal;
        let def = FunctionDefinition {
            name: name.clone(),
            attributes: Attributes::empty(),
            is_unconstrained: false,
            visibility: FunctionVisibility::Public, // Trait functions are always public
            generics: generics.clone(),
            parameters: vecmap(parameters, |(name, typ)| Param {
                visibility: Visibility::Private,
                pattern: Pattern::Identifier(name.clone()),
                typ: typ.clone(),
                span: name.span(),
            }),
            body: BlockExpression(Vec::new()),
            span: name.span(),
            where_clause: where_clause.to_vec(),
            return_type: return_type.clone(),
            return_visibility: Visibility::Private,
            return_distinctness: Distinctness::DuplicationAllowed,
        };

        let (hir_func, func_meta) = self.intern_function(NoirFunction { kind, def }, func_id);
        let _ = self.scopes.end_function();
        // Don't check the scope tree for unused variables, they can't be used in a declaration anyway.
        self.trait_bounds.clear();
        (hir_func, func_meta)
    }

    fn check_for_unused_variables_in_scope_tree(&mut self, scope_decls: ScopeTree) {
        let mut unused_vars = Vec::new();
        for scope in scope_decls.0.into_iter() {
            Resolver::check_for_unused_variables_in_local_scope(scope, &mut unused_vars);
        }

        for unused_var in unused_vars.iter() {
            if let Some(definition_info) = self.interner.try_definition(unused_var.id) {
                let name = &definition_info.name;
                if name != ERROR_IDENT && !definition_info.is_global() {
                    let ident = Ident(Spanned::from(unused_var.location.span, name.to_owned()));
                    self.push_err(ResolverError::UnusedVariable { ident });
                }
            }
        }
    }

    fn check_for_unused_variables_in_local_scope(decl_map: Scope, unused_vars: &mut Vec<HirIdent>) {
        let unused_variables = decl_map.filter(|(variable_name, metadata)| {
            let has_underscore_prefix = variable_name.starts_with('_'); // XXX: This is used for development mode, and will be removed
            metadata.warn_if_unused && metadata.num_times_used == 0 && !has_underscore_prefix
        });
        unused_vars.extend(unused_variables.map(|(_, meta)| meta.ident.clone()));
    }

    /// Run the given function in a new scope.
    fn in_new_scope<T, F: FnOnce(&mut Self) -> T>(&mut self, f: F) -> T {
        self.scopes.start_scope();
        let ret = f(self);
        let scope = self.scopes.end_scope();
        self.check_for_unused_variables_in_scope_tree(scope.into());
        ret
    }

    fn add_variable_decl(
        &mut self,
        name: Ident,
        mutable: bool,
        allow_shadowing: bool,
        definition: DefinitionKind,
    ) -> HirIdent {
        self.add_variable_decl_inner(name, mutable, allow_shadowing, true, definition)
    }

    fn add_variable_decl_inner(
        &mut self,
        name: Ident,
        mutable: bool,
        allow_shadowing: bool,
        warn_if_unused: bool,
        definition: DefinitionKind,
    ) -> HirIdent {
        if definition.is_global() {
            return self.add_global_variable_decl(name, definition);
        }

        let location = Location::new(name.span(), self.file);
        let id =
            self.interner.push_definition(name.0.contents.clone(), mutable, definition, location);
        let ident = HirIdent::non_trait_method(id, location);
        let resolver_meta =
            ResolverMeta { num_times_used: 0, ident: ident.clone(), warn_if_unused };

        let scope = self.scopes.get_mut_scope();
        let old_value = scope.add_key_value(name.0.contents.clone(), resolver_meta);

        if !allow_shadowing {
            if let Some(old_value) = old_value {
                self.push_err(ResolverError::DuplicateDefinition {
                    name: name.0.contents,
                    first_span: old_value.ident.location.span,
                    second_span: location.span,
                });
            }
        }

        ident
    }

    fn add_global_variable_decl(&mut self, name: Ident, definition: DefinitionKind) -> HirIdent {
        let scope = self.scopes.get_mut_scope();

        // This check is necessary to maintain the same definition ids in the interner. Currently, each function uses a new resolver that has its own ScopeForest and thus global scope.
        // We must first check whether an existing definition ID has been inserted as otherwise there will be multiple definitions for the same global statement.
        // This leads to an error in evaluation where the wrong definition ID is selected when evaluating a statement using the global. The check below prevents this error.
        let mut global_id = None;
        let global = self.interner.get_all_globals();
        for global_info in global {
            if global_info.ident == name
                && global_info.local_id == self.path_resolver.local_module_id()
            {
                global_id = Some(global_info.id);
            }
        }

        let (ident, resolver_meta) = if let Some(id) = global_id {
            let global = self.interner.get_global(id);
            let hir_ident = HirIdent::non_trait_method(global.definition_id, global.location);
            let ident = hir_ident.clone();
            let resolver_meta = ResolverMeta { num_times_used: 0, ident, warn_if_unused: true };
            (hir_ident, resolver_meta)
        } else {
            let location = Location::new(name.span(), self.file);
            let id =
                self.interner.push_definition(name.0.contents.clone(), false, definition, location);
            let ident = HirIdent::non_trait_method(id, location);
            let resolver_meta =
                ResolverMeta { num_times_used: 0, ident: ident.clone(), warn_if_unused: true };
            (ident, resolver_meta)
        };

        let old_global_value = scope.add_key_value(name.0.contents.clone(), resolver_meta);
        if let Some(old_global_value) = old_global_value {
            self.push_err(ResolverError::DuplicateDefinition {
                name: name.0.contents.clone(),
                first_span: old_global_value.ident.location.span,
                second_span: name.span(),
            });
        }
        ident
    }

    // Checks for a variable having been declared before
    // variable declaration and definition cannot be separate in Noir
    // Once the variable has been found, intern and link `name` to this definition
    // return the IdentId of `name`
    //
    // If a variable is not found, then an error is logged and a dummy id
    // is returned, for better error reporting UX
    fn find_variable_or_default(&mut self, name: &Ident) -> (HirIdent, usize) {
        self.find_variable(name).unwrap_or_else(|error| {
            self.push_err(error);
            let id = DefinitionId::dummy_id();
            let location = Location::new(name.span(), self.file);
            (HirIdent::non_trait_method(id, location), 0)
        })
    }

    fn find_variable(&mut self, name: &Ident) -> Result<(HirIdent, usize), ResolverError> {
        // Find the definition for this Ident
        let scope_tree = self.scopes.current_scope_tree();
        let variable = scope_tree.find(&name.0.contents);

        let location = Location::new(name.span(), self.file);
        if let Some((variable_found, scope)) = variable {
            variable_found.num_times_used += 1;
            let id = variable_found.ident.id;
            Ok((HirIdent::non_trait_method(id, location), scope))
        } else {
            Err(ResolverError::VariableNotDeclared {
                name: name.0.contents.clone(),
                span: name.0.span(),
            })
        }
    }

    fn intern_function(&mut self, func: NoirFunction, id: FuncId) -> (HirFunction, FuncMeta) {
        let func_meta = self.extract_meta(&func, id);
        let hir_func = match func.kind {
            FunctionKind::Builtin | FunctionKind::LowLevel | FunctionKind::Oracle => {
                HirFunction::empty()
            }
            FunctionKind::Normal | FunctionKind::Recursive => {
                let expr_id = self.intern_block(func.def.body);
                self.interner.push_expr_location(expr_id, func.def.span, self.file);
                HirFunction::unchecked_from_expr(expr_id)
            }
        };

        (hir_func, func_meta)
    }

    pub fn resolve_trait_constraint(
        &mut self,
        constraint: UnresolvedTraitConstraint,
    ) -> Option<TraitConstraint> {
        let typ = self.resolve_type(constraint.typ);
        let trait_generics =
            vecmap(constraint.trait_bound.trait_generics, |typ| self.resolve_type(typ));

        let span = constraint.trait_bound.trait_path.span();
        let the_trait = self.lookup_trait_or_error(constraint.trait_bound.trait_path)?;
        let trait_id = the_trait.id;

        let expected_generics = the_trait.generics.len();
        let actual_generics = trait_generics.len();

        if actual_generics != expected_generics {
            let item_name = the_trait.name.to_string();
            self.push_err(ResolverError::IncorrectGenericCount {
                span,
                item_name,
                actual: actual_generics,
                expected: expected_generics,
            });
        }

        Some(TraitConstraint { typ, trait_id, trait_generics })
    }

    /// Translates an UnresolvedType into a Type and appends any
    /// freshly created TypeVariables created to new_variables.
    fn resolve_type_inner(&mut self, typ: UnresolvedType, new_variables: &mut Generics) -> Type {
        use UnresolvedTypeData::*;

        let resolved_type = match typ.typ {
            FieldElement => Type::FieldElement,
            Array(size, elem) => {
                let elem = Box::new(self.resolve_type_inner(*elem, new_variables));
                let size = if size.is_none() {
                    Type::NotConstant
                } else {
                    self.resolve_array_size(size, new_variables)
                };
                Type::Array(Box::new(size), elem)
            }
            Expression(expr) => self.convert_expression_type(expr),
            Integer(sign, bits) => Type::Integer(sign, bits),
            Bool => Type::Bool,
            String(size) => {
                let resolved_size = self.resolve_array_size(size, new_variables);
                Type::String(Box::new(resolved_size))
            }
            FormatString(size, fields) => {
                let resolved_size = self.convert_expression_type(size);
                let fields = self.resolve_type_inner(*fields, new_variables);
                Type::FmtString(Box::new(resolved_size), Box::new(fields))
            }
            Unit => Type::Unit,
            Unspecified => Type::Error,
            Error => Type::Error,
            Named(path, args, _) => self.resolve_named_type(path, args, new_variables),
            TraitAsType(path, args) => self.resolve_trait_as_type(path, args, new_variables),

            Tuple(fields) => {
                Type::Tuple(vecmap(fields, |field| self.resolve_type_inner(field, new_variables)))
            }
            Function(args, ret, env) => {
                let args = vecmap(args, |arg| self.resolve_type_inner(arg, new_variables));
                let ret = Box::new(self.resolve_type_inner(*ret, new_variables));

                // expect() here is valid, because the only places we don't have a span are omitted types
                // e.g. a function without return type implicitly has a spanless UnresolvedType::Unit return type
                // To get an invalid env type, the user must explicitly specify the type, which will have a span
                let env_span =
                    env.span.expect("Unexpected missing span for closure environment type");

                let env = Box::new(self.resolve_type_inner(*env, new_variables));

                match *env {
                    Type::Unit | Type::Tuple(_) | Type::NamedGeneric(_, _) => {
                        Type::Function(args, ret, env)
                    }
                    _ => {
                        self.push_err(ResolverError::InvalidClosureEnvironment {
                            typ: *env,
                            span: env_span,
                        });
                        Type::Error
                    }
                }
            }
            MutableReference(element) => {
                Type::MutableReference(Box::new(self.resolve_type_inner(*element, new_variables)))
            }
            Parenthesized(typ) => self.resolve_type_inner(*typ, new_variables),
        };

        if let Type::Struct(_, _) = resolved_type {
            if let Some(unresolved_span) = typ.span {
                // Record the location of the type reference
                self.interner.push_type_ref_location(
                    resolved_type.clone(),
                    Location::new(unresolved_span, self.file),
                );
            }
        }
        resolved_type
    }

    fn find_generic(&self, target_name: &str) -> Option<&(Rc<String>, TypeVariable, Span)> {
        self.generics.iter().find(|(name, _, _)| name.as_ref() == target_name)
    }

    fn resolve_named_type(
        &mut self,
        path: Path,
        args: Vec<UnresolvedType>,
        new_variables: &mut Generics,
    ) -> Type {
        if args.is_empty() {
            if let Some(typ) = self.lookup_generic_or_global_type(&path) {
                return typ;
            }
        }

        // Check if the path is a type variable first. We currently disallow generics on type
        // variables since we do not support higher-kinded types.
        if path.segments.len() == 1 {
            let name = &path.last_segment().0.contents;

            if name == SELF_TYPE_NAME {
                if let Some(self_type) = self.self_type.clone() {
                    if !args.is_empty() {
                        self.push_err(ResolverError::GenericsOnSelfType { span: path.span() });
                    }
                    return self_type;
                }
            }
        }

        let span = path.span();
        let mut args = vecmap(args, |arg| self.resolve_type_inner(arg, new_variables));

        if let Some(type_alias) = self.lookup_type_alias(path.clone()) {
            let type_alias = type_alias.borrow();
            let expected_generic_count = type_alias.generics.len();
            let type_alias_string = type_alias.to_string();
            let id = type_alias.id;

            self.verify_generics_count(expected_generic_count, &mut args, span, || {
                type_alias_string
            });

            if let Some(item) = self.current_item {
                self.interner.add_type_alias_dependency(item, id);
            }

            // Collecting Type Alias references [Location]s to be used by LSP in order
            // to resolve the definition of the type alias
            self.interner.add_type_alias_ref(id, Location::new(span, self.file));

            // Because there is no ordering to when type aliases (and other globals) are resolved,
            // it is possible for one to refer to an Error type and issue no error if it is set
            // equal to another type alias. Fixing this fully requires an analysis to create a DFG
            // of definition ordering, but for now we have an explicit check here so that we at
            // least issue an error that the type was not found instead of silently passing.
            let alias = self.interner.get_type_alias(id);
            return Type::Alias(alias, args);
        }

        match self.lookup_struct_or_error(path) {
            Some(struct_type) => {
                let expected_generic_count = struct_type.borrow().generics.len();

                self.verify_generics_count(expected_generic_count, &mut args, span, || {
                    struct_type.borrow().to_string()
                });

                if let Some(current_item) = self.current_item {
                    let dependency_id = struct_type.borrow().id;
                    self.interner.add_type_dependency(current_item, dependency_id);
                }

                Type::Struct(struct_type, args)
            }
            None => Type::Error,
        }
    }

    fn resolve_trait_as_type(
        &mut self,
        path: Path,
        args: Vec<UnresolvedType>,
        new_variables: &mut Generics,
    ) -> Type {
        let args = vecmap(args, |arg| self.resolve_type_inner(arg, new_variables));

        if let Some(t) = self.lookup_trait_or_error(path) {
            Type::TraitAsType(t.id, Rc::new(t.name.to_string()), args)
        } else {
            Type::Error
        }
    }

    fn verify_generics_count(
        &mut self,
        expected_count: usize,
        args: &mut Vec<Type>,
        span: Span,
        type_name: impl FnOnce() -> String,
    ) {
        if args.len() != expected_count {
            self.errors.push(ResolverError::IncorrectGenericCount {
                span,
                item_name: type_name(),
                actual: args.len(),
                expected: expected_count,
            });

            // Fix the generic count so we can continue typechecking
            args.resize_with(expected_count, || Type::Error);
        }
    }

    fn lookup_generic_or_global_type(&mut self, path: &Path) -> Option<Type> {
        if path.segments.len() == 1 {
            let name = &path.last_segment().0.contents;
            if let Some((name, var, _)) = self.find_generic(name) {
                return Some(Type::NamedGeneric(var.clone(), name.clone()));
            }
        }

        // If we cannot find a local generic of the same name, try to look up a global
        match self.path_resolver.resolve(self.def_maps, path.clone()) {
            Ok(ModuleDefId::GlobalId(id)) => {
                if let Some(current_item) = self.current_item {
                    self.interner.add_global_dependency(current_item, id);
                }
                Some(Type::Constant(self.eval_global_as_array_length(id, path)))
            }
            _ => None,
        }
    }

    fn resolve_array_size(
        &mut self,
        length: Option<UnresolvedTypeExpression>,
        new_variables: &mut Generics,
    ) -> Type {
        match length {
            None => {
                let id = self.interner.next_type_variable_id();
                let typevar = TypeVariable::unbound(id);
                new_variables.push(typevar.clone());

                // 'Named'Generic is a bit of a misnomer here, we want a type variable that
                // wont be bound over but this one has no name since we do not currently
                // require users to explicitly be generic over array lengths.
                Type::NamedGeneric(typevar, Rc::new("".into()))
            }
            Some(length) => self.convert_expression_type(length),
        }
    }

    fn convert_expression_type(&mut self, length: UnresolvedTypeExpression) -> Type {
        match length {
            UnresolvedTypeExpression::Variable(path) => {
                self.lookup_generic_or_global_type(&path).unwrap_or_else(|| {
                    self.push_err(ResolverError::NoSuchNumericTypeVariable { path });
                    Type::Constant(0)
                })
            }
            UnresolvedTypeExpression::Constant(int, _) => Type::Constant(int),
            UnresolvedTypeExpression::BinaryOperation(lhs, op, rhs, _) => {
                let (lhs_span, rhs_span) = (lhs.span(), rhs.span());
                let lhs = self.convert_expression_type(*lhs);
                let rhs = self.convert_expression_type(*rhs);

                match (lhs, rhs) {
                    (Type::Constant(lhs), Type::Constant(rhs)) => {
                        Type::Constant(op.function()(lhs, rhs))
                    }
                    (lhs, _) => {
                        let span =
                            if !matches!(lhs, Type::Constant(_)) { lhs_span } else { rhs_span };
                        self.push_err(ResolverError::InvalidArrayLengthExpr { span });
                        Type::Constant(0)
                    }
                }
            }
        }
    }

    fn get_ident_from_path(&mut self, path: Path) -> (HirIdent, usize) {
        let location = Location::new(path.span(), self.file);

        let error = match path.as_ident().map(|ident| self.find_variable(ident)) {
            Some(Ok(found)) => return found,
            // Try to look it up as a global, but still issue the first error if we fail
            Some(Err(error)) => match self.lookup_global(path) {
                Ok(id) => return (HirIdent::non_trait_method(id, location), 0),
                Err(_) => error,
            },
            None => match self.lookup_global(path) {
                Ok(id) => return (HirIdent::non_trait_method(id, location), 0),
                Err(error) => error,
            },
        };
        self.push_err(error);
        let id = DefinitionId::dummy_id();
        (HirIdent::non_trait_method(id, location), 0)
    }

    /// Translates an UnresolvedType to a Type
    pub fn resolve_type(&mut self, typ: UnresolvedType) -> Type {
        let span = typ.span;
        let resolved_type = self.resolve_type_inner(typ, &mut vec![]);
        if resolved_type.is_nested_slice() {
            self.errors.push(ResolverError::NestedSlices { span: span.unwrap() });
        }

        resolved_type
    }

    pub fn resolve_type_alias(
        mut self,
        unresolved: NoirTypeAlias,
        alias_id: TypeAliasId,
    ) -> (Type, Generics, Vec<ResolverError>) {
        let generics = self.add_generics(&unresolved.generics);
        self.resolve_local_globals();

        self.current_item = Some(DependencyId::Alias(alias_id));
        let typ = self.resolve_type(unresolved.typ);

        (typ, generics, self.errors)
    }

    pub fn take_errors(self) -> Vec<ResolverError> {
        self.errors
    }

    /// Return the current generics.
    /// Needed to keep referring to the same type variables across many
    /// methods in a single impl.
    pub fn get_generics(&self) -> &[(Rc<String>, TypeVariable, Span)] {
        &self.generics
    }

    /// Set the current generics that are in scope.
    /// Unlike add_generics, this function will not create any new type variables,
    /// opting to reuse the existing ones it is directly given.
    pub fn set_generics(&mut self, generics: Vec<(Rc<String>, TypeVariable, Span)>) {
        self.generics = generics;
    }

    /// Translates a (possibly Unspecified) UnresolvedType to a Type.
    /// Any UnresolvedType::Unspecified encountered are replaced with fresh type variables.
    fn resolve_inferred_type(&mut self, typ: UnresolvedType) -> Type {
        match &typ.typ {
            UnresolvedTypeData::Unspecified => self.interner.next_type_variable(),
            _ => self.resolve_type_inner(typ, &mut vec![]),
        }
    }

    /// Add the given generics to scope.
    /// Each generic will have a fresh Shared<TypeBinding> associated with it.
    pub fn add_generics(&mut self, generics: &UnresolvedGenerics) -> Generics {
        vecmap(generics, |generic| {
            // Map the generic to a fresh type variable
            let id = self.interner.next_type_variable_id();
            let typevar = TypeVariable::unbound(id);
            let span = generic.0.span();

            // Check for name collisions of this generic
            let name = Rc::new(generic.0.contents.clone());

            if let Some((_, _, first_span)) = self.find_generic(&name) {
                self.errors.push(ResolverError::DuplicateDefinition {
                    name: generic.0.contents.clone(),
                    first_span: *first_span,
                    second_span: span,
                });
            } else {
                self.generics.push((name, typevar.clone(), span));
            }

            typevar
        })
    }

    /// Add the given existing generics to scope.
    /// This is useful for adding the same generics to many items. E.g. apply impl generics
    /// to each function in the impl or trait generics to each item in the trait.
    pub fn add_existing_generics(&mut self, names: &UnresolvedGenerics, generics: &Generics) {
        assert_eq!(names.len(), generics.len());

        for (name, typevar) in names.iter().zip(generics) {
            self.add_existing_generic(&name.0.contents, name.0.span(), typevar.clone());
        }
    }

    pub fn add_existing_generic(&mut self, name: &str, span: Span, typevar: TypeVariable) {
        // Check for name collisions of this generic
        let rc_name = Rc::new(name.to_owned());

        if let Some((_, _, first_span)) = self.find_generic(&rc_name) {
            self.errors.push(ResolverError::DuplicateDefinition {
                name: name.to_owned(),
                first_span: *first_span,
                second_span: span,
            });
        } else {
            self.generics.push((rc_name, typevar, span));
        }
    }

    pub fn resolve_struct_fields(
        mut self,
        unresolved: NoirStruct,
        struct_id: StructId,
    ) -> (Generics, Vec<(Ident, Type)>, Vec<ResolverError>) {
        let generics = self.add_generics(&unresolved.generics);

        // Check whether the struct definition has globals in the local module and add them to the scope
        self.resolve_local_globals();

        self.current_item = Some(DependencyId::Struct(struct_id));
        let fields = vecmap(unresolved.fields, |(ident, typ)| (ident, self.resolve_type(typ)));

        (generics, fields, self.errors)
    }

    fn resolve_local_globals(&mut self) {
        let globals = vecmap(self.interner.get_all_globals(), |global| {
            (global.id, global.local_id, global.ident.clone())
        });
        for (id, local_module_id, name) in globals {
            if local_module_id == self.path_resolver.local_module_id() {
                let definition = DefinitionKind::Global(id);
                self.add_global_variable_decl(name, definition);
            }
        }
    }

    /// TODO: This is currently only respected for generic free functions
    /// there's a bunch of other places where trait constraints can pop up
    fn resolve_trait_constraints(
        &mut self,
        where_clause: &[UnresolvedTraitConstraint],
    ) -> Vec<TraitConstraint> {
        where_clause
            .iter()
            .cloned()
            .filter_map(|constraint| self.resolve_trait_constraint(constraint))
            .collect()
    }

    /// Extract metadata from a NoirFunction
    /// to be used in analysis and intern the function parameters
    /// Prerequisite: self.add_generics() has already been called with the given
    /// function's generics, including any generics from the impl, if any.
    fn extract_meta(&mut self, func: &NoirFunction, func_id: FuncId) -> FuncMeta {
        let location = Location::new(func.name_ident().span(), self.file);
        let id = self.interner.function_definition_id(func_id);
        let name_ident = HirIdent::non_trait_method(id, location);

        let attributes = func.attributes().clone();

        let mut generics = vecmap(&self.generics, |(_, typevar, _)| typevar.clone());
        let mut parameters = vec![];
        let mut parameter_types = vec![];

        for Param { visibility, pattern, typ, span: _ } in func.parameters().iter().cloned() {
            if visibility == Visibility::Public && !self.pub_allowed(func) {
                self.push_err(ResolverError::UnnecessaryPub {
                    ident: func.name_ident().clone(),
                    position: PubPosition::Parameter,
                });
            }

            let pattern = self.resolve_pattern(pattern, DefinitionKind::Local(None));
            let typ = self.resolve_type_inner(typ, &mut generics);

            parameters.push((pattern, typ.clone(), visibility));
            parameter_types.push(typ);
        }

        let return_type = Box::new(self.resolve_type(func.return_type()));

        self.declare_numeric_generics(&parameter_types, &return_type);

        if !self.pub_allowed(func) && func.def.return_visibility == Visibility::Public {
            self.push_err(ResolverError::UnnecessaryPub {
                ident: func.name_ident().clone(),
                position: PubPosition::ReturnType,
            });
        }
        let is_low_level_function =
            func.attributes().function.as_ref().map_or(false, |func| func.is_low_level());
        if !self.path_resolver.module_id().krate.is_stdlib() && is_low_level_function {
            let error =
                ResolverError::LowLevelFunctionOutsideOfStdlib { ident: func.name_ident().clone() };
            self.push_err(error);
        }

        // 'pub' is required on return types for entry point functions
        if self.is_entry_point_function(func)
            && return_type.as_ref() != &Type::Unit
            && func.def.return_visibility == Visibility::Private
        {
            self.push_err(ResolverError::NecessaryPub { ident: func.name_ident().clone() });
        }
        // '#[recursive]' attribute is only allowed for entry point functions
        if !self.is_entry_point_function(func) && func.kind == FunctionKind::Recursive {
            self.push_err(ResolverError::MisplacedRecursiveAttribute {
                ident: func.name_ident().clone(),
            });
        }

        if !self.distinct_allowed(func)
            && func.def.return_distinctness != Distinctness::DuplicationAllowed
        {
            self.push_err(ResolverError::DistinctNotAllowed { ident: func.name_ident().clone() });
        }

        if matches!(attributes.function, Some(FunctionAttribute::Test { .. }))
            && !parameters.is_empty()
        {
            self.push_err(ResolverError::TestFunctionHasParameters {
                span: func.name_ident().span(),
            });
        }

        let mut typ = Type::Function(parameter_types, return_type, Box::new(Type::Unit));

        if !generics.is_empty() {
            typ = Type::Forall(generics, Box::new(typ));
        }

        self.interner.push_definition_type(name_ident.id, typ.clone());

<<<<<<< HEAD
        self.handle_function_type(&func_id);
        self.handle_is_function_internal(&func_id);

        let direct_generics = func.def.generics.iter();
        let direct_generics = direct_generics
            .filter_map(|generic| self.find_generic(&generic.0.contents))
            .map(|(name, typevar, _span)| (name.clone(), typevar.clone()))
            .collect();

=======
>>>>>>> 401557e1
        FuncMeta {
            name: name_ident,
            kind: func.kind,
            location,
            typ,
            direct_generics,
            trait_impl: self.current_trait_impl,
            parameters: parameters.into(),
            return_type: func.def.return_type.clone(),
            return_visibility: func.def.return_visibility,
            return_distinctness: func.def.return_distinctness,
            has_body: !func.def.body.is_empty(),
            trait_constraints: self.resolve_trait_constraints(&func.def.where_clause),
            is_entry_point: self.is_entry_point_function(func),
        }
    }

    /// Override whether this name resolver is within a contract or not.
    /// This will affect which types are allowed as parameters to methods as well
    /// as which modifiers are allowed on a function.
    pub(crate) fn set_in_contract(&mut self, in_contract: bool) {
        self.in_contract = in_contract;
    }

    /// True if the 'pub' keyword is allowed on parameters in this function
    /// 'pub' on function parameters is only allowed for entry point functions
    fn pub_allowed(&self, func: &NoirFunction) -> bool {
        self.is_entry_point_function(func)
    }

    fn is_entry_point_function(&self, func: &NoirFunction) -> bool {
        if self.in_contract {
            func.attributes().is_contract_entry_point()
        } else {
            func.name() == MAIN_FUNCTION
        }
    }

    /// True if the `distinct` keyword is allowed on a function's return type
    fn distinct_allowed(&self, func: &NoirFunction) -> bool {
        if self.in_contract {
            // "unconstrained" functions are compiled to brillig and thus duplication of
            // witness indices in their abis is not a concern.
            !func.def.is_unconstrained
        } else {
            func.name() == MAIN_FUNCTION
        }
    }

    fn declare_numeric_generics(&mut self, params: &[Type], return_type: &Type) {
        if self.generics.is_empty() {
            return;
        }

        for (name_to_find, type_variable) in Self::find_numeric_generics(params, return_type) {
            // Declare any generics to let users use numeric generics in scope.
            // Don't issue a warning if these are unused
            //
            // We can fail to find the generic in self.generics if it is an implicit one created
            // by the compiler. This can happen when, e.g. eliding array lengths using the slice
            // syntax [T].
            if let Some((name, _, span)) =
                self.generics.iter().find(|(name, _, _)| name.as_ref() == &name_to_find)
            {
                let ident = Ident::new(name.to_string(), *span);
                let definition = DefinitionKind::GenericType(type_variable);
                self.add_variable_decl_inner(ident, false, false, false, definition);
            }
        }
    }

    fn find_numeric_generics(
        parameters: &[Type],
        return_type: &Type,
    ) -> Vec<(String, TypeVariable)> {
        let mut found = BTreeMap::new();
        for parameter in parameters {
            Self::find_numeric_generics_in_type(parameter, &mut found);
        }
        Self::find_numeric_generics_in_type(return_type, &mut found);
        found.into_iter().collect()
    }

    fn find_numeric_generics_in_type(typ: &Type, found: &mut BTreeMap<String, TypeVariable>) {
        match typ {
            Type::FieldElement
            | Type::Integer(_, _)
            | Type::Bool
            | Type::Unit
            | Type::Error
            | Type::TypeVariable(_, _)
            | Type::Constant(_)
            | Type::NamedGeneric(_, _)
            | Type::NotConstant
            | Type::TraitAsType(..)
            | Type::Forall(_, _) => (),

            Type::Array(length, element_type) => {
                if let Type::NamedGeneric(type_variable, name) = length.as_ref() {
                    found.insert(name.to_string(), type_variable.clone());
                }
                Self::find_numeric_generics_in_type(element_type, found);
            }

            Type::Tuple(fields) => {
                for field in fields {
                    Self::find_numeric_generics_in_type(field, found);
                }
            }

            Type::Function(parameters, return_type, _env) => {
                for parameter in parameters {
                    Self::find_numeric_generics_in_type(parameter, found);
                }
                Self::find_numeric_generics_in_type(return_type, found);
            }

            Type::Struct(struct_type, generics) => {
                for (i, generic) in generics.iter().enumerate() {
                    if let Type::NamedGeneric(type_variable, name) = generic {
                        if struct_type.borrow().generic_is_numeric(i) {
                            found.insert(name.to_string(), type_variable.clone());
                        }
                    } else {
                        Self::find_numeric_generics_in_type(generic, found);
                    }
                }
            }
            Type::Alias(alias, generics) => {
                for (i, generic) in generics.iter().enumerate() {
                    if let Type::NamedGeneric(type_variable, name) = generic {
                        if alias.borrow().generic_is_numeric(i) {
                            found.insert(name.to_string(), type_variable.clone());
                        }
                    } else {
                        Self::find_numeric_generics_in_type(generic, found);
                    }
                }
            }
            Type::MutableReference(element) => Self::find_numeric_generics_in_type(element, found),
            Type::String(length) => {
                if let Type::NamedGeneric(type_variable, name) = length.as_ref() {
                    found.insert(name.to_string(), type_variable.clone());
                }
            }
            Type::FmtString(length, fields) => {
                if let Type::NamedGeneric(type_variable, name) = length.as_ref() {
                    found.insert(name.to_string(), type_variable.clone());
                }
                Self::find_numeric_generics_in_type(fields, found);
            }
        }
    }

    pub fn resolve_global_let(
        &mut self,
        let_stmt: crate::LetStatement,
        global_id: GlobalId,
    ) -> HirStatement {
        self.current_item = Some(DependencyId::Global(global_id));
        let expression = self.resolve_expression(let_stmt.expression);
        let global_id = self.interner.next_global_id();
        let definition = DefinitionKind::Global(global_id);

        HirStatement::Let(HirLetStatement {
            pattern: self.resolve_pattern(let_stmt.pattern, definition),
            r#type: self.resolve_type(let_stmt.r#type),
            expression,
        })
    }

    pub fn resolve_stmt(&mut self, stmt: StatementKind) -> HirStatement {
        match stmt {
            StatementKind::Let(let_stmt) => {
                let expression = self.resolve_expression(let_stmt.expression);
                let definition = DefinitionKind::Local(Some(expression));
                HirStatement::Let(HirLetStatement {
                    pattern: self.resolve_pattern(let_stmt.pattern, definition),
                    r#type: self.resolve_type(let_stmt.r#type),
                    expression,
                })
            }
            StatementKind::Constrain(constrain_stmt) => {
                let span = constrain_stmt.0.span;
                let assert_msg_call_expr_id =
                    self.resolve_assert_message(constrain_stmt.1, span, constrain_stmt.0.clone());
                let expr_id = self.resolve_expression(constrain_stmt.0);

                HirStatement::Constrain(HirConstrainStatement(
                    expr_id,
                    self.file,
                    assert_msg_call_expr_id,
                ))
            }
            StatementKind::Expression(expr) => {
                HirStatement::Expression(self.resolve_expression(expr))
            }
            StatementKind::Semi(expr) => HirStatement::Semi(self.resolve_expression(expr)),
            StatementKind::Assign(assign_stmt) => {
                let identifier = self.resolve_lvalue(assign_stmt.lvalue);
                let expression = self.resolve_expression(assign_stmt.expression);
                let stmt = HirAssignStatement { lvalue: identifier, expression };
                HirStatement::Assign(stmt)
            }
            StatementKind::For(for_loop) => {
                match for_loop.range {
                    ForRange::Range(start_range, end_range) => {
                        let start_range = self.resolve_expression(start_range);
                        let end_range = self.resolve_expression(end_range);
                        let (identifier, block) = (for_loop.identifier, for_loop.block);

                        // TODO: For loop variables are currently mutable by default since we haven't
                        //       yet implemented syntax for them to be optionally mutable.
                        let (identifier, block) = self.in_new_scope(|this| {
                            let decl = this.add_variable_decl(
                                identifier,
                                false,
                                true,
                                DefinitionKind::Local(None),
                            );
                            (decl, this.resolve_expression(block))
                        });

                        HirStatement::For(HirForStatement {
                            start_range,
                            end_range,
                            block,
                            identifier,
                        })
                    }
                    range @ ForRange::Array(_) => {
                        let for_stmt =
                            range.into_for(for_loop.identifier, for_loop.block, for_loop.span);
                        self.resolve_stmt(for_stmt)
                    }
                }
            }
            StatementKind::Error => HirStatement::Error,
        }
    }

    fn resolve_assert_message(
        &mut self,
        assert_message_expr: Option<Expression>,
        span: Span,
        condition: Expression,
    ) -> Option<ExprId> {
        let assert_message_expr = assert_message_expr?;

        if matches!(
            assert_message_expr,
            Expression { kind: ExpressionKind::Literal(Literal::Str(..)), .. }
        ) {
            return Some(self.resolve_expression(assert_message_expr));
        }

        let is_in_stdlib = self.path_resolver.module_id().krate.is_stdlib();
        let assert_msg_call_path = if is_in_stdlib {
            ExpressionKind::Variable(Path {
                segments: vec![Ident::from("internal"), Ident::from("resolve_assert_message")],
                kind: PathKind::Crate,
                span,
            })
        } else {
            ExpressionKind::Variable(Path {
                segments: vec![
                    Ident::from("std"),
                    Ident::from("internal"),
                    Ident::from("resolve_assert_message"),
                ],
                kind: PathKind::Dep,
                span,
            })
        };
        let assert_msg_call_args = vec![assert_message_expr.clone(), condition];
        let assert_msg_call_expr = Expression::call(
            Expression { kind: assert_msg_call_path, span },
            assert_msg_call_args,
            span,
        );
        Some(self.resolve_expression(assert_msg_call_expr))
    }

    pub fn intern_stmt(&mut self, stmt: StatementKind) -> StmtId {
        let hir_stmt = self.resolve_stmt(stmt);
        self.interner.push_stmt(hir_stmt)
    }

    fn resolve_lvalue(&mut self, lvalue: LValue) -> HirLValue {
        match lvalue {
            LValue::Ident(ident) => {
                let ident = self.find_variable_or_default(&ident);
                self.resolve_local_variable(ident.0.clone(), ident.1);

                HirLValue::Ident(ident.0, Type::Error)
            }
            LValue::MemberAccess { object, field_name } => {
                let object = Box::new(self.resolve_lvalue(*object));
                HirLValue::MemberAccess { object, field_name, field_index: None, typ: Type::Error }
            }
            LValue::Index { array, index } => {
                let array = Box::new(self.resolve_lvalue(*array));
                let index = self.resolve_expression(index);
                HirLValue::Index { array, index, typ: Type::Error }
            }
            LValue::Dereference(lvalue) => {
                let lvalue = Box::new(self.resolve_lvalue(*lvalue));
                HirLValue::Dereference { lvalue, element_type: Type::Error }
            }
        }
    }

    // Issue an error if the given private function is being called from a non-child module, or
    // if the given pub(crate) function is being called from another crate
    fn check_can_reference_function(
        &mut self,
        func: FuncId,
        span: Span,
        visibility: FunctionVisibility,
    ) {
        let function_module = self.interner.function_module(func);
        let current_module = self.path_resolver.module_id();

        let same_crate = function_module.krate == current_module.krate;
        let krate = function_module.krate;
        let current_module = current_module.local_id;
        let name = self.interner.function_name(&func).to_string();
        match visibility {
            FunctionVisibility::Public => (),
            FunctionVisibility::Private => {
                if !same_crate
                    || !self.module_descendent_of_target(
                        krate,
                        function_module.local_id,
                        current_module,
                    )
                {
                    self.errors.push(ResolverError::PrivateFunctionCalled { span, name });
                }
            }
            FunctionVisibility::PublicCrate => {
                if !same_crate {
                    self.errors.push(ResolverError::NonCrateFunctionCalled { span, name });
                }
            }
        }
    }

    // Returns true if `current` is a (potentially nested) child module of `target`.
    // This is also true if `current == target`.
    fn module_descendent_of_target(
        &self,
        krate: CrateId,
        target: LocalModuleId,
        current: LocalModuleId,
    ) -> bool {
        if current == target {
            return true;
        }

        self.def_maps[&krate].modules[current.0]
            .parent
            .map_or(false, |parent| self.module_descendent_of_target(krate, target, parent))
    }

    fn resolve_local_variable(&mut self, hir_ident: HirIdent, var_scope_index: usize) {
        let mut transitive_capture_index: Option<usize> = None;

        for lambda_index in 0..self.lambda_stack.len() {
            if self.lambda_stack[lambda_index].scope_index > var_scope_index {
                // Beware: the same variable may be captured multiple times, so we check
                // for its presence before adding the capture below.
                let pos = self.lambda_stack[lambda_index]
                    .captures
                    .iter()
                    .position(|capture| capture.ident.id == hir_ident.id);

                if pos.is_none() {
                    self.lambda_stack[lambda_index].captures.push(HirCapturedVar {
                        ident: hir_ident.clone(),
                        transitive_capture_index,
                    });
                }

                if lambda_index + 1 < self.lambda_stack.len() {
                    // There is more than one closure between the current scope and
                    // the scope of the variable, so this is a propagated capture.
                    // We need to track the transitive capture index as we go up in
                    // the closure stack.
                    transitive_capture_index = Some(pos.unwrap_or(
                        // If this was a fresh capture, we added it to the end of
                        // the captures vector:
                        self.lambda_stack[lambda_index].captures.len() - 1,
                    ));
                }
            }
        }
    }

    pub fn resolve_expression(&mut self, expr: Expression) -> ExprId {
        let hir_expr = match expr.kind {
            ExpressionKind::Literal(literal) => HirExpression::Literal(match literal {
                Literal::Bool(b) => HirLiteral::Bool(b),
                Literal::Array(ArrayLiteral::Standard(elements)) => {
                    let elements = vecmap(elements, |elem| self.resolve_expression(elem));
                    HirLiteral::Array(HirArrayLiteral::Standard(elements))
                }
                Literal::Array(ArrayLiteral::Repeated { repeated_element, length }) => {
                    let span = length.span;
                    let length = UnresolvedTypeExpression::from_expr(*length, span).unwrap_or_else(
                        |error| {
                            self.errors.push(ResolverError::ParserError(Box::new(error)));
                            UnresolvedTypeExpression::Constant(0, span)
                        },
                    );

                    let length = self.convert_expression_type(length);
                    let repeated_element = self.resolve_expression(*repeated_element);

                    HirLiteral::Array(HirArrayLiteral::Repeated { repeated_element, length })
                }
                Literal::Integer(integer, sign) => HirLiteral::Integer(integer, sign),
                Literal::Str(str) => HirLiteral::Str(str),
                Literal::RawStr(str, _) => HirLiteral::Str(str),
                Literal::FmtStr(str) => self.resolve_fmt_str_literal(str, expr.span),
                Literal::Unit => HirLiteral::Unit,
            }),
            ExpressionKind::Variable(path) => {
                if let Some((method, constraint, assumed)) = self.resolve_trait_generic_path(&path)
                {
                    HirExpression::Ident(HirIdent {
                        location: Location::new(expr.span, self.file),
                        id: self.interner.trait_method_id(method),
                        impl_kind: ImplKind::TraitMethod(method, constraint, assumed),
                    })
                } else {
                    // If the Path is being used as an Expression, then it is referring to a global from a separate module
                    // Otherwise, then it is referring to an Identifier
                    // This lookup allows support of such statements: let x = foo::bar::SOME_GLOBAL + 10;
                    // If the expression is a singular indent, we search the resolver's current scope as normal.
                    let (hir_ident, var_scope_index) = self.get_ident_from_path(path);

                    if hir_ident.id != DefinitionId::dummy_id() {
                        match self.interner.definition(hir_ident.id).kind {
                            DefinitionKind::Function(id) => {
                                if let Some(current_item) = self.current_item {
                                    self.interner.add_function_dependency(current_item, id);
                                }

                                if self.interner.function_visibility(id)
                                    != FunctionVisibility::Public
                                {
                                    let span = hir_ident.location.span;
                                    self.check_can_reference_function(
                                        id,
                                        span,
                                        self.interner.function_visibility(id),
                                    );
                                }
                            }
                            DefinitionKind::Global(global_id) => {
                                if let Some(current_item) = self.current_item {
                                    self.interner.add_global_dependency(current_item, global_id);
                                }
                            }
                            DefinitionKind::GenericType(_) => {
                                // Initialize numeric generics to a polymorphic integer type in case
                                // they're used in expressions. We must do this here since the type
                                // checker does not check definition kinds and otherwise expects
                                // parameters to already be typed.
                                if self.interner.definition_type(hir_ident.id) == Type::Error {
                                    let typ = Type::polymorphic_integer_or_field(self.interner);
                                    self.interner.push_definition_type(hir_ident.id, typ);
                                }
                            }
                            DefinitionKind::Local(_) => {
                                // only local variables can be captured by closures.
                                self.resolve_local_variable(hir_ident.clone(), var_scope_index);
                            }
                        }
                    }

                    HirExpression::Ident(hir_ident)
                }
            }
            ExpressionKind::Prefix(prefix) => {
                let operator = prefix.operator;
                let rhs = self.resolve_expression(prefix.rhs);

                if operator == UnaryOp::MutableReference {
                    if let Err(error) = verify_mutable_reference(self.interner, rhs) {
                        self.errors.push(error);
                    }
                }

                HirExpression::Prefix(HirPrefixExpression { operator, rhs })
            }
            ExpressionKind::Infix(infix) => {
                let lhs = self.resolve_expression(infix.lhs);
                let rhs = self.resolve_expression(infix.rhs);
                let trait_id = self.interner.get_operator_trait_method(infix.operator.contents);

                HirExpression::Infix(HirInfixExpression {
                    lhs,
                    operator: HirBinaryOp::new(infix.operator, self.file),
                    trait_method_id: trait_id,
                    rhs,
                })
            }
            ExpressionKind::Call(call_expr) => {
                // Get the span and name of path for error reporting
                let func = self.resolve_expression(*call_expr.func);

                let arguments = vecmap(call_expr.arguments, |arg| self.resolve_expression(arg));
                let location = Location::new(expr.span, self.file);
                HirExpression::Call(HirCallExpression { func, arguments, location })
            }
            ExpressionKind::MethodCall(call_expr) => {
                let method = call_expr.method_name;
                let object = self.resolve_expression(call_expr.object);
                let arguments = vecmap(call_expr.arguments, |arg| self.resolve_expression(arg));
                let location = Location::new(expr.span, self.file);
                HirExpression::MethodCall(HirMethodCallExpression {
                    arguments,
                    method,
                    object,
                    location,
                })
            }
            ExpressionKind::Cast(cast_expr) => HirExpression::Cast(HirCastExpression {
                lhs: self.resolve_expression(cast_expr.lhs),
                r#type: self.resolve_type(cast_expr.r#type),
            }),
            ExpressionKind::If(if_expr) => HirExpression::If(HirIfExpression {
                condition: self.resolve_expression(if_expr.condition),
                consequence: self.resolve_expression(if_expr.consequence),
                alternative: if_expr.alternative.map(|e| self.resolve_expression(e)),
            }),
            ExpressionKind::Index(indexed_expr) => HirExpression::Index(HirIndexExpression {
                collection: self.resolve_expression(indexed_expr.collection),
                index: self.resolve_expression(indexed_expr.index),
            }),
            ExpressionKind::Block(block_expr) => self.resolve_block(block_expr),
            ExpressionKind::Constructor(constructor) => {
                let span = constructor.type_name.span();

                match self.lookup_type_or_error(constructor.type_name) {
                    Some(Type::Struct(r#type, struct_generics)) => {
                        let typ = r#type.clone();
                        let fields = constructor.fields;
                        let resolve_expr = Resolver::resolve_expression;
                        let fields =
                            self.resolve_constructor_fields(typ, fields, span, resolve_expr);
                        HirExpression::Constructor(HirConstructorExpression {
                            fields,
                            r#type,
                            struct_generics,
                        })
                    }
                    Some(typ) => {
                        self.push_err(ResolverError::NonStructUsedInConstructor { typ, span });
                        HirExpression::Error
                    }
                    None => HirExpression::Error,
                }
            }
            ExpressionKind::MemberAccess(access) => {
                // Validating whether the lhs actually has the rhs as a field
                // needs to wait until type checking when we know the type of the lhs
                HirExpression::MemberAccess(HirMemberAccess {
                    lhs: self.resolve_expression(access.lhs),
                    rhs: access.rhs,
                    // This is only used when lhs is a reference and we want to return a reference to rhs
                    is_offset: false,
                })
            }
            ExpressionKind::Error => HirExpression::Error,
            ExpressionKind::Tuple(elements) => {
                let elements = vecmap(elements, |elem| self.resolve_expression(elem));
                HirExpression::Tuple(elements)
            }
            // We must stay in the same function scope as the parent function to allow for closures
            // to capture variables. This is currently limited to immutable variables.
            ExpressionKind::Lambda(lambda) => self.in_new_scope(|this| {
                let scope_index = this.scopes.current_scope_index();

                this.lambda_stack.push(LambdaContext { captures: Vec::new(), scope_index });

                let parameters = vecmap(lambda.parameters, |(pattern, typ)| {
                    let parameter = DefinitionKind::Local(None);
                    (this.resolve_pattern(pattern, parameter), this.resolve_inferred_type(typ))
                });

                let return_type = this.resolve_inferred_type(lambda.return_type);
                let body = this.resolve_expression(lambda.body);

                let lambda_context = this.lambda_stack.pop().unwrap();

                HirExpression::Lambda(HirLambda {
                    parameters,
                    return_type,
                    body,
                    captures: lambda_context.captures,
                })
            }),
            ExpressionKind::Parenthesized(sub_expr) => return self.resolve_expression(*sub_expr),
        };

        // If these lines are ever changed, make sure to change the early return
        // in the ExpressionKind::Variable case as well
        let expr_id = self.interner.push_expr(hir_expr);
        self.interner.push_expr_location(expr_id, expr.span, self.file);
        expr_id
    }

    fn resolve_pattern(&mut self, pattern: Pattern, definition: DefinitionKind) -> HirPattern {
        self.resolve_pattern_mutable(pattern, None, definition)
    }

    fn resolve_pattern_mutable(
        &mut self,
        pattern: Pattern,
        mutable: Option<Span>,
        definition: DefinitionKind,
    ) -> HirPattern {
        match pattern {
            Pattern::Identifier(name) => {
                // If this definition is mutable, do not store the rhs because it will
                // not always refer to the correct value of the variable
                let definition = match (mutable, definition) {
                    (Some(_), DefinitionKind::Local(_)) => DefinitionKind::Local(None),
                    (_, other) => other,
                };
                let id = self.add_variable_decl(name, mutable.is_some(), true, definition);
                HirPattern::Identifier(id)
            }
            Pattern::Mutable(pattern, span, _) => {
                if let Some(first_mut) = mutable {
                    self.push_err(ResolverError::UnnecessaryMut { first_mut, second_mut: span });
                }

                let pattern = self.resolve_pattern_mutable(*pattern, Some(span), definition);
                let location = Location::new(span, self.file);
                HirPattern::Mutable(Box::new(pattern), location)
            }
            Pattern::Tuple(fields, span) => {
                let fields = vecmap(fields, |field| {
                    self.resolve_pattern_mutable(field, mutable, definition.clone())
                });
                let location = Location::new(span, self.file);
                HirPattern::Tuple(fields, location)
            }
            Pattern::Struct(name, fields, span) => {
                let error_identifier = |this: &mut Self| {
                    // Must create a name here to return a HirPattern::Identifier. Allowing
                    // shadowing here lets us avoid further errors if we define ERROR_IDENT
                    // multiple times.
                    let name = ERROR_IDENT.into();
                    let identifier = this.add_variable_decl(name, false, true, definition.clone());
                    HirPattern::Identifier(identifier)
                };

                let (struct_type, generics) = match self.lookup_type_or_error(name) {
                    Some(Type::Struct(struct_type, generics)) => (struct_type, generics),
                    None => return error_identifier(self),
                    Some(typ) => {
                        self.push_err(ResolverError::NonStructUsedInConstructor { typ, span });
                        return error_identifier(self);
                    }
                };

                let resolve_field = |this: &mut Self, pattern| {
                    this.resolve_pattern_mutable(pattern, mutable, definition.clone())
                };

                let typ = struct_type.clone();
                let fields = self.resolve_constructor_fields(typ, fields, span, resolve_field);

                let typ = Type::Struct(struct_type, generics);
                let location = Location::new(span, self.file);
                HirPattern::Struct(typ, fields, location)
            }
        }
    }

    /// Resolve all the fields of a struct constructor expression.
    /// Ensures all fields are present, none are repeated, and all
    /// are part of the struct.
    ///
    /// This is generic to allow it to work for constructor expressions
    /// and constructor patterns.
    fn resolve_constructor_fields<T, U>(
        &mut self,
        struct_type: Shared<StructType>,
        fields: Vec<(Ident, T)>,
        span: Span,
        mut resolve_function: impl FnMut(&mut Self, T) -> U,
    ) -> Vec<(Ident, U)> {
        let mut ret = Vec::with_capacity(fields.len());
        let mut seen_fields = HashSet::new();
        let mut unseen_fields = struct_type.borrow().field_names();

        for (field, expr) in fields {
            let resolved = resolve_function(self, expr);

            if unseen_fields.contains(&field) {
                unseen_fields.remove(&field);
                seen_fields.insert(field.clone());
            } else if seen_fields.contains(&field) {
                // duplicate field
                self.push_err(ResolverError::DuplicateField { field: field.clone() });
            } else {
                // field not required by struct
                self.push_err(ResolverError::NoSuchField {
                    field: field.clone(),
                    struct_definition: struct_type.borrow().name.clone(),
                });
            }

            ret.push((field, resolved));
        }

        if !unseen_fields.is_empty() {
            self.push_err(ResolverError::MissingFields {
                span,
                missing_fields: unseen_fields.into_iter().map(|field| field.to_string()).collect(),
                struct_definition: struct_type.borrow().name.clone(),
            });
        }

        ret
    }

    pub fn get_struct(&self, type_id: StructId) -> Shared<StructType> {
        self.interner.get_struct(type_id)
    }

    pub fn get_trait_mut(&mut self, trait_id: TraitId) -> &mut Trait {
        self.interner.get_trait_mut(trait_id)
    }

    fn lookup<T: TryFromModuleDefId>(&mut self, path: Path) -> Result<T, ResolverError> {
        let span = path.span();
        let id = self.resolve_path(path)?;
        T::try_from(id).ok_or_else(|| ResolverError::Expected {
            expected: T::description(),
            got: id.as_str().to_owned(),
            span,
        })
    }

    fn lookup_global(&mut self, path: Path) -> Result<DefinitionId, ResolverError> {
        let span = path.span();
        let id = self.resolve_path(path)?;

        if let Some(function) = TryFromModuleDefId::try_from(id) {
            return Ok(self.interner.function_definition_id(function));
        }

        if let Some(global) = TryFromModuleDefId::try_from(id) {
            let global = self.interner.get_global(global);
            return Ok(global.definition_id);
        }

        let expected = "global variable".into();
        let got = "local variable".into();
        Err(ResolverError::Expected { span, expected, got })
    }

    /// Lookup a given struct type by name.
    fn lookup_struct_or_error(&mut self, path: Path) -> Option<Shared<StructType>> {
        match self.lookup(path) {
            Ok(struct_id) => Some(self.get_struct(struct_id)),
            Err(error) => {
                self.push_err(error);
                None
            }
        }
    }

    /// Lookup a given trait by name/path.
    fn lookup_trait_or_error(&mut self, path: Path) -> Option<&mut Trait> {
        match self.lookup(path) {
            Ok(trait_id) => Some(self.get_trait_mut(trait_id)),
            Err(error) => {
                self.push_err(error);
                None
            }
        }
    }

    /// Looks up a given type by name.
    /// This will also instantiate any struct types found.
    fn lookup_type_or_error(&mut self, path: Path) -> Option<Type> {
        let ident = path.as_ident();
        if ident.map_or(false, |i| i == SELF_TYPE_NAME) {
            if let Some(typ) = &self.self_type {
                return Some(typ.clone());
            }
        }

        match self.lookup(path) {
            Ok(struct_id) => {
                let struct_type = self.get_struct(struct_id);
                let generics = struct_type.borrow().instantiate(self.interner);
                Some(Type::Struct(struct_type, generics))
            }
            Err(error) => {
                self.push_err(error);
                None
            }
        }
    }

    fn lookup_type_alias(&mut self, path: Path) -> Option<Shared<TypeAlias>> {
        self.lookup(path).ok().map(|id| self.interner.get_type_alias(id))
    }

    // this resolves Self::some_static_method, inside an impl block (where we don't have a concrete self_type)
    fn resolve_trait_static_method_by_self(
        &mut self,
        path: &Path,
    ) -> Option<(TraitMethodId, TraitConstraint, bool)> {
        let trait_id = self.trait_id?;

        if path.kind == PathKind::Plain && path.segments.len() == 2 {
            let name = &path.segments[0].0.contents;
            let method = &path.segments[1];

            if name == SELF_TYPE_NAME {
                let the_trait = self.interner.get_trait(trait_id);
                let method = the_trait.find_method(method.0.contents.as_str())?;

                let constraint = TraitConstraint {
                    typ: self.self_type.clone()?,
                    trait_generics: Type::from_generics(&the_trait.generics),
                    trait_id,
                };
                return Some((method, constraint, false));
            }
        }
        None
    }

    // this resolves TraitName::some_static_method
    fn resolve_trait_static_method(
        &mut self,
        path: &Path,
    ) -> Option<(TraitMethodId, TraitConstraint, bool)> {
        if path.kind == PathKind::Plain && path.segments.len() == 2 {
            let method = &path.segments[1];

            let mut trait_path = path.clone();
            trait_path.pop();
            let trait_id = self.lookup(trait_path).ok()?;
            let the_trait = self.interner.get_trait(trait_id);

            let method = the_trait.find_method(method.0.contents.as_str())?;
            let constraint = TraitConstraint {
                typ: Type::TypeVariable(
                    the_trait.self_type_typevar.clone(),
                    TypeVariableKind::Normal,
                ),
                trait_generics: Type::from_generics(&the_trait.generics),
                trait_id,
            };
            return Some((method, constraint, false));
        }
        None
    }

    // This resolves a static trait method T::trait_method by iterating over the where clause
    //
    // Returns the trait method, trait constraint, and whether the impl is assumed from a where
    // clause. This is always true since this helper searches where clauses for a generic constraint.
    // E.g. `t.method()` with `where T: Foo<Bar>` in scope will return `(Foo::method, T, vec![Bar])`
    fn resolve_trait_method_by_named_generic(
        &mut self,
        path: &Path,
    ) -> Option<(TraitMethodId, TraitConstraint, bool)> {
        if path.segments.len() != 2 {
            return None;
        }

        for UnresolvedTraitConstraint { typ, trait_bound } in self.trait_bounds.clone() {
            if let UnresolvedTypeData::Named(constraint_path, _, _) = &typ.typ {
                // if `path` is `T::method_name`, we're looking for constraint of the form `T: SomeTrait`
                if constraint_path.segments.len() == 1
                    && path.segments[0] != constraint_path.last_segment()
                {
                    continue;
                }

                if let Ok(ModuleDefId::TraitId(trait_id)) =
                    self.path_resolver.resolve(self.def_maps, trait_bound.trait_path.clone())
                {
                    let the_trait = self.interner.get_trait(trait_id);
                    if let Some(method) =
                        the_trait.find_method(path.segments.last().unwrap().0.contents.as_str())
                    {
                        let constraint = TraitConstraint {
                            trait_id,
                            typ: self.resolve_type(typ.clone()),
                            trait_generics: vecmap(trait_bound.trait_generics, |typ| {
                                self.resolve_type(typ)
                            }),
                        };
                        return Some((method, constraint, true));
                    }
                }
            }
        }
        None
    }

    // Try to resolve the given trait method path.
    //
    // Returns the trait method, trait constraint, and whether the impl is assumed to exist by a where clause or not
    // E.g. `t.method()` with `where T: Foo<Bar>` in scope will return `(Foo::method, T, vec![Bar])`
    fn resolve_trait_generic_path(
        &mut self,
        path: &Path,
    ) -> Option<(TraitMethodId, TraitConstraint, bool)> {
        self.resolve_trait_static_method_by_self(path)
            .or_else(|| self.resolve_trait_static_method(path))
            .or_else(|| self.resolve_trait_method_by_named_generic(path))
    }

    fn resolve_path(&mut self, path: Path) -> Result<ModuleDefId, ResolverError> {
        self.path_resolver.resolve(self.def_maps, path).map_err(ResolverError::PathResolutionError)
    }

    fn resolve_block(&mut self, block_expr: BlockExpression) -> HirExpression {
        let statements =
            self.in_new_scope(|this| vecmap(block_expr.0, |stmt| this.intern_stmt(stmt.kind)));
        HirExpression::Block(HirBlockExpression(statements))
    }

    pub fn intern_block(&mut self, block: BlockExpression) -> ExprId {
        let hir_block = self.resolve_block(block);
        self.interner.push_expr(hir_block)
    }

    fn eval_global_as_array_length(&mut self, global: GlobalId, path: &Path) -> u64 {
        let Some(stmt) = self.interner.get_global_let_statement(global) else {
            let path = path.clone();
            self.push_err(ResolverError::NoSuchNumericTypeVariable { path });
            return 0;
        };

        let length = stmt.expression;
        let span = self.interner.expr_span(&length);
        let result = self.try_eval_array_length_id(length, span);

        match result.map(|length| length.try_into()) {
            Ok(Ok(length_value)) => return length_value,
            Ok(Err(_cast_err)) => self.push_err(ResolverError::IntegerTooLarge { span }),
            Err(Some(error)) => self.push_err(error),
            Err(None) => (),
        }
        0
    }

    fn try_eval_array_length_id(
        &self,
        rhs: ExprId,
        span: Span,
    ) -> Result<u128, Option<ResolverError>> {
        match self.interner.expression(&rhs) {
            HirExpression::Literal(HirLiteral::Integer(int, false)) => {
                int.try_into_u128().ok_or(Some(ResolverError::IntegerTooLarge { span }))
            }
            _other => Err(Some(ResolverError::InvalidArrayLengthExpr { span })),
        }
    }

    fn resolve_fmt_str_literal(&mut self, str: String, call_expr_span: Span) -> HirLiteral {
        let re = Regex::new(r"\{([a-zA-Z0-9_]+)\}")
            .expect("ICE: an invalid regex pattern was used for checking format strings");
        let mut fmt_str_idents = Vec::new();
        for field in re.find_iter(&str) {
            let matched_str = field.as_str();
            let ident_name = &matched_str[1..(matched_str.len() - 1)];

            let scope_tree = self.scopes.current_scope_tree();
            let variable = scope_tree.find(ident_name);
            if let Some((old_value, _)) = variable {
                old_value.num_times_used += 1;
                let ident = HirExpression::Ident(old_value.ident.clone());
                let expr_id = self.interner.push_expr(ident);
                self.interner.push_expr_location(expr_id, call_expr_span, self.file);
                fmt_str_idents.push(expr_id);
            } else if ident_name.parse::<usize>().is_ok() {
                self.errors.push(ResolverError::NumericConstantInFormatString {
                    name: ident_name.to_owned(),
                    span: call_expr_span,
                });
            } else {
                self.errors.push(ResolverError::VariableNotDeclared {
                    name: ident_name.to_owned(),
                    span: call_expr_span,
                });
            }
        }
        HirLiteral::FmtStr(str, fmt_str_idents)
    }
}

/// Gives an error if a user tries to create a mutable reference
/// to an immutable variable.
pub fn verify_mutable_reference(interner: &NodeInterner, rhs: ExprId) -> Result<(), ResolverError> {
    match interner.expression(&rhs) {
        HirExpression::MemberAccess(member_access) => {
            verify_mutable_reference(interner, member_access.lhs)
        }
        HirExpression::Index(_) => {
            let span = interner.expr_span(&rhs);
            Err(ResolverError::MutableReferenceToArrayElement { span })
        }
        HirExpression::Ident(ident) => {
            if let Some(definition) = interner.try_definition(ident.id) {
                if !definition.mutable {
                    return Err(ResolverError::MutableReferenceToImmutableVariable {
                        span: interner.expr_span(&rhs),
                        variable: definition.name.clone(),
                    });
                }
            }
            Ok(())
        }
        _ => Ok(()),
    }
}<|MERGE_RESOLUTION|>--- conflicted
+++ resolved
@@ -971,18 +971,12 @@
 
         self.interner.push_definition_type(name_ident.id, typ.clone());
 
-<<<<<<< HEAD
-        self.handle_function_type(&func_id);
-        self.handle_is_function_internal(&func_id);
-
         let direct_generics = func.def.generics.iter();
         let direct_generics = direct_generics
             .filter_map(|generic| self.find_generic(&generic.0.contents))
             .map(|(name, typevar, _span)| (name.clone(), typevar.clone()))
             .collect();
 
-=======
->>>>>>> 401557e1
         FuncMeta {
             name: name_ident,
             kind: func.kind,
