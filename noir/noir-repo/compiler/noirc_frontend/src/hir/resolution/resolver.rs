--- conflicted
+++ resolved
@@ -37,17 +37,10 @@
     StatementKind,
 };
 use crate::{
-<<<<<<< HEAD
-    ArrayLiteral, Distinctness, ForRange, FunctionDefinition, FunctionReturnType,
-    FunctionVisibility, Generics, LValue, NoirStruct, NoirTypeAlias, Param, Path, PathKind,
-    Pattern, Shared, StructType, Type, TypeAlias, TypeVariable, TypeVariableKind, UnaryOp,
-    UnresolvedGenerics, UnresolvedTraitConstraint, UnresolvedType, UnresolvedTypeData,
-=======
     ArrayLiteral, ContractFunctionType, Distinctness, ForRange, FunctionDefinition,
     FunctionReturnType, Generics, ItemVisibility, LValue, NoirStruct, NoirTypeAlias, Param, Path,
     PathKind, Pattern, Shared, StructType, Type, TypeAlias, TypeVariable, TypeVariableKind,
     UnaryOp, UnresolvedGenerics, UnresolvedTraitConstraint, UnresolvedType, UnresolvedTypeData,
->>>>>>> 291b6a3f
     UnresolvedTypeExpression, Visibility, ERROR_IDENT,
 };
 use fm::FileId;
@@ -242,11 +235,7 @@
             name: name.clone(),
             attributes: Attributes::empty(),
             is_unconstrained: false,
-<<<<<<< HEAD
-            visibility: FunctionVisibility::Public, // Trait functions are always public
-=======
             visibility: ItemVisibility::Public, // Trait functions are always public
->>>>>>> 291b6a3f
             generics: generics.clone(),
             parameters: vecmap(parameters, |(name, typ)| Param {
                 visibility: Visibility::Private,
