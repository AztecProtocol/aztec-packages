// Fix usage of intern and resolve
// In some places, we do intern, however in others we are resolving and interning
// Ideally, I want to separate the interning and resolving abstractly
// so separate functions, but combine them naturally
// This could be possible, if lowering, is given a mutable map/scope as a parameter.
// So that it can match Idents to Ids. This is close to what the Scope map looks like
// Except for the num_times_used parameter.
// We can instead have a map from Ident to Into<IdentId> and implement that trait on ResolverMeta
//
//
// XXX: Change mentions of intern to resolve. In regards to the above comment
//
// XXX: Resolver does not check for unused functions
use crate::hir_def::expr::{
    HirArrayLiteral, HirBinaryOp, HirBlockExpression, HirCallExpression, HirCapturedVar,
    HirCastExpression, HirConstructorExpression, HirExpression, HirIdent, HirIfExpression,
    HirIndexExpression, HirInfixExpression, HirLambda, HirLiteral, HirMemberAccess,
    HirMethodCallExpression, HirPrefixExpression, ImplKind,
};

use crate::hir_def::traits::{Trait, TraitConstraint};
use crate::macros_api::SecondaryAttribute;
use crate::token::{Attributes, FunctionAttribute};
use regex::Regex;
use std::collections::{BTreeMap, BTreeSet, HashSet};
use std::rc::Rc;

use crate::ast::{
    ArrayLiteral, BinaryOpKind, BlockExpression, Expression, ExpressionKind, ForRange,
    FunctionDefinition, FunctionKind, FunctionReturnType, Ident, ItemVisibility, LValue,
    LetStatement, Literal, NoirFunction, NoirStruct, NoirTypeAlias, Param, Path, PathKind, Pattern,
    Statement, StatementKind, TraitBound, UnaryOp, UnresolvedGenerics, UnresolvedTraitConstraint,
    UnresolvedType, UnresolvedTypeData, UnresolvedTypeExpression, Visibility, ERROR_IDENT,
};
use crate::graph::CrateId;
use crate::hir::def_map::{ModuleDefId, TryFromModuleDefId, MAIN_FUNCTION};
use crate::hir::{def_map::CrateDefMap, resolution::path_resolver::PathResolver};
use crate::hir_def::stmt::{HirAssignStatement, HirForStatement, HirLValue, HirPattern};
use crate::node_interner::{
    DefinitionId, DefinitionKind, DependencyId, ExprId, FuncId, GlobalId, NodeInterner, StmtId,
    StructId, TraitId, TraitImplId, TraitMethodId, TypeAliasId,
};
use crate::{Generics, Shared, StructType, Type, TypeAlias, TypeVariable, TypeVariableKind};
use fm::FileId;
use iter_extended::vecmap;
use noirc_errors::{Location, Span, Spanned};

use crate::hir::scope::{
    Scope as GenericScope, ScopeForest as GenericScopeForest, ScopeTree as GenericScopeTree,
};
use crate::hir_def::{
    function::{FuncMeta, HirFunction},
    stmt::{HirConstrainStatement, HirLetStatement, HirStatement},
};

use super::errors::{PubPosition, ResolverError};
use super::import::PathResolution;

const SELF_TYPE_NAME: &str = "Self";

type Scope = GenericScope<String, ResolverMeta>;
type ScopeTree = GenericScopeTree<String, ResolverMeta>;
type ScopeForest = GenericScopeForest<String, ResolverMeta>;

pub struct LambdaContext {
    captures: Vec<HirCapturedVar>,
    /// the index in the scope tree
    /// (sometimes being filled by ScopeTree's find method)
    scope_index: usize,
}

/// The primary jobs of the Resolver are to validate that every variable found refers to exactly 1
/// definition in scope, and to convert the AST into the HIR.
///
/// A Resolver is a short-lived struct created to resolve a top-level definition.
/// One of these is created for each function definition and struct definition.
/// This isn't strictly necessary to its function, it could be refactored out in the future.
pub struct Resolver<'a> {
    scopes: ScopeForest,
    path_resolver: &'a dyn PathResolver,
    def_maps: &'a BTreeMap<CrateId, CrateDefMap>,
    trait_id: Option<TraitId>,
    trait_bounds: Vec<UnresolvedTraitConstraint>,
    pub interner: &'a mut NodeInterner,
    errors: Vec<ResolverError>,
    file: FileId,

    /// Set to the current type if we're resolving an impl
    self_type: Option<Type>,

    /// If we're currently resolving methods within a trait impl, this will be set
    /// to the corresponding trait impl ID.
    current_trait_impl: Option<TraitImplId>,

    /// The current dependency item we're resolving.
    /// Used to link items to their dependencies in the dependency graph
    current_item: Option<DependencyId>,

    /// In-resolution names
    ///
    /// This needs to be a set because we can have multiple in-resolution
    /// names when resolving structs that are declared in reverse order of their
    /// dependencies, such as in the following case:
    ///
    /// ```
    /// struct Wrapper {
    ///     value: Wrapped
    /// }
    /// struct Wrapped {
    /// }
    /// ```
    resolving_ids: BTreeSet<StructId>,

    /// True if the current module is a contract.
    /// This is usually determined by self.path_resolver.module_id(), but it can
    /// be overridden for impls. Impls are an odd case since the methods within resolve
    /// as if they're in the parent module, but should be placed in a child module.
    /// Since they should be within a child module, in_contract is manually set to false
    /// for these so we can still resolve them in the parent module without them being in a contract.
    in_contract: bool,

    /// Contains a mapping of the current struct or functions's generics to
    /// unique type variables if we're resolving a struct. Empty otherwise.
    /// This is a Vec rather than a map to preserve the order a functions generics
    /// were declared in.
    generics: Vec<(Rc<String>, TypeVariable, Span)>,

    /// When resolving lambda expressions, we need to keep track of the variables
    /// that are captured. We do this in order to create the hidden environment
    /// parameter for the lambda function.
    lambda_stack: Vec<LambdaContext>,

    /// True if we're currently resolving an unconstrained function
    in_unconstrained_fn: bool,

    /// How many loops we're currently within.
    /// This increases by 1 at the start of a loop, and decreases by 1 when it ends.
    nested_loops: u32,
}

/// ResolverMetas are tagged onto each definition to track how many times they are used
#[derive(Debug, PartialEq, Eq)]
struct ResolverMeta {
    num_times_used: usize,
    ident: HirIdent,
    warn_if_unused: bool,
}

pub enum ResolvePathError {
    WrongKind,
    NotFound,
}

impl<'a> Resolver<'a> {
    pub fn new(
        interner: &'a mut NodeInterner,
        path_resolver: &'a dyn PathResolver,
        def_maps: &'a BTreeMap<CrateId, CrateDefMap>,
        file: FileId,
    ) -> Resolver<'a> {
        let module_id = path_resolver.module_id();
        let in_contract = module_id.module(def_maps).is_contract;

        Self {
            path_resolver,
            def_maps,
            trait_id: None,
            trait_bounds: Vec::new(),
            scopes: ScopeForest::default(),
            interner,
            self_type: None,
            generics: Vec::new(),
            errors: Vec::new(),
            lambda_stack: Vec::new(),
            current_trait_impl: None,
            current_item: None,
            resolving_ids: BTreeSet::new(),
            file,
            in_contract,
            in_unconstrained_fn: false,
            nested_loops: 0,
        }
    }

    pub fn set_self_type(&mut self, self_type: Option<Type>) {
        self.self_type = self_type;
    }

    pub fn set_trait_id(&mut self, trait_id: Option<TraitId>) {
        self.trait_id = trait_id;
    }

    pub fn set_trait_impl_id(&mut self, impl_id: Option<TraitImplId>) {
        self.current_trait_impl = impl_id;
    }

    pub fn get_self_type(&mut self) -> Option<&Type> {
        self.self_type.as_ref()
    }

    fn push_err(&mut self, err: ResolverError) {
        self.errors.push(err);
    }

    /// This turns function parameters of the form:
    /// fn foo(x: impl Bar)
    ///
    /// into
    /// fn foo<T0_impl_Bar>(x: T0_impl_Bar) where T0_impl_Bar: Bar
    fn desugar_impl_trait_args(&mut self, func: &mut NoirFunction, func_id: FuncId) {
        let mut impl_trait_generics = HashSet::new();
        let mut counter: usize = 0;
        for parameter in func.def.parameters.iter_mut() {
            if let UnresolvedTypeData::TraitAsType(path, args) = &parameter.typ.typ {
                let mut new_generic_ident: Ident =
                    format!("T{}_impl_{}", func_id, path.as_string()).into();
                let mut new_generic_path = Path::from_ident(new_generic_ident.clone());
                while impl_trait_generics.contains(&new_generic_ident)
                    || self.lookup_generic_or_global_type(&new_generic_path).is_some()
                {
                    new_generic_ident =
                        format!("T{}_impl_{}_{}", func_id, path.as_string(), counter).into();
                    new_generic_path = Path::from_ident(new_generic_ident.clone());
                    counter += 1;
                }
                impl_trait_generics.insert(new_generic_ident.clone());

                let is_synthesized = true;
                let new_generic_type_data =
                    UnresolvedTypeData::Named(new_generic_path, vec![], is_synthesized);
                let new_generic_type =
                    UnresolvedType { typ: new_generic_type_data.clone(), span: None };
                let new_trait_bound = TraitBound {
                    trait_path: path.clone(),
                    trait_id: None,
                    trait_generics: args.to_vec(),
                };
                let new_trait_constraint = UnresolvedTraitConstraint {
                    typ: new_generic_type,
                    trait_bound: new_trait_bound,
                };

                parameter.typ.typ = new_generic_type_data;
                func.def.generics.push(new_generic_ident);
                func.def.where_clause.push(new_trait_constraint);
            }
        }
        self.add_generics(&impl_trait_generics.into_iter().collect());
    }

    /// Resolving a function involves interning the metadata
    /// interning any statements inside of the function
    /// and interning the function itself
    /// We resolve and lower the function at the same time
    /// Since lowering would require scope data, unless we add an extra resolution field to the AST
    pub fn resolve_function(
        mut self,
        mut func: NoirFunction,
        func_id: FuncId,
    ) -> (HirFunction, FuncMeta, Vec<ResolverError>) {
        self.scopes.start_function();
        self.current_item = Some(DependencyId::Function(func_id));

        // Check whether the function has globals in the local module and add them to the scope
        self.resolve_local_globals();
        self.add_generics(&func.def.generics);

        self.desugar_impl_trait_args(&mut func, func_id);
        self.trait_bounds = func.def.where_clause.clone();

        let is_low_level_or_oracle = func
            .attributes()
            .function
            .as_ref()
            .map_or(false, |func| func.is_low_level() || func.is_oracle());
        let (hir_func, func_meta) = self.intern_function(func, func_id);
        let func_scope_tree = self.scopes.end_function();

        // The arguments to low-level and oracle functions are always unused so we do not produce warnings for them.
        if !is_low_level_or_oracle {
            self.check_for_unused_variables_in_scope_tree(func_scope_tree);
        }

        self.trait_bounds.clear();
        (hir_func, func_meta, self.errors)
    }

    pub fn resolve_trait_function(
        &mut self,
        name: &Ident,
        generics: &UnresolvedGenerics,
        parameters: &[(Ident, UnresolvedType)],
        return_type: &FunctionReturnType,
        where_clause: &[UnresolvedTraitConstraint],
        func_id: FuncId,
    ) -> (HirFunction, FuncMeta) {
        self.scopes.start_function();

        // Check whether the function has globals in the local module and add them to the scope
        self.resolve_local_globals();

        self.trait_bounds = where_clause.to_vec();

        let kind = FunctionKind::Normal;
        let def = FunctionDefinition {
            name: name.clone(),
            attributes: Attributes::empty(),
            is_unconstrained: false,
            is_comptime: false,
            visibility: ItemVisibility::Public, // Trait functions are always public
            generics: generics.clone(),
            parameters: vecmap(parameters, |(name, typ)| Param {
                visibility: Visibility::Private,
                pattern: Pattern::Identifier(name.clone()),
                typ: typ.clone(),
                span: name.span(),
            }),
            body: BlockExpression { statements: Vec::new() },
            span: name.span(),
            where_clause: where_clause.to_vec(),
            return_type: return_type.clone(),
            return_visibility: Visibility::Private,
        };

        let (hir_func, func_meta) = self.intern_function(NoirFunction { kind, def }, func_id);
        let _ = self.scopes.end_function();
        // Don't check the scope tree for unused variables, they can't be used in a declaration anyway.
        self.trait_bounds.clear();
        (hir_func, func_meta)
    }

    fn check_for_unused_variables_in_scope_tree(&mut self, scope_decls: ScopeTree) {
        let mut unused_vars = Vec::new();
        for scope in scope_decls.0.into_iter() {
            Resolver::check_for_unused_variables_in_local_scope(scope, &mut unused_vars);
        }

        for unused_var in unused_vars.iter() {
            if let Some(definition_info) = self.interner.try_definition(unused_var.id) {
                let name = &definition_info.name;
                if name != ERROR_IDENT && !definition_info.is_global() {
                    let ident = Ident(Spanned::from(unused_var.location.span, name.to_owned()));
                    self.push_err(ResolverError::UnusedVariable { ident });
                }
            }
        }
    }

    fn check_for_unused_variables_in_local_scope(decl_map: Scope, unused_vars: &mut Vec<HirIdent>) {
        let unused_variables = decl_map.filter(|(variable_name, metadata)| {
            let has_underscore_prefix = variable_name.starts_with('_'); // XXX: This is used for development mode, and will be removed
            metadata.warn_if_unused && metadata.num_times_used == 0 && !has_underscore_prefix
        });
        unused_vars.extend(unused_variables.map(|(_, meta)| meta.ident.clone()));
    }

    /// Run the given function in a new scope.
    fn in_new_scope<T, F: FnOnce(&mut Self) -> T>(&mut self, f: F) -> T {
        self.scopes.start_scope();
        let ret = f(self);
        let scope = self.scopes.end_scope();
        self.check_for_unused_variables_in_scope_tree(scope.into());
        ret
    }

    fn add_variable_decl(
        &mut self,
        name: Ident,
        mutable: bool,
        allow_shadowing: bool,
        definition: DefinitionKind,
    ) -> HirIdent {
        self.add_variable_decl_inner(name, mutable, allow_shadowing, true, definition)
    }

    fn add_variable_decl_inner(
        &mut self,
        name: Ident,
        mutable: bool,
        allow_shadowing: bool,
        warn_if_unused: bool,
        definition: DefinitionKind,
    ) -> HirIdent {
        if definition.is_global() {
            return self.add_global_variable_decl(name, definition);
        }

        let location = Location::new(name.span(), self.file);
        let id =
            self.interner.push_definition(name.0.contents.clone(), mutable, definition, location);
        let ident = HirIdent::non_trait_method(id, location);
        let resolver_meta =
            ResolverMeta { num_times_used: 0, ident: ident.clone(), warn_if_unused };

        let scope = self.scopes.get_mut_scope();
        let old_value = scope.add_key_value(name.0.contents.clone(), resolver_meta);

        if !allow_shadowing {
            if let Some(old_value) = old_value {
                self.push_err(ResolverError::DuplicateDefinition {
                    name: name.0.contents,
                    first_span: old_value.ident.location.span,
                    second_span: location.span,
                });
            }
        }

        ident
    }

    fn add_global_variable_decl(&mut self, name: Ident, definition: DefinitionKind) -> HirIdent {
        let scope = self.scopes.get_mut_scope();

        // This check is necessary to maintain the same definition ids in the interner. Currently, each function uses a new resolver that has its own ScopeForest and thus global scope.
        // We must first check whether an existing definition ID has been inserted as otherwise there will be multiple definitions for the same global statement.
        // This leads to an error in evaluation where the wrong definition ID is selected when evaluating a statement using the global. The check below prevents this error.
        let mut global_id = None;
        let global = self.interner.get_all_globals();
        for global_info in global {
            if global_info.ident == name
                && global_info.local_id == self.path_resolver.local_module_id()
            {
                global_id = Some(global_info.id);
            }
        }

        let (ident, resolver_meta) = if let Some(id) = global_id {
            let global = self.interner.get_global(id);
            let hir_ident = HirIdent::non_trait_method(global.definition_id, global.location);
            let ident = hir_ident.clone();
            let resolver_meta = ResolverMeta { num_times_used: 0, ident, warn_if_unused: true };
            (hir_ident, resolver_meta)
        } else {
            let location = Location::new(name.span(), self.file);
            let id =
                self.interner.push_definition(name.0.contents.clone(), false, definition, location);
            let ident = HirIdent::non_trait_method(id, location);
            let resolver_meta =
                ResolverMeta { num_times_used: 0, ident: ident.clone(), warn_if_unused: true };
            (ident, resolver_meta)
        };

        let old_global_value = scope.add_key_value(name.0.contents.clone(), resolver_meta);
        if let Some(old_global_value) = old_global_value {
            self.push_err(ResolverError::DuplicateDefinition {
                name: name.0.contents.clone(),
                first_span: old_global_value.ident.location.span,
                second_span: name.span(),
            });
        }
        ident
    }

    // Checks for a variable having been declared before
    // variable declaration and definition cannot be separate in Noir
    // Once the variable has been found, intern and link `name` to this definition
    // return the IdentId of `name`
    //
    // If a variable is not found, then an error is logged and a dummy id
    // is returned, for better error reporting UX
    fn find_variable_or_default(&mut self, name: &Ident) -> (HirIdent, usize) {
        self.find_variable(name).unwrap_or_else(|error| {
            self.push_err(error);
            let id = DefinitionId::dummy_id();
            let location = Location::new(name.span(), self.file);
            (HirIdent::non_trait_method(id, location), 0)
        })
    }

    fn find_variable(&mut self, name: &Ident) -> Result<(HirIdent, usize), ResolverError> {
        // Find the definition for this Ident
        let scope_tree = self.scopes.current_scope_tree();
        let variable = scope_tree.find(&name.0.contents);

        let location = Location::new(name.span(), self.file);
        if let Some((variable_found, scope)) = variable {
            variable_found.num_times_used += 1;
            let id = variable_found.ident.id;
            Ok((HirIdent::non_trait_method(id, location), scope))
        } else {
            Err(ResolverError::VariableNotDeclared {
                name: name.0.contents.clone(),
                span: name.0.span(),
            })
        }
    }

    fn intern_function(&mut self, func: NoirFunction, id: FuncId) -> (HirFunction, FuncMeta) {
        let func_meta = self.extract_meta(&func, id);

        if func.def.is_unconstrained {
            self.in_unconstrained_fn = true;
        }

        let hir_func = match func.kind {
            FunctionKind::Builtin | FunctionKind::LowLevel | FunctionKind::Oracle => {
                HirFunction::empty()
            }
            FunctionKind::Normal | FunctionKind::Recursive => {
                let expr_id = self.intern_block(func.def.body);
                self.interner.push_expr_location(expr_id, func.def.span, self.file);
                HirFunction::unchecked_from_expr(expr_id)
            }
        };

        (hir_func, func_meta)
    }

    pub fn resolve_trait_constraint(
        &mut self,
        constraint: UnresolvedTraitConstraint,
    ) -> Option<TraitConstraint> {
        let typ = self.resolve_type(constraint.typ);
        let trait_generics =
            vecmap(constraint.trait_bound.trait_generics, |typ| self.resolve_type(typ));

        let span = constraint.trait_bound.trait_path.span();
        let the_trait = self.lookup_trait_or_error(constraint.trait_bound.trait_path)?;
        let trait_id = the_trait.id;

        let expected_generics = the_trait.generics.len();
        let actual_generics = trait_generics.len();

        if actual_generics != expected_generics {
            let item_name = the_trait.name.to_string();
            self.push_err(ResolverError::IncorrectGenericCount {
                span,
                item_name,
                actual: actual_generics,
                expected: expected_generics,
            });
        }

        Some(TraitConstraint { typ, trait_id, trait_generics })
    }

    /// Translates an UnresolvedType into a Type and appends any
    /// freshly created TypeVariables created to new_variables.
    fn resolve_type_inner(&mut self, typ: UnresolvedType, new_variables: &mut Generics) -> Type {
        use crate::ast::UnresolvedTypeData::*;

        let resolved_type = match typ.typ {
            FieldElement => Type::FieldElement,
            Array(size, elem) => {
                let elem = Box::new(self.resolve_type_inner(*elem, new_variables));
                let size = self.resolve_array_size(Some(size), new_variables);
                Type::Array(Box::new(size), elem)
            }
            Slice(elem) => {
                let elem = Box::new(self.resolve_type_inner(*elem, new_variables));
                Type::Slice(elem)
            }
            Expression(expr) => self.convert_expression_type(expr),
            Integer(sign, bits) => Type::Integer(sign, bits),
            Bool => Type::Bool,
            String(size) => {
                let resolved_size = self.resolve_array_size(size, new_variables);
                Type::String(Box::new(resolved_size))
            }
            FormatString(size, fields) => {
                let resolved_size = self.convert_expression_type(size);
                let fields = self.resolve_type_inner(*fields, new_variables);
                Type::FmtString(Box::new(resolved_size), Box::new(fields))
            }
            Code => Type::Code,
            Unit => Type::Unit,
            Unspecified => Type::Error,
            Error => Type::Error,
            Named(path, args, _) => self.resolve_named_type(path, args, new_variables),
            TraitAsType(path, args) => self.resolve_trait_as_type(path, args, new_variables),

            Tuple(fields) => {
                Type::Tuple(vecmap(fields, |field| self.resolve_type_inner(field, new_variables)))
            }
            Function(args, ret, env) => {
                let args = vecmap(args, |arg| self.resolve_type_inner(arg, new_variables));
                let ret = Box::new(self.resolve_type_inner(*ret, new_variables));

                // expect() here is valid, because the only places we don't have a span are omitted types
                // e.g. a function without return type implicitly has a spanless UnresolvedType::Unit return type
                // To get an invalid env type, the user must explicitly specify the type, which will have a span
                let env_span =
                    env.span.expect("Unexpected missing span for closure environment type");

                let env = Box::new(self.resolve_type_inner(*env, new_variables));

                match *env {
                    Type::Unit | Type::Tuple(_) | Type::NamedGeneric(_, _) => {
                        Type::Function(args, ret, env)
                    }
                    _ => {
                        self.push_err(ResolverError::InvalidClosureEnvironment {
                            typ: *env,
                            span: env_span,
                        });
                        Type::Error
                    }
                }
            }
            MutableReference(element) => {
                Type::MutableReference(Box::new(self.resolve_type_inner(*element, new_variables)))
            }
            Parenthesized(typ) => self.resolve_type_inner(*typ, new_variables),
        };

        if let Type::Struct(_, _) = resolved_type {
            if let Some(unresolved_span) = typ.span {
                // Record the location of the type reference
                self.interner.push_type_ref_location(
                    resolved_type.clone(),
                    Location::new(unresolved_span, self.file),
                );
            }
        }
        resolved_type
    }

    fn find_generic(&self, target_name: &str) -> Option<&(Rc<String>, TypeVariable, Span)> {
        self.generics.iter().find(|(name, _, _)| name.as_ref() == target_name)
    }

    fn resolve_named_type(
        &mut self,
        path: Path,
        args: Vec<UnresolvedType>,
        new_variables: &mut Generics,
    ) -> Type {
        if args.is_empty() {
            if let Some(typ) = self.lookup_generic_or_global_type(&path) {
                return typ;
            }
        }

        // Check if the path is a type variable first. We currently disallow generics on type
        // variables since we do not support higher-kinded types.
        if path.segments.len() == 1 {
            let name = &path.last_segment().0.contents;

            if name == SELF_TYPE_NAME {
                if let Some(self_type) = self.self_type.clone() {
                    if !args.is_empty() {
                        self.push_err(ResolverError::GenericsOnSelfType { span: path.span() });
                    }
                    return self_type;
                }
            }
        }

        let span = path.span();
        let mut args = vecmap(args, |arg| self.resolve_type_inner(arg, new_variables));

        if let Some(type_alias) = self.lookup_type_alias(path.clone()) {
            let type_alias = type_alias.borrow();
            let expected_generic_count = type_alias.generics.len();
            let type_alias_string = type_alias.to_string();
            let id = type_alias.id;

            self.verify_generics_count(expected_generic_count, &mut args, span, || {
                type_alias_string
            });

            if let Some(item) = self.current_item {
                self.interner.add_type_alias_dependency(item, id);
            }

            // Collecting Type Alias references [Location]s to be used by LSP in order
            // to resolve the definition of the type alias
            self.interner.add_type_alias_ref(id, Location::new(span, self.file));

            // Because there is no ordering to when type aliases (and other globals) are resolved,
            // it is possible for one to refer to an Error type and issue no error if it is set
            // equal to another type alias. Fixing this fully requires an analysis to create a DFG
            // of definition ordering, but for now we have an explicit check here so that we at
            // least issue an error that the type was not found instead of silently passing.
            let alias = self.interner.get_type_alias(id);
            return Type::Alias(alias, args);
        }

        match self.lookup_struct_or_error(path) {
            Some(struct_type) => {
                if self.resolving_ids.contains(&struct_type.borrow().id) {
                    self.push_err(ResolverError::SelfReferentialStruct {
                        span: struct_type.borrow().name.span(),
                    });

                    return Type::Error;
                }

                let expected_generic_count = struct_type.borrow().generics.len();
                if !self.in_contract
                    && self
                        .interner
                        .struct_attributes(&struct_type.borrow().id)
                        .iter()
                        .any(|attr| matches!(attr, SecondaryAttribute::Abi(_)))
                {
                    self.push_err(ResolverError::AbiAttributeOutsideContract {
                        span: struct_type.borrow().name.span(),
                    });
                }
                self.verify_generics_count(expected_generic_count, &mut args, span, || {
                    struct_type.borrow().to_string()
                });

                if let Some(current_item) = self.current_item {
                    let dependency_id = struct_type.borrow().id;
                    self.interner.add_type_dependency(current_item, dependency_id);
                }

                Type::Struct(struct_type, args)
            }
            None => Type::Error,
        }
    }

    fn resolve_trait_as_type(
        &mut self,
        path: Path,
        args: Vec<UnresolvedType>,
        new_variables: &mut Generics,
    ) -> Type {
        let args = vecmap(args, |arg| self.resolve_type_inner(arg, new_variables));

        if let Some(t) = self.lookup_trait_or_error(path) {
            Type::TraitAsType(t.id, Rc::new(t.name.to_string()), args)
        } else {
            Type::Error
        }
    }

    fn verify_generics_count(
        &mut self,
        expected_count: usize,
        args: &mut Vec<Type>,
        span: Span,
        type_name: impl FnOnce() -> String,
    ) {
        if args.len() != expected_count {
            self.errors.push(ResolverError::IncorrectGenericCount {
                span,
                item_name: type_name(),
                actual: args.len(),
                expected: expected_count,
            });

            // Fix the generic count so we can continue typechecking
            args.resize_with(expected_count, || Type::Error);
        }
    }

    fn lookup_generic_or_global_type(&mut self, path: &Path) -> Option<Type> {
        if path.segments.len() == 1 {
            let name = &path.last_segment().0.contents;
            if let Some((name, var, _)) = self.find_generic(name) {
                return Some(Type::NamedGeneric(var.clone(), name.clone()));
            }
        }

        // If we cannot find a local generic of the same name, try to look up a global
        match self.path_resolver.resolve(self.def_maps, path.clone()) {
            Ok(PathResolution { module_def_id: ModuleDefId::GlobalId(id), error }) => {
                if let Some(current_item) = self.current_item {
                    self.interner.add_global_dependency(current_item, id);
                }

                if let Some(error) = error {
                    self.push_err(error.into());
                }
                Some(Type::Constant(self.eval_global_as_array_length(id, path)))
            }
            _ => None,
        }
    }

    fn resolve_array_size(
        &mut self,
        length: Option<UnresolvedTypeExpression>,
        new_variables: &mut Generics,
    ) -> Type {
        match length {
            None => {
                let id = self.interner.next_type_variable_id();
                let typevar = TypeVariable::unbound(id);
                new_variables.push(typevar.clone());

                // 'Named'Generic is a bit of a misnomer here, we want a type variable that
                // wont be bound over but this one has no name since we do not currently
                // require users to explicitly be generic over array lengths.
                Type::NamedGeneric(typevar, Rc::new("".into()))
            }
            Some(length) => self.convert_expression_type(length),
        }
    }

    fn convert_expression_type(&mut self, length: UnresolvedTypeExpression) -> Type {
        match length {
            UnresolvedTypeExpression::Variable(path) => {
                self.lookup_generic_or_global_type(&path).unwrap_or_else(|| {
                    self.push_err(ResolverError::NoSuchNumericTypeVariable { path });
                    Type::Constant(0)
                })
            }
            UnresolvedTypeExpression::Constant(int, _) => Type::Constant(int),
            UnresolvedTypeExpression::BinaryOperation(lhs, op, rhs, _) => {
                let (lhs_span, rhs_span) = (lhs.span(), rhs.span());
                let lhs = self.convert_expression_type(*lhs);
                let rhs = self.convert_expression_type(*rhs);

                match (lhs, rhs) {
                    (Type::Constant(lhs), Type::Constant(rhs)) => {
                        Type::Constant(op.function()(lhs, rhs))
                    }
                    (lhs, _) => {
                        let span =
                            if !matches!(lhs, Type::Constant(_)) { lhs_span } else { rhs_span };
                        self.push_err(ResolverError::InvalidArrayLengthExpr { span });
                        Type::Constant(0)
                    }
                }
            }
        }
    }

    fn get_ident_from_path(&mut self, path: Path) -> (HirIdent, usize) {
        let location = Location::new(path.span(), self.file);

        let error = match path.as_ident().map(|ident| self.find_variable(ident)) {
            Some(Ok(found)) => return found,
            // Try to look it up as a global, but still issue the first error if we fail
            Some(Err(error)) => match self.lookup_global(path) {
                Ok(id) => return (HirIdent::non_trait_method(id, location), 0),
                Err(_) => error,
            },
            None => match self.lookup_global(path) {
                Ok(id) => return (HirIdent::non_trait_method(id, location), 0),
                Err(error) => error,
            },
        };
        self.push_err(error);
        let id = DefinitionId::dummy_id();
        (HirIdent::non_trait_method(id, location), 0)
    }

    /// Translates an UnresolvedType to a Type
    pub fn resolve_type(&mut self, typ: UnresolvedType) -> Type {
        let span = typ.span;
        let resolved_type = self.resolve_type_inner(typ, &mut vec![]);
        if resolved_type.is_nested_slice() {
            self.errors.push(ResolverError::NestedSlices { span: span.unwrap() });
        }

        resolved_type
    }

    pub fn resolve_type_alias(
        mut self,
        unresolved: NoirTypeAlias,
        alias_id: TypeAliasId,
    ) -> (Type, Generics, Vec<ResolverError>) {
        let generics = self.add_generics(&unresolved.generics);
        self.resolve_local_globals();

        self.current_item = Some(DependencyId::Alias(alias_id));
        let typ = self.resolve_type(unresolved.typ);

        (typ, generics, self.errors)
    }

    pub fn take_errors(self) -> Vec<ResolverError> {
        self.errors
    }

    /// Return the current generics.
    /// Needed to keep referring to the same type variables across many
    /// methods in a single impl.
    pub fn get_generics(&self) -> &[(Rc<String>, TypeVariable, Span)] {
        &self.generics
    }

    /// Set the current generics that are in scope.
    /// Unlike add_generics, this function will not create any new type variables,
    /// opting to reuse the existing ones it is directly given.
    pub fn set_generics(&mut self, generics: Vec<(Rc<String>, TypeVariable, Span)>) {
        self.generics = generics;
    }

    /// Translates a (possibly Unspecified) UnresolvedType to a Type.
    /// Any UnresolvedType::Unspecified encountered are replaced with fresh type variables.
    fn resolve_inferred_type(&mut self, typ: UnresolvedType) -> Type {
        match &typ.typ {
            UnresolvedTypeData::Unspecified => self.interner.next_type_variable(),
            _ => self.resolve_type_inner(typ, &mut vec![]),
        }
    }

    /// Add the given generics to scope.
    /// Each generic will have a fresh Shared<TypeBinding> associated with it.
    pub fn add_generics(&mut self, generics: &UnresolvedGenerics) -> Generics {
        vecmap(generics, |generic| {
            // Map the generic to a fresh type variable
            let id = self.interner.next_type_variable_id();
            let typevar = TypeVariable::unbound(id);
            let span = generic.0.span();

            // Check for name collisions of this generic
            let name = Rc::new(generic.0.contents.clone());

            if let Some((_, _, first_span)) = self.find_generic(&name) {
                self.errors.push(ResolverError::DuplicateDefinition {
                    name: generic.0.contents.clone(),
                    first_span: *first_span,
                    second_span: span,
                });
            } else {
                self.generics.push((name, typevar.clone(), span));
            }

            typevar
        })
    }

    /// Add the given existing generics to scope.
    /// This is useful for adding the same generics to many items. E.g. apply impl generics
    /// to each function in the impl or trait generics to each item in the trait.
    pub fn add_existing_generics(&mut self, names: &UnresolvedGenerics, generics: &Generics) {
        assert_eq!(names.len(), generics.len());

        for (name, typevar) in names.iter().zip(generics) {
            self.add_existing_generic(&name.0.contents, name.0.span(), typevar.clone());
        }
    }

    pub fn add_existing_generic(&mut self, name: &str, span: Span, typevar: TypeVariable) {
        // Check for name collisions of this generic
        let rc_name = Rc::new(name.to_owned());

        if let Some((_, _, first_span)) = self.find_generic(&rc_name) {
            self.errors.push(ResolverError::DuplicateDefinition {
                name: name.to_owned(),
                first_span: *first_span,
                second_span: span,
            });
        } else {
            self.generics.push((rc_name, typevar, span));
        }
    }

    pub fn resolve_struct_fields(
        mut self,
        unresolved: NoirStruct,
        struct_id: StructId,
    ) -> (Generics, Vec<(Ident, Type)>, Vec<ResolverError>) {
        let generics = self.add_generics(&unresolved.generics);

        // Check whether the struct definition has globals in the local module and add them to the scope
        self.resolve_local_globals();

        self.current_item = Some(DependencyId::Struct(struct_id));

        self.resolving_ids.insert(struct_id);
        let fields = vecmap(unresolved.fields, |(ident, typ)| (ident, self.resolve_type(typ)));
        self.resolving_ids.remove(&struct_id);

        (generics, fields, self.errors)
    }

    fn resolve_local_globals(&mut self) {
        let globals = vecmap(self.interner.get_all_globals(), |global| {
            (global.id, global.local_id, global.ident.clone())
        });
        for (id, local_module_id, name) in globals {
            if local_module_id == self.path_resolver.local_module_id() {
                let definition = DefinitionKind::Global(id);
                self.add_global_variable_decl(name, definition);
            }
        }
    }

    /// TODO: This is currently only respected for generic free functions
    /// there's a bunch of other places where trait constraints can pop up
    fn resolve_trait_constraints(
        &mut self,
        where_clause: &[UnresolvedTraitConstraint],
    ) -> Vec<TraitConstraint> {
        where_clause
            .iter()
            .cloned()
            .filter_map(|constraint| self.resolve_trait_constraint(constraint))
            .collect()
    }

    /// Extract metadata from a NoirFunction
    /// to be used in analysis and intern the function parameters
    /// Prerequisite: self.add_generics() has already been called with the given
    /// function's generics, including any generics from the impl, if any.
    fn extract_meta(&mut self, func: &NoirFunction, func_id: FuncId) -> FuncMeta {
        let location = Location::new(func.name_ident().span(), self.file);
        let id = self.interner.function_definition_id(func_id);
        let name_ident = HirIdent::non_trait_method(id, location);

        let attributes = func.attributes().clone();
<<<<<<< HEAD
        let has_no_predicates_attribute = attributes.is_no_predicates();
        let should_fold = attributes.is_foldable();
        if !self.inline_attribute_allowed(func) {
            if has_no_predicates_attribute {
                self.push_err(ResolverError::NoPredicatesAttributeOnUnconstrained {
=======
        let has_inline_attribute = attributes.is_inline();
        let should_fold = attributes.is_foldable();
        if !self.inline_attribute_allowed(func) {
            if has_inline_attribute {
                self.push_err(ResolverError::InlineAttributeOnUnconstrained {
>>>>>>> f060fa6e
                    ident: func.name_ident().clone(),
                });
            } else if should_fold {
                self.push_err(ResolverError::FoldAttributeOnUnconstrained {
                    ident: func.name_ident().clone(),
                });
            }
        }
<<<<<<< HEAD
        // Both the #[fold] and #[no_predicates] alter a function's inline type and code generation in similar ways.
        // In certain cases such as type checking (for which the following flag will be used) both attributes
        // indicate we should code generate in the same way. Thus, we unify the attributes into one flag here.
        let has_inline_attribute = has_no_predicates_attribute || should_fold;
=======
        // Both the #[fold] and #[inline(tag)] alter a function's inline type and code generation in similar ways.
        // In certain cases such as type checking (for which the following flag will be used) both attributes
        // indicate we should code generate in the same way. Thus, we unify the attributes into one flag here.
        let has_inline_or_fold_attribute = has_inline_attribute || should_fold;
>>>>>>> f060fa6e

        let mut generics = vecmap(&self.generics, |(_, typevar, _)| typevar.clone());
        let mut parameters = vec![];
        let mut parameter_types = vec![];

        for Param { visibility, pattern, typ, span: _ } in func.parameters().iter().cloned() {
            if visibility == Visibility::Public && !self.pub_allowed(func) {
                self.push_err(ResolverError::UnnecessaryPub {
                    ident: func.name_ident().clone(),
                    position: PubPosition::Parameter,
                });
            }

            let pattern = self.resolve_pattern(pattern, DefinitionKind::Local(None));
            let typ = self.resolve_type_inner(typ, &mut generics);

            parameters.push((pattern, typ.clone(), visibility));
            parameter_types.push(typ);
        }

        let return_type = Box::new(self.resolve_type(func.return_type()));

        self.declare_numeric_generics(&parameter_types, &return_type);

        if !self.pub_allowed(func) && func.def.return_visibility == Visibility::Public {
            self.push_err(ResolverError::UnnecessaryPub {
                ident: func.name_ident().clone(),
                position: PubPosition::ReturnType,
            });
        }
        let is_low_level_function =
            attributes.function.as_ref().map_or(false, |func| func.is_low_level());
        if !self.path_resolver.module_id().krate.is_stdlib() && is_low_level_function {
            let error =
                ResolverError::LowLevelFunctionOutsideOfStdlib { ident: func.name_ident().clone() };
            self.push_err(error);
        }

        // 'pub' is required on return types for entry point functions
        if self.is_entry_point_function(func)
            && return_type.as_ref() != &Type::Unit
            && func.def.return_visibility == Visibility::Private
        {
            self.push_err(ResolverError::NecessaryPub { ident: func.name_ident().clone() });
        }
        // '#[recursive]' attribute is only allowed for entry point functions
        if !self.is_entry_point_function(func) && func.kind == FunctionKind::Recursive {
            self.push_err(ResolverError::MisplacedRecursiveAttribute {
                ident: func.name_ident().clone(),
            });
        }

        if matches!(attributes.function, Some(FunctionAttribute::Test { .. }))
            && !parameters.is_empty()
        {
            self.push_err(ResolverError::TestFunctionHasParameters {
                span: func.name_ident().span(),
            });
        }

        let mut typ = Type::Function(parameter_types, return_type, Box::new(Type::Unit));

        if !generics.is_empty() {
            typ = Type::Forall(generics, Box::new(typ));
        }

        self.interner.push_definition_type(name_ident.id, typ.clone());

        let direct_generics = func.def.generics.iter();
        let direct_generics = direct_generics
            .filter_map(|generic| self.find_generic(&generic.0.contents))
            .map(|(name, typevar, _span)| (name.clone(), typevar.clone()))
            .collect();

        FuncMeta {
            name: name_ident,
            kind: func.kind,
            location,
            typ,
            direct_generics,
            trait_impl: self.current_trait_impl,
            parameters: parameters.into(),
            return_type: func.def.return_type.clone(),
            return_visibility: func.def.return_visibility,
            has_body: !func.def.body.is_empty(),
            trait_constraints: self.resolve_trait_constraints(&func.def.where_clause),
            is_entry_point: self.is_entry_point_function(func),
<<<<<<< HEAD
            has_inline_attribute,
=======
            has_inline_or_fold_attribute,
>>>>>>> f060fa6e
        }
    }

    /// Override whether this name resolver is within a contract or not.
    /// This will affect which types are allowed as parameters to methods as well
    /// as which modifiers are allowed on a function.
    pub(crate) fn set_in_contract(&mut self, in_contract: bool) {
        self.in_contract = in_contract;
    }

    /// True if the 'pub' keyword is allowed on parameters in this function
    /// 'pub' on function parameters is only allowed for entry point functions
    fn pub_allowed(&self, func: &NoirFunction) -> bool {
        self.is_entry_point_function(func) || func.attributes().is_foldable()
    }

    fn is_entry_point_function(&self, func: &NoirFunction) -> bool {
        if self.in_contract {
            func.attributes().is_contract_entry_point()
        } else {
            func.name() == MAIN_FUNCTION
        }
    }

    fn inline_attribute_allowed(&self, func: &NoirFunction) -> bool {
        // Inline attributes are only relevant for constrained functions
        // as all unconstrained functions are not inlined
        !func.def.is_unconstrained
    }

    fn inline_attribute_allowed(&self, func: &NoirFunction) -> bool {
        // Inline attributes are only relevant for constrained functions
        // as all unconstrained functions are not inlined
        !func.def.is_unconstrained
    }

    fn declare_numeric_generics(&mut self, params: &[Type], return_type: &Type) {
        if self.generics.is_empty() {
            return;
        }

        for (name_to_find, type_variable) in Self::find_numeric_generics(params, return_type) {
            // Declare any generics to let users use numeric generics in scope.
            // Don't issue a warning if these are unused
            //
            // We can fail to find the generic in self.generics if it is an implicit one created
            // by the compiler. This can happen when, e.g. eliding array lengths using the slice
            // syntax [T].
            if let Some((name, _, span)) =
                self.generics.iter().find(|(name, _, _)| name.as_ref() == &name_to_find)
            {
                let ident = Ident::new(name.to_string(), *span);
                let definition = DefinitionKind::GenericType(type_variable);
                self.add_variable_decl_inner(ident, false, false, false, definition);
            }
        }
    }

    fn find_numeric_generics(
        parameters: &[Type],
        return_type: &Type,
    ) -> Vec<(String, TypeVariable)> {
        let mut found = BTreeMap::new();
        for parameter in parameters {
            Self::find_numeric_generics_in_type(parameter, &mut found);
        }
        Self::find_numeric_generics_in_type(return_type, &mut found);
        found.into_iter().collect()
    }

    fn find_numeric_generics_in_type(typ: &Type, found: &mut BTreeMap<String, TypeVariable>) {
        match typ {
            Type::FieldElement
            | Type::Integer(_, _)
            | Type::Bool
            | Type::Unit
            | Type::Error
            | Type::TypeVariable(_, _)
            | Type::Constant(_)
            | Type::NamedGeneric(_, _)
            | Type::Code
            | Type::Forall(_, _) => (),

            Type::TraitAsType(_, _, args) => {
                for arg in args {
                    Self::find_numeric_generics_in_type(arg, found);
                }
            }

            Type::Array(length, element_type) => {
                if let Type::NamedGeneric(type_variable, name) = length.as_ref() {
                    found.insert(name.to_string(), type_variable.clone());
                }
                Self::find_numeric_generics_in_type(element_type, found);
            }

            Type::Slice(element_type) => {
                Self::find_numeric_generics_in_type(element_type, found);
            }

            Type::Tuple(fields) => {
                for field in fields {
                    Self::find_numeric_generics_in_type(field, found);
                }
            }

            Type::Function(parameters, return_type, _env) => {
                for parameter in parameters {
                    Self::find_numeric_generics_in_type(parameter, found);
                }
                Self::find_numeric_generics_in_type(return_type, found);
            }

            Type::Struct(struct_type, generics) => {
                for (i, generic) in generics.iter().enumerate() {
                    if let Type::NamedGeneric(type_variable, name) = generic {
                        if struct_type.borrow().generic_is_numeric(i) {
                            found.insert(name.to_string(), type_variable.clone());
                        }
                    } else {
                        Self::find_numeric_generics_in_type(generic, found);
                    }
                }
            }
            Type::Alias(alias, generics) => {
                for (i, generic) in generics.iter().enumerate() {
                    if let Type::NamedGeneric(type_variable, name) = generic {
                        if alias.borrow().generic_is_numeric(i) {
                            found.insert(name.to_string(), type_variable.clone());
                        }
                    } else {
                        Self::find_numeric_generics_in_type(generic, found);
                    }
                }
            }
            Type::MutableReference(element) => Self::find_numeric_generics_in_type(element, found),
            Type::String(length) => {
                if let Type::NamedGeneric(type_variable, name) = length.as_ref() {
                    found.insert(name.to_string(), type_variable.clone());
                }
            }
            Type::FmtString(length, fields) => {
                if let Type::NamedGeneric(type_variable, name) = length.as_ref() {
                    found.insert(name.to_string(), type_variable.clone());
                }
                Self::find_numeric_generics_in_type(fields, found);
            }
        }
    }

    pub fn resolve_global_let(
        &mut self,
        let_stmt: LetStatement,
        global_id: GlobalId,
    ) -> HirStatement {
        self.current_item = Some(DependencyId::Global(global_id));
        let expression = self.resolve_expression(let_stmt.expression);
        let definition = DefinitionKind::Global(global_id);

        if !self.in_contract
            && let_stmt.attributes.iter().any(|attr| matches!(attr, SecondaryAttribute::Abi(_)))
        {
            let span = let_stmt.pattern.span();
<<<<<<< HEAD
            self.push_err(ResolverError::AbiAttributeOutsideContract { span });
=======
            self.push_err(ResolverError::AbiAttributeOusideContract { span });
>>>>>>> f060fa6e
        }

        if !let_stmt.comptime && matches!(let_stmt.pattern, Pattern::Mutable(..)) {
            let span = let_stmt.pattern.span();
            self.push_err(ResolverError::MutableGlobal { span });
        }

        HirStatement::Let(HirLetStatement {
            pattern: self.resolve_pattern(let_stmt.pattern, definition),
            r#type: self.resolve_type(let_stmt.r#type),
            expression,
            attributes: let_stmt.attributes,
            comptime: let_stmt.comptime,
        })
    }

    pub fn resolve_stmt(&mut self, stmt: StatementKind, span: Span) -> HirStatement {
        match stmt {
            StatementKind::Let(let_stmt) => {
                let expression = self.resolve_expression(let_stmt.expression);
                let definition = DefinitionKind::Local(Some(expression));
                HirStatement::Let(HirLetStatement {
                    pattern: self.resolve_pattern(let_stmt.pattern, definition),
                    r#type: self.resolve_type(let_stmt.r#type),
                    expression,
                    attributes: let_stmt.attributes,
                    comptime: let_stmt.comptime,
                })
            }
            StatementKind::Constrain(constrain_stmt) => {
                let expr_id = self.resolve_expression(constrain_stmt.0);
                let assert_message_expr_id =
                    constrain_stmt.1.map(|assert_expr_id| self.resolve_expression(assert_expr_id));

                HirStatement::Constrain(HirConstrainStatement(
                    expr_id,
                    self.file,
                    assert_message_expr_id,
                ))
            }
            StatementKind::Expression(expr) => {
                HirStatement::Expression(self.resolve_expression(expr))
            }
            StatementKind::Semi(expr) => HirStatement::Semi(self.resolve_expression(expr)),
            StatementKind::Assign(assign_stmt) => {
                let identifier = self.resolve_lvalue(assign_stmt.lvalue);
                let expression = self.resolve_expression(assign_stmt.expression);
                let stmt = HirAssignStatement { lvalue: identifier, expression };
                HirStatement::Assign(stmt)
            }
            StatementKind::For(for_loop) => {
                match for_loop.range {
                    ForRange::Range(start_range, end_range) => {
                        let start_range = self.resolve_expression(start_range);
                        let end_range = self.resolve_expression(end_range);
                        let (identifier, block) = (for_loop.identifier, for_loop.block);

                        self.nested_loops += 1;

                        // TODO: For loop variables are currently mutable by default since we haven't
                        //       yet implemented syntax for them to be optionally mutable.
                        let (identifier, block) = self.in_new_scope(|this| {
                            let decl = this.add_variable_decl(
                                identifier,
                                false,
                                true,
                                DefinitionKind::Local(None),
                            );
                            (decl, this.resolve_expression(block))
                        });

                        self.nested_loops -= 1;

                        HirStatement::For(HirForStatement {
                            start_range,
                            end_range,
                            block,
                            identifier,
                        })
                    }
                    range @ ForRange::Array(_) => {
                        let for_stmt =
                            range.into_for(for_loop.identifier, for_loop.block, for_loop.span);
                        self.resolve_stmt(for_stmt, for_loop.span)
                    }
                }
            }
            StatementKind::Break => {
                self.check_break_continue(true, span);
                HirStatement::Break
            }
            StatementKind::Continue => {
                self.check_break_continue(false, span);
                HirStatement::Continue
            }
            StatementKind::Error => HirStatement::Error,
            StatementKind::Comptime(statement) => {
                let hir_statement = self.resolve_stmt(statement.kind, statement.span);
                let statement_id = self.interner.push_stmt(hir_statement);
                self.interner.push_statement_location(statement_id, statement.span, self.file);
                HirStatement::Comptime(statement_id)
            }
        }
    }

    pub fn intern_stmt(&mut self, stmt: Statement) -> StmtId {
        let hir_stmt = self.resolve_stmt(stmt.kind, stmt.span);
        let id = self.interner.push_stmt(hir_stmt);
        self.interner.push_statement_location(id, stmt.span, self.file);
        id
    }

    fn resolve_lvalue(&mut self, lvalue: LValue) -> HirLValue {
        match lvalue {
            LValue::Ident(ident) => {
                let ident = self.find_variable_or_default(&ident);
                self.resolve_local_variable(ident.0.clone(), ident.1);

                HirLValue::Ident(ident.0, Type::Error)
            }
            LValue::MemberAccess { object, field_name, span } => HirLValue::MemberAccess {
                object: Box::new(self.resolve_lvalue(*object)),
                field_name,
                location: Location::new(span, self.file),
                field_index: None,
                typ: Type::Error,
            },
            LValue::Index { array, index, span } => {
                let array = Box::new(self.resolve_lvalue(*array));
                let index = self.resolve_expression(index);
                let location = Location::new(span, self.file);
                HirLValue::Index { array, index, location, typ: Type::Error }
            }
            LValue::Dereference(lvalue, span) => {
                let lvalue = Box::new(self.resolve_lvalue(*lvalue));
                let location = Location::new(span, self.file);
                HirLValue::Dereference { lvalue, location, element_type: Type::Error }
            }
        }
    }

    fn resolve_local_variable(&mut self, hir_ident: HirIdent, var_scope_index: usize) {
        let mut transitive_capture_index: Option<usize> = None;

        for lambda_index in 0..self.lambda_stack.len() {
            if self.lambda_stack[lambda_index].scope_index > var_scope_index {
                // Beware: the same variable may be captured multiple times, so we check
                // for its presence before adding the capture below.
                let pos = self.lambda_stack[lambda_index]
                    .captures
                    .iter()
                    .position(|capture| capture.ident.id == hir_ident.id);

                if pos.is_none() {
                    self.lambda_stack[lambda_index].captures.push(HirCapturedVar {
                        ident: hir_ident.clone(),
                        transitive_capture_index,
                    });
                }

                if lambda_index + 1 < self.lambda_stack.len() {
                    // There is more than one closure between the current scope and
                    // the scope of the variable, so this is a propagated capture.
                    // We need to track the transitive capture index as we go up in
                    // the closure stack.
                    transitive_capture_index = Some(pos.unwrap_or(
                        // If this was a fresh capture, we added it to the end of
                        // the captures vector:
                        self.lambda_stack[lambda_index].captures.len() - 1,
                    ));
                }
            }
        }
    }

    fn resolve_array_literal(&mut self, array_literal: ArrayLiteral) -> HirArrayLiteral {
        match array_literal {
            ArrayLiteral::Standard(elements) => {
                let elements = vecmap(elements, |elem| self.resolve_expression(elem));
                HirArrayLiteral::Standard(elements)
            }
            ArrayLiteral::Repeated { repeated_element, length } => {
                let span = length.span;
                let length =
                    UnresolvedTypeExpression::from_expr(*length, span).unwrap_or_else(|error| {
                        self.errors.push(ResolverError::ParserError(Box::new(error)));
                        UnresolvedTypeExpression::Constant(0, span)
                    });

                let length = self.convert_expression_type(length);
                let repeated_element = self.resolve_expression(*repeated_element);

                HirArrayLiteral::Repeated { repeated_element, length }
            }
        }
    }

    pub fn resolve_expression(&mut self, expr: Expression) -> ExprId {
        let hir_expr = match expr.kind {
            ExpressionKind::Literal(literal) => HirExpression::Literal(match literal {
                Literal::Bool(b) => HirLiteral::Bool(b),
                Literal::Array(array_literal) => {
                    HirLiteral::Array(self.resolve_array_literal(array_literal))
                }
                Literal::Slice(array_literal) => {
                    HirLiteral::Slice(self.resolve_array_literal(array_literal))
                }
                Literal::Integer(integer, sign) => HirLiteral::Integer(integer, sign),
                Literal::Str(str) => HirLiteral::Str(str),
                Literal::RawStr(str, _) => HirLiteral::Str(str),
                Literal::FmtStr(str) => self.resolve_fmt_str_literal(str, expr.span),
                Literal::Unit => HirLiteral::Unit,
            }),
            ExpressionKind::Variable(path) => {
                if let Some((method, constraint, assumed)) = self.resolve_trait_generic_path(&path)
                {
                    HirExpression::Ident(HirIdent {
                        location: Location::new(expr.span, self.file),
                        id: self.interner.trait_method_id(method),
                        impl_kind: ImplKind::TraitMethod(method, constraint, assumed),
                    })
                } else {
                    // If the Path is being used as an Expression, then it is referring to a global from a separate module
                    // Otherwise, then it is referring to an Identifier
                    // This lookup allows support of such statements: let x = foo::bar::SOME_GLOBAL + 10;
                    // If the expression is a singular indent, we search the resolver's current scope as normal.
                    let (hir_ident, var_scope_index) = self.get_ident_from_path(path);

                    if hir_ident.id != DefinitionId::dummy_id() {
                        match self.interner.definition(hir_ident.id).kind {
                            DefinitionKind::Function(id) => {
                                if let Some(current_item) = self.current_item {
                                    self.interner.add_function_dependency(current_item, id);
                                }
                            }
                            DefinitionKind::Global(global_id) => {
                                if let Some(current_item) = self.current_item {
                                    self.interner.add_global_dependency(current_item, global_id);
                                }
                            }
                            DefinitionKind::GenericType(_) => {
                                // Initialize numeric generics to a polymorphic integer type in case
                                // they're used in expressions. We must do this here since the type
                                // checker does not check definition kinds and otherwise expects
                                // parameters to already be typed.
                                if self.interner.definition_type(hir_ident.id) == Type::Error {
                                    let typ = Type::polymorphic_integer_or_field(self.interner);
                                    self.interner.push_definition_type(hir_ident.id, typ);
                                }
                            }
                            DefinitionKind::Local(_) => {
                                // only local variables can be captured by closures.
                                self.resolve_local_variable(hir_ident.clone(), var_scope_index);
                            }
                        }
                    }

                    HirExpression::Ident(hir_ident)
                }
            }
            ExpressionKind::Prefix(prefix) => {
                let operator = prefix.operator;
                let rhs = self.resolve_expression(prefix.rhs);

                if operator == UnaryOp::MutableReference {
                    if let Err(error) = verify_mutable_reference(self.interner, rhs) {
                        self.errors.push(error);
                    }
                }

                HirExpression::Prefix(HirPrefixExpression { operator, rhs })
            }
            ExpressionKind::Infix(infix) => {
                let lhs = self.resolve_expression(infix.lhs);
                let rhs = self.resolve_expression(infix.rhs);
                let trait_id = self.interner.get_operator_trait_method(infix.operator.contents);

                HirExpression::Infix(HirInfixExpression {
                    lhs,
                    operator: HirBinaryOp::new(infix.operator, self.file),
                    trait_method_id: trait_id,
                    rhs,
                })
            }
            ExpressionKind::Call(call_expr) => {
                // Get the span and name of path for error reporting
                let func = self.resolve_expression(*call_expr.func);

                let arguments = vecmap(call_expr.arguments, |arg| self.resolve_expression(arg));
                let location = Location::new(expr.span, self.file);
                HirExpression::Call(HirCallExpression { func, arguments, location })
            }
            ExpressionKind::MethodCall(call_expr) => {
                let method = call_expr.method_name;
                let object = self.resolve_expression(call_expr.object);
                let arguments = vecmap(call_expr.arguments, |arg| self.resolve_expression(arg));
                let location = Location::new(expr.span, self.file);
                HirExpression::MethodCall(HirMethodCallExpression {
                    arguments,
                    method,
                    object,
                    location,
                })
            }
            ExpressionKind::Cast(cast_expr) => HirExpression::Cast(HirCastExpression {
                lhs: self.resolve_expression(cast_expr.lhs),
                r#type: self.resolve_type(cast_expr.r#type),
            }),
            ExpressionKind::If(if_expr) => HirExpression::If(HirIfExpression {
                condition: self.resolve_expression(if_expr.condition),
                consequence: self.resolve_expression(if_expr.consequence),
                alternative: if_expr.alternative.map(|e| self.resolve_expression(e)),
            }),
            ExpressionKind::Index(indexed_expr) => HirExpression::Index(HirIndexExpression {
                collection: self.resolve_expression(indexed_expr.collection),
                index: self.resolve_expression(indexed_expr.index),
            }),
            ExpressionKind::Block(block_expr) => {
                HirExpression::Block(self.resolve_block(block_expr))
            }
            ExpressionKind::Constructor(constructor) => {
                let span = constructor.type_name.span();

                match self.lookup_type_or_error(constructor.type_name) {
                    Some(Type::Struct(r#type, struct_generics)) => {
                        let typ = r#type.clone();
                        let fields = constructor.fields;
                        let resolve_expr = Resolver::resolve_expression;
                        let fields =
                            self.resolve_constructor_fields(typ, fields, span, resolve_expr);
                        HirExpression::Constructor(HirConstructorExpression {
                            fields,
                            r#type,
                            struct_generics,
                        })
                    }
                    Some(typ) => {
                        self.push_err(ResolverError::NonStructUsedInConstructor { typ, span });
                        HirExpression::Error
                    }
                    None => HirExpression::Error,
                }
            }
            ExpressionKind::MemberAccess(access) => {
                // Validating whether the lhs actually has the rhs as a field
                // needs to wait until type checking when we know the type of the lhs
                HirExpression::MemberAccess(HirMemberAccess {
                    lhs: self.resolve_expression(access.lhs),
                    rhs: access.rhs,
                    // This is only used when lhs is a reference and we want to return a reference to rhs
                    is_offset: false,
                })
            }
            ExpressionKind::Error => HirExpression::Error,
            ExpressionKind::Tuple(elements) => {
                let elements = vecmap(elements, |elem| self.resolve_expression(elem));
                HirExpression::Tuple(elements)
            }
            // We must stay in the same function scope as the parent function to allow for closures
            // to capture variables. This is currently limited to immutable variables.
            ExpressionKind::Lambda(lambda) => self.in_new_scope(|this| {
                let scope_index = this.scopes.current_scope_index();

                this.lambda_stack.push(LambdaContext { captures: Vec::new(), scope_index });

                let parameters = vecmap(lambda.parameters, |(pattern, typ)| {
                    let parameter = DefinitionKind::Local(None);
                    (this.resolve_pattern(pattern, parameter), this.resolve_inferred_type(typ))
                });

                let return_type = this.resolve_inferred_type(lambda.return_type);
                let body = this.resolve_expression(lambda.body);

                let lambda_context = this.lambda_stack.pop().unwrap();

                HirExpression::Lambda(HirLambda {
                    parameters,
                    return_type,
                    body,
                    captures: lambda_context.captures,
                })
            }),
            ExpressionKind::Parenthesized(sub_expr) => return self.resolve_expression(*sub_expr),

            // The quoted expression isn't resolved since we don't want errors if variables aren't defined
            ExpressionKind::Quote(block) => HirExpression::Quote(block),
            ExpressionKind::Comptime(block) => HirExpression::Comptime(self.resolve_block(block)),
        };

        // If these lines are ever changed, make sure to change the early return
        // in the ExpressionKind::Variable case as well
        let expr_id = self.interner.push_expr(hir_expr);
        self.interner.push_expr_location(expr_id, expr.span, self.file);
        expr_id
    }

    fn resolve_pattern(&mut self, pattern: Pattern, definition: DefinitionKind) -> HirPattern {
        self.resolve_pattern_mutable(pattern, None, definition)
    }

    fn resolve_pattern_mutable(
        &mut self,
        pattern: Pattern,
        mutable: Option<Span>,
        definition: DefinitionKind,
    ) -> HirPattern {
        match pattern {
            Pattern::Identifier(name) => {
                // If this definition is mutable, do not store the rhs because it will
                // not always refer to the correct value of the variable
                let definition = match (mutable, definition) {
                    (Some(_), DefinitionKind::Local(_)) => DefinitionKind::Local(None),
                    (_, other) => other,
                };
                let id = self.add_variable_decl(name, mutable.is_some(), true, definition);
                HirPattern::Identifier(id)
            }
            Pattern::Mutable(pattern, span, _) => {
                if let Some(first_mut) = mutable {
                    self.push_err(ResolverError::UnnecessaryMut { first_mut, second_mut: span });
                }

                let pattern = self.resolve_pattern_mutable(*pattern, Some(span), definition);
                let location = Location::new(span, self.file);
                HirPattern::Mutable(Box::new(pattern), location)
            }
            Pattern::Tuple(fields, span) => {
                let fields = vecmap(fields, |field| {
                    self.resolve_pattern_mutable(field, mutable, definition.clone())
                });
                let location = Location::new(span, self.file);
                HirPattern::Tuple(fields, location)
            }
            Pattern::Struct(name, fields, span) => {
                let error_identifier = |this: &mut Self| {
                    // Must create a name here to return a HirPattern::Identifier. Allowing
                    // shadowing here lets us avoid further errors if we define ERROR_IDENT
                    // multiple times.
                    let name = ERROR_IDENT.into();
                    let identifier = this.add_variable_decl(name, false, true, definition.clone());
                    HirPattern::Identifier(identifier)
                };

                let (struct_type, generics) = match self.lookup_type_or_error(name) {
                    Some(Type::Struct(struct_type, generics)) => (struct_type, generics),
                    None => return error_identifier(self),
                    Some(typ) => {
                        self.push_err(ResolverError::NonStructUsedInConstructor { typ, span });
                        return error_identifier(self);
                    }
                };

                let resolve_field = |this: &mut Self, pattern| {
                    this.resolve_pattern_mutable(pattern, mutable, definition.clone())
                };

                let typ = struct_type.clone();
                let fields = self.resolve_constructor_fields(typ, fields, span, resolve_field);

                let typ = Type::Struct(struct_type, generics);
                let location = Location::new(span, self.file);
                HirPattern::Struct(typ, fields, location)
            }
        }
    }

    /// Resolve all the fields of a struct constructor expression.
    /// Ensures all fields are present, none are repeated, and all
    /// are part of the struct.
    ///
    /// This is generic to allow it to work for constructor expressions
    /// and constructor patterns.
    fn resolve_constructor_fields<T, U>(
        &mut self,
        struct_type: Shared<StructType>,
        fields: Vec<(Ident, T)>,
        span: Span,
        mut resolve_function: impl FnMut(&mut Self, T) -> U,
    ) -> Vec<(Ident, U)> {
        let mut ret = Vec::with_capacity(fields.len());
        let mut seen_fields = HashSet::new();
        let mut unseen_fields = struct_type.borrow().field_names();

        for (field, expr) in fields {
            let resolved = resolve_function(self, expr);

            if unseen_fields.contains(&field) {
                unseen_fields.remove(&field);
                seen_fields.insert(field.clone());
            } else if seen_fields.contains(&field) {
                // duplicate field
                self.push_err(ResolverError::DuplicateField { field: field.clone() });
            } else {
                // field not required by struct
                self.push_err(ResolverError::NoSuchField {
                    field: field.clone(),
                    struct_definition: struct_type.borrow().name.clone(),
                });
            }

            ret.push((field, resolved));
        }

        if !unseen_fields.is_empty() {
            self.push_err(ResolverError::MissingFields {
                span,
                missing_fields: unseen_fields.into_iter().map(|field| field.to_string()).collect(),
                struct_definition: struct_type.borrow().name.clone(),
            });
        }

        ret
    }

    pub fn get_struct(&self, type_id: StructId) -> Shared<StructType> {
        self.interner.get_struct(type_id)
    }

    pub fn get_trait_mut(&mut self, trait_id: TraitId) -> &mut Trait {
        self.interner.get_trait_mut(trait_id)
    }

    fn lookup<T: TryFromModuleDefId>(&mut self, path: Path) -> Result<T, ResolverError> {
        let span = path.span();
        let id = self.resolve_path(path)?;
        T::try_from(id).ok_or_else(|| ResolverError::Expected {
            expected: T::description(),
            got: id.as_str().to_owned(),
            span,
        })
    }

    fn lookup_global(&mut self, path: Path) -> Result<DefinitionId, ResolverError> {
        let span = path.span();
        let id = self.resolve_path(path)?;

        if let Some(function) = TryFromModuleDefId::try_from(id) {
            return Ok(self.interner.function_definition_id(function));
        }

        if let Some(global) = TryFromModuleDefId::try_from(id) {
            let global = self.interner.get_global(global);
            return Ok(global.definition_id);
        }

        let expected = "global variable".into();
        let got = "local variable".into();
        Err(ResolverError::Expected { span, expected, got })
    }

    /// Lookup a given struct type by name.
    fn lookup_struct_or_error(&mut self, path: Path) -> Option<Shared<StructType>> {
        match self.lookup(path) {
            Ok(struct_id) => Some(self.get_struct(struct_id)),
            Err(error) => {
                self.push_err(error);
                None
            }
        }
    }

    /// Lookup a given trait by name/path.
    fn lookup_trait_or_error(&mut self, path: Path) -> Option<&mut Trait> {
        match self.lookup(path) {
            Ok(trait_id) => Some(self.get_trait_mut(trait_id)),
            Err(error) => {
                self.push_err(error);
                None
            }
        }
    }

    /// Looks up a given type by name.
    /// This will also instantiate any struct types found.
    fn lookup_type_or_error(&mut self, path: Path) -> Option<Type> {
        let ident = path.as_ident();
        if ident.map_or(false, |i| i == SELF_TYPE_NAME) {
            if let Some(typ) = &self.self_type {
                return Some(typ.clone());
            }
        }

        match self.lookup(path) {
            Ok(struct_id) => {
                let struct_type = self.get_struct(struct_id);
                let generics = struct_type.borrow().instantiate(self.interner);
                Some(Type::Struct(struct_type, generics))
            }
            Err(error) => {
                self.push_err(error);
                None
            }
        }
    }

    fn lookup_type_alias(&mut self, path: Path) -> Option<Shared<TypeAlias>> {
        self.lookup(path).ok().map(|id| self.interner.get_type_alias(id))
    }

    // this resolves Self::some_static_method, inside an impl block (where we don't have a concrete self_type)
    fn resolve_trait_static_method_by_self(
        &mut self,
        path: &Path,
    ) -> Option<(TraitMethodId, TraitConstraint, bool)> {
        let trait_id = self.trait_id?;

        if path.kind == PathKind::Plain && path.segments.len() == 2 {
            let name = &path.segments[0].0.contents;
            let method = &path.segments[1];

            if name == SELF_TYPE_NAME {
                let the_trait = self.interner.get_trait(trait_id);
                let method = the_trait.find_method(method.0.contents.as_str())?;

                let constraint = TraitConstraint {
                    typ: self.self_type.clone()?,
                    trait_generics: Type::from_generics(&the_trait.generics),
                    trait_id,
                };
                return Some((method, constraint, false));
            }
        }
        None
    }

    // this resolves TraitName::some_static_method
    fn resolve_trait_static_method(
        &mut self,
        path: &Path,
    ) -> Option<(TraitMethodId, TraitConstraint, bool)> {
        if path.kind == PathKind::Plain && path.segments.len() == 2 {
            let method = &path.segments[1];

            let mut trait_path = path.clone();
            trait_path.pop();
            let trait_id = self.lookup(trait_path).ok()?;
            let the_trait = self.interner.get_trait(trait_id);

            let method = the_trait.find_method(method.0.contents.as_str())?;
            let constraint = TraitConstraint {
                typ: Type::TypeVariable(
                    the_trait.self_type_typevar.clone(),
                    TypeVariableKind::Normal,
                ),
                trait_generics: Type::from_generics(&the_trait.generics),
                trait_id,
            };
            return Some((method, constraint, false));
        }
        None
    }

    // This resolves a static trait method T::trait_method by iterating over the where clause
    //
    // Returns the trait method, trait constraint, and whether the impl is assumed from a where
    // clause. This is always true since this helper searches where clauses for a generic constraint.
    // E.g. `t.method()` with `where T: Foo<Bar>` in scope will return `(Foo::method, T, vec![Bar])`
    fn resolve_trait_method_by_named_generic(
        &mut self,
        path: &Path,
    ) -> Option<(TraitMethodId, TraitConstraint, bool)> {
        if path.segments.len() != 2 {
            return None;
        }

        for UnresolvedTraitConstraint { typ, trait_bound } in self.trait_bounds.clone() {
            if let UnresolvedTypeData::Named(constraint_path, _, _) = &typ.typ {
                // if `path` is `T::method_name`, we're looking for constraint of the form `T: SomeTrait`
                if constraint_path.segments.len() == 1
                    && path.segments[0] != constraint_path.last_segment()
                {
                    continue;
                }

                if let Ok(ModuleDefId::TraitId(trait_id)) =
                    self.resolve_path(trait_bound.trait_path.clone())
                {
                    let the_trait = self.interner.get_trait(trait_id);
                    if let Some(method) =
                        the_trait.find_method(path.segments.last().unwrap().0.contents.as_str())
                    {
                        let constraint = TraitConstraint {
                            trait_id,
                            typ: self.resolve_type(typ.clone()),
                            trait_generics: vecmap(trait_bound.trait_generics, |typ| {
                                self.resolve_type(typ)
                            }),
                        };
                        return Some((method, constraint, true));
                    }
                }
            }
        }
        None
    }

    // Try to resolve the given trait method path.
    //
    // Returns the trait method, trait constraint, and whether the impl is assumed to exist by a where clause or not
    // E.g. `t.method()` with `where T: Foo<Bar>` in scope will return `(Foo::method, T, vec![Bar])`
    fn resolve_trait_generic_path(
        &mut self,
        path: &Path,
    ) -> Option<(TraitMethodId, TraitConstraint, bool)> {
        self.resolve_trait_static_method_by_self(path)
            .or_else(|| self.resolve_trait_static_method(path))
            .or_else(|| self.resolve_trait_method_by_named_generic(path))
    }

    fn resolve_path(&mut self, path: Path) -> Result<ModuleDefId, ResolverError> {
        let path_resolution = self.path_resolver.resolve(self.def_maps, path)?;

        if let Some(error) = path_resolution.error {
            self.push_err(error.into());
        }

        Ok(path_resolution.module_def_id)
    }

    fn resolve_block(&mut self, block_expr: BlockExpression) -> HirBlockExpression {
        let statements =
            self.in_new_scope(|this| vecmap(block_expr.statements, |stmt| this.intern_stmt(stmt)));
        HirBlockExpression { statements }
    }

    pub fn intern_block(&mut self, block: BlockExpression) -> ExprId {
        let hir_block = HirExpression::Block(self.resolve_block(block));
        self.interner.push_expr(hir_block)
    }

    fn eval_global_as_array_length(&mut self, global: GlobalId, path: &Path) -> u64 {
        let Some(stmt) = self.interner.get_global_let_statement(global) else {
            let path = path.clone();
            self.push_err(ResolverError::NoSuchNumericTypeVariable { path });
            return 0;
        };

        let length = stmt.expression;
        let span = self.interner.expr_span(&length);
        let result = self.try_eval_array_length_id(length, span);

        match result.map(|length| length.try_into()) {
            Ok(Ok(length_value)) => return length_value,
            Ok(Err(_cast_err)) => self.push_err(ResolverError::IntegerTooLarge { span }),
            Err(Some(error)) => self.push_err(error),
            Err(None) => (),
        }
        0
    }

    fn try_eval_array_length_id(
        &self,
        rhs: ExprId,
        span: Span,
    ) -> Result<u128, Option<ResolverError>> {
        // Arbitrary amount of recursive calls to try before giving up
        let fuel = 100;
        self.try_eval_array_length_id_with_fuel(rhs, span, fuel)
    }

    fn try_eval_array_length_id_with_fuel(
        &self,
        rhs: ExprId,
        span: Span,
        fuel: u32,
    ) -> Result<u128, Option<ResolverError>> {
        if fuel == 0 {
            // If we reach here, it is likely from evaluating cyclic globals. We expect an error to
            // be issued for them after name resolution so issue no error now.
            return Err(None);
        }

        match self.interner.expression(&rhs) {
            HirExpression::Literal(HirLiteral::Integer(int, false)) => {
                int.try_into_u128().ok_or(Some(ResolverError::IntegerTooLarge { span }))
            }
            HirExpression::Ident(ident) => {
                let definition = self.interner.definition(ident.id);
                match definition.kind {
                    DefinitionKind::Global(global_id) => {
                        let let_statement = self.interner.get_global_let_statement(global_id);
                        if let Some(let_statement) = let_statement {
                            let expression = let_statement.expression;
                            self.try_eval_array_length_id_with_fuel(expression, span, fuel - 1)
                        } else {
                            Err(Some(ResolverError::InvalidArrayLengthExpr { span }))
                        }
                    }
                    _ => Err(Some(ResolverError::InvalidArrayLengthExpr { span })),
                }
            }
            HirExpression::Infix(infix) => {
                let lhs = self.try_eval_array_length_id_with_fuel(infix.lhs, span, fuel - 1)?;
                let rhs = self.try_eval_array_length_id_with_fuel(infix.rhs, span, fuel - 1)?;

                match infix.operator.kind {
                    BinaryOpKind::Add => Ok(lhs + rhs),
                    BinaryOpKind::Subtract => Ok(lhs - rhs),
                    BinaryOpKind::Multiply => Ok(lhs * rhs),
                    BinaryOpKind::Divide => Ok(lhs / rhs),
                    BinaryOpKind::Equal => Ok((lhs == rhs) as u128),
                    BinaryOpKind::NotEqual => Ok((lhs != rhs) as u128),
                    BinaryOpKind::Less => Ok((lhs < rhs) as u128),
                    BinaryOpKind::LessEqual => Ok((lhs <= rhs) as u128),
                    BinaryOpKind::Greater => Ok((lhs > rhs) as u128),
                    BinaryOpKind::GreaterEqual => Ok((lhs >= rhs) as u128),
                    BinaryOpKind::And => Ok(lhs & rhs),
                    BinaryOpKind::Or => Ok(lhs | rhs),
                    BinaryOpKind::Xor => Ok(lhs ^ rhs),
                    BinaryOpKind::ShiftRight => Ok(lhs >> rhs),
                    BinaryOpKind::ShiftLeft => Ok(lhs << rhs),
                    BinaryOpKind::Modulo => Ok(lhs % rhs),
                }
            }
            _other => Err(Some(ResolverError::InvalidArrayLengthExpr { span })),
        }
    }

    fn resolve_fmt_str_literal(&mut self, str: String, call_expr_span: Span) -> HirLiteral {
        let re = Regex::new(r"\{([a-zA-Z0-9_]+)\}")
            .expect("ICE: an invalid regex pattern was used for checking format strings");
        let mut fmt_str_idents = Vec::new();
        for field in re.find_iter(&str) {
            let matched_str = field.as_str();
            let ident_name = &matched_str[1..(matched_str.len() - 1)];

            let scope_tree = self.scopes.current_scope_tree();
            let variable = scope_tree.find(ident_name);
            if let Some((old_value, _)) = variable {
                old_value.num_times_used += 1;
                let ident = HirExpression::Ident(old_value.ident.clone());
                let expr_id = self.interner.push_expr(ident);
                self.interner.push_expr_location(expr_id, call_expr_span, self.file);
                fmt_str_idents.push(expr_id);
            } else if ident_name.parse::<usize>().is_ok() {
                self.errors.push(ResolverError::NumericConstantInFormatString {
                    name: ident_name.to_owned(),
                    span: call_expr_span,
                });
            } else {
                self.errors.push(ResolverError::VariableNotDeclared {
                    name: ident_name.to_owned(),
                    span: call_expr_span,
                });
            }
        }
        HirLiteral::FmtStr(str, fmt_str_idents)
    }

    fn check_break_continue(&mut self, is_break: bool, span: Span) {
        if !self.in_unconstrained_fn {
            self.push_err(ResolverError::JumpInConstrainedFn { is_break, span });
        }
        if self.nested_loops == 0 {
            self.push_err(ResolverError::JumpOutsideLoop { is_break, span });
        }
    }
}

/// Gives an error if a user tries to create a mutable reference
/// to an immutable variable.
pub fn verify_mutable_reference(interner: &NodeInterner, rhs: ExprId) -> Result<(), ResolverError> {
    match interner.expression(&rhs) {
        HirExpression::MemberAccess(member_access) => {
            verify_mutable_reference(interner, member_access.lhs)
        }
        HirExpression::Index(_) => {
            let span = interner.expr_span(&rhs);
            Err(ResolverError::MutableReferenceToArrayElement { span })
        }
        HirExpression::Ident(ident) => {
            if let Some(definition) = interner.try_definition(ident.id) {
                if !definition.mutable {
                    return Err(ResolverError::MutableReferenceToImmutableVariable {
                        span: interner.expr_span(&rhs),
                        variable: definition.name.clone(),
                    });
                }
            }
            Ok(())
        }
        _ => Ok(()),
    }
}<|MERGE_RESOLUTION|>--- conflicted
+++ resolved
@@ -999,19 +999,11 @@
         let name_ident = HirIdent::non_trait_method(id, location);
 
         let attributes = func.attributes().clone();
-<<<<<<< HEAD
         let has_no_predicates_attribute = attributes.is_no_predicates();
         let should_fold = attributes.is_foldable();
         if !self.inline_attribute_allowed(func) {
             if has_no_predicates_attribute {
                 self.push_err(ResolverError::NoPredicatesAttributeOnUnconstrained {
-=======
-        let has_inline_attribute = attributes.is_inline();
-        let should_fold = attributes.is_foldable();
-        if !self.inline_attribute_allowed(func) {
-            if has_inline_attribute {
-                self.push_err(ResolverError::InlineAttributeOnUnconstrained {
->>>>>>> f060fa6e
                     ident: func.name_ident().clone(),
                 });
             } else if should_fold {
@@ -1020,17 +1012,10 @@
                 });
             }
         }
-<<<<<<< HEAD
         // Both the #[fold] and #[no_predicates] alter a function's inline type and code generation in similar ways.
         // In certain cases such as type checking (for which the following flag will be used) both attributes
         // indicate we should code generate in the same way. Thus, we unify the attributes into one flag here.
         let has_inline_attribute = has_no_predicates_attribute || should_fold;
-=======
-        // Both the #[fold] and #[inline(tag)] alter a function's inline type and code generation in similar ways.
-        // In certain cases such as type checking (for which the following flag will be used) both attributes
-        // indicate we should code generate in the same way. Thus, we unify the attributes into one flag here.
-        let has_inline_or_fold_attribute = has_inline_attribute || should_fold;
->>>>>>> f060fa6e
 
         let mut generics = vecmap(&self.generics, |(_, typevar, _)| typevar.clone());
         let mut parameters = vec![];
@@ -1118,11 +1103,7 @@
             has_body: !func.def.body.is_empty(),
             trait_constraints: self.resolve_trait_constraints(&func.def.where_clause),
             is_entry_point: self.is_entry_point_function(func),
-<<<<<<< HEAD
             has_inline_attribute,
-=======
-            has_inline_or_fold_attribute,
->>>>>>> f060fa6e
         }
     }
 
@@ -1145,12 +1126,6 @@
         } else {
             func.name() == MAIN_FUNCTION
         }
-    }
-
-    fn inline_attribute_allowed(&self, func: &NoirFunction) -> bool {
-        // Inline attributes are only relevant for constrained functions
-        // as all unconstrained functions are not inlined
-        !func.def.is_unconstrained
     }
 
     fn inline_attribute_allowed(&self, func: &NoirFunction) -> bool {
@@ -1286,11 +1261,7 @@
             && let_stmt.attributes.iter().any(|attr| matches!(attr, SecondaryAttribute::Abi(_)))
         {
             let span = let_stmt.pattern.span();
-<<<<<<< HEAD
             self.push_err(ResolverError::AbiAttributeOutsideContract { span });
-=======
-            self.push_err(ResolverError::AbiAttributeOusideContract { span });
->>>>>>> f060fa6e
         }
 
         if !let_stmt.comptime && matches!(let_stmt.pattern, Pattern::Mutable(..)) {
@@ -1394,6 +1365,48 @@
                 HirStatement::Comptime(statement_id)
             }
         }
+    }
+
+    fn resolve_assert_message(
+        &mut self,
+        assert_message_expr: Option<Expression>,
+        span: Span,
+        condition: Expression,
+    ) -> Option<ExprId> {
+        let assert_message_expr = assert_message_expr?;
+
+        if matches!(
+            assert_message_expr,
+            Expression { kind: ExpressionKind::Literal(Literal::Str(..)), .. }
+        ) {
+            return Some(self.resolve_expression(assert_message_expr));
+        }
+
+        let is_in_stdlib = self.path_resolver.module_id().krate.is_stdlib();
+        let assert_msg_call_path = if is_in_stdlib {
+            ExpressionKind::Variable(Path {
+                segments: vec![Ident::from("internal"), Ident::from("resolve_assert_message")],
+                kind: PathKind::Crate,
+                span,
+            })
+        } else {
+            ExpressionKind::Variable(Path {
+                segments: vec![
+                    Ident::from("std"),
+                    Ident::from("internal"),
+                    Ident::from("resolve_assert_message"),
+                ],
+                kind: PathKind::Dep,
+                span,
+            })
+        };
+        let assert_msg_call_args = vec![assert_message_expr.clone(), condition];
+        let assert_msg_call_expr = Expression::call(
+            Expression { kind: assert_msg_call_path, span },
+            assert_msg_call_args,
+            span,
+        );
+        Some(self.resolve_expression(assert_msg_call_expr))
     }
 
     pub fn intern_stmt(&mut self, stmt: Statement) -> StmtId {
