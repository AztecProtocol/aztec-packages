--- conflicted
+++ resolved
@@ -424,65 +424,4 @@
         usage_tracker,
         path_references,
     )
-<<<<<<< HEAD
-}
-
-// Returns false if the given private function is being called from a non-child module, or
-// if the given pub(crate) function is being called from another crate. Otherwise returns true.
-pub fn can_reference_module_id(
-    def_maps: &BTreeMap<CrateId, CrateDefMap>,
-    importing_crate: CrateId,
-    current_module: LocalModuleId,
-    target_module: ModuleId,
-    visibility: ItemVisibility,
-) -> bool {
-    // Note that if the target module is in a different crate from the current module then we will either
-    // return true as the target module is public or return false as it is private without looking at the `CrateDefMap` in either case.
-    let same_crate = target_module.krate == importing_crate;
-    let target_crate_def_map = &def_maps[&target_module.krate];
-
-    match visibility {
-        ItemVisibility::Public => true,
-        ItemVisibility::PublicCrate => same_crate,
-        ItemVisibility::Private => {
-            same_crate
-                && (module_descendent_of_target(
-                    target_crate_def_map,
-                    target_module.local_id,
-                    current_module,
-                ) || module_is_parent_of_struct_module(
-                    target_crate_def_map,
-                    current_module,
-                    target_module.local_id,
-                ))
-        }
-    }
-}
-
-// Returns true if `current` is a (potentially nested) child module of `target`.
-// This is also true if `current == target`.
-fn module_descendent_of_target(
-    def_map: &CrateDefMap,
-    target: LocalModuleId,
-    current: LocalModuleId,
-) -> bool {
-    if current == target {
-        return true;
-    }
-
-    def_map.modules[current.0]
-        .parent
-        .map_or(false, |parent| module_descendent_of_target(def_map, target, parent))
-}
-
-/// Returns true if `target` is a struct and its parent is `current`.
-fn module_is_parent_of_struct_module(
-    def_map: &CrateDefMap,
-    current: LocalModuleId,
-    target: LocalModuleId,
-) -> bool {
-    let module_data = &def_map.modules[target.0];
-    module_data.is_struct && module_data.parent == Some(current)
-=======
->>>>>>> 7c635e6b
 }