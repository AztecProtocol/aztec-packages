--- conflicted
+++ resolved
@@ -122,11 +122,8 @@
     NamedTypeArgs { span: Span, item_kind: &'static str },
     #[error("Associated constants may only be a field or integer type")]
     AssociatedConstantsMustBeNumeric { span: Span },
-<<<<<<< HEAD
-=======
     #[error("Overflow in `{lhs} {op} {rhs}`")]
     OverflowInType { lhs: u32, op: crate::BinaryTypeOperator, rhs: u32, span: Span },
->>>>>>> 5a6289cb
 }
 
 impl ResolverError {
@@ -496,8 +493,6 @@
                     *span,
                 )
             }
-<<<<<<< HEAD
-=======
             ResolverError::OverflowInType { lhs, op, rhs, span } => {
                 Diagnostic::simple_error(
                     format!("Overflow in `{lhs} {op} {rhs}`"),
@@ -505,7 +500,6 @@
                     *span,
                 )
             }
->>>>>>> 5a6289cb
         }
     }
 }