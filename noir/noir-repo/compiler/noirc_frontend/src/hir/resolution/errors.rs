pub use noirc_errors::Span;
use noirc_errors::{CustomDiagnostic as Diagnostic, FileDiagnostic};
use thiserror::Error;

use crate::{parser::ParserError, Ident, Type};

use super::import::PathResolutionError;

#[derive(Error, Debug, Clone, PartialEq, Eq)]
pub enum PubPosition {
    #[error("parameter")]
    Parameter,
    #[error("return type")]
    ReturnType,
}

#[derive(Error, Debug, Clone, PartialEq, Eq)]
pub enum ResolverError {
    #[error("Duplicate definition")]
    DuplicateDefinition { name: String, first_span: Span, second_span: Span },
    #[error("Unused variable")]
    UnusedVariable { ident: Ident },
    #[error("Could not find variable in this scope")]
    VariableNotDeclared { name: String, span: Span },
    #[error("path is not an identifier")]
    PathIsNotIdent { span: Span },
    #[error("could not resolve path")]
    PathResolutionError(PathResolutionError),
    #[error("Expected")]
    Expected { span: Span, expected: String, got: String },
    #[error("Duplicate field in constructor")]
    DuplicateField { field: Ident },
    #[error("No such field in struct")]
    NoSuchField { field: Ident, struct_definition: Ident },
    #[error("Missing fields from struct")]
    MissingFields { span: Span, missing_fields: Vec<String>, struct_definition: Ident },
    #[error("Unneeded 'mut', pattern is already marked as mutable")]
    UnnecessaryMut { first_mut: Span, second_mut: Span },
    #[error("Unneeded 'pub', function is not the main method")]
    UnnecessaryPub { ident: Ident, position: PubPosition },
    #[error("Required 'pub', main function must return public value")]
    NecessaryPub { ident: Ident },
    #[error("'distinct' keyword can only be used with main method")]
    DistinctNotAllowed { ident: Ident },
    #[error("Missing expression for declared constant")]
    MissingRhsExpr { name: String, span: Span },
    #[error("Expression invalid in an array length context")]
    InvalidArrayLengthExpr { span: Span },
    #[error("Integer too large to be evaluated in an array length context")]
    IntegerTooLarge { span: Span },
    #[error("No global or generic type parameter found with the given name")]
    NoSuchNumericTypeVariable { path: crate::Path },
    #[error("Closures cannot capture mutable variables")]
    CapturedMutableVariable { span: Span },
    #[error("Test functions are not allowed to have any parameters")]
    TestFunctionHasParameters { span: Span },
    #[error("Only struct types can be used in constructor expressions")]
    NonStructUsedInConstructor { typ: Type, span: Span },
    #[error("Only struct types can have generics")]
    NonStructWithGenerics { span: Span },
    #[error("Cannot apply generics on Self type")]
    GenericsOnSelfType { span: Span },
    #[error("Incorrect amount of arguments to {item_name}")]
    IncorrectGenericCount { span: Span, item_name: String, actual: usize, expected: usize },
    #[error("{0}")]
    ParserError(Box<ParserError>),
    #[error("Cannot create a mutable reference to {variable}, it was declared to be immutable")]
    MutableReferenceToImmutableVariable { variable: String, span: Span },
    #[error("Mutable references to array indices are unsupported")]
    MutableReferenceToArrayElement { span: Span },
    #[error("Numeric constants should be printed without formatting braces")]
    NumericConstantInFormatString { name: String, span: Span },
    #[error("Closure environment must be a tuple or unit type")]
    InvalidClosureEnvironment { typ: Type, span: Span },
    #[error("{name} is private and not visible from the current module")]
    PrivateFunctionCalled { name: String, span: Span },
    #[error("{name} is not visible from the current crate")]
    NonCrateFunctionCalled { name: String, span: Span },
    #[error("Nested slices are not supported")]
    NestedSlices { span: Span },
    #[error("#[recursive] attribute is only allowed on entry points to a program")]
    MisplacedRecursiveAttribute { ident: Ident },
    #[error("#[abi(tag)] attribute is only allowed in contracts")]
    AbiAttributeOusideContract { span: Span },
    #[error("Usage of the `#[foreign]` or `#[builtin]` function attributes are not allowed outside of the Noir standard library")]
    LowLevelFunctionOutsideOfStdlib { ident: Ident },
    #[error("Dependency cycle found, '{item}' recursively depends on itself: {cycle} ")]
    DependencyCycle { span: Span, item: String, cycle: String },
    #[error("break/continue are only allowed in unconstrained functions")]
    JumpInConstrainedFn { is_break: bool, span: Span },
    #[error("break/continue are only allowed within loops")]
    JumpOutsideLoop { is_break: bool, span: Span },
}

impl ResolverError {
    pub fn into_file_diagnostic(self, file: fm::FileId) -> FileDiagnostic {
        Diagnostic::from(self).in_file(file)
    }
}

impl From<ResolverError> for Diagnostic {
    /// Only user errors can be transformed into a Diagnostic
    /// ICEs will make the compiler panic, as they could affect the
    /// soundness of the generated program
    fn from(error: ResolverError) -> Diagnostic {
        match error {
            ResolverError::DuplicateDefinition { name, first_span, second_span } => {
                let mut diag = Diagnostic::simple_error(
                    format!("duplicate definitions of {name} found"),
                    "first definition found here".to_string(),
                    first_span,
                );
                diag.add_secondary("second definition found here".to_string(), second_span);
                diag
            }
            ResolverError::UnusedVariable { ident } => {
                let name = &ident.0.contents;

                Diagnostic::simple_warning(
                    format!("unused variable {name}"),
                    "unused variable ".to_string(),
                    ident.span(),
                )
            }
            ResolverError::VariableNotDeclared { name, span } => Diagnostic::simple_error(
                format!("cannot find `{name}` in this scope "),
                "not found in this scope".to_string(),
                span,
            ),
            ResolverError::PathIsNotIdent { span } => Diagnostic::simple_error(
                "cannot use path as an identifier".to_string(),
                String::new(),
                span,
            ),
            ResolverError::PathResolutionError(error) => error.into(),
            ResolverError::Expected { span, expected, got } => Diagnostic::simple_error(
                format!("expected {expected} got {got}"),
                String::new(),
                span,
            ),
            ResolverError::DuplicateField { field } => Diagnostic::simple_error(
                format!("duplicate field {field}"),
                String::new(),
                field.span(),
            ),
            ResolverError::NoSuchField { field, struct_definition } => {
                Diagnostic::simple_error(
                    format!("no such field {field} defined in struct {struct_definition}"),
                    String::new(),
                    field.span(),
                )
            }
            ResolverError::MissingFields { span, mut missing_fields, struct_definition } => {
                let plural = if missing_fields.len() != 1 { "s" } else { "" };
                let remaining_fields_names = match &missing_fields[..] {
                    [field1] => field1.clone(),
                    [field1, field2] => format!("{field1} and {field2}"),
                    [field1, field2, field3] => format!("{field1}, {field2} and {field3}"),
                    _ => {
                        let len = missing_fields.len() - 3;
                        let len_plural = if len != 1 {"s"} else {""};

                        let truncated_fields = format!(" and {len} other field{len_plural}");
                        missing_fields.truncate(3);
                        format!("{}{truncated_fields}", missing_fields.join(", "))
                    }
                };

                Diagnostic::simple_error(
                    format!("missing field{plural} {remaining_fields_names} in struct {struct_definition}"),
                    String::new(),
                    span,
                )
            }
            ResolverError::UnnecessaryMut { first_mut, second_mut } => {
                let mut error = Diagnostic::simple_error(
                    "'mut' here is not necessary".to_owned(),
                    "".to_owned(),
                    second_mut,
                );
                error.add_secondary(
                    "Pattern was already made mutable from this 'mut'".to_owned(),
                    first_mut,
                );
                error
            }
            ResolverError::UnnecessaryPub { ident, position } => {
                let name = &ident.0.contents;

                let mut diag = Diagnostic::simple_warning(
                    format!("unnecessary pub keyword on {position} for function {name}"),
                    format!("unnecessary pub {position}"),
                    ident.0.span(),
                );

                diag.add_note("The `pub` keyword only has effects on arguments to the entry-point function of a program. Thus, adding it to other function parameters can be deceiving and should be removed".to_owned());
                diag
            }
            ResolverError::NecessaryPub { ident } => {
                let name = &ident.0.contents;

                let mut diag = Diagnostic::simple_error(
                    format!("missing pub keyword on return type of function {name}"),
                    "missing pub on return type".to_string(),
                    ident.0.span(),
                );

                diag.add_note("The `pub` keyword is mandatory for the entry-point function return type because the verifier cannot retrieve private witness and thus the function will not be able to return a 'priv' value".to_owned());
                diag
            }
            ResolverError::DistinctNotAllowed { ident } => {
                let name = &ident.0.contents;

                let mut diag = Diagnostic::simple_error(
                    format!("Invalid `distinct` keyword on return type of function {name}"),
                    "Invalid distinct on return type".to_string(),
                    ident.0.span(),
                );

                diag.add_note("The `distinct` keyword is only valid when used on the main function of a program, as its only purpose is to ensure that all witness indices that occur in the abi are unique".to_owned());
                diag
            }
            ResolverError::MissingRhsExpr { name, span } => Diagnostic::simple_error(
                format!(
                    "no expression specifying the value stored by the constant variable {name}"
                ),
                "expected expression to be stored for let statement".to_string(),
                span,
            ),
            ResolverError::InvalidArrayLengthExpr { span } => Diagnostic::simple_error(
                "Expression invalid in an array-length context".into(),
                "Array-length expressions can only have simple integer operations and any variables used must be global constants".into(),
                span,
            ),
            ResolverError::IntegerTooLarge { span } => Diagnostic::simple_error(
                "Integer too large to be evaluated to an array-length".into(),
                "Array-lengths may be a maximum size of usize::MAX, including intermediate calculations".into(),
                span,
            ),
            ResolverError::NoSuchNumericTypeVariable { path } => Diagnostic::simple_error(
                format!("Cannot find a global or generic type parameter named `{path}`"),
                "Only globals or generic type parameters are allowed to be used as an array type's length".to_string(),
                path.span(),
            ),
            ResolverError::CapturedMutableVariable { span } => Diagnostic::simple_error(
                "Closures cannot capture mutable variables".into(),
                "Mutable variable".into(),
                span,
            ),
            ResolverError::TestFunctionHasParameters { span } => Diagnostic::simple_error(
                "Test functions cannot have any parameters".into(),
                "Try removing the parameters or moving the test into a wrapper function".into(),
                span,
            ),
            ResolverError::NonStructUsedInConstructor { typ, span } => Diagnostic::simple_error(
                "Only struct types can be used in constructor expressions".into(),
                format!("{typ} has no fields to construct it with"),
                span,
            ),
            ResolverError::NonStructWithGenerics { span } => Diagnostic::simple_error(
                "Only struct types can have generic arguments".into(),
                "Try removing the generic arguments".into(),
                span,
            ),
            ResolverError::GenericsOnSelfType { span } => Diagnostic::simple_error(
                "Cannot apply generics to Self type".into(),
                "Use an explicit type name or apply the generics at the start of the impl instead".into(),
                span,
            ),
            ResolverError::IncorrectGenericCount { span, item_name, actual, expected } => {
                let expected_plural = if expected == 1 { "" } else { "s" };
                let actual_plural = if actual == 1 { "is" } else { "are" };

                Diagnostic::simple_error(
                    format!("`{item_name}` has {expected} generic argument{expected_plural} but {actual} {actual_plural} given here"),
                    "Incorrect number of generic arguments".into(),
                    span,
                )
            }
            ResolverError::ParserError(error) => (*error).into(),
            ResolverError::MutableReferenceToImmutableVariable { variable, span } => {
                Diagnostic::simple_error(format!("Cannot mutably reference the immutable variable {variable}"), format!("{variable} is immutable"), span)
            },
            ResolverError::MutableReferenceToArrayElement { span } => {
                Diagnostic::simple_error("Mutable references to array elements are currently unsupported".into(), "Try storing the element in a fresh variable first".into(), span)
            },
            ResolverError::NumericConstantInFormatString { name, span } => Diagnostic::simple_error(
                format!("cannot find `{name}` in this scope "),
                "Numeric constants should be printed without formatting braces".to_string(),
                span,
            ),
            ResolverError::InvalidClosureEnvironment { span, typ } => Diagnostic::simple_error(
                format!("{typ} is not a valid closure environment type"),
                "Closure environment must be a tuple or unit type".to_string(), span),
            // This will be upgraded to an error in future versions
            ResolverError::PrivateFunctionCalled { span, name } => Diagnostic::simple_warning(
                format!("{name} is private and not visible from the current module"),
                format!("{name} is private"), span),
            ResolverError::NonCrateFunctionCalled { span, name } => Diagnostic::simple_warning(
                    format!("{name} is not visible from the current crate"),
                    format!("{name} is only visible within its crate"), span),
            ResolverError::NestedSlices { span } => Diagnostic::simple_error(
                "Nested slices are not supported".into(),
                "Try to use a constant sized array instead".into(),
                span,
            ),
            ResolverError::MisplacedRecursiveAttribute { ident } => {
                let name = &ident.0.contents;

                let mut diag = Diagnostic::simple_error(
                    format!("misplaced #[recursive] attribute on function {name} rather than the main function"),
                    "misplaced #[recursive] attribute".to_string(),
                    ident.0.span(),
                );

                diag.add_note("The `#[recursive]` attribute specifies to the backend whether it should use a prover which generates proofs that are friendly for recursive verification in another circuit".to_owned());
                diag
            }
            ResolverError::AbiAttributeOusideContract { span } => {
                Diagnostic::simple_error(
                    "#[abi(tag)] attributes can only be used in contracts".to_string(),
<<<<<<< HEAD
                    "misplaced #[ab(tag)] attribute".to_string(),
=======
                    "misplaced #[abi(tag)] attribute".to_string(),
>>>>>>> 745d5229
                    span,
                )
            },
            ResolverError::LowLevelFunctionOutsideOfStdlib { ident } => Diagnostic::simple_error(
                "Definition of low-level function outside of standard library".into(),
                "Usage of the `#[foreign]` or `#[builtin]` function attributes are not allowed outside of the Noir standard library".into(),
                ident.span(),
            ),
            ResolverError::DependencyCycle { span, item, cycle } => {
                Diagnostic::simple_error(
                    "Dependency cycle found".into(),
                    format!("'{item}' recursively depends on itself: {cycle}"),
                    span,
                )
            },
            ResolverError::JumpInConstrainedFn { is_break, span } => {
                let item = if is_break { "break" } else { "continue" };
                Diagnostic::simple_error(
                    format!("{item} is only allowed in unconstrained functions"),
                    "Constrained code must always have a known number of loop iterations".into(),
                    span,
                )
            },
            ResolverError::JumpOutsideLoop { is_break, span } => {
                let item = if is_break { "break" } else { "continue" };
                Diagnostic::simple_error(
                    format!("{item} is only allowed within loops"),
                    "".into(),
                    span,
                )
            },
        }
    }
}<|MERGE_RESOLUTION|>--- conflicted
+++ resolved
@@ -319,11 +319,7 @@
             ResolverError::AbiAttributeOusideContract { span } => {
                 Diagnostic::simple_error(
                     "#[abi(tag)] attributes can only be used in contracts".to_string(),
-<<<<<<< HEAD
-                    "misplaced #[ab(tag)] attribute".to_string(),
-=======
                     "misplaced #[abi(tag)] attribute".to_string(),
->>>>>>> 745d5229
                     span,
                 )
             },
