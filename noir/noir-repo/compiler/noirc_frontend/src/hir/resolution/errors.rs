--- conflicted
+++ resolved
@@ -130,11 +130,8 @@
     MutatingComptimeInNonComptimeContext { name: String, span: Span },
     #[error("Failed to parse `{statement}` as an expression")]
     InvalidInternedStatementInExpr { statement: String, span: Span },
-<<<<<<< HEAD
-=======
     #[error("Type `{typ}` is more private than item `{item}`")]
     TypeIsMorePrivateThenItem { typ: String, item: String, span: Span },
->>>>>>> 76ce6085
 }
 
 impl ResolverError {
@@ -534,8 +531,6 @@
                     *span,
                 )
             },
-<<<<<<< HEAD
-=======
             ResolverError::TypeIsMorePrivateThenItem { typ, item, span } => {
                 Diagnostic::simple_warning(
                     format!("Type `{typ}` is more private than item `{item}`"),
@@ -543,7 +538,6 @@
                     *span,
                 )
             },
->>>>>>> 76ce6085
         }
     }
 }