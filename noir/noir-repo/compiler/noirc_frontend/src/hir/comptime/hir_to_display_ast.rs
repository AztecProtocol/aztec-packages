--- conflicted
+++ resolved
@@ -54,15 +54,6 @@
                 body: block.to_display_ast(interner),
                 while_keyword_location: location,
             }),
-<<<<<<< HEAD
-=======
-            HirStatement::Loop(block) => StatementKind::Loop(block.to_display_ast(interner), span),
-            HirStatement::While(condition, block) => StatementKind::While(WhileStatement {
-                condition: condition.to_display_ast(interner),
-                body: block.to_display_ast(interner),
-                while_keyword_span: span,
-            }),
->>>>>>> 06e1041f
             HirStatement::Break => StatementKind::Break,
             HirStatement::Continue => StatementKind::Continue,
             HirStatement::Expression(expr) => {
@@ -94,11 +85,7 @@
     pub fn to_display_ast(&self, interner: &NodeInterner, location: Location) -> Expression {
         let kind = match self {
             HirExpression::Ident(ident, generics) => {
-<<<<<<< HEAD
                 ident.to_display_expr(interner, generics, location)
-=======
-                ident.to_display_expr(interner, generics, span)
->>>>>>> 06e1041f
             }
             HirExpression::Literal(HirLiteral::Array(array)) => {
                 let array = array.to_display_ast(interner, location);
@@ -186,11 +173,7 @@
                 ExpressionKind::Constrain(ConstrainExpression {
                     kind: ConstrainKind::Assert,
                     arguments,
-<<<<<<< HEAD
                     location,
-=======
-                    span,
->>>>>>> 06e1041f
                 })
             }
             HirExpression::Cast(cast) => {
@@ -203,11 +186,7 @@
                 consequence: if_expr.consequence.to_display_ast(interner),
                 alternative: if_expr.alternative.map(|expr| expr.to_display_ast(interner)),
             })),
-<<<<<<< HEAD
             HirExpression::Match(match_expr) => match_expr.to_display_ast(interner, location),
-=======
-            HirExpression::Match(match_expr) => match_expr.to_display_ast(interner, span),
->>>>>>> 06e1041f
             HirExpression::Tuple(fields) => {
                 ExpressionKind::Tuple(vecmap(fields, |field| field.to_display_ast(interner)))
             }
