--- conflicted
+++ resolved
@@ -21,23 +21,9 @@
         for token in tokens.0 {
             match token.token() {
                 Token::UnquoteMarker(id) => {
-<<<<<<< HEAD
-                    match self.evaluate(*id)? {
-                        // If the value is already quoted we don't want to change the token stream by
-                        // turning it into a Quoted block (which would add `quote`, `{`, and `}` tokens).
-                        Value::Code(stream) => new_tokens.extend(unwrap_rc(stream).0),
-                        value => {
-                            let new_id =
-                                value.into_hir_expression(self.elaborator.interner, location)?;
-                            let new_token = Token::UnquoteMarker(new_id);
-                            new_tokens.push(SpannedToken::new(new_token, span));
-                        }
-                    }
-=======
                     let value = self.evaluate(*id)?;
                     let tokens = value.into_tokens(self.elaborator.interner, location)?;
                     new_tokens.extend(tokens.0);
->>>>>>> 66765ac7
                 }
                 _ => new_tokens.push(token),
             }
