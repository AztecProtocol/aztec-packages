use std::hash::Hash;
use std::{hash::Hasher, rc::Rc};

use acvm::FieldElement;
use iter_extended::try_vecmap;
use noirc_errors::Location;

use crate::elaborator::Elaborator;
use crate::hir::comptime::display::tokens_to_string;
use crate::hir::comptime::value::unwrap_rc;
use crate::hir::def_collector::dc_crate::CompilationError;
use crate::lexer::Lexer;
use crate::parser::{Parser, ParserError};
use crate::token::LocatedToken;
<<<<<<< HEAD
use crate::{DataType, Kind, Shared};
=======
>>>>>>> a0edfa3d
use crate::{
    QuotedType, Type,
    ast::{
        BlockExpression, ExpressionKind, Ident, IntegerBitSize, LValue, Pattern, Signedness,
        StatementKind, UnresolvedTypeData,
    },
    hir::{
        comptime::{
            Interpreter, InterpreterError, Value,
            errors::IResult,
            value::{ExprValue, TypedExpr},
        },
        def_map::ModuleId,
        type_check::generics::TraitGenerics,
    },
    hir_def::{
        function::{FuncMeta, FunctionBody},
        stmt::HirPattern,
    },
    node_interner::{FuncId, NodeInterner, TraitId, TraitImplId, TypeId},
    token::{SecondaryAttribute, Token, Tokens},
};
use rustc_hash::FxHashMap as HashMap;

pub(crate) fn check_argument_count(
    expected: usize,
    arguments: &[(Value, Location)],
    location: Location,
) -> IResult<()> {
    if arguments.len() == expected {
        Ok(())
    } else {
        let actual = arguments.len();
        Err(InterpreterError::ArgumentCountMismatch { expected, actual, location })
    }
}

pub(crate) fn check_one_argument(
    arguments: Vec<(Value, Location)>,
    location: Location,
) -> IResult<(Value, Location)> {
    let [arg1] = check_arguments(arguments, location)?;

    Ok(arg1)
}

pub(crate) fn check_two_arguments(
    arguments: Vec<(Value, Location)>,
    location: Location,
) -> IResult<((Value, Location), (Value, Location))> {
    let [arg1, arg2] = check_arguments(arguments, location)?;

    Ok((arg1, arg2))
}

#[allow(clippy::type_complexity)]
pub(crate) fn check_three_arguments(
    arguments: Vec<(Value, Location)>,
    location: Location,
) -> IResult<((Value, Location), (Value, Location), (Value, Location))> {
    let [arg1, arg2, arg3] = check_arguments(arguments, location)?;

    Ok((arg1, arg2, arg3))
}

#[allow(clippy::type_complexity)]
pub(crate) fn check_arguments<const N: usize>(
    arguments: Vec<(Value, Location)>,
    location: Location,
) -> IResult<[(Value, Location); N]> {
    check_argument_count(N, &arguments, location)?;
    Ok(arguments.try_into().expect("checked arg count"))
}

pub(crate) fn get_array(
    interner: &NodeInterner,
    (value, location): (Value, Location),
) -> IResult<(im::Vector<Value>, Type)> {
    match value {
        Value::Array(values, typ) => Ok((values, typ)),
        value => {
            let type_var = Box::new(interner.next_type_variable());
            let expected = Type::Array(type_var.clone(), type_var);
            type_mismatch(value, expected, location)
        }
    }
}

/// Get the fields if the value is a `Value::Struct`, otherwise report that a struct type
/// with `name` is expected. Returns the `Type` but doesn't verify that it's called `name`.
pub(crate) fn get_struct_fields(
    name: &str,
    (value, location): (Value, Location),
) -> IResult<(HashMap<Rc<String>, Value>, Type)> {
    match value {
        Value::Struct(fields, typ) => Ok((fields, typ)),
        _ => {
            let expected = DataType::new(
                TypeId::dummy_id(),
                Ident::new(name.to_string(), location),
                location,
                Vec::new(),
            );
            let expected = Type::DataType(Shared::new(expected), Vec::new());
            type_mismatch(value, expected, location)
        }
    }
}

/// Get a specific field of a struct and apply a decoder function on it.
pub(crate) fn get_struct_field<T>(
    field_name: &str,
    struct_fields: &HashMap<Rc<String>, Value>,
    struct_type: &Type,
    location: Location,
    f: impl Fn((Value, Location)) -> IResult<T>,
) -> IResult<T> {
    let key = Rc::new(field_name.to_string());
    let Some(value) = struct_fields.get(&key) else {
        return Err(InterpreterError::ExpectedStructToHaveField {
            typ: struct_type.clone(),
            field_name: Rc::into_inner(key).unwrap(),
            location,
        });
    };
    f((value.clone(), location))
}

pub(crate) fn get_bool((value, location): (Value, Location)) -> IResult<bool> {
    match value {
        Value::Bool(value) => Ok(value),
        value => type_mismatch(value, Type::Bool, location),
    }
}

pub(crate) fn get_slice(
    interner: &NodeInterner,
    (value, location): (Value, Location),
) -> IResult<(im::Vector<Value>, Type)> {
    match value {
        Value::Slice(values, typ) => Ok((values, typ)),
        value => {
            let type_var = Box::new(interner.next_type_variable());
            let expected = Type::Slice(type_var);
            type_mismatch(value, expected, location)
        }
    }
}

/// Interpret the input as a slice, then map each element.
/// Returns the values in the slice and the original type.
pub(crate) fn get_slice_map<T>(
    interner: &NodeInterner,
    (value, location): (Value, Location),
    f: impl Fn((Value, Location)) -> IResult<T>,
) -> IResult<(Vec<T>, Type)> {
    let (values, typ) = get_slice(interner, (value, location))?;
    let values = try_vecmap(values, |value| f((value, location)))?;
    Ok((values, typ))
}

/// Interpret the input as an array, then map each element.
/// Returns the values in the array and the original array type.
pub(crate) fn get_array_map<T>(
    interner: &NodeInterner,
    (value, location): (Value, Location),
    f: impl Fn((Value, Location)) -> IResult<T>,
) -> IResult<(Vec<T>, Type)> {
    let (values, typ) = get_array(interner, (value, location))?;
    let values = try_vecmap(values, |value| f((value, location)))?;
    Ok((values, typ))
}

/// Get an array and convert it to a fixed size.
/// Returns the values in the array and the original array type.
pub(crate) fn get_fixed_array_map<T, const N: usize>(
    interner: &NodeInterner,
    (value, location): (Value, Location),
    f: impl Fn((Value, Location)) -> IResult<T>,
) -> IResult<([T; N], Type)> {
    let (values, typ) = get_array_map(interner, (value, location), f)?;

    values.try_into().map(|v| (v, typ.clone())).map_err(|_| {
        // Assuming that `values.len()` corresponds to `typ`.
        let Type::Array(_, ref elem) = typ else {
            unreachable!("get_array_map checked it was an array")
        };
        let expected = Type::Array(Box::new(Type::Constant(N.into(), Kind::u32())), elem.clone());
        InterpreterError::TypeMismatch { expected, actual: typ, location }
    })
}

pub(crate) fn get_str(
    interner: &NodeInterner,
    (value, location): (Value, Location),
) -> IResult<Rc<String>> {
    match value {
        Value::String(string) => Ok(string),
        value => {
            let expected = Type::String(Box::new(interner.next_type_variable()));
            type_mismatch(value, expected, location)
        }
    }
}

pub(crate) fn get_ctstring((value, location): (Value, Location)) -> IResult<Rc<String>> {
    match value {
        Value::CtString(string) => Ok(string),
        value => type_mismatch(value, Type::Quoted(QuotedType::CtString), location),
    }
}

pub(crate) fn get_tuple(
    interner: &NodeInterner,
    (value, location): (Value, Location),
) -> IResult<Vec<Value>> {
    match value {
        Value::Tuple(values) => Ok(values),
        value => {
            let type_var = interner.next_type_variable();
            let expected = Type::Tuple(vec![type_var]);
            type_mismatch(value, expected, location)
        }
    }
}

pub(crate) fn get_field((value, location): (Value, Location)) -> IResult<FieldElement> {
    match value {
        Value::Field(value) => Ok(value),
        value => type_mismatch(value, Type::FieldElement, location),
    }
}

pub(crate) fn get_u8((value, location): (Value, Location)) -> IResult<u8> {
    match value {
        Value::U8(value) => Ok(value),
        value => {
            let expected = Type::Integer(Signedness::Unsigned, IntegerBitSize::Eight);
            type_mismatch(value, expected, location)
        }
    }
}

pub(crate) fn get_u32((value, location): (Value, Location)) -> IResult<u32> {
    match value {
        Value::U32(value) => Ok(value),
        value => {
            let expected = Type::Integer(Signedness::Unsigned, IntegerBitSize::ThirtyTwo);
            type_mismatch(value, expected, location)
        }
    }
}

pub(crate) fn get_u64((value, location): (Value, Location)) -> IResult<u64> {
    match value {
        Value::U64(value) => Ok(value),
        value => {
            let expected = Type::Integer(Signedness::Unsigned, IntegerBitSize::SixtyFour);
            type_mismatch(value, expected, location)
        }
    }
}

pub(crate) fn get_expr(
    interner: &NodeInterner,
    (value, location): (Value, Location),
) -> IResult<ExprValue> {
    match value {
        Value::Expr(expr) => match *expr {
            ExprValue::Expression(ExpressionKind::Interned(id)) => {
                Ok(ExprValue::Expression(interner.get_expression_kind(id).clone()))
            }
            ExprValue::Statement(StatementKind::Interned(id)) => {
                Ok(ExprValue::Statement(interner.get_statement_kind(id).clone()))
            }
            ExprValue::LValue(LValue::Interned(id, _)) => {
                Ok(ExprValue::LValue(interner.get_lvalue(id, location).clone()))
            }
            ExprValue::Pattern(Pattern::Interned(id, _)) => {
                Ok(ExprValue::Pattern(interner.get_pattern(id).clone()))
            }
            _ => Ok(*expr),
        },
        value => type_mismatch(value, Type::Quoted(QuotedType::Expr), location),
    }
}

pub(crate) fn get_format_string(
    interner: &NodeInterner,
    (value, location): (Value, Location),
) -> IResult<(Rc<String>, Type)> {
    match value {
        Value::FormatString(value, typ) => Ok((value, typ)),
        value => {
            let n = Box::new(interner.next_type_variable());
            let e = Box::new(interner.next_type_variable());
            type_mismatch(value, Type::FmtString(n, e), location)
        }
    }
}

pub(crate) fn get_function_def((value, location): (Value, Location)) -> IResult<FuncId> {
    match value {
        Value::FunctionDefinition(id) => Ok(id),
        value => type_mismatch(value, Type::Quoted(QuotedType::FunctionDefinition), location),
    }
}

pub(crate) fn get_module((value, location): (Value, Location)) -> IResult<ModuleId> {
    match value {
        Value::ModuleDefinition(module_id) => Ok(module_id),
        value => type_mismatch(value, Type::Quoted(QuotedType::Module), location),
    }
}

pub(crate) fn get_struct((value, location): (Value, Location)) -> IResult<TypeId> {
    match value {
        Value::StructDefinition(id) => Ok(id),
        _ => type_mismatch(value, Type::Quoted(QuotedType::StructDefinition), location),
    }
}

pub(crate) fn get_trait_constraint(
    (value, location): (Value, Location),
) -> IResult<(TraitId, TraitGenerics)> {
    match value {
        Value::TraitConstraint(trait_id, generics) => Ok((trait_id, generics)),
        value => type_mismatch(value, Type::Quoted(QuotedType::TraitConstraint), location),
    }
}

pub(crate) fn get_trait_def((value, location): (Value, Location)) -> IResult<TraitId> {
    match value {
        Value::TraitDefinition(id) => Ok(id),
        value => type_mismatch(value, Type::Quoted(QuotedType::TraitDefinition), location),
    }
}

pub(crate) fn get_trait_impl((value, location): (Value, Location)) -> IResult<TraitImplId> {
    match value {
        Value::TraitImpl(id) => Ok(id),
        value => type_mismatch(value, Type::Quoted(QuotedType::TraitImpl), location),
    }
}

pub(crate) fn get_type((value, location): (Value, Location)) -> IResult<Type> {
    match value {
        Value::Type(typ) => Ok(typ),
        value => type_mismatch(value, Type::Quoted(QuotedType::Type), location),
    }
}

pub(crate) fn get_typed_expr((value, location): (Value, Location)) -> IResult<TypedExpr> {
    match value {
        Value::TypedExpr(typed_expr) => Ok(typed_expr),
        value => type_mismatch(value, Type::Quoted(QuotedType::TypedExpr), location),
    }
}

pub(crate) fn get_quoted((value, location): (Value, Location)) -> IResult<Rc<Vec<LocatedToken>>> {
    match value {
        Value::Quoted(tokens) => Ok(tokens),
        value => type_mismatch(value, Type::Quoted(QuotedType::Quoted), location),
    }
}

pub(crate) fn get_unresolved_type(
    interner: &NodeInterner,
    (value, location): (Value, Location),
) -> IResult<UnresolvedTypeData> {
    match value {
        Value::UnresolvedType(typ) => {
            if let UnresolvedTypeData::Interned(id) = typ {
                let typ = interner.get_unresolved_type_data(id).clone();
                Ok(typ)
            } else {
                Ok(typ)
            }
        }
        value => type_mismatch(value, Type::Quoted(QuotedType::UnresolvedType), location),
    }
}

fn type_mismatch<T>(value: Value, expected: Type, location: Location) -> IResult<T> {
    let actual = value.get_type().into_owned();
    Err(InterpreterError::TypeMismatch { expected, actual, location })
}

pub(crate) fn hir_pattern_to_tokens(
    interner: &NodeInterner,
    hir_pattern: &HirPattern,
) -> Vec<Token> {
    let mut tokens = Vec::new();
    gather_hir_pattern_tokens(interner, hir_pattern, &mut tokens);
    tokens
}

fn gather_hir_pattern_tokens(
    interner: &NodeInterner,
    hir_pattern: &HirPattern,
    tokens: &mut Vec<Token>,
) {
    match hir_pattern {
        HirPattern::Identifier(hir_ident) => {
            let name = interner.definition_name(hir_ident.id).to_string();
            tokens.push(Token::Ident(name));
        }
        HirPattern::Mutable(pattern, _) => {
            tokens.push(Token::Keyword(crate::token::Keyword::Mut));
            gather_hir_pattern_tokens(interner, pattern, tokens);
        }
        HirPattern::Tuple(patterns, _) => {
            tokens.push(Token::LeftParen);
            for (index, pattern) in patterns.iter().enumerate() {
                if index != 0 {
                    tokens.push(Token::Comma);
                }
                gather_hir_pattern_tokens(interner, pattern, tokens);
            }
            tokens.push(Token::RightParen);
        }
        HirPattern::Struct(typ, fields, _) => {
            let Type::DataType(struct_type, _) = typ.follow_bindings() else {
                panic!("Expected type to be a struct");
            };

            let name = struct_type.borrow().name.to_string();
            tokens.push(Token::Ident(name));

            tokens.push(Token::LeftBrace);
            for (index, (field_name, pattern)) in fields.iter().enumerate() {
                if index != 0 {
                    tokens.push(Token::Comma);
                }

                let field_name = &field_name.0.contents;
                tokens.push(Token::Ident(field_name.to_string()));

                // If we have a pattern like `Foo { x }`, that's internally represented as `Foo { x: x }` so
                // here we check if the field name is the same as the pattern and, if so, omit the `: x` part.
                let field_name_is_same_as_pattern = if let HirPattern::Identifier(pattern) = pattern
                {
                    let pattern_name = interner.definition_name(pattern.id);
                    field_name == pattern_name
                } else {
                    false
                };

                if !field_name_is_same_as_pattern {
                    tokens.push(Token::Colon);
                    gather_hir_pattern_tokens(interner, pattern, tokens);
                }
            }
            tokens.push(Token::RightBrace);
        }
    }
}

pub(super) fn check_function_not_yet_resolved(
    interpreter: &Interpreter,
    func_id: FuncId,
    location: Location,
) -> Result<(), InterpreterError> {
    let func_meta = interpreter.elaborator.interner.function_meta(&func_id);
    match func_meta.function_body {
        FunctionBody::Unresolved(_, _, _) => Ok(()),
        FunctionBody::Resolving | FunctionBody::Resolved => {
            Err(InterpreterError::FunctionAlreadyResolved { location })
        }
    }
}

pub(super) fn lex(input: &str, location: Location) -> Vec<LocatedToken> {
    let (tokens, _) = Lexer::lex(input, location.file);
    let mut tokens: Vec<_> =
        tokens.0.into_iter().map(|token| LocatedToken::new(token.into_token(), location)).collect();
    if let Some(Token::EOF) = tokens.last().map(|t| t.token()) {
        tokens.pop();
    }
    tokens
}

pub(super) fn parse<'a, T, F>(
    elaborator: &mut Elaborator,
    (value, location): (Value, Location),
    parser: F,
    rule: &'static str,
) -> IResult<T>
where
    F: FnOnce(&mut Parser<'a>) -> T,
{
    let tokens = get_quoted((value, location))?;
    let quoted = Tokens(unwrap_rc(tokens.clone()));
    let (result, warnings) =
        parse_tokens(tokens, quoted, elaborator.interner, location, parser, rule)?;
    for warning in warnings {
<<<<<<< HEAD
        let warning: CompilationError = warning.into();
        elaborator.push_err(warning);
=======
        let location = warning.location();
        let warning: CompilationError = warning.into();
        elaborator.push_err(warning, location.file);
>>>>>>> a0edfa3d
    }
    Ok(result)
}

pub(super) fn parse_tokens<'a, T, F>(
    tokens: Rc<Vec<LocatedToken>>,
    quoted: Tokens,
    interner: &NodeInterner,
    location: Location,
    parsing_function: F,
    rule: &'static str,
) -> IResult<(T, Vec<ParserError>)>
where
    F: FnOnce(&mut Parser<'a>) -> T,
{
    Parser::for_tokens(quoted).parse_result(parsing_function).map_err(|mut errors| {
        let error = Box::new(errors.swap_remove(0));
        let tokens = tokens_to_string(&tokens, interner);
        InterpreterError::FailedToParseMacro { error, tokens, rule, location }
    })
}

pub(super) fn mutate_func_meta_type<F>(interner: &mut NodeInterner, func_id: FuncId, f: F)
where
    F: FnOnce(&mut FuncMeta),
{
    let (name_id, function_type) = {
        let func_meta = interner.function_meta_mut(&func_id);
        f(func_meta);
        (func_meta.name.id, func_meta.typ.clone())
    };

    interner.push_definition_type(name_id, function_type);
}

pub(super) fn replace_func_meta_parameters(typ: &mut Type, parameter_types: Vec<Type>) {
    match typ {
        Type::Function(parameters, _, _, _) => {
            *parameters = parameter_types;
        }
        Type::Forall(_, typ) => replace_func_meta_parameters(typ, parameter_types),
        _ => {}
    }
}

pub(super) fn replace_func_meta_return_type(typ: &mut Type, return_type: Type) {
    match typ {
        Type::Function(_, ret, _, _) => {
            *ret = Box::new(return_type);
        }
        Type::Forall(_, typ) => replace_func_meta_return_type(typ, return_type),
        _ => {}
    }
}

pub(super) fn block_expression_to_value(block_expr: BlockExpression) -> Value {
    let typ = Type::Slice(Box::new(Type::Quoted(QuotedType::Expr)));
    let statements = block_expr.statements.into_iter();
    let statements = statements.map(|statement| Value::statement(statement.kind)).collect();

    Value::Slice(statements, typ)
}

pub(super) fn has_named_attribute(name: &str, attributes: &[SecondaryAttribute]) -> bool {
    for attribute in attributes {
        if let Some(attribute_name) = attribute.name() {
            if name == attribute_name {
                return true;
            }
        }
    }

    false
}

pub(super) fn quote_ident(ident: &Ident, location: Location) -> Value {
    Value::Quoted(ident_to_tokens(ident, location))
}

fn ident_to_tokens(ident: &Ident, location: Location) -> Rc<Vec<LocatedToken>> {
    let token = Token::Ident(ident.0.contents.clone());
    let token = LocatedToken::new(token, location);
    Rc::new(vec![token])
}

pub(super) fn hash_item<T: Hash>(
    arguments: Vec<(Value, Location)>,
    location: Location,
    get_item: impl FnOnce((Value, Location)) -> IResult<T>,
) -> IResult<Value> {
    let argument = check_one_argument(arguments, location)?;
    let item = get_item(argument)?;

    let mut hasher = std::collections::hash_map::DefaultHasher::new();
    item.hash(&mut hasher);
    let hash = hasher.finish();
    Ok(Value::Field((hash as u128).into()))
}

pub(super) fn eq_item<T: Eq>(
    arguments: Vec<(Value, Location)>,
    location: Location,
    mut get_item: impl FnMut((Value, Location)) -> IResult<T>,
) -> IResult<Value> {
    let (self_arg, other_arg) = check_two_arguments(arguments, location)?;
    let self_arg = get_item(self_arg)?;
    let other_arg = get_item(other_arg)?;
    Ok(Value::Bool(self_arg == other_arg))
}

/// Type to be used in `Value::Array(<values>, <array-type>)`.
pub(crate) fn byte_array_type(len: usize) -> Type {
    Type::Array(
        Box::new(Type::Constant(len.into(), Kind::u32())),
        Box::new(Type::Integer(Signedness::Unsigned, IntegerBitSize::Eight)),
    )
}

/// Type to be used in `Value::Slice(<values>, <slice-type>)`.
pub(crate) fn byte_slice_type() -> Type {
    Type::Slice(Box::new(Type::Integer(Signedness::Unsigned, IntegerBitSize::Eight)))
}

/// Create a `Value::Array` from bytes.
pub(crate) fn to_byte_array(values: &[u8]) -> Value {
    Value::Array(values.iter().copied().map(Value::U8).collect(), byte_array_type(values.len()))
}

/// Create a `Value::Slice` from bytes.
pub(crate) fn to_byte_slice(values: &[u8]) -> Value {
    Value::Slice(values.iter().copied().map(Value::U8).collect(), byte_slice_type())
}

/// Create a `Value::Array` from fields.
pub(crate) fn to_field_array(values: &[FieldElement]) -> Value {
    let typ = Type::Array(
        Box::new(Type::Constant(values.len().into(), Kind::u32())),
        Box::new(Type::FieldElement),
    );
    Value::Array(values.iter().copied().map(Value::Field).collect(), typ)
}

/// Create a `Value::Struct` from fields and the expected return type.
pub(crate) fn to_struct(
    fields: impl IntoIterator<Item = (&'static str, Value)>,
    typ: Type,
) -> Value {
    let fields = fields.into_iter().map(|(k, v)| (Rc::new(k.to_string()), v)).collect();
    Value::Struct(fields, typ)
}<|MERGE_RESOLUTION|>--- conflicted
+++ resolved
@@ -12,21 +12,16 @@
 use crate::lexer::Lexer;
 use crate::parser::{Parser, ParserError};
 use crate::token::LocatedToken;
-<<<<<<< HEAD
-use crate::{DataType, Kind, Shared};
-=======
->>>>>>> a0edfa3d
 use crate::{
-    QuotedType, Type,
     ast::{
         BlockExpression, ExpressionKind, Ident, IntegerBitSize, LValue, Pattern, Signedness,
         StatementKind, UnresolvedTypeData,
     },
     hir::{
         comptime::{
-            Interpreter, InterpreterError, Value,
             errors::IResult,
             value::{ExprValue, TypedExpr},
+            Interpreter, InterpreterError, Value,
         },
         def_map::ModuleId,
         type_check::generics::TraitGenerics,
@@ -37,7 +32,9 @@
     },
     node_interner::{FuncId, NodeInterner, TraitId, TraitImplId, TypeId},
     token::{SecondaryAttribute, Token, Tokens},
+    QuotedType, Type,
 };
+use crate::{DataType, Kind, Shared};
 use rustc_hash::FxHashMap as HashMap;
 
 pub(crate) fn check_argument_count(
@@ -512,14 +509,8 @@
     let (result, warnings) =
         parse_tokens(tokens, quoted, elaborator.interner, location, parser, rule)?;
     for warning in warnings {
-<<<<<<< HEAD
         let warning: CompilationError = warning.into();
         elaborator.push_err(warning);
-=======
-        let location = warning.location();
-        let warning: CompilationError = warning.into();
-        elaborator.push_err(warning, location.file);
->>>>>>> a0edfa3d
     }
     Ok(result)
 }
