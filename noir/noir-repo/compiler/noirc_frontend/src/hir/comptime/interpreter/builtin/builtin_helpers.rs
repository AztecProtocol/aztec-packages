use std::rc::Rc;

use acvm::FieldElement;
use noirc_errors::Location;

use crate::{
<<<<<<< HEAD
    ast::{IntegerBitSize, Signedness},
=======
    ast::{BlockExpression, IntegerBitSize, Signedness},
>>>>>>> c01b3de7
    hir::{
        comptime::{
            errors::IResult,
            value::{add_token_spans, ExprValue},
            Interpreter, InterpreterError, Value,
        },
        def_map::ModuleId,
        type_check::generics::TraitGenerics,
    },
    hir_def::{
        function::{FuncMeta, FunctionBody},
        stmt::HirPattern,
    },
    macros_api::{NodeInterner, StructId},
    node_interner::{FuncId, TraitId, TraitImplId},
    parser::NoirParser,
    token::{Token, Tokens},
    QuotedType, Type,
};

pub(crate) fn check_argument_count(
    expected: usize,
    arguments: &[(Value, Location)],
    location: Location,
) -> IResult<()> {
    if arguments.len() == expected {
        Ok(())
    } else {
        let actual = arguments.len();
        Err(InterpreterError::ArgumentCountMismatch { expected, actual, location })
    }
}

pub(crate) fn check_one_argument(
    mut arguments: Vec<(Value, Location)>,
    location: Location,
) -> IResult<(Value, Location)> {
    check_argument_count(1, &arguments, location)?;

    Ok(arguments.pop().unwrap())
}

pub(crate) fn check_two_arguments(
    mut arguments: Vec<(Value, Location)>,
    location: Location,
) -> IResult<((Value, Location), (Value, Location))> {
    check_argument_count(2, &arguments, location)?;

    let argument2 = arguments.pop().unwrap();
    let argument1 = arguments.pop().unwrap();

    Ok((argument1, argument2))
}

#[allow(clippy::type_complexity)]
pub(crate) fn check_three_arguments(
    mut arguments: Vec<(Value, Location)>,
    location: Location,
) -> IResult<((Value, Location), (Value, Location), (Value, Location))> {
    check_argument_count(3, &arguments, location)?;

    let argument3 = arguments.pop().unwrap();
    let argument2 = arguments.pop().unwrap();
    let argument1 = arguments.pop().unwrap();

    Ok((argument1, argument2, argument3))
}

pub(crate) fn get_array(
    interner: &NodeInterner,
    (value, location): (Value, Location),
) -> IResult<(im::Vector<Value>, Type)> {
    match value {
        Value::Array(values, typ) => Ok((values, typ)),
        value => {
            let type_var = Box::new(interner.next_type_variable());
            let expected = Type::Array(type_var.clone(), type_var);
            type_mismatch(value, expected, location)
        }
    }
}

pub(crate) fn get_slice(
    interner: &NodeInterner,
    (value, location): (Value, Location),
) -> IResult<(im::Vector<Value>, Type)> {
    match value {
        Value::Slice(values, typ) => Ok((values, typ)),
        value => {
            let type_var = Box::new(interner.next_type_variable());
            let expected = Type::Slice(type_var);
            type_mismatch(value, expected, location)
        }
    }
}

pub(crate) fn get_tuple(
    interner: &NodeInterner,
    (value, location): (Value, Location),
) -> IResult<Vec<Value>> {
    match value {
        Value::Tuple(values) => Ok(values),
        value => {
            let type_var = interner.next_type_variable();
            let expected = Type::Tuple(vec![type_var]);
            type_mismatch(value, expected, location)
        }
    }
}

pub(crate) fn get_field((value, location): (Value, Location)) -> IResult<FieldElement> {
    match value {
        Value::Field(value) => Ok(value),
        value => type_mismatch(value, Type::FieldElement, location),
    }
}

pub(crate) fn get_u8((value, location): (Value, Location)) -> IResult<u8> {
    match value {
        Value::U8(value) => Ok(value),
        value => {
            let expected = Type::Integer(Signedness::Unsigned, IntegerBitSize::Eight);
            type_mismatch(value, expected, location)
        }
    }
}

pub(crate) fn get_u32((value, location): (Value, Location)) -> IResult<u32> {
    match value {
        Value::U32(value) => Ok(value),
        value => {
            let expected = Type::Integer(Signedness::Unsigned, IntegerBitSize::ThirtyTwo);
            type_mismatch(value, expected, location)
        }
    }
}

pub(crate) fn get_expr((value, location): (Value, Location)) -> IResult<ExprValue> {
    match value {
        Value::Expr(expr) => Ok(expr),
        value => type_mismatch(value, Type::Quoted(QuotedType::Expr), location),
    }
}

pub(crate) fn get_function_def((value, location): (Value, Location)) -> IResult<FuncId> {
    match value {
        Value::FunctionDefinition(id) => Ok(id),
        value => type_mismatch(value, Type::Quoted(QuotedType::FunctionDefinition), location),
    }
}

pub(crate) fn get_module((value, location): (Value, Location)) -> IResult<ModuleId> {
    match value {
        Value::ModuleDefinition(module_id) => Ok(module_id),
        value => type_mismatch(value, Type::Quoted(QuotedType::Module), location),
    }
}

pub(crate) fn get_struct((value, location): (Value, Location)) -> IResult<StructId> {
    match value {
        Value::StructDefinition(id) => Ok(id),
        _ => type_mismatch(value, Type::Quoted(QuotedType::StructDefinition), location),
    }
}

pub(crate) fn get_trait_constraint(
    (value, location): (Value, Location),
) -> IResult<(TraitId, TraitGenerics)> {
    match value {
        Value::TraitConstraint(trait_id, generics) => Ok((trait_id, generics)),
        value => type_mismatch(value, Type::Quoted(QuotedType::TraitConstraint), location),
    }
}

pub(crate) fn get_trait_def((value, location): (Value, Location)) -> IResult<TraitId> {
    match value {
        Value::TraitDefinition(id) => Ok(id),
        value => type_mismatch(value, Type::Quoted(QuotedType::TraitDefinition), location),
    }
}

pub(crate) fn get_trait_impl((value, location): (Value, Location)) -> IResult<TraitImplId> {
    match value {
        Value::TraitImpl(id) => Ok(id),
        value => type_mismatch(value, Type::Quoted(QuotedType::TraitImpl), location),
    }
}

pub(crate) fn get_type((value, location): (Value, Location)) -> IResult<Type> {
    match value {
        Value::Type(typ) => Ok(typ),
        value => type_mismatch(value, Type::Quoted(QuotedType::Type), location),
    }
}

pub(crate) fn get_quoted((value, location): (Value, Location)) -> IResult<Rc<Vec<Token>>> {
    match value {
        Value::Quoted(tokens) => Ok(tokens),
        value => type_mismatch(value, Type::Quoted(QuotedType::Quoted), location),
    }
}

fn type_mismatch<T>(value: Value, expected: Type, location: Location) -> IResult<T> {
    let actual = value.get_type().into_owned();
    Err(InterpreterError::TypeMismatch { expected, actual, location })
}

pub(crate) fn hir_pattern_to_tokens(
    interner: &NodeInterner,
    hir_pattern: &HirPattern,
) -> Vec<Token> {
    let mut tokens = Vec::new();
    gather_hir_pattern_tokens(interner, hir_pattern, &mut tokens);
    tokens
}

fn gather_hir_pattern_tokens(
    interner: &NodeInterner,
    hir_pattern: &HirPattern,
    tokens: &mut Vec<Token>,
) {
    match hir_pattern {
        HirPattern::Identifier(hir_ident) => {
            let name = interner.definition_name(hir_ident.id).to_string();
            tokens.push(Token::Ident(name));
        }
        HirPattern::Mutable(pattern, _) => {
            tokens.push(Token::Keyword(crate::token::Keyword::Mut));
            gather_hir_pattern_tokens(interner, pattern, tokens);
        }
        HirPattern::Tuple(patterns, _) => {
            tokens.push(Token::LeftParen);
            for (index, pattern) in patterns.iter().enumerate() {
                if index != 0 {
                    tokens.push(Token::Comma);
                }
                gather_hir_pattern_tokens(interner, pattern, tokens);
            }
            tokens.push(Token::RightParen);
        }
        HirPattern::Struct(typ, fields, _) => {
            let Type::Struct(struct_type, _) = typ.follow_bindings() else {
                panic!("Expected type to be a struct");
            };

            let name = struct_type.borrow().name.to_string();
            tokens.push(Token::Ident(name));

            tokens.push(Token::LeftBrace);
            for (index, (field_name, pattern)) in fields.iter().enumerate() {
                if index != 0 {
                    tokens.push(Token::Comma);
                }

                let field_name = &field_name.0.contents;
                tokens.push(Token::Ident(field_name.to_string()));

                // If we have a pattern like `Foo { x }`, that's internally represented as `Foo { x: x }` so
                // here we check if the field name is the same as the pattern and, if so, omit the `: x` part.
                let field_name_is_same_as_pattern = if let HirPattern::Identifier(pattern) = pattern
                {
                    let pattern_name = interner.definition_name(pattern.id);
                    field_name == pattern_name
                } else {
                    false
                };

                if !field_name_is_same_as_pattern {
                    tokens.push(Token::Colon);
                    gather_hir_pattern_tokens(interner, pattern, tokens);
                }
            }
            tokens.push(Token::RightBrace);
        }
    }
}

pub(super) fn check_function_not_yet_resolved(
    interpreter: &Interpreter,
    func_id: FuncId,
    location: Location,
) -> Result<(), InterpreterError> {
    let func_meta = interpreter.elaborator.interner.function_meta(&func_id);
    match func_meta.function_body {
        FunctionBody::Unresolved(_, _, _) => Ok(()),
        FunctionBody::Resolving | FunctionBody::Resolved => {
            Err(InterpreterError::FunctionAlreadyResolved { location })
        }
    }
}

pub(super) fn parse<T>(
    (value, location): (Value, Location),
    parser: impl NoirParser<T>,
    rule: &'static str,
) -> IResult<T> {
    let tokens = get_quoted((value, location))?;
    let quoted = add_token_spans(tokens.clone(), location.span);
    parse_tokens(tokens, quoted, location, parser, rule)
}

pub(super) fn parse_tokens<T>(
    tokens: Rc<Vec<Token>>,
    quoted: Tokens,
    location: Location,
    parser: impl NoirParser<T>,
    rule: &'static str,
) -> IResult<T> {
    parser.parse(quoted).map_err(|mut errors| {
        let error = errors.swap_remove(0);
        InterpreterError::FailedToParseMacro { error, tokens, rule, file: location.file }
    })
}

pub(super) fn mutate_func_meta_type<F>(interner: &mut NodeInterner, func_id: FuncId, f: F)
where
    F: FnOnce(&mut FuncMeta),
{
    let (name_id, function_type) = {
        let func_meta = interner.function_meta_mut(&func_id);
        f(func_meta);
        (func_meta.name.id, func_meta.typ.clone())
    };

    interner.push_definition_type(name_id, function_type);
}

pub(super) fn replace_func_meta_parameters(typ: &mut Type, parameter_types: Vec<Type>) {
    match typ {
        Type::Function(parameters, _, _, _) => {
            *parameters = parameter_types;
        }
        Type::Forall(_, typ) => replace_func_meta_parameters(typ, parameter_types),
        _ => {}
    }
}

pub(super) fn replace_func_meta_return_type(typ: &mut Type, return_type: Type) {
    match typ {
        Type::Function(_, ret, _, _) => {
            *ret = Box::new(return_type);
        }
        Type::Forall(_, typ) => replace_func_meta_return_type(typ, return_type),
        _ => {}
    }
}

pub(super) fn block_expression_to_value(block_expr: BlockExpression) -> Value {
    let typ = Type::Slice(Box::new(Type::Quoted(QuotedType::Expr)));
    let statements = block_expr.statements.into_iter();
    let statements = statements.map(|statement| Value::statement(statement.kind)).collect();

    Value::Slice(statements, typ)
}<|MERGE_RESOLUTION|>--- conflicted
+++ resolved
@@ -4,11 +4,7 @@
 use noirc_errors::Location;
 
 use crate::{
-<<<<<<< HEAD
-    ast::{IntegerBitSize, Signedness},
-=======
     ast::{BlockExpression, IntegerBitSize, Signedness},
->>>>>>> c01b3de7
     hir::{
         comptime::{
             errors::IResult,
