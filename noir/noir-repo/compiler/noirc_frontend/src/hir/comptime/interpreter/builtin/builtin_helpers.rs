--- conflicted
+++ resolved
@@ -4,14 +4,10 @@
 use noirc_errors::Location;
 
 use crate::{
-<<<<<<< HEAD
-    ast::{BlockExpression, IntegerBitSize, Signedness, UnresolvedTypeData},
-=======
     ast::{
         BlockExpression, ExpressionKind, IntegerBitSize, LValue, Signedness, StatementKind,
         UnresolvedTypeData,
     },
->>>>>>> 5a6289cb
     hir::{
         comptime::{
             errors::IResult,
@@ -149,12 +145,6 @@
     }
 }
 
-<<<<<<< HEAD
-pub(crate) fn get_expr((value, location): (Value, Location)) -> IResult<ExprValue> {
-    match value {
-        Value::Expr(expr) => Ok(expr),
-        value => type_mismatch(value, Type::Quoted(QuotedType::Expr), location),
-=======
 pub(crate) fn get_u64((value, location): (Value, Location)) -> IResult<u64> {
     match value {
         Value::U64(value) => Ok(value),
@@ -162,7 +152,6 @@
             let expected = Type::Integer(Signedness::Unsigned, IntegerBitSize::SixtyFour);
             type_mismatch(value, expected, location)
         }
->>>>>>> 5a6289cb
     }
 }
 
@@ -242,20 +231,6 @@
     match value {
         Value::Quoted(tokens) => Ok(tokens),
         value => type_mismatch(value, Type::Quoted(QuotedType::Quoted), location),
-<<<<<<< HEAD
-    }
-}
-
-pub(crate) fn get_unresolved_type(
-    (value, location): (Value, Location),
-) -> IResult<UnresolvedTypeData> {
-    match value {
-        Value::UnresolvedType(typ) => Ok(typ),
-        value => type_mismatch(value, Type::Quoted(QuotedType::UnresolvedType), location),
-    }
-}
-
-=======
     }
 }
 
@@ -276,7 +251,6 @@
     }
 }
 
->>>>>>> 5a6289cb
 fn type_mismatch<T>(value: Value, expected: Type, location: Location) -> IResult<T> {
     let actual = value.get_type().into_owned();
     Err(InterpreterError::TypeMismatch { expected, actual, location })
