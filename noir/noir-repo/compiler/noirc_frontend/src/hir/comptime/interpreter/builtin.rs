--- conflicted
+++ resolved
@@ -47,19 +47,13 @@
             "array_as_str_unchecked" => array_as_str_unchecked(interner, arguments, location),
             "array_len" => array_len(interner, arguments, location),
             "as_slice" => as_slice(interner, arguments, location),
-<<<<<<< HEAD
-=======
             "expr_as_binary_op" => expr_as_binary_op(arguments, return_type, location),
->>>>>>> f988fa7b
             "expr_as_bool" => expr_as_bool(arguments, return_type, location),
             "expr_as_function_call" => expr_as_function_call(arguments, return_type, location),
             "expr_as_if" => expr_as_if(arguments, return_type, location),
             "expr_as_index" => expr_as_index(arguments, return_type, location),
-<<<<<<< HEAD
-=======
             "expr_as_integer" => expr_as_integer(arguments, return_type, location),
             "expr_as_member_access" => expr_as_member_access(arguments, return_type, location),
->>>>>>> f988fa7b
             "expr_as_unary_op" => expr_as_unary_op(arguments, return_type, location),
             "expr_as_tuple" => expr_as_tuple(arguments, return_type, location),
             "is_unconstrained" => Ok(Value::Bool(true)),
@@ -847,8 +841,6 @@
     })
 }
 
-<<<<<<< HEAD
-=======
 // fn as_integer(self) -> Option<(Field, bool)>
 fn expr_as_integer(
     arguments: Vec<(Value, Location)>,
@@ -880,7 +872,6 @@
     })
 }
 
->>>>>>> f988fa7b
 // fn as_unary_op(self) -> Option<(UnaryOp, Expr)>
 fn expr_as_unary_op(
     arguments: Vec<(Value, Location)>,
@@ -899,19 +890,11 @@
             let unary_op_type = tuple_types.pop().unwrap();
 
             // These values should match the values used in noir_stdlib/src/meta/op.nr
-<<<<<<< HEAD
-            let unary_op_value = match prefix_expr.operator {
-                UnaryOp::Minus => 0_u128,
-                UnaryOp::Not => 1_u128,
-                UnaryOp::MutableReference => 2_u128,
-                UnaryOp::Dereference { .. } => 3_u128,
-=======
             let unary_op_value: u128 = match prefix_expr.operator {
                 UnaryOp::Minus => 0,
                 UnaryOp::Not => 1,
                 UnaryOp::MutableReference => 2,
                 UnaryOp::Dereference { .. } => 3,
->>>>>>> f988fa7b
             };
 
             let mut fields = HashMap::default();
@@ -926,8 +909,6 @@
     })
 }
 
-<<<<<<< HEAD
-=======
 // fn as_binary_op(self) -> Option<(Expr, BinaryOp, Expr)>
 fn expr_as_binary_op(
     arguments: Vec<(Value, Location)>,
@@ -961,7 +942,6 @@
     })
 }
 
->>>>>>> f988fa7b
 // fn as_tuple(self) -> Option<[Expr]>
 fn expr_as_tuple(
     arguments: Vec<(Value, Location)>,
