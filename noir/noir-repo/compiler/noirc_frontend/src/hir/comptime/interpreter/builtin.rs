--- conflicted
+++ resolved
@@ -25,10 +25,7 @@
         FunctionReturnType, IntegerBitSize, LValue, Literal, Statement, StatementKind, UnaryOp,
         UnresolvedType, UnresolvedTypeData, Visibility,
     },
-<<<<<<< HEAD
-=======
     elaborator::Elaborator,
->>>>>>> 1849956e
     hir::comptime::{
         errors::IResult,
         value::{ExprValue, TypedExpr},
@@ -98,12 +95,9 @@
             "expr_resolve" => expr_resolve(self, arguments, location),
             "is_unconstrained" => Ok(Value::Bool(true)),
             "function_def_body" => function_def_body(interner, arguments, location),
-<<<<<<< HEAD
-=======
             "function_def_has_named_attribute" => {
                 function_def_has_named_attribute(interner, arguments, location)
             }
->>>>>>> 1849956e
             "function_def_name" => function_def_name(interner, arguments, location),
             "function_def_parameters" => function_def_parameters(interner, arguments, location),
             "function_def_return_type" => function_def_return_type(interner, arguments, location),
@@ -1438,46 +1432,17 @@
     option(return_type, option_value)
 }
 
-<<<<<<< HEAD
-// fn resolve(self) -> TypedExpr
-=======
 // fn resolve(self, in_function: Option<FunctionDefinition>) -> TypedExpr
->>>>>>> 1849956e
 fn expr_resolve(
     interpreter: &mut Interpreter,
     arguments: Vec<(Value, Location)>,
     location: Location,
 ) -> IResult<Value> {
-<<<<<<< HEAD
-    let self_argument = check_one_argument(arguments, location)?;
-=======
     let (self_argument, func) = check_two_arguments(arguments, location)?;
->>>>>>> 1849956e
     let self_argument_location = self_argument.1;
     let expr_value = get_expr(interpreter.elaborator.interner, self_argument)?;
     let expr_value = unwrap_expr_value(interpreter.elaborator.interner, expr_value);
 
-<<<<<<< HEAD
-    let value =
-        interpreter.elaborate_item(interpreter.current_function, |elaborator| match expr_value {
-            ExprValue::Expression(expression_kind) => {
-                let expr = Expression { kind: expression_kind, span: self_argument_location.span };
-                let (expr_id, _) = elaborator.elaborate_expression(expr);
-                Value::TypedExpr(TypedExpr::ExprId(expr_id))
-            }
-            ExprValue::Statement(statement_kind) => {
-                let statement =
-                    Statement { kind: statement_kind, span: self_argument_location.span };
-                let (stmt_id, _) = elaborator.elaborate_statement(statement);
-                Value::TypedExpr(TypedExpr::StmtId(stmt_id))
-            }
-            ExprValue::LValue(lvalue) => {
-                let expr = lvalue.as_expression();
-                let (expr_id, _) = elaborator.elaborate_expression(expr);
-                Value::TypedExpr(TypedExpr::ExprId(expr_id))
-            }
-        });
-=======
     let Value::Struct(fields, _) = func.0 else {
         panic!("Expected second argument to be a struct");
     };
@@ -1514,7 +1479,6 @@
             Value::TypedExpr(TypedExpr::ExprId(expr_id))
         }
     });
->>>>>>> 1849956e
 
     Ok(value)
 }
@@ -1560,8 +1524,6 @@
     }
 }
 
-<<<<<<< HEAD
-=======
 // fn has_named_attribute(self, name: Quoted) -> bool
 fn function_def_has_named_attribute(
     interner: &NodeInterner,
@@ -1597,7 +1559,81 @@
     Ok(Value::Bool(false))
 }
 
->>>>>>> 1849956e
+// fn resolve(self) -> TypedExpr
+fn expr_resolve(
+    interpreter: &mut Interpreter,
+    arguments: Vec<(Value, Location)>,
+    location: Location,
+) -> IResult<Value> {
+    let self_argument = check_one_argument(arguments, location)?;
+    let self_argument_location = self_argument.1;
+    let expr_value = get_expr(interpreter.elaborator.interner, self_argument)?;
+    let expr_value = unwrap_expr_value(interpreter.elaborator.interner, expr_value);
+
+    let value =
+        interpreter.elaborate_item(interpreter.current_function, |elaborator| match expr_value {
+            ExprValue::Expression(expression_kind) => {
+                let expr = Expression { kind: expression_kind, span: self_argument_location.span };
+                let (expr_id, _) = elaborator.elaborate_expression(expr);
+                Value::TypedExpr(TypedExpr::ExprId(expr_id))
+            }
+            ExprValue::Statement(statement_kind) => {
+                let statement =
+                    Statement { kind: statement_kind, span: self_argument_location.span };
+                let (stmt_id, _) = elaborator.elaborate_statement(statement);
+                Value::TypedExpr(TypedExpr::StmtId(stmt_id))
+            }
+            ExprValue::LValue(lvalue) => {
+                let expr = lvalue.as_expression();
+                let (expr_id, _) = elaborator.elaborate_expression(expr);
+                Value::TypedExpr(TypedExpr::ExprId(expr_id))
+            }
+        });
+
+    Ok(value)
+}
+
+fn unwrap_expr_value(interner: &NodeInterner, mut expr_value: ExprValue) -> ExprValue {
+    loop {
+        match expr_value {
+            ExprValue::Expression(ExpressionKind::Parenthesized(expression)) => {
+                expr_value = ExprValue::Expression(expression.kind);
+            }
+            ExprValue::Statement(StatementKind::Expression(expression))
+            | ExprValue::Statement(StatementKind::Semi(expression)) => {
+                expr_value = ExprValue::Expression(expression.kind);
+            }
+            ExprValue::Expression(ExpressionKind::Interned(id)) => {
+                expr_value = ExprValue::Expression(interner.get_expression_kind(id).clone());
+            }
+            ExprValue::Statement(StatementKind::Interned(id)) => {
+                expr_value = ExprValue::Statement(interner.get_statement_kind(id).clone());
+            }
+            ExprValue::LValue(LValue::Interned(id, span)) => {
+                expr_value = ExprValue::LValue(interner.get_lvalue(id, span).clone());
+            }
+            _ => break,
+        }
+    }
+    expr_value
+}
+
+// fn body(self) -> Expr
+fn function_def_body(
+    interner: &NodeInterner,
+    arguments: Vec<(Value, Location)>,
+    location: Location,
+) -> IResult<Value> {
+    let self_argument = check_one_argument(arguments, location)?;
+    let func_id = get_function_def(self_argument)?;
+    let func_meta = interner.function_meta(&func_id);
+    if let FunctionBody::Unresolved(_, block_expr, _) = &func_meta.function_body {
+        Ok(Value::expression(ExpressionKind::Block(block_expr.clone())))
+    } else {
+        Err(InterpreterError::FunctionAlreadyResolved { location })
+    }
+}
+
 // fn name(self) -> Quoted
 fn function_def_name(
     interner: &NodeInterner,
