--- conflicted
+++ resolved
@@ -19,13 +19,8 @@
 use crate::{
     ast::{
         ArrayLiteral, BlockExpression, ConstrainKind, Expression, ExpressionKind, ForRange,
-<<<<<<< HEAD
         FunctionKind, FunctionReturnType, Ident, IntegerBitSize, ItemVisibility, LValue, Literal,
         Pattern, Signedness, Statement, StatementKind, UnaryOp, UnresolvedType, UnresolvedTypeData,
-=======
-        FunctionKind, FunctionReturnType, Ident, IntegerBitSize, LValue, Literal, Pattern,
-        Signedness, Statement, StatementKind, UnaryOp, UnresolvedType, UnresolvedTypeData,
->>>>>>> c59d6936
         Visibility,
     },
     hir::{
@@ -39,14 +34,9 @@
     },
     hir_def::expr::{HirExpression, HirLiteral},
     hir_def::function::FunctionBody,
-<<<<<<< HEAD
     hir_def::{self},
     node_interner::{DefinitionKind, NodeInterner, TraitImplKind},
     parser::{Parser, StatementOrExpressionOrLValue},
-=======
-    node_interner::{DefinitionKind, NodeInterner, TraitImplKind},
-    parser::Parser,
->>>>>>> c59d6936
     token::{Attribute, SecondaryAttribute, Token},
     Kind, QuotedType, ResolvedGeneric, Shared, Type, TypeVariable,
 };
@@ -703,7 +693,6 @@
     let argument = check_one_argument(arguments, location)?;
 
     let result =
-<<<<<<< HEAD
         parse(interner, argument, Parser::parse_statement_or_expression_or_lvalue, "an expression");
 
     let value =
@@ -718,25 +707,6 @@
         );
 
     option(return_type, value)
-=======
-        parse(interner, argument.clone(), Parser::parse_expression_or_error, "an expression");
-    if let Ok(expr) = result {
-        return option(return_type, Some(Value::expression(expr.kind)));
-    }
-
-    let result =
-        parse(interner, argument.clone(), Parser::parse_statement_or_error, "an expression");
-    if let Ok(stmt) = result {
-        return option(return_type, Some(Value::statement(stmt.kind)));
-    }
-
-    let result = parse(interner, argument, Parser::parse_lvalue_or_error, "an expression");
-    if let Ok(lvalue) = result {
-        return option(return_type, Some(Value::lvalue(lvalue)));
-    }
-
-    option(return_type, None)
->>>>>>> c59d6936
 }
 
 // fn as_module(quoted: Quoted) -> Option<Module>
