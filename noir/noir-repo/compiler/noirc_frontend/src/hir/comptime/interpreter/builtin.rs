--- conflicted
+++ resolved
@@ -6,14 +6,6 @@
 use acvm::{AcirField, FieldElement};
 use builtin_helpers::{
     block_expression_to_value, check_argument_count, check_function_not_yet_resolved,
-<<<<<<< HEAD
-    check_one_argument, check_three_arguments, check_two_arguments, get_expr, get_function_def,
-    get_module, get_quoted, get_slice, get_struct, get_trait_constraint, get_trait_def,
-    get_trait_impl, get_tuple, get_type, get_u32, get_unresolved_type, hir_pattern_to_tokens,
-    mutate_func_meta_type, parse, parse_tokens, replace_func_meta_parameters,
-    replace_func_meta_return_type,
-};
-=======
     check_one_argument, check_three_arguments, check_two_arguments, get_expr, get_field,
     get_function_def, get_module, get_quoted, get_slice, get_struct, get_trait_constraint,
     get_trait_def, get_trait_impl, get_tuple, get_type, get_u32, get_unresolved_type,
@@ -21,7 +13,6 @@
     replace_func_meta_return_type,
 };
 use chumsky::{prelude::choice, Parser};
->>>>>>> 5a6289cb
 use im::Vector;
 use iter_extended::{try_vecmap, vecmap};
 use noirc_errors::Location;
@@ -30,18 +21,6 @@
 
 use crate::{
     ast::{
-<<<<<<< HEAD
-        ArrayLiteral, Expression, ExpressionKind, FunctionKind, FunctionReturnType, IntegerBitSize,
-        Literal, StatementKind, UnaryOp, UnresolvedType, UnresolvedTypeData, Visibility,
-    },
-    hir::comptime::{
-        errors::IResult,
-        value::{add_token_spans, ExprValue},
-        InterpreterError, Value,
-    },
-    hir_def::function::FunctionBody,
-    macros_api::{ModuleDefId, NodeInterner, Signedness},
-=======
         ArrayLiteral, BlockExpression, Expression, ExpressionKind, FunctionKind,
         FunctionReturnType, IntegerBitSize, LValue, Literal, Statement, StatementKind, UnaryOp,
         UnresolvedType, UnresolvedTypeData, Visibility,
@@ -49,7 +28,6 @@
     hir::comptime::{errors::IResult, value::ExprValue, InterpreterError, Value},
     hir_def::function::FunctionBody,
     macros_api::{HirExpression, HirLiteral, ModuleDefId, NodeInterner, Signedness},
->>>>>>> 5a6289cb
     node_interner::{DefinitionKind, TraitImplKind},
     parser::{self},
     token::Token,
@@ -75,34 +53,6 @@
             "array_len" => array_len(interner, arguments, location),
             "assert_constant" => Ok(Value::Bool(true)),
             "as_slice" => as_slice(interner, arguments, location),
-<<<<<<< HEAD
-            "expr_as_array" => expr_as_array(arguments, return_type, location),
-            "expr_as_assign" => expr_as_assign(arguments, return_type, location),
-            "expr_as_binary_op" => expr_as_binary_op(arguments, return_type, location),
-            "expr_as_block" => expr_as_block(arguments, return_type, location),
-            "expr_as_bool" => expr_as_bool(arguments, return_type, location),
-            "expr_as_cast" => expr_as_cast(arguments, return_type, location),
-            "expr_as_comptime" => expr_as_comptime(arguments, return_type, location),
-            "expr_as_function_call" => expr_as_function_call(arguments, return_type, location),
-            "expr_as_if" => expr_as_if(arguments, return_type, location),
-            "expr_as_index" => expr_as_index(arguments, return_type, location),
-            "expr_as_integer" => expr_as_integer(arguments, return_type, location),
-            "expr_as_member_access" => expr_as_member_access(arguments, return_type, location),
-            "expr_as_method_call" => expr_as_method_call(arguments, return_type, location),
-            "expr_as_repeated_element_array" => {
-                expr_as_repeated_element_array(arguments, return_type, location)
-            }
-            "expr_as_repeated_element_slice" => {
-                expr_as_repeated_element_slice(arguments, return_type, location)
-            }
-            "expr_as_slice" => expr_as_slice(arguments, return_type, location),
-            "expr_as_tuple" => expr_as_tuple(arguments, return_type, location),
-            "expr_as_unary_op" => expr_as_unary_op(arguments, return_type, location),
-            "expr_as_unsafe" => expr_as_unsafe(arguments, return_type, location),
-            "expr_has_semicolon" => expr_has_semicolon(arguments, location),
-            "expr_is_break" => expr_is_break(arguments, location),
-            "expr_is_continue" => expr_is_continue(arguments, location),
-=======
             "expr_as_array" => expr_as_array(interner, arguments, return_type, location),
             "expr_as_assign" => expr_as_assign(interner, arguments, return_type, location),
             "expr_as_binary_op" => expr_as_binary_op(interner, arguments, return_type, location),
@@ -135,7 +85,6 @@
             "expr_has_semicolon" => expr_has_semicolon(interner, arguments, location),
             "expr_is_break" => expr_is_break(interner, arguments, location),
             "expr_is_continue" => expr_is_continue(interner, arguments, location),
->>>>>>> 5a6289cb
             "is_unconstrained" => Ok(Value::Bool(true)),
             "function_def_body" => function_def_body(interner, arguments, location),
             "function_def_name" => function_def_name(interner, arguments, location),
@@ -194,11 +143,7 @@
             "type_is_bool" => type_is_bool(arguments, location),
             "type_is_field" => type_is_field(arguments, location),
             "type_of" => type_of(arguments, location),
-<<<<<<< HEAD
-            "unresolved_type_is_field" => unresolved_type_is_field(arguments, location),
-=======
             "unresolved_type_is_field" => unresolved_type_is_field(interner, arguments, location),
->>>>>>> 5a6289cb
             "zeroed" => zeroed(return_type),
             _ => {
                 let item = format!("Comptime evaluation for builtin function {name}");
@@ -424,17 +369,12 @@
 ) -> IResult<Value> {
     let argument = check_one_argument(arguments, location)?;
 
-<<<<<<< HEAD
-    let expr = parse(argument, parser::expression(), "an expression").ok();
-    let value = expr.map(|expr| Value::expression(expr.kind));
-=======
     let expr_parser = parser::expression().map(|expr| Value::expression(expr.kind));
     let statement_parser = parser::fresh_statement().map(Value::statement);
     let lvalue_parser = parser::lvalue(parser::expression()).map(Value::lvalue);
     let parser = choice((expr_parser, statement_parser, lvalue_parser));
 
     let expr = parse(argument, parser, "an expression").ok();
->>>>>>> 5a6289cb
 
     option(return_type, expr)
 }
@@ -812,19 +752,12 @@
 
 // fn is_field(self) -> bool
 fn unresolved_type_is_field(
-<<<<<<< HEAD
-=======
-    interner: &NodeInterner,
->>>>>>> 5a6289cb
+    interner: &NodeInterner,
     arguments: Vec<(Value, Location)>,
     location: Location,
 ) -> IResult<Value> {
     let self_argument = check_one_argument(arguments, location)?;
-<<<<<<< HEAD
-    let typ = get_unresolved_type(self_argument)?;
-=======
     let typ = get_unresolved_type(interner, self_argument)?;
->>>>>>> 5a6289cb
     Ok(Value::Bool(matches!(typ, UnresolvedTypeData::FieldElement)))
 }
 
@@ -911,19 +844,12 @@
 
 // fn as_array(self) -> Option<[Expr]>
 fn expr_as_array(
-<<<<<<< HEAD
-=======
-    interner: &NodeInterner,
->>>>>>> 5a6289cb
-    arguments: Vec<(Value, Location)>,
-    return_type: Type,
-    location: Location,
-) -> IResult<Value> {
-<<<<<<< HEAD
-    expr_as(arguments, return_type, location, |expr| {
-=======
+    interner: &NodeInterner,
+    arguments: Vec<(Value, Location)>,
+    return_type: Type,
+    location: Location,
+) -> IResult<Value> {
     expr_as(interner, arguments, return_type, location, |expr| {
->>>>>>> 5a6289cb
         if let ExprValue::Expression(ExpressionKind::Literal(Literal::Array(
             ArrayLiteral::Standard(exprs),
         ))) = expr
@@ -939,19 +865,12 @@
 
 // fn as_assign(self) -> Option<(Expr, Expr)>
 fn expr_as_assign(
-<<<<<<< HEAD
-=======
-    interner: &NodeInterner,
->>>>>>> 5a6289cb
-    arguments: Vec<(Value, Location)>,
-    return_type: Type,
-    location: Location,
-) -> IResult<Value> {
-<<<<<<< HEAD
-    expr_as(arguments, return_type, location, |expr| {
-=======
+    interner: &NodeInterner,
+    arguments: Vec<(Value, Location)>,
+    return_type: Type,
+    location: Location,
+) -> IResult<Value> {
     expr_as(interner, arguments, return_type, location, |expr| {
->>>>>>> 5a6289cb
         if let ExprValue::Statement(StatementKind::Assign(assign)) = expr {
             let lhs = Value::lvalue(assign.lvalue);
             let rhs = Value::expression(assign.expression.kind);
@@ -964,19 +883,12 @@
 
 // fn as_binary_op(self) -> Option<(Expr, BinaryOp, Expr)>
 fn expr_as_binary_op(
-<<<<<<< HEAD
-=======
-    interner: &NodeInterner,
->>>>>>> 5a6289cb
-    arguments: Vec<(Value, Location)>,
-    return_type: Type,
-    location: Location,
-) -> IResult<Value> {
-<<<<<<< HEAD
-    expr_as(arguments, return_type.clone(), location, |expr| {
-=======
+    interner: &NodeInterner,
+    arguments: Vec<(Value, Location)>,
+    return_type: Type,
+    location: Location,
+) -> IResult<Value> {
     expr_as(interner, arguments, return_type.clone(), location, |expr| {
->>>>>>> 5a6289cb
         if let ExprValue::Expression(ExpressionKind::Infix(infix_expr)) = expr {
             let option_type = extract_option_generic_type(return_type);
             let Type::Tuple(mut tuple_types) = option_type else {
@@ -1005,19 +917,12 @@
 
 // fn as_block(self) -> Option<[Expr]>
 fn expr_as_block(
-<<<<<<< HEAD
-=======
-    interner: &NodeInterner,
->>>>>>> 5a6289cb
-    arguments: Vec<(Value, Location)>,
-    return_type: Type,
-    location: Location,
-) -> IResult<Value> {
-<<<<<<< HEAD
-    expr_as(arguments, return_type, location, |expr| {
-=======
+    interner: &NodeInterner,
+    arguments: Vec<(Value, Location)>,
+    return_type: Type,
+    location: Location,
+) -> IResult<Value> {
     expr_as(interner, arguments, return_type, location, |expr| {
->>>>>>> 5a6289cb
         if let ExprValue::Expression(ExpressionKind::Block(block_expr)) = expr {
             Some(block_expression_to_value(block_expr))
         } else {
@@ -1028,19 +933,12 @@
 
 // fn as_bool(self) -> Option<bool>
 fn expr_as_bool(
-<<<<<<< HEAD
-=======
-    interner: &NodeInterner,
->>>>>>> 5a6289cb
-    arguments: Vec<(Value, Location)>,
-    return_type: Type,
-    location: Location,
-) -> IResult<Value> {
-<<<<<<< HEAD
-    expr_as(arguments, return_type, location, |expr| {
-=======
+    interner: &NodeInterner,
+    arguments: Vec<(Value, Location)>,
+    return_type: Type,
+    location: Location,
+) -> IResult<Value> {
     expr_as(interner, arguments, return_type, location, |expr| {
->>>>>>> 5a6289cb
         if let ExprValue::Expression(ExpressionKind::Literal(Literal::Bool(bool))) = expr {
             Some(Value::Bool(bool))
         } else {
@@ -1051,19 +949,12 @@
 
 // fn as_cast(self) -> Option<(Expr, UnresolvedType)>
 fn expr_as_cast(
-<<<<<<< HEAD
-=======
-    interner: &NodeInterner,
->>>>>>> 5a6289cb
-    arguments: Vec<(Value, Location)>,
-    return_type: Type,
-    location: Location,
-) -> IResult<Value> {
-<<<<<<< HEAD
-    expr_as(arguments, return_type, location, |expr| {
-=======
+    interner: &NodeInterner,
+    arguments: Vec<(Value, Location)>,
+    return_type: Type,
+    location: Location,
+) -> IResult<Value> {
     expr_as(interner, arguments, return_type, location, |expr| {
->>>>>>> 5a6289cb
         if let ExprValue::Expression(ExpressionKind::Cast(cast)) = expr {
             let lhs = Value::expression(cast.lhs.kind);
             let typ = Value::UnresolvedType(cast.r#type.typ);
@@ -1076,21 +967,14 @@
 
 // fn as_comptime(self) -> Option<[Expr]>
 fn expr_as_comptime(
-<<<<<<< HEAD
-=======
-    interner: &NodeInterner,
->>>>>>> 5a6289cb
+    interner: &NodeInterner,
     arguments: Vec<(Value, Location)>,
     return_type: Type,
     location: Location,
 ) -> IResult<Value> {
     use ExpressionKind::Block;
 
-<<<<<<< HEAD
-    expr_as(arguments, return_type, location, |expr| {
-=======
     expr_as(interner, arguments, return_type, location, |expr| {
->>>>>>> 5a6289cb
         if let ExprValue::Expression(ExpressionKind::Comptime(block_expr, _)) = expr {
             Some(block_expression_to_value(block_expr))
         } else if let ExprValue::Statement(StatementKind::Comptime(statement)) = expr {
@@ -1121,11 +1005,7 @@
     return_type: Type,
     location: Location,
 ) -> IResult<Value> {
-<<<<<<< HEAD
-    expr_as(arguments, return_type, location, |expr| {
-=======
     expr_as(interner, arguments, return_type, location, |expr| {
->>>>>>> 5a6289cb
         if let ExprValue::Expression(ExpressionKind::Call(call_expression)) = expr {
             let function = Value::expression(call_expression.func.kind);
             let arguments = call_expression.arguments.into_iter();
@@ -1141,19 +1021,12 @@
 
 // fn as_if(self) -> Option<(Expr, Expr, Option<Expr>)>
 fn expr_as_if(
-<<<<<<< HEAD
-=======
-    interner: &NodeInterner,
->>>>>>> 5a6289cb
-    arguments: Vec<(Value, Location)>,
-    return_type: Type,
-    location: Location,
-) -> IResult<Value> {
-<<<<<<< HEAD
-    expr_as(arguments, return_type.clone(), location, |expr| {
-=======
+    interner: &NodeInterner,
+    arguments: Vec<(Value, Location)>,
+    return_type: Type,
+    location: Location,
+) -> IResult<Value> {
     expr_as(interner, arguments, return_type.clone(), location, |expr| {
->>>>>>> 5a6289cb
         if let ExprValue::Expression(ExpressionKind::If(if_expr)) = expr {
             // Get the type of `Option<Expr>`
             let option_type = extract_option_generic_type(return_type.clone());
@@ -1181,19 +1054,12 @@
 
 // fn as_index(self) -> Option<Expr>
 fn expr_as_index(
-<<<<<<< HEAD
-=======
-    interner: &NodeInterner,
->>>>>>> 5a6289cb
-    arguments: Vec<(Value, Location)>,
-    return_type: Type,
-    location: Location,
-) -> IResult<Value> {
-<<<<<<< HEAD
-    expr_as(arguments, return_type, location, |expr| {
-=======
+    interner: &NodeInterner,
+    arguments: Vec<(Value, Location)>,
+    return_type: Type,
+    location: Location,
+) -> IResult<Value> {
     expr_as(interner, arguments, return_type, location, |expr| {
->>>>>>> 5a6289cb
         if let ExprValue::Expression(ExpressionKind::Index(index_expr)) = expr {
             Some(Value::Tuple(vec![
                 Value::expression(index_expr.collection.kind),
@@ -1207,23 +1073,11 @@
 
 // fn as_integer(self) -> Option<(Field, bool)>
 fn expr_as_integer(
-<<<<<<< HEAD
-=======
-    interner: &NodeInterner,
->>>>>>> 5a6289cb
-    arguments: Vec<(Value, Location)>,
-    return_type: Type,
-    location: Location,
-) -> IResult<Value> {
-<<<<<<< HEAD
-    expr_as(arguments, return_type.clone(), location, |expr| {
-        if let ExprValue::Expression(ExpressionKind::Literal(Literal::Integer(field, sign))) = expr
-        {
-            Some(Value::Tuple(vec![Value::Field(field), Value::Bool(sign)]))
-        } else {
-            None
-        }
-=======
+    interner: &NodeInterner,
+    arguments: Vec<(Value, Location)>,
+    return_type: Type,
+    location: Location,
+) -> IResult<Value> {
     expr_as(interner, arguments, return_type.clone(), location, |expr| match expr {
         ExprValue::Expression(ExpressionKind::Literal(Literal::Integer(field, sign))) => {
             Some(Value::Tuple(vec![Value::Field(field), Value::Bool(sign)]))
@@ -1238,25 +1092,17 @@
             }
         }
         _ => None,
->>>>>>> 5a6289cb
     })
 }
 
 // fn as_member_access(self) -> Option<(Expr, Quoted)>
 fn expr_as_member_access(
-<<<<<<< HEAD
-=======
-    interner: &NodeInterner,
->>>>>>> 5a6289cb
-    arguments: Vec<(Value, Location)>,
-    return_type: Type,
-    location: Location,
-) -> IResult<Value> {
-<<<<<<< HEAD
-    expr_as(arguments, return_type, location, |expr| match expr {
-=======
+    interner: &NodeInterner,
+    arguments: Vec<(Value, Location)>,
+    return_type: Type,
+    location: Location,
+) -> IResult<Value> {
     expr_as(interner, arguments, return_type, location, |expr| match expr {
->>>>>>> 5a6289cb
         ExprValue::Expression(ExpressionKind::MemberAccess(member_access)) => {
             let tokens = Rc::new(vec![Token::Ident(member_access.rhs.0.contents.clone())]);
             Some(Value::Tuple(vec![
@@ -1274,19 +1120,12 @@
 
 // fn as_method_call(self) -> Option<(Expr, Quoted, [UnresolvedType], [Expr])>
 fn expr_as_method_call(
-<<<<<<< HEAD
-=======
-    interner: &NodeInterner,
->>>>>>> 5a6289cb
-    arguments: Vec<(Value, Location)>,
-    return_type: Type,
-    location: Location,
-) -> IResult<Value> {
-<<<<<<< HEAD
-    expr_as(arguments, return_type, location, |expr| {
-=======
+    interner: &NodeInterner,
+    arguments: Vec<(Value, Location)>,
+    return_type: Type,
+    location: Location,
+) -> IResult<Value> {
     expr_as(interner, arguments, return_type, location, |expr| {
->>>>>>> 5a6289cb
         if let ExprValue::Expression(ExpressionKind::MethodCall(method_call)) = expr {
             let object = Value::expression(method_call.object.kind);
 
@@ -1315,19 +1154,12 @@
 
 // fn as_repeated_element_array(self) -> Option<(Expr, Expr)>
 fn expr_as_repeated_element_array(
-<<<<<<< HEAD
-=======
-    interner: &NodeInterner,
->>>>>>> 5a6289cb
-    arguments: Vec<(Value, Location)>,
-    return_type: Type,
-    location: Location,
-) -> IResult<Value> {
-<<<<<<< HEAD
-    expr_as(arguments, return_type, location, |expr| {
-=======
+    interner: &NodeInterner,
+    arguments: Vec<(Value, Location)>,
+    return_type: Type,
+    location: Location,
+) -> IResult<Value> {
     expr_as(interner, arguments, return_type, location, |expr| {
->>>>>>> 5a6289cb
         if let ExprValue::Expression(ExpressionKind::Literal(Literal::Array(
             ArrayLiteral::Repeated { repeated_element, length },
         ))) = expr
@@ -1344,19 +1176,12 @@
 
 // fn as_repeated_element_slice(self) -> Option<(Expr, Expr)>
 fn expr_as_repeated_element_slice(
-<<<<<<< HEAD
-=======
-    interner: &NodeInterner,
->>>>>>> 5a6289cb
-    arguments: Vec<(Value, Location)>,
-    return_type: Type,
-    location: Location,
-) -> IResult<Value> {
-<<<<<<< HEAD
-    expr_as(arguments, return_type, location, |expr| {
-=======
+    interner: &NodeInterner,
+    arguments: Vec<(Value, Location)>,
+    return_type: Type,
+    location: Location,
+) -> IResult<Value> {
     expr_as(interner, arguments, return_type, location, |expr| {
->>>>>>> 5a6289cb
         if let ExprValue::Expression(ExpressionKind::Literal(Literal::Slice(
             ArrayLiteral::Repeated { repeated_element, length },
         ))) = expr
@@ -1373,19 +1198,12 @@
 
 // fn as_slice(self) -> Option<[Expr]>
 fn expr_as_slice(
-<<<<<<< HEAD
-=======
-    interner: &NodeInterner,
->>>>>>> 5a6289cb
-    arguments: Vec<(Value, Location)>,
-    return_type: Type,
-    location: Location,
-) -> IResult<Value> {
-<<<<<<< HEAD
-    expr_as(arguments, return_type, location, |expr| {
-=======
+    interner: &NodeInterner,
+    arguments: Vec<(Value, Location)>,
+    return_type: Type,
+    location: Location,
+) -> IResult<Value> {
     expr_as(interner, arguments, return_type, location, |expr| {
->>>>>>> 5a6289cb
         if let ExprValue::Expression(ExpressionKind::Literal(Literal::Slice(
             ArrayLiteral::Standard(exprs),
         ))) = expr
@@ -1401,19 +1219,12 @@
 
 // fn as_tuple(self) -> Option<[Expr]>
 fn expr_as_tuple(
-<<<<<<< HEAD
-=======
-    interner: &NodeInterner,
->>>>>>> 5a6289cb
-    arguments: Vec<(Value, Location)>,
-    return_type: Type,
-    location: Location,
-) -> IResult<Value> {
-<<<<<<< HEAD
-    expr_as(arguments, return_type, location, |expr| {
-=======
+    interner: &NodeInterner,
+    arguments: Vec<(Value, Location)>,
+    return_type: Type,
+    location: Location,
+) -> IResult<Value> {
     expr_as(interner, arguments, return_type, location, |expr| {
->>>>>>> 5a6289cb
         if let ExprValue::Expression(ExpressionKind::Tuple(expressions)) = expr {
             let expressions =
                 expressions.into_iter().map(|expr| Value::expression(expr.kind)).collect();
@@ -1427,19 +1238,12 @@
 
 // fn as_unary_op(self) -> Option<(UnaryOp, Expr)>
 fn expr_as_unary_op(
-<<<<<<< HEAD
-=======
-    interner: &NodeInterner,
->>>>>>> 5a6289cb
-    arguments: Vec<(Value, Location)>,
-    return_type: Type,
-    location: Location,
-) -> IResult<Value> {
-<<<<<<< HEAD
-    expr_as(arguments, return_type.clone(), location, |expr| {
-=======
+    interner: &NodeInterner,
+    arguments: Vec<(Value, Location)>,
+    return_type: Type,
+    location: Location,
+) -> IResult<Value> {
     expr_as(interner, arguments, return_type.clone(), location, |expr| {
->>>>>>> 5a6289cb
         if let ExprValue::Expression(ExpressionKind::Prefix(prefix_expr)) = expr {
             let option_type = extract_option_generic_type(return_type);
             let Type::Tuple(mut tuple_types) = option_type else {
@@ -1472,19 +1276,12 @@
 
 // fn as_unsafe(self) -> Option<[Expr]>
 fn expr_as_unsafe(
-<<<<<<< HEAD
-=======
-    interner: &NodeInterner,
->>>>>>> 5a6289cb
-    arguments: Vec<(Value, Location)>,
-    return_type: Type,
-    location: Location,
-) -> IResult<Value> {
-<<<<<<< HEAD
-    expr_as(arguments, return_type, location, |expr| {
-=======
+    interner: &NodeInterner,
+    arguments: Vec<(Value, Location)>,
+    return_type: Type,
+    location: Location,
+) -> IResult<Value> {
     expr_as(interner, arguments, return_type, location, |expr| {
->>>>>>> 5a6289cb
         if let ExprValue::Expression(ExpressionKind::Unsafe(block_expr, _)) = expr {
             Some(block_expression_to_value(block_expr))
         } else {
@@ -1494,11 +1291,6 @@
 }
 
 // fn as_has_semicolon(self) -> bool
-<<<<<<< HEAD
-fn expr_has_semicolon(arguments: Vec<(Value, Location)>, location: Location) -> IResult<Value> {
-    let self_argument = check_one_argument(arguments, location)?;
-    let expr_value = get_expr(self_argument)?;
-=======
 fn expr_has_semicolon(
     interner: &NodeInterner,
     arguments: Vec<(Value, Location)>,
@@ -1506,16 +1298,10 @@
 ) -> IResult<Value> {
     let self_argument = check_one_argument(arguments, location)?;
     let expr_value = get_expr(interner, self_argument)?;
->>>>>>> 5a6289cb
     Ok(Value::Bool(matches!(expr_value, ExprValue::Statement(StatementKind::Semi(..)))))
 }
 
 // fn is_break(self) -> bool
-<<<<<<< HEAD
-fn expr_is_break(arguments: Vec<(Value, Location)>, location: Location) -> IResult<Value> {
-    let self_argument = check_one_argument(arguments, location)?;
-    let expr_value = get_expr(self_argument)?;
-=======
 fn expr_is_break(
     interner: &NodeInterner,
     arguments: Vec<(Value, Location)>,
@@ -1523,16 +1309,10 @@
 ) -> IResult<Value> {
     let self_argument = check_one_argument(arguments, location)?;
     let expr_value = get_expr(interner, self_argument)?;
->>>>>>> 5a6289cb
     Ok(Value::Bool(matches!(expr_value, ExprValue::Statement(StatementKind::Break))))
 }
 
 // fn is_continue(self) -> bool
-<<<<<<< HEAD
-fn expr_is_continue(arguments: Vec<(Value, Location)>, location: Location) -> IResult<Value> {
-    let self_argument = check_one_argument(arguments, location)?;
-    let expr_value = get_expr(self_argument)?;
-=======
 fn expr_is_continue(
     interner: &NodeInterner,
     arguments: Vec<(Value, Location)>,
@@ -1540,7 +1320,6 @@
 ) -> IResult<Value> {
     let self_argument = check_one_argument(arguments, location)?;
     let expr_value = get_expr(interner, self_argument)?;
->>>>>>> 5a6289cb
     Ok(Value::Bool(matches!(expr_value, ExprValue::Statement(StatementKind::Continue))))
 }
 
@@ -1556,11 +1335,7 @@
     F: FnOnce(ExprValue) -> Option<Value>,
 {
     let self_argument = check_one_argument(arguments, location)?;
-<<<<<<< HEAD
-    let mut expr_value = get_expr(self_argument)?;
-=======
     let mut expr_value = get_expr(interner, self_argument)?;
->>>>>>> 5a6289cb
     loop {
         match expr_value {
             ExprValue::Expression(ExpressionKind::Parenthesized(expression)) => {
@@ -1570,8 +1345,6 @@
             | ExprValue::Statement(StatementKind::Semi(expression)) => {
                 expr_value = ExprValue::Expression(expression.kind);
             }
-<<<<<<< HEAD
-=======
             ExprValue::Expression(ExpressionKind::Interned(id)) => {
                 expr_value = ExprValue::Expression(interner.get_expression_kind(id).clone());
             }
@@ -1581,7 +1354,6 @@
             ExprValue::LValue(LValue::Interned(id, span)) => {
                 expr_value = ExprValue::LValue(interner.get_lvalue(id, span).clone());
             }
->>>>>>> 5a6289cb
             _ => break,
         }
     }
