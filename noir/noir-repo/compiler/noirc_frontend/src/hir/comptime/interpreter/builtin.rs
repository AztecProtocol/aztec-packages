use std::{
    hash::{Hash, Hasher},
    rc::Rc,
};

use acvm::{AcirField, FieldElement};
use builtin_helpers::{
    check_argument_count, check_one_argument, check_three_arguments, check_two_arguments,
    get_function_def, get_quoted, get_slice, get_trait_constraint, get_trait_def, get_type,
    get_u32, hir_pattern_to_tokens,
};
use chumsky::Parser;
use iter_extended::{try_vecmap, vecmap};
use noirc_errors::Location;
use rustc_hash::FxHashMap as HashMap;

use crate::{
    ast::IntegerBitSize,
    hir::comptime::{errors::IResult, value::add_token_spans, InterpreterError, Value},
    macros_api::{NodeInterner, Signedness},
<<<<<<< HEAD
    node_interner::TraitId,
=======
>>>>>>> 67025e05
    parser,
    token::Token,
    QuotedType, Shared, Type,
};

use super::Interpreter;

<<<<<<< HEAD
=======
pub(crate) mod builtin_helpers;

>>>>>>> 67025e05
impl<'local, 'context> Interpreter<'local, 'context> {
    pub(super) fn call_builtin(
        &mut self,
        name: &str,
        arguments: Vec<(Value, Location)>,
        return_type: Type,
        location: Location,
    ) -> IResult<Value> {
        let interner = &mut self.elaborator.interner;
        match name {
            "array_len" => array_len(interner, arguments, location),
            "as_slice" => as_slice(interner, arguments, location),
            "is_unconstrained" => Ok(Value::Bool(true)),
<<<<<<< HEAD
=======
            "function_def_parameters" => function_def_parameters(interner, arguments, location),
            "function_def_return_type" => function_def_return_type(interner, arguments, location),
>>>>>>> 67025e05
            "modulus_be_bits" => modulus_be_bits(interner, arguments, location),
            "modulus_be_bytes" => modulus_be_bytes(interner, arguments, location),
            "modulus_le_bits" => modulus_le_bits(interner, arguments, location),
            "modulus_le_bytes" => modulus_le_bytes(interner, arguments, location),
            "modulus_num_bits" => modulus_num_bits(interner, arguments, location),
<<<<<<< HEAD
=======
            "quoted_as_trait_constraint" => quoted_as_trait_constraint(self, arguments, location),
            "quoted_as_type" => quoted_as_type(self, arguments, location),
            "quoted_eq" => quoted_eq(arguments, location),
>>>>>>> 67025e05
            "slice_insert" => slice_insert(interner, arguments, location),
            "slice_pop_back" => slice_pop_back(interner, arguments, location),
            "slice_pop_front" => slice_pop_front(interner, arguments, location),
            "slice_push_back" => slice_push_back(interner, arguments, location),
            "slice_push_front" => slice_push_front(interner, arguments, location),
            "slice_remove" => slice_remove(interner, arguments, location),
            "struct_def_as_type" => struct_def_as_type(interner, arguments, location),
            "struct_def_fields" => struct_def_fields(interner, arguments, location),
            "struct_def_generics" => struct_def_generics(interner, arguments, location),
            "trait_constraint_eq" => trait_constraint_eq(interner, arguments, location),
            "trait_constraint_hash" => trait_constraint_hash(interner, arguments, location),
            "trait_def_as_trait_constraint" => {
                trait_def_as_trait_constraint(interner, arguments, location)
            }
            "trait_def_eq" => trait_def_eq(interner, arguments, location),
            "trait_def_hash" => trait_def_hash(interner, arguments, location),
<<<<<<< HEAD
            "quoted_as_trait_constraint" => quoted_as_trait_constraint(self, arguments, location),
            "quoted_as_type" => quoted_as_type(self, arguments, location),
=======
>>>>>>> 67025e05
            "type_as_array" => type_as_array(arguments, return_type, location),
            "type_as_constant" => type_as_constant(arguments, return_type, location),
            "type_as_integer" => type_as_integer(arguments, return_type, location),
            "type_as_slice" => type_as_slice(arguments, return_type, location),
<<<<<<< HEAD
=======
            "type_as_struct" => type_as_struct(arguments, return_type, location),
>>>>>>> 67025e05
            "type_as_tuple" => type_as_tuple(arguments, return_type, location),
            "type_eq" => type_eq(arguments, location),
            "type_is_bool" => type_is_bool(arguments, location),
            "type_is_field" => type_is_field(arguments, location),
            "type_of" => type_of(arguments, location),
            "zeroed" => zeroed(return_type),
            _ => {
                let item = format!("Comptime evaluation for builtin function {name}");
                Err(InterpreterError::Unimplemented { item, location })
            }
        }
    }
}

<<<<<<< HEAD
pub(super) fn check_argument_count(
    expected: usize,
    arguments: &[(Value, Location)],
    location: Location,
) -> IResult<()> {
    if arguments.len() == expected {
        Ok(())
    } else {
        let actual = arguments.len();
        Err(InterpreterError::ArgumentCountMismatch { expected, actual, location })
    }
}

pub(super) fn check_one_argument(
    mut arguments: Vec<(Value, Location)>,
    location: Location,
) -> IResult<Value> {
    check_argument_count(1, &arguments, location)?;

    Ok(arguments.pop().unwrap().0)
}

pub(super) fn check_two_arguments(
    mut arguments: Vec<(Value, Location)>,
    location: Location,
) -> IResult<(Value, Value)> {
    check_argument_count(2, &arguments, location)?;

    let argument2 = arguments.pop().unwrap().0;
    let argument1 = arguments.pop().unwrap().0;

    Ok((argument1, argument2))
}

pub(super) fn check_three_arguments(
    mut arguments: Vec<(Value, Location)>,
    location: Location,
) -> IResult<(Value, Value, Value)> {
    check_argument_count(3, &arguments, location)?;

    let argument3 = arguments.pop().unwrap().0;
    let argument2 = arguments.pop().unwrap().0;
    let argument1 = arguments.pop().unwrap().0;

    Ok((argument1, argument2, argument3))
}

fn failing_constraint<T>(message: impl Into<String>, location: Location) -> IResult<T> {
    Err(InterpreterError::FailingConstraint { message: Some(message.into()), location })
}

pub(super) fn get_array(
    interner: &NodeInterner,
    value: Value,
    location: Location,
) -> IResult<(im::Vector<Value>, Type)> {
    match value {
        Value::Array(values, typ) => Ok((values, typ)),
        value => {
            let type_var = Box::new(interner.next_type_variable());
            let expected = Type::Array(type_var.clone(), type_var);
            let actual = value.get_type().into_owned();
            Err(InterpreterError::TypeMismatch { expected, actual, location })
        }
    }
}

fn get_slice(
    interner: &NodeInterner,
    value: Value,
    location: Location,
) -> IResult<(im::Vector<Value>, Type)> {
    match value {
        Value::Slice(values, typ) => Ok((values, typ)),
        value => {
            let type_var = Box::new(interner.next_type_variable());
            let expected = Type::Slice(type_var);
            let actual = value.get_type().into_owned();
            Err(InterpreterError::TypeMismatch { expected, actual, location })
        }
    }
}

pub(super) fn get_field(value: Value, location: Location) -> IResult<FieldElement> {
    match value {
        Value::Field(value) => Ok(value),
        value => {
            let actual = value.get_type().into_owned();
            Err(InterpreterError::TypeMismatch { expected: Type::FieldElement, actual, location })
        }
    }
}

pub(super) fn get_u32(value: Value, location: Location) -> IResult<u32> {
    match value {
        Value::U32(value) => Ok(value),
        value => {
            let expected = Type::Integer(Signedness::Unsigned, IntegerBitSize::ThirtyTwo);
            let actual = value.get_type().into_owned();
            Err(InterpreterError::TypeMismatch { expected, actual, location })
        }
    }
}

fn get_trait_constraint(value: Value, location: Location) -> IResult<(TraitId, Vec<Type>)> {
    match value {
        Value::TraitConstraint(trait_id, generics) => Ok((trait_id, generics)),
        value => {
            let expected = Type::Quoted(QuotedType::TraitConstraint);
            let actual = value.get_type().into_owned();
            Err(InterpreterError::TypeMismatch { expected, actual, location })
        }
    }
}

fn get_trait_def(value: Value, location: Location) -> IResult<TraitId> {
    match value {
        Value::TraitDefinition(id) => Ok(id),
        value => {
            let expected = Type::Quoted(QuotedType::TraitDefinition);
            let actual = value.get_type().into_owned();
            Err(InterpreterError::TypeMismatch { expected, actual, location })
        }
    }
}

fn get_type(value: Value, location: Location) -> IResult<Type> {
    match value {
        Value::Type(typ) => Ok(typ),
        value => {
            let expected = Type::Quoted(QuotedType::Type);
            let actual = value.get_type().into_owned();
            Err(InterpreterError::TypeMismatch { expected, actual, location })
        }
    }
}

fn get_quoted(value: Value, location: Location) -> IResult<Rc<Vec<Token>>> {
    match value {
        Value::Quoted(tokens) => Ok(tokens),
        value => {
            let expected = Type::Quoted(QuotedType::Quoted);
            let actual = value.get_type().into_owned();
            Err(InterpreterError::TypeMismatch { expected, actual, location })
        }
    }
=======
fn failing_constraint<T>(message: impl Into<String>, location: Location) -> IResult<T> {
    Err(InterpreterError::FailingConstraint { message: Some(message.into()), location })
>>>>>>> 67025e05
}

fn array_len(
    interner: &NodeInterner,
    arguments: Vec<(Value, Location)>,
    location: Location,
) -> IResult<Value> {
    let argument = check_one_argument(arguments, location)?;

    match argument {
        Value::Array(values, _) | Value::Slice(values, _) => Ok(Value::U32(values.len() as u32)),
        value => {
            let type_var = Box::new(interner.next_type_variable());
            let expected = Type::Array(type_var.clone(), type_var);
            let actual = value.get_type().into_owned();
            Err(InterpreterError::TypeMismatch { expected, actual, location })
        }
    }
}

fn as_slice(
    interner: &NodeInterner,
    arguments: Vec<(Value, Location)>,
    location: Location,
) -> IResult<Value> {
    let array = check_one_argument(arguments, location)?;

    match array {
        Value::Array(values, Type::Array(_, typ)) => Ok(Value::Slice(values, Type::Slice(typ))),
        value => {
            let type_var = Box::new(interner.next_type_variable());
            let expected = Type::Array(type_var.clone(), type_var);
            let actual = value.get_type().into_owned();
            Err(InterpreterError::TypeMismatch { expected, actual, location })
        }
    }
}

fn slice_push_back(
    interner: &NodeInterner,
    arguments: Vec<(Value, Location)>,
    location: Location,
) -> IResult<Value> {
    let (slice, element) = check_two_arguments(arguments, location)?;

    let (mut values, typ) = get_slice(interner, slice, location)?;
    values.push_back(element);
    Ok(Value::Slice(values, typ))
}

/// fn as_type(self) -> Type
fn struct_def_as_type(
    interner: &NodeInterner,
    arguments: Vec<(Value, Location)>,
    location: Location,
) -> IResult<Value> {
    let argument = check_one_argument(arguments, location)?;

    let struct_def = match argument {
        Value::StructDefinition(id) => id,
        value => {
            let expected = Type::Quoted(QuotedType::StructDefinition);
            let actual = value.get_type().into_owned();
            return Err(InterpreterError::TypeMismatch { expected, location, actual });
        }
    };

    let struct_def_rc = interner.get_struct(struct_def);
    let struct_def = struct_def_rc.borrow();

    let generics = vecmap(&struct_def.generics, |generic| {
        Type::NamedGeneric(generic.type_var.clone(), generic.name.clone(), generic.kind.clone())
    });

    drop(struct_def);
    Ok(Value::Type(Type::Struct(struct_def_rc, generics)))
}

/// fn generics(self) -> [Type]
fn struct_def_generics(
    interner: &NodeInterner,
    arguments: Vec<(Value, Location)>,
    location: Location,
) -> IResult<Value> {
    let argument = check_one_argument(arguments, location)?;

    let struct_def = match argument {
        Value::StructDefinition(id) => id,
        value => {
            let expected = Type::Quoted(QuotedType::StructDefinition);
            let actual = value.get_type().into_owned();
            return Err(InterpreterError::TypeMismatch { expected, location, actual });
        }
    };

    let struct_def = interner.get_struct(struct_def);
    let struct_def = struct_def.borrow();

    let generics =
        struct_def.generics.iter().map(|generic| Value::Type(generic.clone().as_named_generic()));

    let typ = Type::Slice(Box::new(Type::Quoted(QuotedType::Type)));
    Ok(Value::Slice(generics.collect(), typ))
}

/// fn fields(self) -> [(Quoted, Type)]
/// Returns (name, type) pairs of each field of this StructDefinition
fn struct_def_fields(
    interner: &mut NodeInterner,
    arguments: Vec<(Value, Location)>,
    location: Location,
) -> IResult<Value> {
    let argument = check_one_argument(arguments, location)?;

    let struct_def = match argument {
        Value::StructDefinition(id) => id,
        value => {
            let expected = Type::Quoted(QuotedType::StructDefinition);
            let actual = value.get_type().into_owned();
            return Err(InterpreterError::TypeMismatch { expected, location, actual });
        }
    };

    let struct_def = interner.get_struct(struct_def);
    let struct_def = struct_def.borrow();

    let mut fields = im::Vector::new();

    for (name, typ) in struct_def.get_fields_as_written() {
        let name = Value::Quoted(Rc::new(vec![Token::Ident(name)]));
        let typ = Value::Type(typ);
        fields.push_back(Value::Tuple(vec![name, typ]));
    }

    let typ = Type::Slice(Box::new(Type::Tuple(vec![
        Type::Quoted(QuotedType::Quoted),
        Type::Quoted(QuotedType::Type),
    ])));
    Ok(Value::Slice(fields, typ))
}

fn slice_remove(
    interner: &mut NodeInterner,
    arguments: Vec<(Value, Location)>,
    location: Location,
) -> IResult<Value> {
    let (slice, index) = check_two_arguments(arguments, location)?;

    let index = get_u32(index, location)? as usize;
    let (mut values, typ) = get_slice(interner, slice, location)?;

    if values.is_empty() {
        return failing_constraint("slice_remove called on empty slice", location);
    }

    if index >= values.len() {
        let message = format!(
            "slice_remove: index {index} is out of bounds for a slice of length {}",
            values.len()
        );
        return failing_constraint(message, location);
    }

    let element = values.remove(index);
    Ok(Value::Tuple(vec![Value::Slice(values, typ), element]))
}

fn slice_push_front(
    interner: &mut NodeInterner,
    arguments: Vec<(Value, Location)>,
    location: Location,
) -> IResult<Value> {
    let (slice, element) = check_two_arguments(arguments, location)?;

    let (mut values, typ) = get_slice(interner, slice, location)?;
    values.push_front(element);
    Ok(Value::Slice(values, typ))
}

fn slice_pop_front(
    interner: &mut NodeInterner,
    arguments: Vec<(Value, Location)>,
    location: Location,
) -> IResult<Value> {
    let argument = check_one_argument(arguments, location)?;

    let (mut values, typ) = get_slice(interner, argument, location)?;
    match values.pop_front() {
        Some(element) => Ok(Value::Tuple(vec![element, Value::Slice(values, typ)])),
        None => failing_constraint("slice_pop_front called on empty slice", location),
    }
}

fn slice_pop_back(
    interner: &mut NodeInterner,
    arguments: Vec<(Value, Location)>,
    location: Location,
) -> IResult<Value> {
    let argument = check_one_argument(arguments, location)?;

    let (mut values, typ) = get_slice(interner, argument, location)?;
    match values.pop_back() {
        Some(element) => Ok(Value::Tuple(vec![Value::Slice(values, typ), element])),
        None => failing_constraint("slice_pop_back called on empty slice", location),
    }
}

fn slice_insert(
    interner: &mut NodeInterner,
    arguments: Vec<(Value, Location)>,
    location: Location,
) -> IResult<Value> {
    let (slice, index, element) = check_three_arguments(arguments, location)?;

    let index = get_u32(index, location)? as usize;
    let (mut values, typ) = get_slice(interner, slice, location)?;
    values.insert(index, element);
    Ok(Value::Slice(values, typ))
}

// fn as_trait_constraint(quoted: Quoted) -> TraitConstraint
fn quoted_as_trait_constraint(
    interpreter: &mut Interpreter,
    arguments: Vec<(Value, Location)>,
    location: Location,
) -> IResult<Value> {
    let argument = check_one_argument(arguments, location)?;

    let tokens = get_quoted(argument, location)?;
    let quoted = add_token_spans(tokens.clone(), location.span);

    let trait_bound = parser::trait_bound().parse(quoted).map_err(|mut errors| {
        let error = errors.swap_remove(0);
        let rule = "a trait constraint";
        InterpreterError::FailedToParseMacro { error, tokens, rule, file: location.file }
    })?;

    let bound = interpreter
        .elaborate_item(interpreter.current_function, |elaborator| {
            elaborator.resolve_trait_bound(&trait_bound, Type::Unit)
        })
        .ok_or(InterpreterError::FailedToResolveTraitBound { trait_bound, location })?;

    Ok(Value::TraitConstraint(bound.trait_id, bound.trait_generics))
}

// fn as_type(quoted: Quoted) -> Type
fn quoted_as_type(
    interpreter: &mut Interpreter,
    arguments: Vec<(Value, Location)>,
    location: Location,
) -> IResult<Value> {
    let argument = check_one_argument(arguments, location)?;

    let tokens = get_quoted(argument, location)?;
    let quoted = add_token_spans(tokens.clone(), location.span);

    let typ = parser::parse_type().parse(quoted).map_err(|mut errors| {
        let error = errors.swap_remove(0);
        let rule = "a type";
        InterpreterError::FailedToParseMacro { error, tokens, rule, file: location.file }
    })?;

    let typ =
        interpreter.elaborate_item(interpreter.current_function, |elab| elab.resolve_type(typ));

    Ok(Value::Type(typ))
}

// fn as_array(self) -> Option<(Type, Type)>
fn type_as_array(
    arguments: Vec<(Value, Location)>,
    return_type: Type,
    location: Location,
) -> IResult<Value> {
    type_as(arguments, return_type, location, |typ| {
        if let Type::Array(length, array_type) = typ {
            Some(Value::Tuple(vec![Value::Type(*array_type), Value::Type(*length)]))
        } else {
            None
        }
    })
}

// fn as_constant(self) -> Option<u32>
fn type_as_constant(
    arguments: Vec<(Value, Location)>,
    return_type: Type,
    location: Location,
) -> IResult<Value> {
    type_as(arguments, return_type, location, |typ| {
        if let Type::Constant(n) = typ {
            Some(Value::U32(n))
        } else {
            None
        }
    })
}

// fn as_integer(self) -> Option<(bool, u8)>
fn type_as_integer(
    arguments: Vec<(Value, Location)>,
    return_type: Type,
    location: Location,
) -> IResult<Value> {
    type_as(arguments, return_type, location, |typ| {
        if let Type::Integer(sign, bits) = typ {
            Some(Value::Tuple(vec![Value::Bool(sign.is_signed()), Value::U8(bits.bit_size())]))
        } else {
            None
        }
    })
}

// fn as_slice(self) -> Option<Type>
fn type_as_slice(
    arguments: Vec<(Value, Location)>,
    return_type: Type,
    location: Location,
) -> IResult<Value> {
    type_as(arguments, return_type, location, |typ| {
        if let Type::Slice(slice_type) = typ {
            Some(Value::Type(*slice_type))
        } else {
            None
        }
    })
}

<<<<<<< HEAD
=======
// fn as_struct(self) -> Option<(StructDefinition, [Type])>
fn type_as_struct(
    arguments: Vec<(Value, Location)>,
    return_type: Type,
    location: Location,
) -> IResult<Value> {
    type_as(arguments, return_type, location, |typ| {
        if let Type::Struct(struct_type, generics) = typ {
            Some(Value::Tuple(vec![
                Value::StructDefinition(struct_type.borrow().id),
                Value::Slice(
                    generics.into_iter().map(Value::Type).collect(),
                    Type::Slice(Box::new(Type::Quoted(QuotedType::Type))),
                ),
            ]))
        } else {
            None
        }
    })
}

>>>>>>> 67025e05
// fn as_tuple(self) -> Option<[Type]>
fn type_as_tuple(
    arguments: Vec<(Value, Location)>,
    return_type: Type,
    location: Location,
) -> IResult<Value> {
    type_as(arguments, return_type.clone(), location, |typ| {
        if let Type::Tuple(types) = typ {
            let t = extract_option_generic_type(return_type);

            let Type::Slice(slice_type) = t else {
                panic!("Expected T to be a slice");
            };

            Some(Value::Slice(types.into_iter().map(Value::Type).collect(), *slice_type))
        } else {
            None
        }
    })
}

// Helper function for implementing the `type_as_...` functions.
fn type_as<F>(
    arguments: Vec<(Value, Location)>,
    return_type: Type,
    location: Location,
    f: F,
) -> IResult<Value>
where
    F: FnOnce(Type) -> Option<Value>,
{
    let value = check_one_argument(arguments, location)?;
    let typ = get_type(value, location)?;

    let option_value = f(typ);

    option(return_type, option_value)
}

// fn type_eq(_first: Type, _second: Type) -> bool
fn type_eq(arguments: Vec<(Value, Location)>, location: Location) -> IResult<Value> {
    let (self_type, other_type) = check_two_arguments(arguments, location)?;

<<<<<<< HEAD
=======
    let self_type = get_type(self_type, location)?;
    let other_type = get_type(other_type, location)?;

>>>>>>> 67025e05
    Ok(Value::Bool(self_type == other_type))
}

// fn is_bool(self) -> bool
fn type_is_bool(arguments: Vec<(Value, Location)>, location: Location) -> IResult<Value> {
    let value = check_one_argument(arguments, location)?;
    let typ = get_type(value, location)?;

    Ok(Value::Bool(matches!(typ, Type::Bool)))
}

// fn is_field(self) -> bool
fn type_is_field(arguments: Vec<(Value, Location)>, location: Location) -> IResult<Value> {
    let value = check_one_argument(arguments, location)?;
    let typ = get_type(value, location)?;

    Ok(Value::Bool(matches!(typ, Type::FieldElement)))
}

// fn type_of<T>(x: T) -> Type
fn type_of(arguments: Vec<(Value, Location)>, location: Location) -> IResult<Value> {
    let value = check_one_argument(arguments, location)?;
    let typ = value.get_type().into_owned();
    Ok(Value::Type(typ))
}

// fn constraint_hash(constraint: TraitConstraint) -> Field
fn trait_constraint_hash(
    _interner: &mut NodeInterner,
    arguments: Vec<(Value, Location)>,
    location: Location,
) -> IResult<Value> {
    let argument = check_one_argument(arguments, location)?;

    let bound = get_trait_constraint(argument, location)?;

    let mut hasher = std::collections::hash_map::DefaultHasher::new();
    bound.hash(&mut hasher);
    let hash = hasher.finish();

    Ok(Value::Field((hash as u128).into()))
}

// fn constraint_eq(constraint_a: TraitConstraint, constraint_b: TraitConstraint) -> bool
fn trait_constraint_eq(
    _interner: &mut NodeInterner,
    arguments: Vec<(Value, Location)>,
    location: Location,
) -> IResult<Value> {
    let (value_a, value_b) = check_two_arguments(arguments, location)?;

    let constraint_a = get_trait_constraint(value_a, location)?;
    let constraint_b = get_trait_constraint(value_b, location)?;

    Ok(Value::Bool(constraint_a == constraint_b))
}

// fn trait_def_hash(def: TraitDefinition) -> Field
fn trait_def_hash(
    _interner: &mut NodeInterner,
    mut arguments: Vec<(Value, Location)>,
    location: Location,
) -> IResult<Value> {
    check_argument_count(1, &arguments, location)?;

    let id = get_trait_def(arguments.pop().unwrap().0, location)?;

    let mut hasher = std::collections::hash_map::DefaultHasher::new();
    id.hash(&mut hasher);
    let hash = hasher.finish();

    Ok(Value::Field((hash as u128).into()))
}

// fn trait_def_eq(def_a: TraitDefinition, def_b: TraitDefinition) -> bool
fn trait_def_eq(
    _interner: &mut NodeInterner,
    mut arguments: Vec<(Value, Location)>,
    location: Location,
) -> IResult<Value> {
    check_argument_count(2, &arguments, location)?;

    let id_b = get_trait_def(arguments.pop().unwrap().0, location)?;
    let id_a = get_trait_def(arguments.pop().unwrap().0, location)?;

    Ok(Value::Bool(id_a == id_b))
}

// fn zeroed<T>() -> T
fn zeroed(return_type: Type) -> IResult<Value> {
    match return_type {
        Type::FieldElement => Ok(Value::Field(0u128.into())),
        Type::Array(length_type, elem) => {
            if let Some(length) = length_type.evaluate_to_u32() {
                let element = zeroed(elem.as_ref().clone())?;
                let array = std::iter::repeat(element).take(length as usize).collect();
                Ok(Value::Array(array, Type::Array(length_type, elem)))
            } else {
                // Assume we can resolve the length later
                Ok(Value::Zeroed(Type::Array(length_type, elem)))
            }
        }
        Type::Slice(_) => Ok(Value::Slice(im::Vector::new(), return_type)),
        Type::Integer(sign, bits) => match (sign, bits) {
            (Signedness::Unsigned, IntegerBitSize::One) => Ok(Value::U8(0)),
            (Signedness::Unsigned, IntegerBitSize::Eight) => Ok(Value::U8(0)),
            (Signedness::Unsigned, IntegerBitSize::Sixteen) => Ok(Value::U16(0)),
            (Signedness::Unsigned, IntegerBitSize::ThirtyTwo) => Ok(Value::U32(0)),
            (Signedness::Unsigned, IntegerBitSize::SixtyFour) => Ok(Value::U64(0)),
            (Signedness::Signed, IntegerBitSize::One) => Ok(Value::I8(0)),
            (Signedness::Signed, IntegerBitSize::Eight) => Ok(Value::I8(0)),
            (Signedness::Signed, IntegerBitSize::Sixteen) => Ok(Value::I16(0)),
            (Signedness::Signed, IntegerBitSize::ThirtyTwo) => Ok(Value::I32(0)),
            (Signedness::Signed, IntegerBitSize::SixtyFour) => Ok(Value::I64(0)),
        },
        Type::Bool => Ok(Value::Bool(false)),
        Type::String(length_type) => {
            if let Some(length) = length_type.evaluate_to_u32() {
                Ok(Value::String(Rc::new("\0".repeat(length as usize))))
            } else {
                // Assume we can resolve the length later
                Ok(Value::Zeroed(Type::String(length_type)))
            }
        }
        Type::FmtString(length_type, captures) => {
            let length = length_type.evaluate_to_u32();
            let typ = Type::FmtString(length_type, captures);
            if let Some(length) = length {
                Ok(Value::FormatString(Rc::new("\0".repeat(length as usize)), typ))
            } else {
                // Assume we can resolve the length later
                Ok(Value::Zeroed(typ))
            }
        }
        Type::Unit => Ok(Value::Unit),
        Type::Tuple(fields) => Ok(Value::Tuple(try_vecmap(fields, zeroed)?)),
        Type::Struct(struct_type, generics) => {
            let fields = struct_type.borrow().get_fields(&generics);
            let mut values = HashMap::default();

            for (field_name, field_type) in fields {
                let field_value = zeroed(field_type)?;
                values.insert(Rc::new(field_name), field_value);
            }

            let typ = Type::Struct(struct_type, generics);
            Ok(Value::Struct(values, typ))
        }
        Type::Alias(alias, generics) => zeroed(alias.borrow().get_type(&generics)),
        typ @ Type::Function(..) => {
            // Using Value::Zeroed here is probably safer than using FuncId::dummy_id() or similar
            Ok(Value::Zeroed(typ))
        }
        Type::MutableReference(element) => {
            let element = zeroed(*element)?;
            Ok(Value::Pointer(Shared::new(element), false))
        }
        // Optimistically assume we can resolve this type later or that the value is unused
        Type::TypeVariable(_, _)
        | Type::Forall(_, _)
        | Type::Constant(_)
        | Type::InfixExpr(..)
        | Type::Quoted(_)
        | Type::Error
        | Type::TraitAsType(_, _, _)
        | Type::NamedGeneric(_, _, _) => Ok(Value::Zeroed(return_type)),
    }
}

// fn parameters(self) -> [(Quoted, Type)]
fn function_def_parameters(
    interner: &NodeInterner,
    arguments: Vec<(Value, Location)>,
    location: Location,
) -> IResult<Value> {
    let self_argument = check_one_argument(arguments, location)?;
    let func_id = get_function_def(self_argument, location)?;
    let func_meta = interner.function_meta(&func_id);

    let parameters = func_meta
        .parameters
        .iter()
        .map(|(hir_pattern, typ, _visibility)| {
            let name = Value::Quoted(Rc::new(hir_pattern_to_tokens(interner, hir_pattern)));
            let typ = Value::Type(typ.clone());
            Value::Tuple(vec![name, typ])
        })
        .collect();

    let typ = Type::Slice(Box::new(Type::Tuple(vec![
        Type::Quoted(QuotedType::Quoted),
        Type::Quoted(QuotedType::Type),
    ])));

    Ok(Value::Slice(parameters, typ))
}

// fn return_type(self) -> Type
fn function_def_return_type(
    interner: &NodeInterner,
    arguments: Vec<(Value, Location)>,
    location: Location,
) -> IResult<Value> {
    let self_argument = check_one_argument(arguments, location)?;
    let func_id = get_function_def(self_argument, location)?;
    let func_meta = interner.function_meta(&func_id);

    Ok(Value::Type(func_meta.return_type().follow_bindings()))
}

fn modulus_be_bits(
    _interner: &mut NodeInterner,
    arguments: Vec<(Value, Location)>,
    location: Location,
) -> IResult<Value> {
    check_argument_count(0, &arguments, location)?;

    let bits = FieldElement::modulus().to_radix_be(2);
    let bits_vector = bits.into_iter().map(|bit| Value::U1(bit != 0)).collect();

    let int_type = Type::Integer(crate::ast::Signedness::Unsigned, IntegerBitSize::One);
    let typ = Type::Slice(Box::new(int_type));
    Ok(Value::Slice(bits_vector, typ))
}

fn modulus_be_bytes(
    _interner: &mut NodeInterner,
    arguments: Vec<(Value, Location)>,
    location: Location,
) -> IResult<Value> {
    check_argument_count(0, &arguments, location)?;

    let bytes = FieldElement::modulus().to_bytes_be();
    let bytes_vector = bytes.into_iter().map(Value::U8).collect();

    let int_type = Type::Integer(crate::ast::Signedness::Unsigned, IntegerBitSize::Eight);
    let typ = Type::Slice(Box::new(int_type));
    Ok(Value::Slice(bytes_vector, typ))
}

fn modulus_le_bits(
    interner: &mut NodeInterner,
    arguments: Vec<(Value, Location)>,
    location: Location,
) -> IResult<Value> {
    let Value::Slice(bits, typ) = modulus_be_bits(interner, arguments, location)? else {
        unreachable!("modulus_be_bits must return slice")
    };
    let reversed_bits = bits.into_iter().rev().collect();
    Ok(Value::Slice(reversed_bits, typ))
}

fn modulus_le_bytes(
    interner: &mut NodeInterner,
    arguments: Vec<(Value, Location)>,
    location: Location,
) -> IResult<Value> {
    let Value::Slice(bytes, typ) = modulus_be_bytes(interner, arguments, location)? else {
        unreachable!("modulus_be_bytes must return slice")
    };
    let reversed_bytes = bytes.into_iter().rev().collect();
    Ok(Value::Slice(reversed_bytes, typ))
}

fn modulus_num_bits(
    _interner: &mut NodeInterner,
    arguments: Vec<(Value, Location)>,
    location: Location,
) -> IResult<Value> {
    check_argument_count(0, &arguments, location)?;
    let bits = FieldElement::max_num_bits().into();
    Ok(Value::U64(bits))
}

// fn quoted_eq(_first: Quoted, _second: Quoted) -> bool
fn quoted_eq(arguments: Vec<(Value, Location)>, location: Location) -> IResult<Value> {
    let (self_value, other_value) = check_two_arguments(arguments, location)?;

    let self_quoted = get_quoted(self_value, location)?;
    let other_quoted = get_quoted(other_value, location)?;

    Ok(Value::Bool(self_quoted == other_quoted))
}

fn trait_def_as_trait_constraint(
    interner: &mut NodeInterner,
    arguments: Vec<(Value, Location)>,
    location: Location,
) -> Result<Value, InterpreterError> {
    let argument = check_one_argument(arguments, location)?;

    let trait_id = get_trait_def(argument, location)?;
    let the_trait = interner.get_trait(trait_id);
    let trait_generics = vecmap(&the_trait.generics, |generic| {
        Type::NamedGeneric(generic.type_var.clone(), generic.name.clone(), generic.kind.clone())
    });

    Ok(Value::TraitConstraint(trait_id, trait_generics))
}

/// Creates a value that holds an `Option`.
/// `option_type` must be a Type referencing the `Option` type.
pub(crate) fn option(option_type: Type, value: Option<Value>) -> IResult<Value> {
    let t = extract_option_generic_type(option_type.clone());

    let (is_some, value) = match value {
        Some(value) => (Value::Bool(true), value),
        None => (Value::Bool(false), zeroed(t)?),
    };

    let mut fields = HashMap::default();
    fields.insert(Rc::new("_is_some".to_string()), is_some);
    fields.insert(Rc::new("_value".to_string()), value);
    Ok(Value::Struct(fields, option_type))
}

/// Given a type, assert that it's an Option<T> and return the Type for T
pub(crate) fn extract_option_generic_type(typ: Type) -> Type {
    let Type::Struct(struct_type, mut generics) = typ else {
        panic!("Expected type to be a struct");
    };

    let struct_type = struct_type.borrow();
    assert_eq!(struct_type.name.0.contents, "Option");

    generics.pop().expect("Expected Option to have a T generic type")
}<|MERGE_RESOLUTION|>--- conflicted
+++ resolved
@@ -18,10 +18,6 @@
     ast::IntegerBitSize,
     hir::comptime::{errors::IResult, value::add_token_spans, InterpreterError, Value},
     macros_api::{NodeInterner, Signedness},
-<<<<<<< HEAD
-    node_interner::TraitId,
-=======
->>>>>>> 67025e05
     parser,
     token::Token,
     QuotedType, Shared, Type,
@@ -29,11 +25,8 @@
 
 use super::Interpreter;
 
-<<<<<<< HEAD
-=======
 pub(crate) mod builtin_helpers;
 
->>>>>>> 67025e05
 impl<'local, 'context> Interpreter<'local, 'context> {
     pub(super) fn call_builtin(
         &mut self,
@@ -47,22 +40,16 @@
             "array_len" => array_len(interner, arguments, location),
             "as_slice" => as_slice(interner, arguments, location),
             "is_unconstrained" => Ok(Value::Bool(true)),
-<<<<<<< HEAD
-=======
             "function_def_parameters" => function_def_parameters(interner, arguments, location),
             "function_def_return_type" => function_def_return_type(interner, arguments, location),
->>>>>>> 67025e05
             "modulus_be_bits" => modulus_be_bits(interner, arguments, location),
             "modulus_be_bytes" => modulus_be_bytes(interner, arguments, location),
             "modulus_le_bits" => modulus_le_bits(interner, arguments, location),
             "modulus_le_bytes" => modulus_le_bytes(interner, arguments, location),
             "modulus_num_bits" => modulus_num_bits(interner, arguments, location),
-<<<<<<< HEAD
-=======
             "quoted_as_trait_constraint" => quoted_as_trait_constraint(self, arguments, location),
             "quoted_as_type" => quoted_as_type(self, arguments, location),
             "quoted_eq" => quoted_eq(arguments, location),
->>>>>>> 67025e05
             "slice_insert" => slice_insert(interner, arguments, location),
             "slice_pop_back" => slice_pop_back(interner, arguments, location),
             "slice_pop_front" => slice_pop_front(interner, arguments, location),
@@ -79,19 +66,11 @@
             }
             "trait_def_eq" => trait_def_eq(interner, arguments, location),
             "trait_def_hash" => trait_def_hash(interner, arguments, location),
-<<<<<<< HEAD
-            "quoted_as_trait_constraint" => quoted_as_trait_constraint(self, arguments, location),
-            "quoted_as_type" => quoted_as_type(self, arguments, location),
-=======
->>>>>>> 67025e05
             "type_as_array" => type_as_array(arguments, return_type, location),
             "type_as_constant" => type_as_constant(arguments, return_type, location),
             "type_as_integer" => type_as_integer(arguments, return_type, location),
             "type_as_slice" => type_as_slice(arguments, return_type, location),
-<<<<<<< HEAD
-=======
             "type_as_struct" => type_as_struct(arguments, return_type, location),
->>>>>>> 67025e05
             "type_as_tuple" => type_as_tuple(arguments, return_type, location),
             "type_eq" => type_eq(arguments, location),
             "type_is_bool" => type_is_bool(arguments, location),
@@ -106,20 +85,6 @@
     }
 }
 
-<<<<<<< HEAD
-pub(super) fn check_argument_count(
-    expected: usize,
-    arguments: &[(Value, Location)],
-    location: Location,
-) -> IResult<()> {
-    if arguments.len() == expected {
-        Ok(())
-    } else {
-        let actual = arguments.len();
-        Err(InterpreterError::ArgumentCountMismatch { expected, actual, location })
-    }
-}
-
 pub(super) fn check_one_argument(
     mut arguments: Vec<(Value, Location)>,
     location: Location,
@@ -156,107 +121,6 @@
 
 fn failing_constraint<T>(message: impl Into<String>, location: Location) -> IResult<T> {
     Err(InterpreterError::FailingConstraint { message: Some(message.into()), location })
-}
-
-pub(super) fn get_array(
-    interner: &NodeInterner,
-    value: Value,
-    location: Location,
-) -> IResult<(im::Vector<Value>, Type)> {
-    match value {
-        Value::Array(values, typ) => Ok((values, typ)),
-        value => {
-            let type_var = Box::new(interner.next_type_variable());
-            let expected = Type::Array(type_var.clone(), type_var);
-            let actual = value.get_type().into_owned();
-            Err(InterpreterError::TypeMismatch { expected, actual, location })
-        }
-    }
-}
-
-fn get_slice(
-    interner: &NodeInterner,
-    value: Value,
-    location: Location,
-) -> IResult<(im::Vector<Value>, Type)> {
-    match value {
-        Value::Slice(values, typ) => Ok((values, typ)),
-        value => {
-            let type_var = Box::new(interner.next_type_variable());
-            let expected = Type::Slice(type_var);
-            let actual = value.get_type().into_owned();
-            Err(InterpreterError::TypeMismatch { expected, actual, location })
-        }
-    }
-}
-
-pub(super) fn get_field(value: Value, location: Location) -> IResult<FieldElement> {
-    match value {
-        Value::Field(value) => Ok(value),
-        value => {
-            let actual = value.get_type().into_owned();
-            Err(InterpreterError::TypeMismatch { expected: Type::FieldElement, actual, location })
-        }
-    }
-}
-
-pub(super) fn get_u32(value: Value, location: Location) -> IResult<u32> {
-    match value {
-        Value::U32(value) => Ok(value),
-        value => {
-            let expected = Type::Integer(Signedness::Unsigned, IntegerBitSize::ThirtyTwo);
-            let actual = value.get_type().into_owned();
-            Err(InterpreterError::TypeMismatch { expected, actual, location })
-        }
-    }
-}
-
-fn get_trait_constraint(value: Value, location: Location) -> IResult<(TraitId, Vec<Type>)> {
-    match value {
-        Value::TraitConstraint(trait_id, generics) => Ok((trait_id, generics)),
-        value => {
-            let expected = Type::Quoted(QuotedType::TraitConstraint);
-            let actual = value.get_type().into_owned();
-            Err(InterpreterError::TypeMismatch { expected, actual, location })
-        }
-    }
-}
-
-fn get_trait_def(value: Value, location: Location) -> IResult<TraitId> {
-    match value {
-        Value::TraitDefinition(id) => Ok(id),
-        value => {
-            let expected = Type::Quoted(QuotedType::TraitDefinition);
-            let actual = value.get_type().into_owned();
-            Err(InterpreterError::TypeMismatch { expected, actual, location })
-        }
-    }
-}
-
-fn get_type(value: Value, location: Location) -> IResult<Type> {
-    match value {
-        Value::Type(typ) => Ok(typ),
-        value => {
-            let expected = Type::Quoted(QuotedType::Type);
-            let actual = value.get_type().into_owned();
-            Err(InterpreterError::TypeMismatch { expected, actual, location })
-        }
-    }
-}
-
-fn get_quoted(value: Value, location: Location) -> IResult<Rc<Vec<Token>>> {
-    match value {
-        Value::Quoted(tokens) => Ok(tokens),
-        value => {
-            let expected = Type::Quoted(QuotedType::Quoted);
-            let actual = value.get_type().into_owned();
-            Err(InterpreterError::TypeMismatch { expected, actual, location })
-        }
-    }
-=======
-fn failing_constraint<T>(message: impl Into<String>, location: Location) -> IResult<T> {
-    Err(InterpreterError::FailingConstraint { message: Some(message.into()), location })
->>>>>>> 67025e05
 }
 
 fn array_len(
@@ -586,8 +450,6 @@
     })
 }
 
-<<<<<<< HEAD
-=======
 // fn as_struct(self) -> Option<(StructDefinition, [Type])>
 fn type_as_struct(
     arguments: Vec<(Value, Location)>,
@@ -609,7 +471,6 @@
     })
 }
 
->>>>>>> 67025e05
 // fn as_tuple(self) -> Option<[Type]>
 fn type_as_tuple(
     arguments: Vec<(Value, Location)>,
@@ -653,12 +514,9 @@
 fn type_eq(arguments: Vec<(Value, Location)>, location: Location) -> IResult<Value> {
     let (self_type, other_type) = check_two_arguments(arguments, location)?;
 
-<<<<<<< HEAD
-=======
     let self_type = get_type(self_type, location)?;
     let other_type = get_type(other_type, location)?;
 
->>>>>>> 67025e05
     Ok(Value::Bool(self_type == other_type))
 }
 
