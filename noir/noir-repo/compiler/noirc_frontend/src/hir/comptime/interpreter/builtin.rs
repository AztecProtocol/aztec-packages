--- conflicted
+++ resolved
@@ -19,13 +19,8 @@
 use crate::{
     ast::{
         ArrayLiteral, BlockExpression, ConstrainKind, Expression, ExpressionKind, ForRange,
-<<<<<<< HEAD
-        FunctionKind, FunctionReturnType, Ident, IntegerBitSize, LValue, Literal, Pattern,
-        Signedness, Statement, StatementKind, UnaryOp, UnresolvedType, UnresolvedTypeData,
-=======
         FunctionKind, FunctionReturnType, Ident, IntegerBitSize, ItemVisibility, LValue, Literal,
         Pattern, Signedness, Statement, StatementKind, UnaryOp, UnresolvedType, UnresolvedTypeData,
->>>>>>> 7c635e6b
         Visibility,
     },
     hir::{
@@ -37,16 +32,9 @@
         def_collector::dc_crate::CollectedItems,
         def_map::ModuleDefId,
     },
-<<<<<<< HEAD
-    hir_def::{
-        expr::{HirExpression, HirLiteral},
-        function::FunctionBody,
-    },
-=======
     hir_def::expr::{HirExpression, HirLiteral},
     hir_def::function::FunctionBody,
     hir_def::{self},
->>>>>>> 7c635e6b
     node_interner::{DefinitionKind, NodeInterner, TraitImplKind},
     parser::{Parser, StatementOrExpressionOrLValue},
     token::{Attribute, SecondaryAttribute, Token},
