use std::{borrow::Cow, fmt::Display, rc::Rc};

use acvm::{AcirField, FieldElement};
use chumsky::Parser;
use im::Vector;
use iter_extended::{try_vecmap, vecmap};
use noirc_errors::{Location, Span};
use strum_macros::Display;

use crate::{
    ast::{
        ArrayLiteral, AssignStatement, BlockExpression, CallExpression, CastExpression,
        ConstrainStatement, ConstructorExpression, ForLoopStatement, ForRange, Ident, IfExpression,
        IndexExpression, InfixExpression, IntegerBitSize, LValue, Lambda, LetStatement,
        MemberAccessExpression, MethodCallExpression, PrefixExpression, Signedness, Statement,
        StatementKind, UnresolvedTypeData,
    },
    hir::{def_map::ModuleId, type_check::generics::TraitGenerics},
    hir_def::{
        expr::{HirArrayLiteral, HirConstructorExpression, HirIdent, HirLambda, ImplKind},
        traits::TraitConstraint,
    },
    macros_api::{
        Expression, ExpressionKind, HirExpression, HirLiteral, Literal, NodeInterner, Path,
        StructId,
    },
    node_interner::{ExprId, FuncId, TraitId, TraitImplId},
    parser::{self, NoirParser, TopLevelStatement},
    token::{SpannedToken, Token, Tokens},
    QuotedType, Shared, Type, TypeBindings,
};
use rustc_hash::FxHashMap as HashMap;

use super::errors::{IResult, InterpreterError};

#[derive(Debug, Clone, PartialEq, Eq)]
pub enum Value {
    Unit,
    Bool(bool),
    Field(FieldElement),
    I8(i8),
    I16(i16),
    I32(i32),
    I64(i64),
    U1(bool),
    U8(u8),
    U16(u16),
    U32(u32),
    U64(u64),
    String(Rc<String>),
    FormatString(Rc<String>, Type),
    Function(FuncId, Type, Rc<TypeBindings>),
    Closure(HirLambda, Vec<Value>, Type),
    Tuple(Vec<Value>),
    Struct(HashMap<Rc<String>, Value>, Type),
    Pointer(Shared<Value>, /* auto_deref */ bool),
    Array(Vector<Value>, Type),
    Slice(Vector<Value>, Type),
    /// Quoted tokens don't have spans because otherwise inserting them in the middle of other
    /// tokens can cause larger spans to be before lesser spans, causing an assert. They may also
    /// be inserted into separate files entirely.
    Quoted(Rc<Vec<Token>>),
    StructDefinition(StructId),
    TraitConstraint(TraitId, TraitGenerics),
    TraitDefinition(TraitId),
    TraitImpl(TraitImplId),
    FunctionDefinition(FuncId),
    ModuleDefinition(ModuleId),
    Type(Type),
    Zeroed(Type),
    Expr(ExprValue),
    UnresolvedType(UnresolvedTypeData),
}

#[derive(Debug, Clone, PartialEq, Eq, Display)]
pub enum ExprValue {
    Expression(ExpressionKind),
    Statement(StatementKind),
    LValue(LValue),
}

impl Value {
    pub(crate) fn expression(expr: ExpressionKind) -> Self {
        Value::Expr(ExprValue::Expression(expr))
    }

    pub(crate) fn statement(statement: StatementKind) -> Self {
        Value::Expr(ExprValue::Statement(statement))
    }

    pub(crate) fn lvalue(lvaue: LValue) -> Self {
        Value::Expr(ExprValue::LValue(lvaue))
    }

    pub(crate) fn get_type(&self) -> Cow<Type> {
        Cow::Owned(match self {
            Value::Unit => Type::Unit,
            Value::Bool(_) => Type::Bool,
            Value::Field(_) => Type::FieldElement,
            Value::I8(_) => Type::Integer(Signedness::Signed, IntegerBitSize::Eight),
            Value::I16(_) => Type::Integer(Signedness::Signed, IntegerBitSize::Sixteen),
            Value::I32(_) => Type::Integer(Signedness::Signed, IntegerBitSize::ThirtyTwo),
            Value::I64(_) => Type::Integer(Signedness::Signed, IntegerBitSize::SixtyFour),
            Value::U1(_) => Type::Integer(Signedness::Unsigned, IntegerBitSize::One),
            Value::U8(_) => Type::Integer(Signedness::Unsigned, IntegerBitSize::Eight),
            Value::U16(_) => Type::Integer(Signedness::Unsigned, IntegerBitSize::Sixteen),
            Value::U32(_) => Type::Integer(Signedness::Unsigned, IntegerBitSize::ThirtyTwo),
            Value::U64(_) => Type::Integer(Signedness::Unsigned, IntegerBitSize::SixtyFour),
            Value::String(value) => {
                let length = Type::Constant(value.len() as u32);
                Type::String(Box::new(length))
            }
            Value::FormatString(_, typ) => return Cow::Borrowed(typ),
            Value::Function(_, typ, _) => return Cow::Borrowed(typ),
            Value::Closure(_, _, typ) => return Cow::Borrowed(typ),
            Value::Tuple(fields) => {
                Type::Tuple(vecmap(fields, |field| field.get_type().into_owned()))
            }
            Value::Struct(_, typ) => return Cow::Borrowed(typ),
            Value::Array(_, typ) => return Cow::Borrowed(typ),
            Value::Slice(_, typ) => return Cow::Borrowed(typ),
            Value::Quoted(_) => Type::Quoted(QuotedType::Quoted),
            Value::StructDefinition(_) => Type::Quoted(QuotedType::StructDefinition),
            Value::Pointer(element, auto_deref) => {
                if *auto_deref {
                    element.borrow().get_type().into_owned()
                } else {
                    let element = element.borrow().get_type().into_owned();
                    Type::MutableReference(Box::new(element))
                }
            }
            Value::TraitConstraint { .. } => Type::Quoted(QuotedType::TraitConstraint),
            Value::TraitDefinition(_) => Type::Quoted(QuotedType::TraitDefinition),
            Value::TraitImpl(_) => Type::Quoted(QuotedType::TraitImpl),
            Value::FunctionDefinition(_) => Type::Quoted(QuotedType::FunctionDefinition),
            Value::ModuleDefinition(_) => Type::Quoted(QuotedType::Module),
            Value::Type(_) => Type::Quoted(QuotedType::Type),
            Value::Zeroed(typ) => return Cow::Borrowed(typ),
            Value::Expr(_) => Type::Quoted(QuotedType::Expr),
            Value::UnresolvedType(_) => Type::Quoted(QuotedType::UnresolvedType),
        })
    }

    pub(crate) fn into_expression(
        self,
        interner: &mut NodeInterner,
        location: Location,
    ) -> IResult<Expression> {
        let kind = match self {
            Value::Unit => ExpressionKind::Literal(Literal::Unit),
            Value::Bool(value) => ExpressionKind::Literal(Literal::Bool(value)),
            Value::Field(value) => ExpressionKind::Literal(Literal::Integer(value, false)),
            Value::I8(value) => {
                let negative = value < 0;
                let value = value.abs();
                let value = (value as u128).into();
                ExpressionKind::Literal(Literal::Integer(value, negative))
            }
            Value::I16(value) => {
                let negative = value < 0;
                let value = value.abs();
                let value = (value as u128).into();
                ExpressionKind::Literal(Literal::Integer(value, negative))
            }
            Value::I32(value) => {
                let negative = value < 0;
                let value = value.abs();
                let value = (value as u128).into();
                ExpressionKind::Literal(Literal::Integer(value, negative))
            }
            Value::I64(value) => {
                let negative = value < 0;
                let value = value.abs();
                let value = (value as u128).into();
                ExpressionKind::Literal(Literal::Integer(value, negative))
            }
            Value::U1(value) => {
                ExpressionKind::Literal(Literal::Integer((value as u128).into(), false))
            }
            Value::U8(value) => {
                ExpressionKind::Literal(Literal::Integer((value as u128).into(), false))
            }
            Value::U16(value) => {
                ExpressionKind::Literal(Literal::Integer((value as u128).into(), false))
            }
            Value::U32(value) => {
                ExpressionKind::Literal(Literal::Integer((value as u128).into(), false))
            }
            Value::U64(value) => {
                ExpressionKind::Literal(Literal::Integer((value as u128).into(), false))
            }
            Value::String(value) => ExpressionKind::Literal(Literal::Str(unwrap_rc(value))),
            // Format strings are lowered as normal strings since they are already interpolated.
            Value::FormatString(value, _) => {
                ExpressionKind::Literal(Literal::Str(unwrap_rc(value)))
            }
            Value::Function(id, typ, bindings) => {
                let id = interner.function_definition_id(id);
                let impl_kind = ImplKind::NotATraitMethod;
                let ident = HirIdent { location, id, impl_kind };
                let expr_id = interner.push_expr(HirExpression::Ident(ident, None));
                interner.push_expr_location(expr_id, location.span, location.file);
                interner.push_expr_type(expr_id, typ);
                interner.store_instantiation_bindings(expr_id, unwrap_rc(bindings));
                ExpressionKind::Resolved(expr_id)
            }
            Value::Closure(_lambda, _env, _typ) => {
                // TODO: How should a closure's environment be inlined?
                let item = "Returning closures from a comptime fn".into();
                return Err(InterpreterError::Unimplemented { item, location });
            }
            Value::Tuple(fields) => {
                let fields = try_vecmap(fields, |field| field.into_expression(interner, location))?;
                ExpressionKind::Tuple(fields)
            }
            Value::Struct(fields, typ) => {
                let fields = try_vecmap(fields, |(name, field)| {
                    let field = field.into_expression(interner, location)?;
                    Ok((Ident::new(unwrap_rc(name), location.span), field))
                })?;

                let struct_type = match typ.follow_bindings() {
                    Type::Struct(def, _) => Some(def.borrow().id),
                    _ => return Err(InterpreterError::NonStructInConstructor { typ, location }),
                };

                // Since we've provided the struct_type, the path should be ignored.
                let type_name = Path::from_single(String::new(), location.span);
                ExpressionKind::Constructor(Box::new(ConstructorExpression {
                    type_name,
                    fields,
                    struct_type,
                }))
            }
            Value::Array(elements, _) => {
                let elements =
                    try_vecmap(elements, |element| element.into_expression(interner, location))?;
                ExpressionKind::Literal(Literal::Array(ArrayLiteral::Standard(elements)))
            }
            Value::Slice(elements, _) => {
                let elements =
                    try_vecmap(elements, |element| element.into_expression(interner, location))?;
                ExpressionKind::Literal(Literal::Slice(ArrayLiteral::Standard(elements)))
            }
            Value::Quoted(tokens) => {
                // Wrap the tokens in '{' and '}' so that we can parse statements as well.
                let mut tokens_to_parse = add_token_spans(tokens.clone(), location.span);
                tokens_to_parse.0.insert(0, SpannedToken::new(Token::LeftBrace, location.span));
                tokens_to_parse.0.push(SpannedToken::new(Token::RightBrace, location.span));

                return match parser::expression().parse(tokens_to_parse) {
                    Ok(expr) => Ok(expr),
                    Err(mut errors) => {
                        let error = errors.swap_remove(0);
                        let file = location.file;
                        let rule = "an expression";
                        Err(InterpreterError::FailedToParseMacro { error, file, tokens, rule })
                    }
                };
            }
            Value::Expr(ExprValue::Expression(expr)) => expr,
            Value::Expr(ExprValue::Statement(statement)) => {
                ExpressionKind::Block(BlockExpression {
                    statements: vec![Statement { kind: statement, span: location.span }],
                })
            }
            Value::Expr(ExprValue::LValue(_))
            | Value::Pointer(..)
            | Value::StructDefinition(_)
            | Value::TraitConstraint(..)
            | Value::TraitDefinition(_)
            | Value::TraitImpl(_)
            | Value::FunctionDefinition(_)
            | Value::Zeroed(_)
            | Value::Type(_)
            | Value::UnresolvedType(_)
            | Value::ModuleDefinition(_) => {
                let typ = self.get_type().into_owned();
                let value = self.display(interner).to_string();
                return Err(InterpreterError::CannotInlineMacro { typ, value, location });
            }
        };

        Ok(Expression::new(kind, location.span))
    }

    pub(crate) fn into_hir_expression(
        self,
        interner: &mut NodeInterner,
        location: Location,
    ) -> IResult<ExprId> {
        let typ = self.get_type().into_owned();

        let expression = match self {
            Value::Unit => HirExpression::Literal(HirLiteral::Unit),
            Value::Bool(value) => HirExpression::Literal(HirLiteral::Bool(value)),
            Value::Field(value) => HirExpression::Literal(HirLiteral::Integer(value, false)),
            Value::I8(value) => {
                let negative = value < 0;
                let value = value.abs();
                let value = (value as u128).into();
                HirExpression::Literal(HirLiteral::Integer(value, negative))
            }
            Value::I16(value) => {
                let negative = value < 0;
                let value = value.abs();
                let value = (value as u128).into();
                HirExpression::Literal(HirLiteral::Integer(value, negative))
            }
            Value::I32(value) => {
                let negative = value < 0;
                let value = value.abs();
                let value = (value as u128).into();
                HirExpression::Literal(HirLiteral::Integer(value, negative))
            }
            Value::I64(value) => {
                let negative = value < 0;
                let value = value.abs();
                let value = (value as u128).into();
                HirExpression::Literal(HirLiteral::Integer(value, negative))
            }
            Value::U1(value) => {
                HirExpression::Literal(HirLiteral::Integer((value as u128).into(), false))
            }
            Value::U8(value) => {
                HirExpression::Literal(HirLiteral::Integer((value as u128).into(), false))
            }
            Value::U16(value) => {
                HirExpression::Literal(HirLiteral::Integer((value as u128).into(), false))
            }
            Value::U32(value) => {
                HirExpression::Literal(HirLiteral::Integer((value as u128).into(), false))
            }
            Value::U64(value) => {
                HirExpression::Literal(HirLiteral::Integer((value as u128).into(), false))
            }
            Value::String(value) => HirExpression::Literal(HirLiteral::Str(unwrap_rc(value))),
            // Format strings are lowered as normal strings since they are already interpolated.
            Value::FormatString(value, _) => {
                HirExpression::Literal(HirLiteral::Str(unwrap_rc(value)))
            }
            Value::Function(id, typ, bindings) => {
                let id = interner.function_definition_id(id);
                let impl_kind = ImplKind::NotATraitMethod;
                let ident = HirIdent { location, id, impl_kind };
                let expr_id = interner.push_expr(HirExpression::Ident(ident, None));
                interner.push_expr_location(expr_id, location.span, location.file);
                interner.push_expr_type(expr_id, typ);
                interner.store_instantiation_bindings(expr_id, unwrap_rc(bindings));
                return Ok(expr_id);
            }
            Value::Closure(_lambda, _env, _typ) => {
                // TODO: How should a closure's environment be inlined?
                let item = "Returning closures from a comptime fn".into();
                return Err(InterpreterError::Unimplemented { item, location });
            }
            Value::Tuple(fields) => {
                let fields =
                    try_vecmap(fields, |field| field.into_hir_expression(interner, location))?;
                HirExpression::Tuple(fields)
            }
            Value::Struct(fields, typ) => {
                let fields = try_vecmap(fields, |(name, field)| {
                    let field = field.into_hir_expression(interner, location)?;
                    Ok((Ident::new(unwrap_rc(name), location.span), field))
                })?;

                let (r#type, struct_generics) = match typ.follow_bindings() {
                    Type::Struct(def, generics) => (def, generics),
                    _ => return Err(InterpreterError::NonStructInConstructor { typ, location }),
                };

                HirExpression::Constructor(HirConstructorExpression {
                    r#type,
                    struct_generics,
                    fields,
                })
            }
            Value::Array(elements, _) => {
                let elements = try_vecmap(elements, |element| {
                    element.into_hir_expression(interner, location)
                })?;
                HirExpression::Literal(HirLiteral::Array(HirArrayLiteral::Standard(elements)))
            }
            Value::Slice(elements, _) => {
                let elements = try_vecmap(elements, |element| {
                    element.into_hir_expression(interner, location)
                })?;
                HirExpression::Literal(HirLiteral::Slice(HirArrayLiteral::Standard(elements)))
            }
            Value::Quoted(tokens) => HirExpression::Unquote(add_token_spans(tokens, location.span)),
            Value::Expr(..)
            | Value::Pointer(..)
            | Value::StructDefinition(_)
            | Value::TraitConstraint(..)
            | Value::TraitDefinition(_)
            | Value::TraitImpl(_)
            | Value::FunctionDefinition(_)
            | Value::Zeroed(_)
            | Value::Type(_)
            | Value::UnresolvedType(_)
            | Value::ModuleDefinition(_) => {
                let typ = self.get_type().into_owned();
                let value = self.display(interner).to_string();
                return Err(InterpreterError::CannotInlineMacro { value, typ, location });
            }
        };

        let id = interner.push_expr(expression);
        interner.push_expr_location(id, location.span, location.file);
        interner.push_expr_type(id, typ);
        Ok(id)
    }

    pub(crate) fn into_tokens(
        self,
        interner: &mut NodeInterner,
        location: Location,
    ) -> IResult<Vec<Token>> {
        let token = match self {
            Value::Quoted(tokens) => return Ok(unwrap_rc(tokens)),
            Value::Type(typ) => Token::QuotedType(interner.push_quoted_type(typ)),
            Value::Expr(ExprValue::Expression(expr)) => {
                Token::InternedExpr(interner.push_expression_kind(expr))
            }
            Value::Expr(ExprValue::Statement(statement)) => {
                Token::InternedStatement(interner.push_statement_kind(statement))
            }
            Value::Expr(ExprValue::LValue(lvalue)) => {
                Token::InternedLValue(interner.push_lvalue(lvalue))
            }
            Value::UnresolvedType(typ) => {
                Token::InternedUnresolvedTypeData(interner.push_unresolved_type_data(typ))
            }
            other => Token::UnquoteMarker(other.into_hir_expression(interner, location)?),
        };
        Ok(vec![token])
    }

    /// Converts any unsigned `Value` into a `u128`.
    /// Returns `None` for negative integers.
    pub(crate) fn to_u128(&self) -> Option<u128> {
        match self {
            Self::Field(value) => Some(value.to_u128()),
            Self::I8(value) => (*value >= 0).then_some(*value as u128),
            Self::I16(value) => (*value >= 0).then_some(*value as u128),
            Self::I32(value) => (*value >= 0).then_some(*value as u128),
            Self::I64(value) => (*value >= 0).then_some(*value as u128),
            Self::U8(value) => Some(*value as u128),
            Self::U16(value) => Some(*value as u128),
            Self::U32(value) => Some(*value as u128),
            Self::U64(value) => Some(*value as u128),
            _ => None,
        }
    }

    pub(crate) fn into_top_level_items(
        self,
        location: Location,
        interner: &NodeInterner,
    ) -> IResult<Vec<TopLevelStatement>> {
        match self {
            Value::Quoted(tokens) => parse_tokens(tokens, parser::top_level_items(), location),
            _ => {
                let typ = self.get_type().into_owned();
                let value = self.display(interner).to_string();
                Err(InterpreterError::CannotInlineMacro { value, typ, location })
            }
        }
    }

    pub fn display<'value, 'interner>(
        &'value self,
        interner: &'interner NodeInterner,
    ) -> ValuePrinter<'value, 'interner> {
        ValuePrinter { value: self, interner }
    }
}

/// Unwraps an Rc value without cloning the inner value if the reference count is 1. Clones otherwise.
pub(crate) fn unwrap_rc<T: Clone>(rc: Rc<T>) -> T {
    Rc::try_unwrap(rc).unwrap_or_else(|rc| (*rc).clone())
}

fn parse_tokens<T>(
    tokens: Rc<Vec<Token>>,
    parser: impl NoirParser<T>,
    location: Location,
) -> IResult<T> {
    match parser.parse(add_token_spans(tokens.clone(), location.span)) {
        Ok(expr) => Ok(expr),
        Err(mut errors) => {
            let error = errors.swap_remove(0);
            let rule = "an expression";
            let file = location.file;
            Err(InterpreterError::FailedToParseMacro { error, file, tokens, rule })
        }
    }
}

pub(crate) fn add_token_spans(tokens: Rc<Vec<Token>>, span: Span) -> Tokens {
    let tokens = unwrap_rc(tokens);
    Tokens(vecmap(tokens, |token| SpannedToken::new(token, span)))
}

pub struct ValuePrinter<'value, 'interner> {
    value: &'value Value,
    interner: &'interner NodeInterner,
}

impl<'value, 'interner> Display for ValuePrinter<'value, 'interner> {
    fn fmt(&self, f: &mut std::fmt::Formatter<'_>) -> std::fmt::Result {
        match self.value {
            Value::Unit => write!(f, "()"),
            Value::Bool(value) => {
                let msg = if *value { "true" } else { "false" };
                write!(f, "{msg}")
            }
            Value::Field(value) => write!(f, "{value}"),
            Value::I8(value) => write!(f, "{value}"),
            Value::I16(value) => write!(f, "{value}"),
            Value::I32(value) => write!(f, "{value}"),
            Value::I64(value) => write!(f, "{value}"),
            Value::U1(value) => write!(f, "{value}"),
            Value::U8(value) => write!(f, "{value}"),
            Value::U16(value) => write!(f, "{value}"),
            Value::U32(value) => write!(f, "{value}"),
            Value::U64(value) => write!(f, "{value}"),
            Value::String(value) => write!(f, "{value}"),
            Value::FormatString(value, _) => write!(f, "{value}"),
            Value::Function(..) => write!(f, "(function)"),
            Value::Closure(_, _, _) => write!(f, "(closure)"),
            Value::Tuple(fields) => {
                let fields = vecmap(fields, |field| field.display(self.interner).to_string());
                write!(f, "({})", fields.join(", "))
            }
            Value::Struct(fields, typ) => {
                let typename = match typ.follow_bindings() {
                    Type::Struct(def, _) => def.borrow().name.to_string(),
                    other => other.to_string(),
                };
                let fields = vecmap(fields, |(name, value)| {
                    format!("{}: {}", name, value.display(self.interner))
                });
                write!(f, "{typename} {{ {} }}", fields.join(", "))
            }
            Value::Pointer(value, _) => write!(f, "&mut {}", value.borrow().display(self.interner)),
            Value::Array(values, _) => {
                let values = vecmap(values, |value| value.display(self.interner).to_string());
                write!(f, "[{}]", values.join(", "))
            }
            Value::Slice(values, _) => {
                let values = vecmap(values, |value| value.display(self.interner).to_string());
                write!(f, "&[{}]", values.join(", "))
            }
            Value::Quoted(tokens) => {
                write!(f, "quote {{")?;
                for token in tokens.iter() {
                    match token {
                        Token::QuotedType(id) => {
                            write!(f, " {}", self.interner.get_quoted_type(*id))?;
                        }
                        other => write!(f, " {other}")?,
                    }
                }
                write!(f, " }}")
            }
            Value::StructDefinition(id) => {
                let def = self.interner.get_struct(*id);
                let def = def.borrow();
                write!(f, "{}", def.name)
            }
            Value::TraitConstraint(trait_id, generics) => {
                let trait_ = self.interner.get_trait(*trait_id);
                write!(f, "{}{generics}", trait_.name)
            }
            Value::TraitDefinition(trait_id) => {
                let trait_ = self.interner.get_trait(*trait_id);
                write!(f, "{}", trait_.name)
            }
            Value::TraitImpl(trait_impl_id) => {
                let trait_impl = self.interner.get_trait_implementation(*trait_impl_id);
                let trait_impl = trait_impl.borrow();

                let generic_string =
                    vecmap(&trait_impl.trait_generics, ToString::to_string).join(", ");
                let generic_string = if generic_string.is_empty() {
                    generic_string
                } else {
                    format!("<{}>", generic_string)
                };

                let where_clause = vecmap(&trait_impl.where_clause, |trait_constraint| {
                    display_trait_constraint(self.interner, trait_constraint)
                });
                let where_clause = where_clause.join(", ");
                let where_clause = if where_clause.is_empty() {
                    where_clause
                } else {
                    format!(" where {}", where_clause)
                };

                write!(
                    f,
                    "impl {}{} for {}{}",
                    trait_impl.ident, generic_string, trait_impl.typ, where_clause
                )
            }
            Value::FunctionDefinition(function_id) => {
                write!(f, "{}", self.interner.function_name(function_id))
            }
            Value::ModuleDefinition(_) => write!(f, "(module)"),
            Value::Zeroed(typ) => write!(f, "(zeroed {typ})"),
            Value::Type(typ) => write!(f, "{}", typ),
            Value::Expr(ExprValue::Expression(expr)) => {
                write!(f, "{}", remove_interned_in_expression_kind(self.interner, expr.clone()))
            }
            Value::Expr(ExprValue::Statement(statement)) => {
                write!(f, "{}", remove_interned_in_statement_kind(self.interner, statement.clone()))
            }
            Value::Expr(ExprValue::LValue(lvalue)) => {
                write!(f, "{}", remove_interned_in_lvalue(self.interner, lvalue.clone()))
            }
            Value::UnresolvedType(typ) => {
                if let UnresolvedTypeData::Interned(id) = typ {
                    let typ = self.interner.get_unresolved_type_data(*id);
                    write!(f, "{}", typ)
                } else {
                    write!(f, "{}", typ)
                }
            }
<<<<<<< HEAD
=======
        }
    }
}

fn display_trait_constraint(interner: &NodeInterner, trait_constraint: &TraitConstraint) -> String {
    let trait_ = interner.get_trait(trait_constraint.trait_id);
    format!("{}: {}{}", trait_constraint.typ, trait_.name, trait_constraint.trait_generics)
}

// Returns a new Expression where all Interned and Resolved expressions have been turned into non-interned ExpressionKind.
fn remove_interned_in_expression(interner: &NodeInterner, expr: Expression) -> Expression {
    Expression { kind: remove_interned_in_expression_kind(interner, expr.kind), span: expr.span }
}

// Returns a new ExpressionKind where all Interned and Resolved expressions have been turned into non-interned ExpressionKind.
fn remove_interned_in_expression_kind(
    interner: &NodeInterner,
    expr: ExpressionKind,
) -> ExpressionKind {
    match expr {
        ExpressionKind::Literal(literal) => {
            ExpressionKind::Literal(remove_interned_in_literal(interner, literal))
        }
        ExpressionKind::Block(block) => {
            let statements =
                vecmap(block.statements, |stmt| remove_interned_in_statement(interner, stmt));
            ExpressionKind::Block(BlockExpression { statements })
        }
        ExpressionKind::Prefix(prefix) => ExpressionKind::Prefix(Box::new(PrefixExpression {
            rhs: remove_interned_in_expression(interner, prefix.rhs),
            ..*prefix
        })),
        ExpressionKind::Index(index) => ExpressionKind::Index(Box::new(IndexExpression {
            collection: remove_interned_in_expression(interner, index.collection),
            index: remove_interned_in_expression(interner, index.index),
        })),
        ExpressionKind::Call(call) => ExpressionKind::Call(Box::new(CallExpression {
            func: Box::new(remove_interned_in_expression(interner, *call.func)),
            arguments: vecmap(call.arguments, |arg| remove_interned_in_expression(interner, arg)),
            ..*call
        })),
        ExpressionKind::MethodCall(call) => {
            ExpressionKind::MethodCall(Box::new(MethodCallExpression {
                object: remove_interned_in_expression(interner, call.object),
                arguments: vecmap(call.arguments, |arg| {
                    remove_interned_in_expression(interner, arg)
                }),
                ..*call
            }))
        }
        ExpressionKind::Constructor(constructor) => {
            ExpressionKind::Constructor(Box::new(ConstructorExpression {
                fields: vecmap(constructor.fields, |(name, expr)| {
                    (name, remove_interned_in_expression(interner, expr))
                }),
                ..*constructor
            }))
        }
        ExpressionKind::MemberAccess(member_access) => {
            ExpressionKind::MemberAccess(Box::new(MemberAccessExpression {
                lhs: remove_interned_in_expression(interner, member_access.lhs),
                ..*member_access
            }))
        }
        ExpressionKind::Cast(cast) => ExpressionKind::Cast(Box::new(CastExpression {
            lhs: remove_interned_in_expression(interner, cast.lhs),
            ..*cast
        })),
        ExpressionKind::Infix(infix) => ExpressionKind::Infix(Box::new(InfixExpression {
            lhs: remove_interned_in_expression(interner, infix.lhs),
            rhs: remove_interned_in_expression(interner, infix.rhs),
            ..*infix
        })),
        ExpressionKind::If(if_expr) => ExpressionKind::If(Box::new(IfExpression {
            condition: remove_interned_in_expression(interner, if_expr.condition),
            consequence: remove_interned_in_expression(interner, if_expr.consequence),
            alternative: if_expr
                .alternative
                .map(|alternative| remove_interned_in_expression(interner, alternative)),
        })),
        ExpressionKind::Variable(_) => expr,
        ExpressionKind::Tuple(expressions) => ExpressionKind::Tuple(vecmap(expressions, |expr| {
            remove_interned_in_expression(interner, expr)
        })),
        ExpressionKind::Lambda(lambda) => ExpressionKind::Lambda(Box::new(Lambda {
            body: remove_interned_in_expression(interner, lambda.body),
            ..*lambda
        })),
        ExpressionKind::Parenthesized(expr) => {
            ExpressionKind::Parenthesized(Box::new(remove_interned_in_expression(interner, *expr)))
        }
        ExpressionKind::Quote(_) => expr,
        ExpressionKind::Unquote(expr) => {
            ExpressionKind::Unquote(Box::new(remove_interned_in_expression(interner, *expr)))
        }
        ExpressionKind::Comptime(block, span) => {
            let statements =
                vecmap(block.statements, |stmt| remove_interned_in_statement(interner, stmt));
            ExpressionKind::Comptime(BlockExpression { statements }, span)
        }
        ExpressionKind::Unsafe(block, span) => {
            let statements =
                vecmap(block.statements, |stmt| remove_interned_in_statement(interner, stmt));
            ExpressionKind::Unsafe(BlockExpression { statements }, span)
        }
        ExpressionKind::AsTraitPath(_) => expr,
        ExpressionKind::Resolved(id) => {
            let expr = interner.expression(&id);
            expr.to_display_ast(interner, Span::default()).kind
        }
        ExpressionKind::Interned(id) => {
            let expr = interner.get_expression_kind(id).clone();
            remove_interned_in_expression_kind(interner, expr)
        }
        ExpressionKind::Error => expr,
    }
}

fn remove_interned_in_literal(interner: &NodeInterner, literal: Literal) -> Literal {
    match literal {
        Literal::Array(array_literal) => {
            Literal::Array(remove_interned_in_array_literal(interner, array_literal))
        }
        Literal::Slice(array_literal) => {
            Literal::Array(remove_interned_in_array_literal(interner, array_literal))
        }
        Literal::Bool(_)
        | Literal::Integer(_, _)
        | Literal::Str(_)
        | Literal::RawStr(_, _)
        | Literal::FmtStr(_)
        | Literal::Unit => literal,
    }
}

fn remove_interned_in_array_literal(
    interner: &NodeInterner,
    literal: ArrayLiteral,
) -> ArrayLiteral {
    match literal {
        ArrayLiteral::Standard(expressions) => {
            ArrayLiteral::Standard(vecmap(expressions, |expr| {
                remove_interned_in_expression(interner, expr)
            }))
        }
        ArrayLiteral::Repeated { repeated_element, length } => ArrayLiteral::Repeated {
            repeated_element: Box::new(remove_interned_in_expression(interner, *repeated_element)),
            length: Box::new(remove_interned_in_expression(interner, *length)),
        },
    }
}

// Returns a new Statement where all Interned statements have been turned into non-interned StatementKind.
fn remove_interned_in_statement(interner: &NodeInterner, statement: Statement) -> Statement {
    Statement {
        kind: remove_interned_in_statement_kind(interner, statement.kind),
        span: statement.span,
    }
}

// Returns a new StatementKind where all Interned statements have been turned into non-interned StatementKind.
fn remove_interned_in_statement_kind(
    interner: &NodeInterner,
    statement: StatementKind,
) -> StatementKind {
    match statement {
        StatementKind::Let(let_statement) => StatementKind::Let(LetStatement {
            expression: remove_interned_in_expression(interner, let_statement.expression),
            ..let_statement
        }),
        StatementKind::Constrain(constrain) => StatementKind::Constrain(ConstrainStatement(
            remove_interned_in_expression(interner, constrain.0),
            constrain.1.map(|expr| remove_interned_in_expression(interner, expr)),
            constrain.2,
        )),
        StatementKind::Expression(expr) => {
            StatementKind::Expression(remove_interned_in_expression(interner, expr))
        }
        StatementKind::Assign(assign) => StatementKind::Assign(AssignStatement {
            lvalue: assign.lvalue,
            expression: remove_interned_in_expression(interner, assign.expression),
        }),
        StatementKind::For(for_loop) => StatementKind::For(ForLoopStatement {
            range: match for_loop.range {
                ForRange::Range(from, to) => ForRange::Range(
                    remove_interned_in_expression(interner, from),
                    remove_interned_in_expression(interner, to),
                ),
                ForRange::Array(expr) => {
                    ForRange::Array(remove_interned_in_expression(interner, expr))
                }
            },
            block: remove_interned_in_expression(interner, for_loop.block),
            ..for_loop
        }),
        StatementKind::Comptime(statement) => {
            StatementKind::Comptime(Box::new(remove_interned_in_statement(interner, *statement)))
        }
        StatementKind::Semi(expr) => {
            StatementKind::Semi(remove_interned_in_expression(interner, expr))
        }
        StatementKind::Interned(id) => {
            let statement = interner.get_statement_kind(id).clone();
            remove_interned_in_statement_kind(interner, statement)
        }
        StatementKind::Break | StatementKind::Continue | StatementKind::Error => statement,
    }
}

// Returns a new LValue where all Interned LValues have been turned into LValue.
fn remove_interned_in_lvalue(interner: &NodeInterner, lvalue: LValue) -> LValue {
    match lvalue {
        LValue::Ident(_) => lvalue,
        LValue::MemberAccess { object, field_name, span } => LValue::MemberAccess {
            object: Box::new(remove_interned_in_lvalue(interner, *object)),
            field_name,
            span,
        },
        LValue::Index { array, index, span } => LValue::Index {
            array: Box::new(remove_interned_in_lvalue(interner, *array)),
            index: remove_interned_in_expression(interner, index),
            span,
        },
        LValue::Dereference(lvalue, span) => {
            LValue::Dereference(Box::new(remove_interned_in_lvalue(interner, *lvalue)), span)
        }
        LValue::Interned(id, span) => {
            let lvalue = interner.get_lvalue(id, span);
            remove_interned_in_lvalue(interner, lvalue)
>>>>>>> 5d8cb63e
        }
    }
}

// Returns a new Expression where all Interned and Resolved expressions have been turned into non-interned ExpressionKind.
fn remove_interned_in_expression(interner: &NodeInterner, expr: Expression) -> Expression {
    Expression { kind: remove_interned_in_expression_kind(interner, expr.kind), span: expr.span }
}

// Returns a new ExpressionKind where all Interned and Resolved expressions have been turned into non-interned ExpressionKind.
fn remove_interned_in_expression_kind(
    interner: &NodeInterner,
    expr: ExpressionKind,
) -> ExpressionKind {
    match expr {
        ExpressionKind::Literal(literal) => {
            ExpressionKind::Literal(remove_interned_in_literal(interner, literal))
        }
        ExpressionKind::Block(block) => {
            let statements =
                vecmap(block.statements, |stmt| remove_interned_in_statement(interner, stmt));
            ExpressionKind::Block(BlockExpression { statements })
        }
        ExpressionKind::Prefix(prefix) => ExpressionKind::Prefix(Box::new(PrefixExpression {
            rhs: remove_interned_in_expression(interner, prefix.rhs),
            ..*prefix
        })),
        ExpressionKind::Index(index) => ExpressionKind::Index(Box::new(IndexExpression {
            collection: remove_interned_in_expression(interner, index.collection),
            index: remove_interned_in_expression(interner, index.index),
        })),
        ExpressionKind::Call(call) => ExpressionKind::Call(Box::new(CallExpression {
            func: Box::new(remove_interned_in_expression(interner, *call.func)),
            arguments: vecmap(call.arguments, |arg| remove_interned_in_expression(interner, arg)),
            ..*call
        })),
        ExpressionKind::MethodCall(call) => {
            ExpressionKind::MethodCall(Box::new(MethodCallExpression {
                object: remove_interned_in_expression(interner, call.object),
                arguments: vecmap(call.arguments, |arg| {
                    remove_interned_in_expression(interner, arg)
                }),
                ..*call
            }))
        }
        ExpressionKind::Constructor(constructor) => {
            ExpressionKind::Constructor(Box::new(ConstructorExpression {
                fields: vecmap(constructor.fields, |(name, expr)| {
                    (name, remove_interned_in_expression(interner, expr))
                }),
                ..*constructor
            }))
        }
        ExpressionKind::MemberAccess(member_access) => {
            ExpressionKind::MemberAccess(Box::new(MemberAccessExpression {
                lhs: remove_interned_in_expression(interner, member_access.lhs),
                ..*member_access
            }))
        }
        ExpressionKind::Cast(cast) => ExpressionKind::Cast(Box::new(CastExpression {
            lhs: remove_interned_in_expression(interner, cast.lhs),
            ..*cast
        })),
        ExpressionKind::Infix(infix) => ExpressionKind::Infix(Box::new(InfixExpression {
            lhs: remove_interned_in_expression(interner, infix.lhs),
            rhs: remove_interned_in_expression(interner, infix.rhs),
            ..*infix
        })),
        ExpressionKind::If(if_expr) => ExpressionKind::If(Box::new(IfExpression {
            condition: remove_interned_in_expression(interner, if_expr.condition),
            consequence: remove_interned_in_expression(interner, if_expr.consequence),
            alternative: if_expr
                .alternative
                .map(|alternative| remove_interned_in_expression(interner, alternative)),
        })),
        ExpressionKind::Variable(_) => expr,
        ExpressionKind::Tuple(expressions) => ExpressionKind::Tuple(vecmap(expressions, |expr| {
            remove_interned_in_expression(interner, expr)
        })),
        ExpressionKind::Lambda(lambda) => ExpressionKind::Lambda(Box::new(Lambda {
            body: remove_interned_in_expression(interner, lambda.body),
            ..*lambda
        })),
        ExpressionKind::Parenthesized(expr) => {
            ExpressionKind::Parenthesized(Box::new(remove_interned_in_expression(interner, *expr)))
        }
        ExpressionKind::Quote(_) => expr,
        ExpressionKind::Unquote(expr) => {
            ExpressionKind::Unquote(Box::new(remove_interned_in_expression(interner, *expr)))
        }
        ExpressionKind::Comptime(block, span) => {
            let statements =
                vecmap(block.statements, |stmt| remove_interned_in_statement(interner, stmt));
            ExpressionKind::Comptime(BlockExpression { statements }, span)
        }
        ExpressionKind::Unsafe(block, span) => {
            let statements =
                vecmap(block.statements, |stmt| remove_interned_in_statement(interner, stmt));
            ExpressionKind::Unsafe(BlockExpression { statements }, span)
        }
        ExpressionKind::AsTraitPath(_) => expr,
        ExpressionKind::Resolved(id) => {
            let expr = interner.expression(&id);
            expr.to_display_ast(interner, Span::default()).kind
        }
        ExpressionKind::Interned(id) => {
            let expr = interner.get_expression_kind(id).clone();
            remove_interned_in_expression_kind(interner, expr)
        }
        ExpressionKind::Error => expr,
    }
}

fn remove_interned_in_literal(interner: &NodeInterner, literal: Literal) -> Literal {
    match literal {
        Literal::Array(array_literal) => {
            Literal::Array(remove_interned_in_array_literal(interner, array_literal))
        }
        Literal::Slice(array_literal) => {
            Literal::Array(remove_interned_in_array_literal(interner, array_literal))
        }
        Literal::Bool(_)
        | Literal::Integer(_, _)
        | Literal::Str(_)
        | Literal::RawStr(_, _)
        | Literal::FmtStr(_)
        | Literal::Unit => literal,
    }
}

fn remove_interned_in_array_literal(
    interner: &NodeInterner,
    literal: ArrayLiteral,
) -> ArrayLiteral {
    match literal {
        ArrayLiteral::Standard(expressions) => {
            ArrayLiteral::Standard(vecmap(expressions, |expr| {
                remove_interned_in_expression(interner, expr)
            }))
        }
        ArrayLiteral::Repeated { repeated_element, length } => ArrayLiteral::Repeated {
            repeated_element: Box::new(remove_interned_in_expression(interner, *repeated_element)),
            length: Box::new(remove_interned_in_expression(interner, *length)),
        },
    }
}

// Returns a new Statement where all Interned statements have been turned into non-interned StatementKind.
fn remove_interned_in_statement(interner: &NodeInterner, statement: Statement) -> Statement {
    Statement {
        kind: remove_interned_in_statement_kind(interner, statement.kind),
        span: statement.span,
    }
}

// Returns a new StatementKind where all Interned statements have been turned into non-interned StatementKind.
fn remove_interned_in_statement_kind(
    interner: &NodeInterner,
    statement: StatementKind,
) -> StatementKind {
    match statement {
        StatementKind::Let(let_statement) => StatementKind::Let(LetStatement {
            expression: remove_interned_in_expression(interner, let_statement.expression),
            ..let_statement
        }),
        StatementKind::Constrain(constrain) => StatementKind::Constrain(ConstrainStatement(
            remove_interned_in_expression(interner, constrain.0),
            constrain.1.map(|expr| remove_interned_in_expression(interner, expr)),
            constrain.2,
        )),
        StatementKind::Expression(expr) => {
            StatementKind::Expression(remove_interned_in_expression(interner, expr))
        }
        StatementKind::Assign(assign) => StatementKind::Assign(AssignStatement {
            lvalue: assign.lvalue,
            expression: remove_interned_in_expression(interner, assign.expression),
        }),
        StatementKind::For(for_loop) => StatementKind::For(ForLoopStatement {
            range: match for_loop.range {
                ForRange::Range(from, to) => ForRange::Range(
                    remove_interned_in_expression(interner, from),
                    remove_interned_in_expression(interner, to),
                ),
                ForRange::Array(expr) => {
                    ForRange::Array(remove_interned_in_expression(interner, expr))
                }
            },
            block: remove_interned_in_expression(interner, for_loop.block),
            ..for_loop
        }),
        StatementKind::Comptime(statement) => {
            StatementKind::Comptime(Box::new(remove_interned_in_statement(interner, *statement)))
        }
        StatementKind::Semi(expr) => {
            StatementKind::Semi(remove_interned_in_expression(interner, expr))
        }
        StatementKind::Interned(id) => {
            let statement = interner.get_statement_kind(id).clone();
            remove_interned_in_statement_kind(interner, statement)
        }
        StatementKind::Break | StatementKind::Continue | StatementKind::Error => statement,
    }
}

// Returns a new LValue where all Interned LValues have been turned into LValue.
fn remove_interned_in_lvalue(interner: &NodeInterner, lvalue: LValue) -> LValue {
    match lvalue {
        LValue::Ident(_) => lvalue,
        LValue::MemberAccess { object, field_name, span } => LValue::MemberAccess {
            object: Box::new(remove_interned_in_lvalue(interner, *object)),
            field_name,
            span,
        },
        LValue::Index { array, index, span } => LValue::Index {
            array: Box::new(remove_interned_in_lvalue(interner, *array)),
            index: remove_interned_in_expression(interner, index),
            span,
        },
        LValue::Dereference(lvalue, span) => {
            LValue::Dereference(Box::new(remove_interned_in_lvalue(interner, *lvalue)), span)
        }
        LValue::Interned(id, span) => {
            let lvalue = interner.get_lvalue(id, span);
            remove_interned_in_lvalue(interner, lvalue)
        }
    }
}

fn display_trait_constraint(interner: &NodeInterner, trait_constraint: &TraitConstraint) -> String {
    let trait_ = interner.get_trait(trait_constraint.trait_id);
    format!("{}: {}{}", trait_constraint.typ, trait_.name, trait_constraint.trait_generics)
}<|MERGE_RESOLUTION|>--- conflicted
+++ resolved
@@ -629,8 +629,6 @@
                     write!(f, "{}", typ)
                 }
             }
-<<<<<<< HEAD
-=======
         }
     }
 }
@@ -860,7 +858,6 @@
         LValue::Interned(id, span) => {
             let lvalue = interner.get_lvalue(id, span);
             remove_interned_in_lvalue(interner, lvalue)
->>>>>>> 5d8cb63e
         }
     }
 }
