use std::{borrow::Cow, fmt::Display, rc::Rc};

use acvm::{AcirField, FieldElement};
use chumsky::Parser;
use im::Vector;
use iter_extended::{try_vecmap, vecmap};
use noirc_errors::{Location, Span};
use strum_macros::Display;

use crate::{
    ast::{
        ArrayLiteral, AssignStatement, BlockExpression, CallExpression, CastExpression,
        ConstrainStatement, ConstructorExpression, ForLoopStatement, ForRange, Ident, IfExpression,
        IndexExpression, InfixExpression, IntegerBitSize, LValue, Lambda, LetStatement,
        MemberAccessExpression, MethodCallExpression, PrefixExpression, Signedness, Statement,
        StatementKind, UnresolvedTypeData,
    },
    hir::{def_map::ModuleId, type_check::generics::TraitGenerics},
    hir_def::{
        expr::{HirArrayLiteral, HirConstructorExpression, HirIdent, HirLambda, ImplKind},
        traits::TraitConstraint,
    },
    macros_api::{
        Expression, ExpressionKind, HirExpression, HirLiteral, Literal, NodeInterner, Path,
        StructId,
    },
<<<<<<< HEAD
    node_interner::{ExprId, FuncId, TraitId, TraitImplId},
=======
    node_interner::{ExprId, FuncId, StmtId, TraitId, TraitImplId},
>>>>>>> a78c5d48
    parser::{self, NoirParser, TopLevelStatement},
    token::{SpannedToken, Token, Tokens},
    QuotedType, Shared, Type, TypeBindings,
};
use rustc_hash::FxHashMap as HashMap;

use super::errors::{IResult, InterpreterError};

#[derive(Debug, Clone, PartialEq, Eq)]
pub enum Value {
    Unit,
    Bool(bool),
    Field(FieldElement),
    I8(i8),
    I16(i16),
    I32(i32),
    I64(i64),
    U1(bool),
    U8(u8),
    U16(u16),
    U32(u32),
    U64(u64),
    String(Rc<String>),
    FormatString(Rc<String>, Type),
    Function(FuncId, Type, Rc<TypeBindings>),
    Closure(HirLambda, Vec<Value>, Type),
    Tuple(Vec<Value>),
    Struct(HashMap<Rc<String>, Value>, Type),
    Pointer(Shared<Value>, /* auto_deref */ bool),
    Array(Vector<Value>, Type),
    Slice(Vector<Value>, Type),
    /// Quoted tokens don't have spans because otherwise inserting them in the middle of other
    /// tokens can cause larger spans to be before lesser spans, causing an assert. They may also
    /// be inserted into separate files entirely.
    Quoted(Rc<Vec<Token>>),
    StructDefinition(StructId),
    TraitConstraint(TraitId, TraitGenerics),
    TraitDefinition(TraitId),
    TraitImpl(TraitImplId),
    FunctionDefinition(FuncId),
    ModuleDefinition(ModuleId),
    Type(Type),
    Zeroed(Type),
    Expr(ExprValue),
<<<<<<< HEAD
=======
    TypedExpr(TypedExpr),
>>>>>>> a78c5d48
    UnresolvedType(UnresolvedTypeData),
}

#[derive(Debug, Clone, PartialEq, Eq, Display)]
pub enum ExprValue {
    Expression(ExpressionKind),
    Statement(StatementKind),
    LValue(LValue),
<<<<<<< HEAD
=======
}

#[derive(Debug, Clone, PartialEq, Eq, Display)]
pub enum TypedExpr {
    ExprId(ExprId),
    StmtId(StmtId),
>>>>>>> a78c5d48
}

impl Value {
    pub(crate) fn expression(expr: ExpressionKind) -> Self {
        Value::Expr(ExprValue::Expression(expr))
    }

    pub(crate) fn statement(statement: StatementKind) -> Self {
        Value::Expr(ExprValue::Statement(statement))
    }

    pub(crate) fn lvalue(lvaue: LValue) -> Self {
        Value::Expr(ExprValue::LValue(lvaue))
    }

    pub(crate) fn get_type(&self) -> Cow<Type> {
        Cow::Owned(match self {
            Value::Unit => Type::Unit,
            Value::Bool(_) => Type::Bool,
            Value::Field(_) => Type::FieldElement,
            Value::I8(_) => Type::Integer(Signedness::Signed, IntegerBitSize::Eight),
            Value::I16(_) => Type::Integer(Signedness::Signed, IntegerBitSize::Sixteen),
            Value::I32(_) => Type::Integer(Signedness::Signed, IntegerBitSize::ThirtyTwo),
            Value::I64(_) => Type::Integer(Signedness::Signed, IntegerBitSize::SixtyFour),
            Value::U1(_) => Type::Integer(Signedness::Unsigned, IntegerBitSize::One),
            Value::U8(_) => Type::Integer(Signedness::Unsigned, IntegerBitSize::Eight),
            Value::U16(_) => Type::Integer(Signedness::Unsigned, IntegerBitSize::Sixteen),
            Value::U32(_) => Type::Integer(Signedness::Unsigned, IntegerBitSize::ThirtyTwo),
            Value::U64(_) => Type::Integer(Signedness::Unsigned, IntegerBitSize::SixtyFour),
            Value::String(value) => {
                let length = Type::Constant(value.len() as u32);
                Type::String(Box::new(length))
            }
            Value::FormatString(_, typ) => return Cow::Borrowed(typ),
            Value::Function(_, typ, _) => return Cow::Borrowed(typ),
            Value::Closure(_, _, typ) => return Cow::Borrowed(typ),
            Value::Tuple(fields) => {
                Type::Tuple(vecmap(fields, |field| field.get_type().into_owned()))
            }
            Value::Struct(_, typ) => return Cow::Borrowed(typ),
            Value::Array(_, typ) => return Cow::Borrowed(typ),
            Value::Slice(_, typ) => return Cow::Borrowed(typ),
            Value::Quoted(_) => Type::Quoted(QuotedType::Quoted),
            Value::StructDefinition(_) => Type::Quoted(QuotedType::StructDefinition),
            Value::Pointer(element, auto_deref) => {
                if *auto_deref {
                    element.borrow().get_type().into_owned()
                } else {
                    let element = element.borrow().get_type().into_owned();
                    Type::MutableReference(Box::new(element))
                }
            }
            Value::TraitConstraint { .. } => Type::Quoted(QuotedType::TraitConstraint),
            Value::TraitDefinition(_) => Type::Quoted(QuotedType::TraitDefinition),
            Value::TraitImpl(_) => Type::Quoted(QuotedType::TraitImpl),
            Value::FunctionDefinition(_) => Type::Quoted(QuotedType::FunctionDefinition),
            Value::ModuleDefinition(_) => Type::Quoted(QuotedType::Module),
            Value::Type(_) => Type::Quoted(QuotedType::Type),
            Value::Zeroed(typ) => return Cow::Borrowed(typ),
            Value::Expr(_) => Type::Quoted(QuotedType::Expr),
<<<<<<< HEAD
=======
            Value::TypedExpr(_) => Type::Quoted(QuotedType::TypedExpr),
>>>>>>> a78c5d48
            Value::UnresolvedType(_) => Type::Quoted(QuotedType::UnresolvedType),
        })
    }

    pub(crate) fn into_expression(
        self,
        interner: &mut NodeInterner,
        location: Location,
    ) -> IResult<Expression> {
        let kind = match self {
            Value::Unit => ExpressionKind::Literal(Literal::Unit),
            Value::Bool(value) => ExpressionKind::Literal(Literal::Bool(value)),
            Value::Field(value) => ExpressionKind::Literal(Literal::Integer(value, false)),
            Value::I8(value) => {
                let negative = value < 0;
                let value = value.abs();
                let value = (value as u128).into();
                ExpressionKind::Literal(Literal::Integer(value, negative))
            }
            Value::I16(value) => {
                let negative = value < 0;
                let value = value.abs();
                let value = (value as u128).into();
                ExpressionKind::Literal(Literal::Integer(value, negative))
            }
            Value::I32(value) => {
                let negative = value < 0;
                let value = value.abs();
                let value = (value as u128).into();
                ExpressionKind::Literal(Literal::Integer(value, negative))
            }
            Value::I64(value) => {
                let negative = value < 0;
                let value = value.abs();
                let value = (value as u128).into();
                ExpressionKind::Literal(Literal::Integer(value, negative))
            }
            Value::U1(value) => {
                ExpressionKind::Literal(Literal::Integer((value as u128).into(), false))
            }
            Value::U8(value) => {
                ExpressionKind::Literal(Literal::Integer((value as u128).into(), false))
            }
            Value::U16(value) => {
                ExpressionKind::Literal(Literal::Integer((value as u128).into(), false))
            }
            Value::U32(value) => {
                ExpressionKind::Literal(Literal::Integer((value as u128).into(), false))
            }
            Value::U64(value) => {
                ExpressionKind::Literal(Literal::Integer((value as u128).into(), false))
            }
            Value::String(value) => ExpressionKind::Literal(Literal::Str(unwrap_rc(value))),
            // Format strings are lowered as normal strings since they are already interpolated.
            Value::FormatString(value, _) => {
                ExpressionKind::Literal(Literal::Str(unwrap_rc(value)))
            }
            Value::Function(id, typ, bindings) => {
                let id = interner.function_definition_id(id);
                let impl_kind = ImplKind::NotATraitMethod;
                let ident = HirIdent { location, id, impl_kind };
                let expr_id = interner.push_expr(HirExpression::Ident(ident, None));
                interner.push_expr_location(expr_id, location.span, location.file);
                interner.push_expr_type(expr_id, typ);
                interner.store_instantiation_bindings(expr_id, unwrap_rc(bindings));
                ExpressionKind::Resolved(expr_id)
            }
            Value::Closure(_lambda, _env, _typ) => {
                // TODO: How should a closure's environment be inlined?
                let item = "Returning closures from a comptime fn".into();
                return Err(InterpreterError::Unimplemented { item, location });
            }
            Value::Tuple(fields) => {
                let fields = try_vecmap(fields, |field| field.into_expression(interner, location))?;
                ExpressionKind::Tuple(fields)
            }
            Value::Struct(fields, typ) => {
                let fields = try_vecmap(fields, |(name, field)| {
                    let field = field.into_expression(interner, location)?;
                    Ok((Ident::new(unwrap_rc(name), location.span), field))
                })?;

                let struct_type = match typ.follow_bindings() {
                    Type::Struct(def, _) => Some(def.borrow().id),
                    _ => return Err(InterpreterError::NonStructInConstructor { typ, location }),
                };

                // Since we've provided the struct_type, the path should be ignored.
                let type_name = Path::from_single(String::new(), location.span);
                ExpressionKind::Constructor(Box::new(ConstructorExpression {
                    type_name,
                    fields,
                    struct_type,
                }))
            }
            Value::Array(elements, _) => {
                let elements =
                    try_vecmap(elements, |element| element.into_expression(interner, location))?;
                ExpressionKind::Literal(Literal::Array(ArrayLiteral::Standard(elements)))
            }
            Value::Slice(elements, _) => {
                let elements =
                    try_vecmap(elements, |element| element.into_expression(interner, location))?;
                ExpressionKind::Literal(Literal::Slice(ArrayLiteral::Standard(elements)))
            }
            Value::Quoted(tokens) => {
                // Wrap the tokens in '{' and '}' so that we can parse statements as well.
                let mut tokens_to_parse = add_token_spans(tokens.clone(), location.span);
                tokens_to_parse.0.insert(0, SpannedToken::new(Token::LeftBrace, location.span));
                tokens_to_parse.0.push(SpannedToken::new(Token::RightBrace, location.span));

                return match parser::expression().parse(tokens_to_parse) {
                    Ok(expr) => Ok(expr),
                    Err(mut errors) => {
                        let error = errors.swap_remove(0);
                        let file = location.file;
                        let rule = "an expression";
                        Err(InterpreterError::FailedToParseMacro { error, file, tokens, rule })
                    }
                };
            }
            Value::Expr(ExprValue::Expression(expr)) => expr,
            Value::Expr(ExprValue::Statement(statement)) => {
                ExpressionKind::Block(BlockExpression {
                    statements: vec![Statement { kind: statement, span: location.span }],
                })
            }
<<<<<<< HEAD
            Value::Expr(ExprValue::LValue(_))
=======
            Value::Expr(ExprValue::LValue(lvalue)) => lvalue.as_expression().kind,
            Value::TypedExpr(..)
>>>>>>> a78c5d48
            | Value::Pointer(..)
            | Value::StructDefinition(_)
            | Value::TraitConstraint(..)
            | Value::TraitDefinition(_)
            | Value::TraitImpl(_)
            | Value::FunctionDefinition(_)
            | Value::Zeroed(_)
            | Value::Type(_)
            | Value::UnresolvedType(_)
            | Value::ModuleDefinition(_) => {
                let typ = self.get_type().into_owned();
                let value = self.display(interner).to_string();
                return Err(InterpreterError::CannotInlineMacro { typ, value, location });
            }
        };

        Ok(Expression::new(kind, location.span))
    }

    pub(crate) fn into_hir_expression(
        self,
        interner: &mut NodeInterner,
        location: Location,
    ) -> IResult<ExprId> {
        let typ = self.get_type().into_owned();

        let expression = match self {
            Value::Unit => HirExpression::Literal(HirLiteral::Unit),
            Value::Bool(value) => HirExpression::Literal(HirLiteral::Bool(value)),
            Value::Field(value) => HirExpression::Literal(HirLiteral::Integer(value, false)),
            Value::I8(value) => {
                let negative = value < 0;
                let value = value.abs();
                let value = (value as u128).into();
                HirExpression::Literal(HirLiteral::Integer(value, negative))
            }
            Value::I16(value) => {
                let negative = value < 0;
                let value = value.abs();
                let value = (value as u128).into();
                HirExpression::Literal(HirLiteral::Integer(value, negative))
            }
            Value::I32(value) => {
                let negative = value < 0;
                let value = value.abs();
                let value = (value as u128).into();
                HirExpression::Literal(HirLiteral::Integer(value, negative))
            }
            Value::I64(value) => {
                let negative = value < 0;
                let value = value.abs();
                let value = (value as u128).into();
                HirExpression::Literal(HirLiteral::Integer(value, negative))
            }
            Value::U1(value) => {
                HirExpression::Literal(HirLiteral::Integer((value as u128).into(), false))
            }
            Value::U8(value) => {
                HirExpression::Literal(HirLiteral::Integer((value as u128).into(), false))
            }
            Value::U16(value) => {
                HirExpression::Literal(HirLiteral::Integer((value as u128).into(), false))
            }
            Value::U32(value) => {
                HirExpression::Literal(HirLiteral::Integer((value as u128).into(), false))
            }
            Value::U64(value) => {
                HirExpression::Literal(HirLiteral::Integer((value as u128).into(), false))
            }
            Value::String(value) => HirExpression::Literal(HirLiteral::Str(unwrap_rc(value))),
            // Format strings are lowered as normal strings since they are already interpolated.
            Value::FormatString(value, _) => {
                HirExpression::Literal(HirLiteral::Str(unwrap_rc(value)))
            }
            Value::Function(id, typ, bindings) => {
                let id = interner.function_definition_id(id);
                let impl_kind = ImplKind::NotATraitMethod;
                let ident = HirIdent { location, id, impl_kind };
                let expr_id = interner.push_expr(HirExpression::Ident(ident, None));
                interner.push_expr_location(expr_id, location.span, location.file);
                interner.push_expr_type(expr_id, typ);
                interner.store_instantiation_bindings(expr_id, unwrap_rc(bindings));
                return Ok(expr_id);
            }
            Value::Closure(_lambda, _env, _typ) => {
                // TODO: How should a closure's environment be inlined?
                let item = "Returning closures from a comptime fn".into();
                return Err(InterpreterError::Unimplemented { item, location });
            }
            Value::Tuple(fields) => {
                let fields =
                    try_vecmap(fields, |field| field.into_hir_expression(interner, location))?;
                HirExpression::Tuple(fields)
            }
            Value::Struct(fields, typ) => {
                let fields = try_vecmap(fields, |(name, field)| {
                    let field = field.into_hir_expression(interner, location)?;
                    Ok((Ident::new(unwrap_rc(name), location.span), field))
                })?;

                let (r#type, struct_generics) = match typ.follow_bindings() {
                    Type::Struct(def, generics) => (def, generics),
                    _ => return Err(InterpreterError::NonStructInConstructor { typ, location }),
                };

                HirExpression::Constructor(HirConstructorExpression {
                    r#type,
                    struct_generics,
                    fields,
                })
            }
            Value::Array(elements, _) => {
                let elements = try_vecmap(elements, |element| {
                    element.into_hir_expression(interner, location)
                })?;
                HirExpression::Literal(HirLiteral::Array(HirArrayLiteral::Standard(elements)))
            }
            Value::Slice(elements, _) => {
                let elements = try_vecmap(elements, |element| {
                    element.into_hir_expression(interner, location)
                })?;
                HirExpression::Literal(HirLiteral::Slice(HirArrayLiteral::Standard(elements)))
            }
            Value::Quoted(tokens) => HirExpression::Unquote(add_token_spans(tokens, location.span)),
            Value::TypedExpr(TypedExpr::ExprId(expr_id)) => interner.expression(&expr_id),
            Value::TypedExpr(TypedExpr::StmtId(..))
            | Value::Expr(..)
            | Value::Pointer(..)
            | Value::StructDefinition(_)
            | Value::TraitConstraint(..)
            | Value::TraitDefinition(_)
            | Value::TraitImpl(_)
            | Value::FunctionDefinition(_)
            | Value::Zeroed(_)
            | Value::Type(_)
            | Value::UnresolvedType(_)
            | Value::ModuleDefinition(_) => {
                let typ = self.get_type().into_owned();
                let value = self.display(interner).to_string();
                return Err(InterpreterError::CannotInlineMacro { value, typ, location });
            }
        };

        let id = interner.push_expr(expression);
        interner.push_expr_location(id, location.span, location.file);
        interner.push_expr_type(id, typ);
        Ok(id)
    }

    pub(crate) fn into_tokens(
        self,
        interner: &mut NodeInterner,
        location: Location,
    ) -> IResult<Vec<Token>> {
        let token = match self {
            Value::Quoted(tokens) => return Ok(unwrap_rc(tokens)),
            Value::Type(typ) => Token::QuotedType(interner.push_quoted_type(typ)),
            Value::Expr(ExprValue::Expression(expr)) => {
                Token::InternedExpr(interner.push_expression_kind(expr))
            }
            Value::Expr(ExprValue::Statement(statement)) => {
                Token::InternedStatement(interner.push_statement_kind(statement))
            }
            Value::Expr(ExprValue::LValue(lvalue)) => {
                Token::InternedLValue(interner.push_lvalue(lvalue))
            }
            Value::UnresolvedType(typ) => {
                Token::InternedUnresolvedTypeData(interner.push_unresolved_type_data(typ))
            }
            other => Token::UnquoteMarker(other.into_hir_expression(interner, location)?),
        };
        Ok(vec![token])
    }

    /// Converts any unsigned `Value` into a `u128`.
    /// Returns `None` for negative integers.
    pub(crate) fn to_u128(&self) -> Option<u128> {
        match self {
            Self::Field(value) => Some(value.to_u128()),
            Self::I8(value) => (*value >= 0).then_some(*value as u128),
            Self::I16(value) => (*value >= 0).then_some(*value as u128),
            Self::I32(value) => (*value >= 0).then_some(*value as u128),
            Self::I64(value) => (*value >= 0).then_some(*value as u128),
            Self::U8(value) => Some(*value as u128),
            Self::U16(value) => Some(*value as u128),
            Self::U32(value) => Some(*value as u128),
            Self::U64(value) => Some(*value as u128),
            _ => None,
        }
    }

    pub(crate) fn into_top_level_items(
        self,
        location: Location,
        interner: &NodeInterner,
    ) -> IResult<Vec<TopLevelStatement>> {
        match self {
            Value::Quoted(tokens) => parse_tokens(tokens, parser::top_level_items(), location),
            _ => {
                let typ = self.get_type().into_owned();
                let value = self.display(interner).to_string();
                Err(InterpreterError::CannotInlineMacro { value, typ, location })
            }
        }
    }

    pub fn display<'value, 'interner>(
        &'value self,
        interner: &'interner NodeInterner,
    ) -> ValuePrinter<'value, 'interner> {
        ValuePrinter { value: self, interner }
    }
}

/// Unwraps an Rc value without cloning the inner value if the reference count is 1. Clones otherwise.
pub(crate) fn unwrap_rc<T: Clone>(rc: Rc<T>) -> T {
    Rc::try_unwrap(rc).unwrap_or_else(|rc| (*rc).clone())
}

fn parse_tokens<T>(
    tokens: Rc<Vec<Token>>,
    parser: impl NoirParser<T>,
    location: Location,
) -> IResult<T> {
    match parser.parse(add_token_spans(tokens.clone(), location.span)) {
        Ok(expr) => Ok(expr),
        Err(mut errors) => {
            let error = errors.swap_remove(0);
            let rule = "an expression";
            let file = location.file;
            Err(InterpreterError::FailedToParseMacro { error, file, tokens, rule })
        }
    }
}

pub(crate) fn add_token_spans(tokens: Rc<Vec<Token>>, span: Span) -> Tokens {
    let tokens = unwrap_rc(tokens);
    Tokens(vecmap(tokens, |token| SpannedToken::new(token, span)))
}

pub struct ValuePrinter<'value, 'interner> {
    value: &'value Value,
    interner: &'interner NodeInterner,
}

impl<'value, 'interner> Display for ValuePrinter<'value, 'interner> {
    fn fmt(&self, f: &mut std::fmt::Formatter<'_>) -> std::fmt::Result {
        match self.value {
            Value::Unit => write!(f, "()"),
            Value::Bool(value) => {
                let msg = if *value { "true" } else { "false" };
                write!(f, "{msg}")
            }
            Value::Field(value) => write!(f, "{value}"),
            Value::I8(value) => write!(f, "{value}"),
            Value::I16(value) => write!(f, "{value}"),
            Value::I32(value) => write!(f, "{value}"),
            Value::I64(value) => write!(f, "{value}"),
            Value::U1(value) => write!(f, "{value}"),
            Value::U8(value) => write!(f, "{value}"),
            Value::U16(value) => write!(f, "{value}"),
            Value::U32(value) => write!(f, "{value}"),
            Value::U64(value) => write!(f, "{value}"),
            Value::String(value) => write!(f, "{value}"),
            Value::FormatString(value, _) => write!(f, "{value}"),
            Value::Function(..) => write!(f, "(function)"),
            Value::Closure(_, _, _) => write!(f, "(closure)"),
            Value::Tuple(fields) => {
                let fields = vecmap(fields, |field| field.display(self.interner).to_string());
                write!(f, "({})", fields.join(", "))
            }
            Value::Struct(fields, typ) => {
                let typename = match typ.follow_bindings() {
                    Type::Struct(def, _) => def.borrow().name.to_string(),
                    other => other.to_string(),
                };
                let fields = vecmap(fields, |(name, value)| {
                    format!("{}: {}", name, value.display(self.interner))
                });
                write!(f, "{typename} {{ {} }}", fields.join(", "))
            }
            Value::Pointer(value, _) => write!(f, "&mut {}", value.borrow().display(self.interner)),
            Value::Array(values, _) => {
                let values = vecmap(values, |value| value.display(self.interner).to_string());
                write!(f, "[{}]", values.join(", "))
            }
            Value::Slice(values, _) => {
                let values = vecmap(values, |value| value.display(self.interner).to_string());
                write!(f, "&[{}]", values.join(", "))
            }
            Value::Quoted(tokens) => {
                write!(f, "quote {{")?;
                for token in tokens.iter() {
                    match token {
                        Token::QuotedType(id) => {
                            write!(f, " {}", self.interner.get_quoted_type(*id))?;
                        }
                        other => write!(f, " {other}")?,
                    }
                }
                write!(f, " }}")
            }
            Value::StructDefinition(id) => {
                let def = self.interner.get_struct(*id);
                let def = def.borrow();
                write!(f, "{}", def.name)
            }
            Value::TraitConstraint(trait_id, generics) => {
                let trait_ = self.interner.get_trait(*trait_id);
                write!(f, "{}{generics}", trait_.name)
            }
            Value::TraitDefinition(trait_id) => {
                let trait_ = self.interner.get_trait(*trait_id);
                write!(f, "{}", trait_.name)
            }
            Value::TraitImpl(trait_impl_id) => {
                let trait_impl = self.interner.get_trait_implementation(*trait_impl_id);
                let trait_impl = trait_impl.borrow();

                let generic_string =
                    vecmap(&trait_impl.trait_generics, ToString::to_string).join(", ");
                let generic_string = if generic_string.is_empty() {
                    generic_string
                } else {
                    format!("<{}>", generic_string)
                };

                let where_clause = vecmap(&trait_impl.where_clause, |trait_constraint| {
                    display_trait_constraint(self.interner, trait_constraint)
                });
                let where_clause = where_clause.join(", ");
                let where_clause = if where_clause.is_empty() {
                    where_clause
                } else {
                    format!(" where {}", where_clause)
                };

                write!(
                    f,
                    "impl {}{} for {}{}",
                    trait_impl.ident, generic_string, trait_impl.typ, where_clause
                )
            }
            Value::FunctionDefinition(function_id) => {
                write!(f, "{}", self.interner.function_name(function_id))
            }
            Value::ModuleDefinition(_) => write!(f, "(module)"),
            Value::Zeroed(typ) => write!(f, "(zeroed {typ})"),
            Value::Type(typ) => write!(f, "{}", typ),
            Value::Expr(ExprValue::Expression(expr)) => {
                write!(f, "{}", remove_interned_in_expression_kind(self.interner, expr.clone()))
            }
            Value::Expr(ExprValue::Statement(statement)) => {
                write!(f, "{}", remove_interned_in_statement_kind(self.interner, statement.clone()))
            }
            Value::Expr(ExprValue::LValue(lvalue)) => {
                write!(f, "{}", remove_interned_in_lvalue(self.interner, lvalue.clone()))
            }
<<<<<<< HEAD
=======
            Value::TypedExpr(_) => write!(f, "(typed expr)"),
>>>>>>> a78c5d48
            Value::UnresolvedType(typ) => {
                if let UnresolvedTypeData::Interned(id) = typ {
                    let typ = self.interner.get_unresolved_type_data(*id);
                    write!(f, "{}", typ)
                } else {
                    write!(f, "{}", typ)
                }
            }
        }
    }
}

fn display_trait_constraint(interner: &NodeInterner, trait_constraint: &TraitConstraint) -> String {
    let trait_ = interner.get_trait(trait_constraint.trait_id);
    format!("{}: {}{}", trait_constraint.typ, trait_.name, trait_constraint.trait_generics)
}

// Returns a new Expression where all Interned and Resolved expressions have been turned into non-interned ExpressionKind.
fn remove_interned_in_expression(interner: &NodeInterner, expr: Expression) -> Expression {
    Expression { kind: remove_interned_in_expression_kind(interner, expr.kind), span: expr.span }
}

// Returns a new ExpressionKind where all Interned and Resolved expressions have been turned into non-interned ExpressionKind.
fn remove_interned_in_expression_kind(
    interner: &NodeInterner,
    expr: ExpressionKind,
) -> ExpressionKind {
    match expr {
        ExpressionKind::Literal(literal) => {
            ExpressionKind::Literal(remove_interned_in_literal(interner, literal))
        }
        ExpressionKind::Block(block) => {
            let statements =
                vecmap(block.statements, |stmt| remove_interned_in_statement(interner, stmt));
            ExpressionKind::Block(BlockExpression { statements })
        }
        ExpressionKind::Prefix(prefix) => ExpressionKind::Prefix(Box::new(PrefixExpression {
            rhs: remove_interned_in_expression(interner, prefix.rhs),
            ..*prefix
        })),
        ExpressionKind::Index(index) => ExpressionKind::Index(Box::new(IndexExpression {
            collection: remove_interned_in_expression(interner, index.collection),
            index: remove_interned_in_expression(interner, index.index),
        })),
        ExpressionKind::Call(call) => ExpressionKind::Call(Box::new(CallExpression {
            func: Box::new(remove_interned_in_expression(interner, *call.func)),
            arguments: vecmap(call.arguments, |arg| remove_interned_in_expression(interner, arg)),
            ..*call
        })),
        ExpressionKind::MethodCall(call) => {
            ExpressionKind::MethodCall(Box::new(MethodCallExpression {
                object: remove_interned_in_expression(interner, call.object),
                arguments: vecmap(call.arguments, |arg| {
                    remove_interned_in_expression(interner, arg)
                }),
                ..*call
            }))
        }
        ExpressionKind::Constructor(constructor) => {
            ExpressionKind::Constructor(Box::new(ConstructorExpression {
                fields: vecmap(constructor.fields, |(name, expr)| {
                    (name, remove_interned_in_expression(interner, expr))
                }),
                ..*constructor
            }))
        }
        ExpressionKind::MemberAccess(member_access) => {
            ExpressionKind::MemberAccess(Box::new(MemberAccessExpression {
                lhs: remove_interned_in_expression(interner, member_access.lhs),
                ..*member_access
            }))
        }
        ExpressionKind::Cast(cast) => ExpressionKind::Cast(Box::new(CastExpression {
            lhs: remove_interned_in_expression(interner, cast.lhs),
            ..*cast
        })),
        ExpressionKind::Infix(infix) => ExpressionKind::Infix(Box::new(InfixExpression {
            lhs: remove_interned_in_expression(interner, infix.lhs),
            rhs: remove_interned_in_expression(interner, infix.rhs),
            ..*infix
        })),
        ExpressionKind::If(if_expr) => ExpressionKind::If(Box::new(IfExpression {
            condition: remove_interned_in_expression(interner, if_expr.condition),
            consequence: remove_interned_in_expression(interner, if_expr.consequence),
            alternative: if_expr
                .alternative
                .map(|alternative| remove_interned_in_expression(interner, alternative)),
        })),
        ExpressionKind::Variable(_) => expr,
        ExpressionKind::Tuple(expressions) => ExpressionKind::Tuple(vecmap(expressions, |expr| {
            remove_interned_in_expression(interner, expr)
        })),
        ExpressionKind::Lambda(lambda) => ExpressionKind::Lambda(Box::new(Lambda {
            body: remove_interned_in_expression(interner, lambda.body),
            ..*lambda
        })),
        ExpressionKind::Parenthesized(expr) => {
            ExpressionKind::Parenthesized(Box::new(remove_interned_in_expression(interner, *expr)))
        }
        ExpressionKind::Quote(_) => expr,
        ExpressionKind::Unquote(expr) => {
            ExpressionKind::Unquote(Box::new(remove_interned_in_expression(interner, *expr)))
        }
        ExpressionKind::Comptime(block, span) => {
            let statements =
                vecmap(block.statements, |stmt| remove_interned_in_statement(interner, stmt));
            ExpressionKind::Comptime(BlockExpression { statements }, span)
        }
        ExpressionKind::Unsafe(block, span) => {
            let statements =
                vecmap(block.statements, |stmt| remove_interned_in_statement(interner, stmt));
            ExpressionKind::Unsafe(BlockExpression { statements }, span)
        }
        ExpressionKind::AsTraitPath(_) => expr,
        ExpressionKind::Resolved(id) => {
            let expr = interner.expression(&id);
            expr.to_display_ast(interner, Span::default()).kind
        }
        ExpressionKind::Interned(id) => {
            let expr = interner.get_expression_kind(id).clone();
            remove_interned_in_expression_kind(interner, expr)
        }
        ExpressionKind::Error => expr,
    }
}

fn remove_interned_in_literal(interner: &NodeInterner, literal: Literal) -> Literal {
    match literal {
        Literal::Array(array_literal) => {
            Literal::Array(remove_interned_in_array_literal(interner, array_literal))
        }
        Literal::Slice(array_literal) => {
            Literal::Array(remove_interned_in_array_literal(interner, array_literal))
        }
        Literal::Bool(_)
        | Literal::Integer(_, _)
        | Literal::Str(_)
        | Literal::RawStr(_, _)
        | Literal::FmtStr(_)
        | Literal::Unit => literal,
    }
}

fn remove_interned_in_array_literal(
    interner: &NodeInterner,
    literal: ArrayLiteral,
) -> ArrayLiteral {
    match literal {
        ArrayLiteral::Standard(expressions) => {
            ArrayLiteral::Standard(vecmap(expressions, |expr| {
                remove_interned_in_expression(interner, expr)
            }))
        }
        ArrayLiteral::Repeated { repeated_element, length } => ArrayLiteral::Repeated {
            repeated_element: Box::new(remove_interned_in_expression(interner, *repeated_element)),
            length: Box::new(remove_interned_in_expression(interner, *length)),
        },
    }
}

// Returns a new Statement where all Interned statements have been turned into non-interned StatementKind.
fn remove_interned_in_statement(interner: &NodeInterner, statement: Statement) -> Statement {
    Statement {
        kind: remove_interned_in_statement_kind(interner, statement.kind),
        span: statement.span,
    }
}

// Returns a new StatementKind where all Interned statements have been turned into non-interned StatementKind.
fn remove_interned_in_statement_kind(
    interner: &NodeInterner,
    statement: StatementKind,
) -> StatementKind {
    match statement {
        StatementKind::Let(let_statement) => StatementKind::Let(LetStatement {
            expression: remove_interned_in_expression(interner, let_statement.expression),
            ..let_statement
        }),
        StatementKind::Constrain(constrain) => StatementKind::Constrain(ConstrainStatement(
            remove_interned_in_expression(interner, constrain.0),
            constrain.1.map(|expr| remove_interned_in_expression(interner, expr)),
            constrain.2,
        )),
        StatementKind::Expression(expr) => {
            StatementKind::Expression(remove_interned_in_expression(interner, expr))
        }
        StatementKind::Assign(assign) => StatementKind::Assign(AssignStatement {
            lvalue: assign.lvalue,
            expression: remove_interned_in_expression(interner, assign.expression),
        }),
        StatementKind::For(for_loop) => StatementKind::For(ForLoopStatement {
            range: match for_loop.range {
                ForRange::Range(from, to) => ForRange::Range(
                    remove_interned_in_expression(interner, from),
                    remove_interned_in_expression(interner, to),
                ),
                ForRange::Array(expr) => {
                    ForRange::Array(remove_interned_in_expression(interner, expr))
                }
            },
            block: remove_interned_in_expression(interner, for_loop.block),
            ..for_loop
        }),
        StatementKind::Comptime(statement) => {
            StatementKind::Comptime(Box::new(remove_interned_in_statement(interner, *statement)))
        }
        StatementKind::Semi(expr) => {
            StatementKind::Semi(remove_interned_in_expression(interner, expr))
        }
        StatementKind::Interned(id) => {
            let statement = interner.get_statement_kind(id).clone();
            remove_interned_in_statement_kind(interner, statement)
        }
        StatementKind::Break | StatementKind::Continue | StatementKind::Error => statement,
    }
}

// Returns a new LValue where all Interned LValues have been turned into LValue.
fn remove_interned_in_lvalue(interner: &NodeInterner, lvalue: LValue) -> LValue {
    match lvalue {
        LValue::Ident(_) => lvalue,
        LValue::MemberAccess { object, field_name, span } => LValue::MemberAccess {
            object: Box::new(remove_interned_in_lvalue(interner, *object)),
            field_name,
            span,
        },
        LValue::Index { array, index, span } => LValue::Index {
            array: Box::new(remove_interned_in_lvalue(interner, *array)),
            index: remove_interned_in_expression(interner, index),
            span,
        },
        LValue::Dereference(lvalue, span) => {
            LValue::Dereference(Box::new(remove_interned_in_lvalue(interner, *lvalue)), span)
        }
        LValue::Interned(id, span) => {
            let lvalue = interner.get_lvalue(id, span);
            remove_interned_in_lvalue(interner, lvalue)
        }
    }
}<|MERGE_RESOLUTION|>--- conflicted
+++ resolved
@@ -24,11 +24,7 @@
         Expression, ExpressionKind, HirExpression, HirLiteral, Literal, NodeInterner, Path,
         StructId,
     },
-<<<<<<< HEAD
-    node_interner::{ExprId, FuncId, TraitId, TraitImplId},
-=======
     node_interner::{ExprId, FuncId, StmtId, TraitId, TraitImplId},
->>>>>>> a78c5d48
     parser::{self, NoirParser, TopLevelStatement},
     token::{SpannedToken, Token, Tokens},
     QuotedType, Shared, Type, TypeBindings,
@@ -73,10 +69,7 @@
     Type(Type),
     Zeroed(Type),
     Expr(ExprValue),
-<<<<<<< HEAD
-=======
     TypedExpr(TypedExpr),
->>>>>>> a78c5d48
     UnresolvedType(UnresolvedTypeData),
 }
 
@@ -85,15 +78,12 @@
     Expression(ExpressionKind),
     Statement(StatementKind),
     LValue(LValue),
-<<<<<<< HEAD
-=======
 }
 
 #[derive(Debug, Clone, PartialEq, Eq, Display)]
 pub enum TypedExpr {
     ExprId(ExprId),
     StmtId(StmtId),
->>>>>>> a78c5d48
 }
 
 impl Value {
@@ -154,10 +144,7 @@
             Value::Type(_) => Type::Quoted(QuotedType::Type),
             Value::Zeroed(typ) => return Cow::Borrowed(typ),
             Value::Expr(_) => Type::Quoted(QuotedType::Expr),
-<<<<<<< HEAD
-=======
             Value::TypedExpr(_) => Type::Quoted(QuotedType::TypedExpr),
->>>>>>> a78c5d48
             Value::UnresolvedType(_) => Type::Quoted(QuotedType::UnresolvedType),
         })
     }
@@ -285,12 +272,8 @@
                     statements: vec![Statement { kind: statement, span: location.span }],
                 })
             }
-<<<<<<< HEAD
-            Value::Expr(ExprValue::LValue(_))
-=======
             Value::Expr(ExprValue::LValue(lvalue)) => lvalue.as_expression().kind,
             Value::TypedExpr(..)
->>>>>>> a78c5d48
             | Value::Pointer(..)
             | Value::StructDefinition(_)
             | Value::TraitConstraint(..)
@@ -649,10 +632,7 @@
             Value::Expr(ExprValue::LValue(lvalue)) => {
                 write!(f, "{}", remove_interned_in_lvalue(self.interner, lvalue.clone()))
             }
-<<<<<<< HEAD
-=======
             Value::TypedExpr(_) => write!(f, "(typed expr)"),
->>>>>>> a78c5d48
             Value::UnresolvedType(typ) => {
                 if let UnresolvedTypeData::Interned(id) = typ {
                     let typ = self.interner.get_unresolved_type_data(*id);
