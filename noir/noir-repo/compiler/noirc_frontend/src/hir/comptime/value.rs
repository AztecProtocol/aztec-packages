--- conflicted
+++ resolved
@@ -82,11 +82,6 @@
             Value::Slice(_, typ) => return Cow::Borrowed(typ),
             Value::Code(_) => Type::Quoted(QuotedType::Quoted),
             Value::StructDefinition(_) => Type::Quoted(QuotedType::StructDefinition),
-<<<<<<< HEAD
-            Value::Pointer(element, _) => {
-                let element = element.borrow().get_type().into_owned();
-                Type::MutableReference(Box::new(element))
-=======
             Value::Pointer(element, auto_deref) => {
                 if *auto_deref {
                     element.borrow().get_type().into_owned()
@@ -94,7 +89,6 @@
                     let element = element.borrow().get_type().into_owned();
                     Type::MutableReference(Box::new(element))
                 }
->>>>>>> 163783ce
             }
             Value::TraitConstraint { .. } => Type::Quoted(QuotedType::TraitConstraint),
             Value::TraitDefinition(_) => Type::Quoted(QuotedType::TraitDefinition),
