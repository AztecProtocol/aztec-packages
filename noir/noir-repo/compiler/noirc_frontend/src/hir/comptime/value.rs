use std::{borrow::Cow, rc::Rc, vec};

use acvm::{AcirField, FieldElement};
use im::Vector;
use iter_extended::{try_vecmap, vecmap};
use noirc_errors::{Location, Span};
use strum_macros::Display;

use crate::{
    ast::{
        ArrayLiteral, BlockExpression, ConstructorExpression, Expression, ExpressionKind, Ident,
        IntegerBitSize, LValue, Literal, Path, Pattern, Signedness, Statement, StatementKind,
        UnresolvedType, UnresolvedTypeData,
    },
    hir::{def_map::ModuleId, type_check::generics::TraitGenerics},
    hir_def::expr::{
        HirArrayLiteral, HirConstructorExpression, HirExpression, HirIdent, HirLambda, HirLiteral,
        ImplKind,
    },
    node_interner::{ExprId, FuncId, NodeInterner, StmtId, StructId, TraitId, TraitImplId},
<<<<<<< HEAD
    parser::{self, NoirParser, TopLevelStatement},
=======
    parser::{Item, Parser},
>>>>>>> b47ebaf6
    token::{SpannedToken, Token, Tokens},
    Kind, QuotedType, Shared, Type, TypeBindings,
};
use rustc_hash::FxHashMap as HashMap;

use super::{
    display::tokens_to_string,
    errors::{IResult, InterpreterError},
};

#[derive(Debug, Clone, PartialEq, Eq)]
pub enum Value {
    Unit,
    Bool(bool),
    Field(FieldElement),
    I8(i8),
    I16(i16),
    I32(i32),
    I64(i64),
    U1(bool),
    U8(u8),
    U16(u16),
    U32(u32),
    U64(u64),
    String(Rc<String>),
    FormatString(Rc<String>, Type),
    CtString(Rc<String>),
    Function(FuncId, Type, Rc<TypeBindings>),

    // Closures also store their original scope (function & module)
    // in case they use functions such as `Quoted::as_type` which require them.
    Closure(HirLambda, Vec<Value>, Type, Option<FuncId>, ModuleId),

    Tuple(Vec<Value>),
    Struct(HashMap<Rc<String>, Value>, Type),
    Pointer(Shared<Value>, /* auto_deref */ bool),
    Array(Vector<Value>, Type),
    Slice(Vector<Value>, Type),
    /// Quoted tokens don't have spans because otherwise inserting them in the middle of other
    /// tokens can cause larger spans to be before lesser spans, causing an assert. They may also
    /// be inserted into separate files entirely.
    Quoted(Rc<Vec<Token>>),
    StructDefinition(StructId),
    TraitConstraint(TraitId, TraitGenerics),
    TraitDefinition(TraitId),
    TraitImpl(TraitImplId),
    FunctionDefinition(FuncId),
    ModuleDefinition(ModuleId),
    Type(Type),
    Zeroed(Type),
    Expr(ExprValue),
    TypedExpr(TypedExpr),
    UnresolvedType(UnresolvedTypeData),
}

#[derive(Debug, Clone, PartialEq, Eq, Display)]
pub enum ExprValue {
    Expression(ExpressionKind),
    Statement(StatementKind),
    LValue(LValue),
    Pattern(Pattern),
}

#[derive(Debug, Clone, PartialEq, Eq, Display)]
pub enum TypedExpr {
    ExprId(ExprId),
    StmtId(StmtId),
}

impl Value {
    pub(crate) fn expression(expr: ExpressionKind) -> Self {
        Value::Expr(ExprValue::Expression(expr))
    }

    pub(crate) fn statement(statement: StatementKind) -> Self {
        Value::Expr(ExprValue::Statement(statement))
    }

    pub(crate) fn lvalue(lvaue: LValue) -> Self {
        Value::Expr(ExprValue::LValue(lvaue))
    }

    pub(crate) fn pattern(pattern: Pattern) -> Self {
        Value::Expr(ExprValue::Pattern(pattern))
    }

    pub(crate) fn get_type(&self) -> Cow<Type> {
        Cow::Owned(match self {
            Value::Unit => Type::Unit,
            Value::Bool(_) => Type::Bool,
            Value::Field(_) => Type::FieldElement,
            Value::I8(_) => Type::Integer(Signedness::Signed, IntegerBitSize::Eight),
            Value::I16(_) => Type::Integer(Signedness::Signed, IntegerBitSize::Sixteen),
            Value::I32(_) => Type::Integer(Signedness::Signed, IntegerBitSize::ThirtyTwo),
            Value::I64(_) => Type::Integer(Signedness::Signed, IntegerBitSize::SixtyFour),
            Value::U1(_) => Type::Integer(Signedness::Unsigned, IntegerBitSize::One),
            Value::U8(_) => Type::Integer(Signedness::Unsigned, IntegerBitSize::Eight),
            Value::U16(_) => Type::Integer(Signedness::Unsigned, IntegerBitSize::Sixteen),
            Value::U32(_) => Type::Integer(Signedness::Unsigned, IntegerBitSize::ThirtyTwo),
            Value::U64(_) => Type::Integer(Signedness::Unsigned, IntegerBitSize::SixtyFour),
            Value::String(value) => {
                let length = Type::Constant(value.len() as u32, Kind::u32());
                Type::String(Box::new(length))
            }
            Value::FormatString(_, typ) => return Cow::Borrowed(typ),
            Value::Function(_, typ, _) => return Cow::Borrowed(typ),
            Value::Closure(_, _, typ, ..) => return Cow::Borrowed(typ),
            Value::Tuple(fields) => {
                Type::Tuple(vecmap(fields, |field| field.get_type().into_owned()))
            }
            Value::Struct(_, typ) => return Cow::Borrowed(typ),
            Value::Array(_, typ) => return Cow::Borrowed(typ),
            Value::Slice(_, typ) => return Cow::Borrowed(typ),
            Value::Quoted(_) => Type::Quoted(QuotedType::Quoted),
            Value::StructDefinition(_) => Type::Quoted(QuotedType::StructDefinition),
            Value::Pointer(element, auto_deref) => {
                if *auto_deref {
                    element.borrow().get_type().into_owned()
                } else {
                    let element = element.borrow().get_type().into_owned();
                    Type::MutableReference(Box::new(element))
                }
            }
            Value::TraitConstraint { .. } => Type::Quoted(QuotedType::TraitConstraint),
            Value::TraitDefinition(_) => Type::Quoted(QuotedType::TraitDefinition),
            Value::TraitImpl(_) => Type::Quoted(QuotedType::TraitImpl),
            Value::FunctionDefinition(_) => Type::Quoted(QuotedType::FunctionDefinition),
            Value::ModuleDefinition(_) => Type::Quoted(QuotedType::Module),
            Value::Type(_) => Type::Quoted(QuotedType::Type),
            Value::Zeroed(typ) => return Cow::Borrowed(typ),
            Value::Expr(_) => Type::Quoted(QuotedType::Expr),
            Value::TypedExpr(_) => Type::Quoted(QuotedType::TypedExpr),
            Value::UnresolvedType(_) => Type::Quoted(QuotedType::UnresolvedType),
            Value::CtString(_) => Type::Quoted(QuotedType::CtString),
        })
    }

    pub(crate) fn into_expression(
        self,
        interner: &mut NodeInterner,
        location: Location,
    ) -> IResult<Expression> {
        let kind = match self {
            Value::Unit => ExpressionKind::Literal(Literal::Unit),
            Value::Bool(value) => ExpressionKind::Literal(Literal::Bool(value)),
            Value::Field(value) => ExpressionKind::Literal(Literal::Integer(value, false)),
            Value::I8(value) => {
                let negative = value < 0;
                let value = value.abs();
                let value = (value as u128).into();
                ExpressionKind::Literal(Literal::Integer(value, negative))
            }
            Value::I16(value) => {
                let negative = value < 0;
                let value = value.abs();
                let value = (value as u128).into();
                ExpressionKind::Literal(Literal::Integer(value, negative))
            }
            Value::I32(value) => {
                let negative = value < 0;
                let value = value.abs();
                let value = (value as u128).into();
                ExpressionKind::Literal(Literal::Integer(value, negative))
            }
            Value::I64(value) => {
                let negative = value < 0;
                let value = value.abs();
                let value = (value as u128).into();
                ExpressionKind::Literal(Literal::Integer(value, negative))
            }
            Value::U1(value) => {
                ExpressionKind::Literal(Literal::Integer((value as u128).into(), false))
            }
            Value::U8(value) => {
                ExpressionKind::Literal(Literal::Integer((value as u128).into(), false))
            }
            Value::U16(value) => {
                ExpressionKind::Literal(Literal::Integer((value as u128).into(), false))
            }
            Value::U32(value) => {
                ExpressionKind::Literal(Literal::Integer((value as u128).into(), false))
            }
            Value::U64(value) => {
                ExpressionKind::Literal(Literal::Integer((value as u128).into(), false))
            }
            Value::String(value) | Value::CtString(value) => {
                ExpressionKind::Literal(Literal::Str(unwrap_rc(value)))
            }
            // Format strings are lowered as normal strings since they are already interpolated.
            Value::FormatString(value, _) => {
                ExpressionKind::Literal(Literal::Str(unwrap_rc(value)))
            }
            Value::Function(id, typ, bindings) => {
                let id = interner.function_definition_id(id);
                let impl_kind = ImplKind::NotATraitMethod;
                let ident = HirIdent { location, id, impl_kind };
                let expr_id = interner.push_expr(HirExpression::Ident(ident, None));
                interner.push_expr_location(expr_id, location.span, location.file);
                interner.push_expr_type(expr_id, typ);
                interner.store_instantiation_bindings(expr_id, unwrap_rc(bindings));
                ExpressionKind::Resolved(expr_id)
            }
            Value::Tuple(fields) => {
                let fields = try_vecmap(fields, |field| field.into_expression(interner, location))?;
                ExpressionKind::Tuple(fields)
            }
            Value::Struct(fields, typ) => {
                let fields = try_vecmap(fields, |(name, field)| {
                    let field = field.into_expression(interner, location)?;
                    Ok((Ident::new(unwrap_rc(name), location.span), field))
                })?;

                let struct_type = match typ.follow_bindings() {
                    Type::Struct(def, _) => Some(def.borrow().id),
                    _ => return Err(InterpreterError::NonStructInConstructor { typ, location }),
                };

                // Since we've provided the struct_type, the path should be ignored.
                let type_name = Path::from_single(String::new(), location.span);
                ExpressionKind::Constructor(Box::new(ConstructorExpression {
                    typ: UnresolvedType::from_path(type_name),
                    fields,
                    struct_type,
                }))
            }
            Value::Array(elements, _) => {
                let elements =
                    try_vecmap(elements, |element| element.into_expression(interner, location))?;
                ExpressionKind::Literal(Literal::Array(ArrayLiteral::Standard(elements)))
            }
            Value::Slice(elements, _) => {
                let elements =
                    try_vecmap(elements, |element| element.into_expression(interner, location))?;
                ExpressionKind::Literal(Literal::Slice(ArrayLiteral::Standard(elements)))
            }
            Value::Quoted(tokens) => {
                // Wrap the tokens in '{' and '}' so that we can parse statements as well.
                let mut tokens_to_parse = add_token_spans(tokens.clone(), location.span);
                tokens_to_parse.0.insert(0, SpannedToken::new(Token::LeftBrace, location.span));
                tokens_to_parse.0.push(SpannedToken::new(Token::RightBrace, location.span));

                let parser = Parser::for_tokens(tokens_to_parse);
                return match parser.parse_result(Parser::parse_expression_or_error) {
                    Ok(expr) => Ok(expr),
                    Err(mut errors) => {
                        let error = errors.swap_remove(0);
                        let file = location.file;
                        let rule = "an expression";
                        let tokens = tokens_to_string(tokens, interner);
                        Err(InterpreterError::FailedToParseMacro { error, file, tokens, rule })
                    }
                };
            }
            Value::Expr(ExprValue::Expression(expr)) => expr,
            Value::Expr(ExprValue::Statement(statement)) => {
                ExpressionKind::Block(BlockExpression {
                    statements: vec![Statement { kind: statement, span: location.span }],
                })
            }
            Value::Expr(ExprValue::LValue(lvalue)) => lvalue.as_expression().kind,
            Value::Expr(ExprValue::Pattern(_))
            | Value::TypedExpr(..)
            | Value::Pointer(..)
            | Value::StructDefinition(_)
            | Value::TraitConstraint(..)
            | Value::TraitDefinition(_)
            | Value::TraitImpl(_)
            | Value::FunctionDefinition(_)
            | Value::Zeroed(_)
            | Value::Type(_)
            | Value::UnresolvedType(_)
            | Value::Closure(..)
            | Value::ModuleDefinition(_) => {
                let typ = self.get_type().into_owned();
                let value = self.display(interner).to_string();
                return Err(InterpreterError::CannotInlineMacro { typ, value, location });
            }
        };

        Ok(Expression::new(kind, location.span))
    }

    pub(crate) fn into_hir_expression(
        self,
        interner: &mut NodeInterner,
        location: Location,
    ) -> IResult<ExprId> {
        let typ = self.get_type().into_owned();

        let expression = match self {
            Value::Unit => HirExpression::Literal(HirLiteral::Unit),
            Value::Bool(value) => HirExpression::Literal(HirLiteral::Bool(value)),
            Value::Field(value) => HirExpression::Literal(HirLiteral::Integer(value, false)),
            Value::I8(value) => {
                let negative = value < 0;
                let value = value.abs();
                let value = (value as u128).into();
                HirExpression::Literal(HirLiteral::Integer(value, negative))
            }
            Value::I16(value) => {
                let negative = value < 0;
                let value = value.abs();
                let value = (value as u128).into();
                HirExpression::Literal(HirLiteral::Integer(value, negative))
            }
            Value::I32(value) => {
                let negative = value < 0;
                let value = value.abs();
                let value = (value as u128).into();
                HirExpression::Literal(HirLiteral::Integer(value, negative))
            }
            Value::I64(value) => {
                let negative = value < 0;
                let value = value.abs();
                let value = (value as u128).into();
                HirExpression::Literal(HirLiteral::Integer(value, negative))
            }
            Value::U1(value) => {
                HirExpression::Literal(HirLiteral::Integer((value as u128).into(), false))
            }
            Value::U8(value) => {
                HirExpression::Literal(HirLiteral::Integer((value as u128).into(), false))
            }
            Value::U16(value) => {
                HirExpression::Literal(HirLiteral::Integer((value as u128).into(), false))
            }
            Value::U32(value) => {
                HirExpression::Literal(HirLiteral::Integer((value as u128).into(), false))
            }
            Value::U64(value) => {
                HirExpression::Literal(HirLiteral::Integer((value as u128).into(), false))
            }
            Value::String(value) | Value::CtString(value) => {
                HirExpression::Literal(HirLiteral::Str(unwrap_rc(value)))
            }
            // Format strings are lowered as normal strings since they are already interpolated.
            Value::FormatString(value, _) => {
                HirExpression::Literal(HirLiteral::Str(unwrap_rc(value)))
            }
            Value::Function(id, typ, bindings) => {
                let id = interner.function_definition_id(id);
                let impl_kind = ImplKind::NotATraitMethod;
                let ident = HirIdent { location, id, impl_kind };
                let expr_id = interner.push_expr(HirExpression::Ident(ident, None));
                interner.push_expr_location(expr_id, location.span, location.file);
                interner.push_expr_type(expr_id, typ);
                interner.store_instantiation_bindings(expr_id, unwrap_rc(bindings));
                return Ok(expr_id);
            }
            Value::Tuple(fields) => {
                let fields =
                    try_vecmap(fields, |field| field.into_hir_expression(interner, location))?;
                HirExpression::Tuple(fields)
            }
            Value::Struct(fields, typ) => {
                let fields = try_vecmap(fields, |(name, field)| {
                    let field = field.into_hir_expression(interner, location)?;
                    Ok((Ident::new(unwrap_rc(name), location.span), field))
                })?;

                let (r#type, struct_generics) = match typ.follow_bindings() {
                    Type::Struct(def, generics) => (def, generics),
                    _ => return Err(InterpreterError::NonStructInConstructor { typ, location }),
                };

                HirExpression::Constructor(HirConstructorExpression {
                    r#type,
                    struct_generics,
                    fields,
                })
            }
            Value::Array(elements, _) => {
                let elements = try_vecmap(elements, |element| {
                    element.into_hir_expression(interner, location)
                })?;
                HirExpression::Literal(HirLiteral::Array(HirArrayLiteral::Standard(elements)))
            }
            Value::Slice(elements, _) => {
                let elements = try_vecmap(elements, |element| {
                    element.into_hir_expression(interner, location)
                })?;
                HirExpression::Literal(HirLiteral::Slice(HirArrayLiteral::Standard(elements)))
            }
            Value::Quoted(tokens) => HirExpression::Unquote(add_token_spans(tokens, location.span)),
            Value::TypedExpr(TypedExpr::ExprId(expr_id)) => interner.expression(&expr_id),
            // Only convert pointers with auto_deref = true. These are mutable variables
            // and we don't need to wrap them in `&mut`.
            Value::Pointer(element, true) => {
                return element.unwrap_or_clone().into_hir_expression(interner, location);
            }
            Value::TypedExpr(TypedExpr::StmtId(..))
            | Value::Expr(..)
            | Value::Pointer(..)
            | Value::StructDefinition(_)
            | Value::TraitConstraint(..)
            | Value::TraitDefinition(_)
            | Value::TraitImpl(_)
            | Value::FunctionDefinition(_)
            | Value::Zeroed(_)
            | Value::Type(_)
            | Value::UnresolvedType(_)
            | Value::Closure(..)
            | Value::ModuleDefinition(_) => {
                let typ = self.get_type().into_owned();
                let value = self.display(interner).to_string();
                return Err(InterpreterError::CannotInlineMacro { value, typ, location });
            }
        };

        let id = interner.push_expr(expression);
        interner.push_expr_location(id, location.span, location.file);
        interner.push_expr_type(id, typ);
        Ok(id)
    }

    pub(crate) fn into_tokens(
        self,
        interner: &mut NodeInterner,
        location: Location,
    ) -> IResult<Vec<Token>> {
        let token = match self {
            Value::Unit => {
                return Ok(vec![Token::LeftParen, Token::RightParen]);
            }
            Value::Quoted(tokens) => return Ok(unwrap_rc(tokens)),
            Value::Type(typ) => Token::QuotedType(interner.push_quoted_type(typ)),
            Value::Expr(ExprValue::Expression(expr)) => {
                Token::InternedExpr(interner.push_expression_kind(expr))
            }
            Value::Expr(ExprValue::Statement(StatementKind::Expression(expr))) => {
                Token::InternedExpr(interner.push_expression_kind(expr.kind))
            }
            Value::Expr(ExprValue::Statement(statement)) => {
                Token::InternedStatement(interner.push_statement_kind(statement))
            }
            Value::Expr(ExprValue::LValue(lvalue)) => {
                Token::InternedLValue(interner.push_lvalue(lvalue))
            }
            Value::Expr(ExprValue::Pattern(pattern)) => {
                Token::InternedPattern(interner.push_pattern(pattern))
            }
            Value::UnresolvedType(typ) => {
                Token::InternedUnresolvedTypeData(interner.push_unresolved_type_data(typ))
            }
            Value::U1(bool) => Token::Bool(bool),
            Value::U8(value) => Token::Int((value as u128).into()),
            Value::U16(value) => Token::Int((value as u128).into()),
            Value::U32(value) => Token::Int((value as u128).into()),
            Value::U64(value) => Token::Int((value as u128).into()),
            Value::I8(value) => {
                if value < 0 {
                    return Ok(vec![Token::Minus, Token::Int((-value as u128).into())]);
                } else {
                    Token::Int((value as u128).into())
                }
            }
            Value::I16(value) => {
                if value < 0 {
                    return Ok(vec![Token::Minus, Token::Int((-value as u128).into())]);
                } else {
                    Token::Int((value as u128).into())
                }
            }
            Value::I32(value) => {
                if value < 0 {
                    return Ok(vec![Token::Minus, Token::Int((-value as u128).into())]);
                } else {
                    Token::Int((value as u128).into())
                }
            }
            Value::I64(value) => {
                if value < 0 {
                    return Ok(vec![Token::Minus, Token::Int((-value as u128).into())]);
                } else {
                    Token::Int((value as u128).into())
                }
            }
            Value::Field(value) => Token::Int(value),
            other => Token::UnquoteMarker(other.into_hir_expression(interner, location)?),
        };
        Ok(vec![token])
    }

    /// Converts any unsigned `Value` into a `u128`.
    /// Returns `None` for negative integers.
    pub(crate) fn to_u128(&self) -> Option<u128> {
        match self {
            Self::Field(value) => Some(value.to_u128()),
            Self::I8(value) => (*value >= 0).then_some(*value as u128),
            Self::I16(value) => (*value >= 0).then_some(*value as u128),
            Self::I32(value) => (*value >= 0).then_some(*value as u128),
            Self::I64(value) => (*value >= 0).then_some(*value as u128),
            Self::U8(value) => Some(*value as u128),
            Self::U16(value) => Some(*value as u128),
            Self::U32(value) => Some(*value as u128),
            Self::U64(value) => Some(*value as u128),
            _ => None,
        }
    }

    pub(crate) fn into_top_level_items(
        self,
        location: Location,
        interner: &NodeInterner,
    ) -> IResult<Vec<Item>> {
        let parser = Parser::parse_top_level_items;
        match self {
            Value::Quoted(tokens) => {
                parse_tokens(tokens, interner, parser, location, "top-level item")
            }
            _ => {
                let typ = self.get_type().into_owned();
                let value = self.display(interner).to_string();
                Err(InterpreterError::CannotInlineMacro { value, typ, location })
            }
        }
    }
}

/// Unwraps an Rc value without cloning the inner value if the reference count is 1. Clones otherwise.
pub(crate) fn unwrap_rc<T: Clone>(rc: Rc<T>) -> T {
    Rc::try_unwrap(rc).unwrap_or_else(|rc| (*rc).clone())
}

fn parse_tokens<'a, T, F>(
    tokens: Rc<Vec<Token>>,
    interner: &NodeInterner,
    parsing_function: F,
    location: Location,
    rule: &'static str,
) -> IResult<T>
where
    F: FnOnce(&mut Parser<'a>) -> T,
{
    let parser = Parser::for_tokens(add_token_spans(tokens.clone(), location.span));
    match parser.parse_result(parsing_function) {
        Ok(expr) => Ok(expr),
        Err(mut errors) => {
            let error = errors.swap_remove(0);
            let file = location.file;
            let tokens = tokens_to_string(tokens, interner);
            Err(InterpreterError::FailedToParseMacro { error, file, tokens, rule })
        }
    }
}

pub(crate) fn add_token_spans(tokens: Rc<Vec<Token>>, span: Span) -> Tokens {
    let tokens = unwrap_rc(tokens);
    Tokens(vecmap(tokens, |token| SpannedToken::new(token, span)))
}<|MERGE_RESOLUTION|>--- conflicted
+++ resolved
@@ -18,11 +18,7 @@
         ImplKind,
     },
     node_interner::{ExprId, FuncId, NodeInterner, StmtId, StructId, TraitId, TraitImplId},
-<<<<<<< HEAD
-    parser::{self, NoirParser, TopLevelStatement},
-=======
     parser::{Item, Parser},
->>>>>>> b47ebaf6
     token::{SpannedToken, Token, Tokens},
     Kind, QuotedType, Shared, Type, TypeBindings,
 };
