use std::{borrow::Cow, fmt::Display, rc::Rc};

use acvm::{AcirField, FieldElement};
use chumsky::Parser;
use im::Vector;
use iter_extended::{try_vecmap, vecmap};
use noirc_errors::{Location, Span};
use strum_macros::Display;

use crate::{
    ast::{
<<<<<<< HEAD
        ArrayLiteral, BlockExpression, ConstructorExpression, Ident, IntegerBitSize, Signedness,
        Statement, StatementKind, UnresolvedTypeData,
=======
        ArrayLiteral, BlockExpression, ConstructorExpression, Ident, IntegerBitSize, LValue,
        Signedness, Statement, StatementKind, UnresolvedTypeData,
>>>>>>> 51e2b2af
    },
    hir::{def_map::ModuleId, type_check::generics::TraitGenerics},
    hir_def::{
        expr::{HirArrayLiteral, HirConstructorExpression, HirIdent, HirLambda, ImplKind},
        traits::TraitConstraint,
    },
    macros_api::{
        Expression, ExpressionKind, HirExpression, HirLiteral, Literal, NodeInterner, Path,
        StructId,
    },
    node_interner::{ExprId, FuncId, TraitId, TraitImplId},
    parser::{self, NoirParser, TopLevelStatement},
    token::{SpannedToken, Token, Tokens},
    QuotedType, Shared, Type, TypeBindings,
};
use rustc_hash::FxHashMap as HashMap;

use super::errors::{IResult, InterpreterError};

#[derive(Debug, Clone, PartialEq, Eq)]
pub enum Value {
    Unit,
    Bool(bool),
    Field(FieldElement),
    I8(i8),
    I16(i16),
    I32(i32),
    I64(i64),
    U1(bool),
    U8(u8),
    U16(u16),
    U32(u32),
    U64(u64),
    String(Rc<String>),
    FormatString(Rc<String>, Type),
    Function(FuncId, Type, Rc<TypeBindings>),
    Closure(HirLambda, Vec<Value>, Type),
    Tuple(Vec<Value>),
    Struct(HashMap<Rc<String>, Value>, Type),
    Pointer(Shared<Value>, /* auto_deref */ bool),
    Array(Vector<Value>, Type),
    Slice(Vector<Value>, Type),
    /// Quoted tokens don't have spans because otherwise inserting them in the middle of other
    /// tokens can cause larger spans to be before lesser spans, causing an assert. They may also
    /// be inserted into separate files entirely.
    Quoted(Rc<Vec<Token>>),
    StructDefinition(StructId),
    TraitConstraint(TraitId, TraitGenerics),
    TraitDefinition(TraitId),
    TraitImpl(TraitImplId),
    FunctionDefinition(FuncId),
    ModuleDefinition(ModuleId),
    Type(Type),
    Zeroed(Type),
    Expr(ExprValue),
    UnresolvedType(UnresolvedTypeData),
}

#[derive(Debug, Clone, PartialEq, Eq, Display)]
pub enum ExprValue {
    Expression(ExpressionKind),
    Statement(StatementKind),
<<<<<<< HEAD
=======
    LValue(LValue),
>>>>>>> 51e2b2af
}

impl Value {
    pub(crate) fn expression(expr: ExpressionKind) -> Self {
        Value::Expr(ExprValue::Expression(expr))
    }

    pub(crate) fn statement(statement: StatementKind) -> Self {
        Value::Expr(ExprValue::Statement(statement))
    }

<<<<<<< HEAD
=======
    pub(crate) fn lvalue(lvaue: LValue) -> Self {
        Value::Expr(ExprValue::LValue(lvaue))
    }

>>>>>>> 51e2b2af
    pub(crate) fn get_type(&self) -> Cow<Type> {
        Cow::Owned(match self {
            Value::Unit => Type::Unit,
            Value::Bool(_) => Type::Bool,
            Value::Field(_) => Type::FieldElement,
            Value::I8(_) => Type::Integer(Signedness::Signed, IntegerBitSize::Eight),
            Value::I16(_) => Type::Integer(Signedness::Signed, IntegerBitSize::Sixteen),
            Value::I32(_) => Type::Integer(Signedness::Signed, IntegerBitSize::ThirtyTwo),
            Value::I64(_) => Type::Integer(Signedness::Signed, IntegerBitSize::SixtyFour),
            Value::U1(_) => Type::Integer(Signedness::Unsigned, IntegerBitSize::One),
            Value::U8(_) => Type::Integer(Signedness::Unsigned, IntegerBitSize::Eight),
            Value::U16(_) => Type::Integer(Signedness::Unsigned, IntegerBitSize::Sixteen),
            Value::U32(_) => Type::Integer(Signedness::Unsigned, IntegerBitSize::ThirtyTwo),
            Value::U64(_) => Type::Integer(Signedness::Unsigned, IntegerBitSize::SixtyFour),
            Value::String(value) => {
                let length = Type::Constant(value.len() as u32);
                Type::String(Box::new(length))
            }
            Value::FormatString(_, typ) => return Cow::Borrowed(typ),
            Value::Function(_, typ, _) => return Cow::Borrowed(typ),
            Value::Closure(_, _, typ) => return Cow::Borrowed(typ),
            Value::Tuple(fields) => {
                Type::Tuple(vecmap(fields, |field| field.get_type().into_owned()))
            }
            Value::Struct(_, typ) => return Cow::Borrowed(typ),
            Value::Array(_, typ) => return Cow::Borrowed(typ),
            Value::Slice(_, typ) => return Cow::Borrowed(typ),
            Value::Quoted(_) => Type::Quoted(QuotedType::Quoted),
            Value::StructDefinition(_) => Type::Quoted(QuotedType::StructDefinition),
            Value::Pointer(element, auto_deref) => {
                if *auto_deref {
                    element.borrow().get_type().into_owned()
                } else {
                    let element = element.borrow().get_type().into_owned();
                    Type::MutableReference(Box::new(element))
                }
            }
            Value::TraitConstraint { .. } => Type::Quoted(QuotedType::TraitConstraint),
            Value::TraitDefinition(_) => Type::Quoted(QuotedType::TraitDefinition),
            Value::TraitImpl(_) => Type::Quoted(QuotedType::TraitImpl),
            Value::FunctionDefinition(_) => Type::Quoted(QuotedType::FunctionDefinition),
            Value::ModuleDefinition(_) => Type::Quoted(QuotedType::Module),
            Value::Type(_) => Type::Quoted(QuotedType::Type),
            Value::Zeroed(typ) => return Cow::Borrowed(typ),
            Value::Expr(_) => Type::Quoted(QuotedType::Expr),
            Value::UnresolvedType(_) => Type::Quoted(QuotedType::UnresolvedType),
        })
    }

    pub(crate) fn into_expression(
        self,
        interner: &mut NodeInterner,
        location: Location,
    ) -> IResult<Expression> {
        let kind = match self {
            Value::Unit => ExpressionKind::Literal(Literal::Unit),
            Value::Bool(value) => ExpressionKind::Literal(Literal::Bool(value)),
            Value::Field(value) => ExpressionKind::Literal(Literal::Integer(value, false)),
            Value::I8(value) => {
                let negative = value < 0;
                let value = value.abs();
                let value = (value as u128).into();
                ExpressionKind::Literal(Literal::Integer(value, negative))
            }
            Value::I16(value) => {
                let negative = value < 0;
                let value = value.abs();
                let value = (value as u128).into();
                ExpressionKind::Literal(Literal::Integer(value, negative))
            }
            Value::I32(value) => {
                let negative = value < 0;
                let value = value.abs();
                let value = (value as u128).into();
                ExpressionKind::Literal(Literal::Integer(value, negative))
            }
            Value::I64(value) => {
                let negative = value < 0;
                let value = value.abs();
                let value = (value as u128).into();
                ExpressionKind::Literal(Literal::Integer(value, negative))
            }
            Value::U1(value) => {
                ExpressionKind::Literal(Literal::Integer((value as u128).into(), false))
            }
            Value::U8(value) => {
                ExpressionKind::Literal(Literal::Integer((value as u128).into(), false))
            }
            Value::U16(value) => {
                ExpressionKind::Literal(Literal::Integer((value as u128).into(), false))
            }
            Value::U32(value) => {
                ExpressionKind::Literal(Literal::Integer((value as u128).into(), false))
            }
            Value::U64(value) => {
                ExpressionKind::Literal(Literal::Integer((value as u128).into(), false))
            }
            Value::String(value) => ExpressionKind::Literal(Literal::Str(unwrap_rc(value))),
            // Format strings are lowered as normal strings since they are already interpolated.
            Value::FormatString(value, _) => {
                ExpressionKind::Literal(Literal::Str(unwrap_rc(value)))
            }
            Value::Function(id, typ, bindings) => {
                let id = interner.function_definition_id(id);
                let impl_kind = ImplKind::NotATraitMethod;
                let ident = HirIdent { location, id, impl_kind };
                let expr_id = interner.push_expr(HirExpression::Ident(ident, None));
                interner.push_expr_location(expr_id, location.span, location.file);
                interner.push_expr_type(expr_id, typ);
                interner.store_instantiation_bindings(expr_id, unwrap_rc(bindings));
                ExpressionKind::Resolved(expr_id)
            }
            Value::Closure(_lambda, _env, _typ) => {
                // TODO: How should a closure's environment be inlined?
                let item = "Returning closures from a comptime fn".into();
                return Err(InterpreterError::Unimplemented { item, location });
            }
            Value::Tuple(fields) => {
                let fields = try_vecmap(fields, |field| field.into_expression(interner, location))?;
                ExpressionKind::Tuple(fields)
            }
            Value::Struct(fields, typ) => {
                let fields = try_vecmap(fields, |(name, field)| {
                    let field = field.into_expression(interner, location)?;
                    Ok((Ident::new(unwrap_rc(name), location.span), field))
                })?;

                let struct_type = match typ.follow_bindings() {
                    Type::Struct(def, _) => Some(def.borrow().id),
                    _ => return Err(InterpreterError::NonStructInConstructor { typ, location }),
                };

                // Since we've provided the struct_type, the path should be ignored.
                let type_name = Path::from_single(String::new(), location.span);
                ExpressionKind::Constructor(Box::new(ConstructorExpression {
                    type_name,
                    fields,
                    struct_type,
                }))
            }
            Value::Array(elements, _) => {
                let elements =
                    try_vecmap(elements, |element| element.into_expression(interner, location))?;
                ExpressionKind::Literal(Literal::Array(ArrayLiteral::Standard(elements)))
            }
            Value::Slice(elements, _) => {
                let elements =
                    try_vecmap(elements, |element| element.into_expression(interner, location))?;
                ExpressionKind::Literal(Literal::Slice(ArrayLiteral::Standard(elements)))
            }
            Value::Quoted(tokens) => {
                // Wrap the tokens in '{' and '}' so that we can parse statements as well.
                let mut tokens_to_parse = add_token_spans(tokens.clone(), location.span);
                tokens_to_parse.0.insert(0, SpannedToken::new(Token::LeftBrace, location.span));
                tokens_to_parse.0.push(SpannedToken::new(Token::RightBrace, location.span));

                return match parser::expression().parse(tokens_to_parse) {
                    Ok(expr) => Ok(expr),
                    Err(mut errors) => {
                        let error = errors.swap_remove(0);
                        let file = location.file;
                        let rule = "an expression";
                        Err(InterpreterError::FailedToParseMacro { error, file, tokens, rule })
                    }
                };
            }
            Value::Expr(ExprValue::Expression(expr)) => expr,
            Value::Expr(ExprValue::Statement(statement)) => {
                ExpressionKind::Block(BlockExpression {
                    statements: vec![Statement { kind: statement, span: location.span }],
                })
            }
<<<<<<< HEAD
            Value::Pointer(..)
=======
            Value::Expr(ExprValue::LValue(_))
            | Value::Pointer(..)
>>>>>>> 51e2b2af
            | Value::StructDefinition(_)
            | Value::TraitConstraint(..)
            | Value::TraitDefinition(_)
            | Value::TraitImpl(_)
            | Value::FunctionDefinition(_)
            | Value::Zeroed(_)
            | Value::Type(_)
            | Value::UnresolvedType(_)
            | Value::ModuleDefinition(_) => {
                let typ = self.get_type().into_owned();
                let value = self.display(interner).to_string();
                return Err(InterpreterError::CannotInlineMacro { typ, value, location });
            }
        };

        Ok(Expression::new(kind, location.span))
    }

    pub(crate) fn into_hir_expression(
        self,
        interner: &mut NodeInterner,
        location: Location,
    ) -> IResult<ExprId> {
        let typ = self.get_type().into_owned();

        let expression = match self {
            Value::Unit => HirExpression::Literal(HirLiteral::Unit),
            Value::Bool(value) => HirExpression::Literal(HirLiteral::Bool(value)),
            Value::Field(value) => HirExpression::Literal(HirLiteral::Integer(value, false)),
            Value::I8(value) => {
                let negative = value < 0;
                let value = value.abs();
                let value = (value as u128).into();
                HirExpression::Literal(HirLiteral::Integer(value, negative))
            }
            Value::I16(value) => {
                let negative = value < 0;
                let value = value.abs();
                let value = (value as u128).into();
                HirExpression::Literal(HirLiteral::Integer(value, negative))
            }
            Value::I32(value) => {
                let negative = value < 0;
                let value = value.abs();
                let value = (value as u128).into();
                HirExpression::Literal(HirLiteral::Integer(value, negative))
            }
            Value::I64(value) => {
                let negative = value < 0;
                let value = value.abs();
                let value = (value as u128).into();
                HirExpression::Literal(HirLiteral::Integer(value, negative))
            }
            Value::U1(value) => {
                HirExpression::Literal(HirLiteral::Integer((value as u128).into(), false))
            }
            Value::U8(value) => {
                HirExpression::Literal(HirLiteral::Integer((value as u128).into(), false))
            }
            Value::U16(value) => {
                HirExpression::Literal(HirLiteral::Integer((value as u128).into(), false))
            }
            Value::U32(value) => {
                HirExpression::Literal(HirLiteral::Integer((value as u128).into(), false))
            }
            Value::U64(value) => {
                HirExpression::Literal(HirLiteral::Integer((value as u128).into(), false))
            }
            Value::String(value) => HirExpression::Literal(HirLiteral::Str(unwrap_rc(value))),
            // Format strings are lowered as normal strings since they are already interpolated.
            Value::FormatString(value, _) => {
                HirExpression::Literal(HirLiteral::Str(unwrap_rc(value)))
            }
            Value::Function(id, typ, bindings) => {
                let id = interner.function_definition_id(id);
                let impl_kind = ImplKind::NotATraitMethod;
                let ident = HirIdent { location, id, impl_kind };
                let expr_id = interner.push_expr(HirExpression::Ident(ident, None));
                interner.push_expr_location(expr_id, location.span, location.file);
                interner.push_expr_type(expr_id, typ);
                interner.store_instantiation_bindings(expr_id, unwrap_rc(bindings));
                return Ok(expr_id);
            }
            Value::Closure(_lambda, _env, _typ) => {
                // TODO: How should a closure's environment be inlined?
                let item = "Returning closures from a comptime fn".into();
                return Err(InterpreterError::Unimplemented { item, location });
            }
            Value::Tuple(fields) => {
                let fields =
                    try_vecmap(fields, |field| field.into_hir_expression(interner, location))?;
                HirExpression::Tuple(fields)
            }
            Value::Struct(fields, typ) => {
                let fields = try_vecmap(fields, |(name, field)| {
                    let field = field.into_hir_expression(interner, location)?;
                    Ok((Ident::new(unwrap_rc(name), location.span), field))
                })?;

                let (r#type, struct_generics) = match typ.follow_bindings() {
                    Type::Struct(def, generics) => (def, generics),
                    _ => return Err(InterpreterError::NonStructInConstructor { typ, location }),
                };

                HirExpression::Constructor(HirConstructorExpression {
                    r#type,
                    struct_generics,
                    fields,
                })
            }
            Value::Array(elements, _) => {
                let elements = try_vecmap(elements, |element| {
                    element.into_hir_expression(interner, location)
                })?;
                HirExpression::Literal(HirLiteral::Array(HirArrayLiteral::Standard(elements)))
            }
            Value::Slice(elements, _) => {
                let elements = try_vecmap(elements, |element| {
                    element.into_hir_expression(interner, location)
                })?;
                HirExpression::Literal(HirLiteral::Slice(HirArrayLiteral::Standard(elements)))
            }
            Value::Quoted(tokens) => HirExpression::Unquote(add_token_spans(tokens, location.span)),
            Value::Expr(..)
            | Value::Pointer(..)
            | Value::StructDefinition(_)
            | Value::TraitConstraint(..)
            | Value::TraitDefinition(_)
            | Value::TraitImpl(_)
            | Value::FunctionDefinition(_)
            | Value::Zeroed(_)
            | Value::Type(_)
            | Value::UnresolvedType(_)
            | Value::ModuleDefinition(_) => {
                let typ = self.get_type().into_owned();
                let value = self.display(interner).to_string();
                return Err(InterpreterError::CannotInlineMacro { value, typ, location });
            }
        };

        let id = interner.push_expr(expression);
        interner.push_expr_location(id, location.span, location.file);
        interner.push_expr_type(id, typ);
        Ok(id)
    }

    pub(crate) fn into_tokens(
        self,
        interner: &mut NodeInterner,
        location: Location,
    ) -> IResult<Vec<Token>> {
        let token = match self {
            Value::Quoted(tokens) => return Ok(unwrap_rc(tokens)),
            Value::Type(typ) => Token::QuotedType(interner.push_quoted_type(typ)),
            other => Token::UnquoteMarker(other.into_hir_expression(interner, location)?),
        };
        Ok(vec![token])
    }

    /// Converts any unsigned `Value` into a `u128`.
    /// Returns `None` for negative integers.
    pub(crate) fn to_u128(&self) -> Option<u128> {
        match self {
            Self::Field(value) => Some(value.to_u128()),
            Self::I8(value) => (*value >= 0).then_some(*value as u128),
            Self::I16(value) => (*value >= 0).then_some(*value as u128),
            Self::I32(value) => (*value >= 0).then_some(*value as u128),
            Self::I64(value) => (*value >= 0).then_some(*value as u128),
            Self::U8(value) => Some(*value as u128),
            Self::U16(value) => Some(*value as u128),
            Self::U32(value) => Some(*value as u128),
            Self::U64(value) => Some(*value as u128),
            _ => None,
        }
    }

    pub(crate) fn into_top_level_items(
        self,
        location: Location,
        interner: &NodeInterner,
    ) -> IResult<Vec<TopLevelStatement>> {
        match self {
            Value::Quoted(tokens) => parse_tokens(tokens, parser::top_level_items(), location),
            _ => {
                let typ = self.get_type().into_owned();
                let value = self.display(interner).to_string();
                Err(InterpreterError::CannotInlineMacro { value, typ, location })
            }
        }
    }

    pub fn display<'value, 'interner>(
        &'value self,
        interner: &'interner NodeInterner,
    ) -> ValuePrinter<'value, 'interner> {
        ValuePrinter { value: self, interner }
    }
}

/// Unwraps an Rc value without cloning the inner value if the reference count is 1. Clones otherwise.
pub(crate) fn unwrap_rc<T: Clone>(rc: Rc<T>) -> T {
    Rc::try_unwrap(rc).unwrap_or_else(|rc| (*rc).clone())
}

fn parse_tokens<T>(
    tokens: Rc<Vec<Token>>,
    parser: impl NoirParser<T>,
    location: Location,
) -> IResult<T> {
    match parser.parse(add_token_spans(tokens.clone(), location.span)) {
        Ok(expr) => Ok(expr),
        Err(mut errors) => {
            let error = errors.swap_remove(0);
            let rule = "an expression";
            let file = location.file;
            Err(InterpreterError::FailedToParseMacro { error, file, tokens, rule })
        }
    }
}

pub(crate) fn add_token_spans(tokens: Rc<Vec<Token>>, span: Span) -> Tokens {
    let tokens = unwrap_rc(tokens);
    Tokens(vecmap(tokens, |token| SpannedToken::new(token, span)))
}

pub struct ValuePrinter<'value, 'interner> {
    value: &'value Value,
    interner: &'interner NodeInterner,
}

impl<'value, 'interner> Display for ValuePrinter<'value, 'interner> {
    fn fmt(&self, f: &mut std::fmt::Formatter<'_>) -> std::fmt::Result {
        match self.value {
            Value::Unit => write!(f, "()"),
            Value::Bool(value) => {
                let msg = if *value { "true" } else { "false" };
                write!(f, "{msg}")
            }
            Value::Field(value) => write!(f, "{value}"),
            Value::I8(value) => write!(f, "{value}"),
            Value::I16(value) => write!(f, "{value}"),
            Value::I32(value) => write!(f, "{value}"),
            Value::I64(value) => write!(f, "{value}"),
            Value::U1(value) => write!(f, "{value}"),
            Value::U8(value) => write!(f, "{value}"),
            Value::U16(value) => write!(f, "{value}"),
            Value::U32(value) => write!(f, "{value}"),
            Value::U64(value) => write!(f, "{value}"),
            Value::String(value) => write!(f, "{value}"),
            Value::FormatString(value, _) => write!(f, "{value}"),
            Value::Function(..) => write!(f, "(function)"),
            Value::Closure(_, _, _) => write!(f, "(closure)"),
            Value::Tuple(fields) => {
                let fields = vecmap(fields, |field| field.display(self.interner).to_string());
                write!(f, "({})", fields.join(", "))
            }
            Value::Struct(fields, typ) => {
                let typename = match typ.follow_bindings() {
                    Type::Struct(def, _) => def.borrow().name.to_string(),
                    other => other.to_string(),
                };
                let fields = vecmap(fields, |(name, value)| {
                    format!("{}: {}", name, value.display(self.interner))
                });
                write!(f, "{typename} {{ {} }}", fields.join(", "))
            }
            Value::Pointer(value, _) => write!(f, "&mut {}", value.borrow().display(self.interner)),
            Value::Array(values, _) => {
                let values = vecmap(values, |value| value.display(self.interner).to_string());
                write!(f, "[{}]", values.join(", "))
            }
            Value::Slice(values, _) => {
                let values = vecmap(values, |value| value.display(self.interner).to_string());
                write!(f, "&[{}]", values.join(", "))
            }
            Value::Quoted(tokens) => {
                write!(f, "quote {{")?;
                for token in tokens.iter() {
                    match token {
                        Token::QuotedType(id) => {
                            write!(f, " {}", self.interner.get_quoted_type(*id))?;
                        }
                        other => write!(f, " {other}")?,
                    }
                }
                write!(f, " }}")
            }
            Value::StructDefinition(id) => {
                let def = self.interner.get_struct(*id);
                let def = def.borrow();
                write!(f, "{}", def.name)
            }
            Value::TraitConstraint(trait_id, generics) => {
                let trait_ = self.interner.get_trait(*trait_id);
                write!(f, "{}{generics}", trait_.name)
            }
            Value::TraitDefinition(trait_id) => {
                let trait_ = self.interner.get_trait(*trait_id);
                write!(f, "{}", trait_.name)
            }
            Value::TraitImpl(trait_impl_id) => {
                let trait_impl = self.interner.get_trait_implementation(*trait_impl_id);
                let trait_impl = trait_impl.borrow();

                let generic_string =
                    vecmap(&trait_impl.trait_generics, ToString::to_string).join(", ");
                let generic_string = if generic_string.is_empty() {
                    generic_string
                } else {
                    format!("<{}>", generic_string)
                };

                let where_clause = vecmap(&trait_impl.where_clause, |trait_constraint| {
                    display_trait_constraint(self.interner, trait_constraint)
                });
                let where_clause = where_clause.join(", ");
                let where_clause = if where_clause.is_empty() {
                    where_clause
                } else {
                    format!(" where {}", where_clause)
                };

                write!(
                    f,
                    "impl {}{} for {}{}",
                    trait_impl.ident, generic_string, trait_impl.typ, where_clause
                )
            }
            Value::FunctionDefinition(function_id) => {
                write!(f, "{}", self.interner.function_name(function_id))
            }
            Value::ModuleDefinition(_) => write!(f, "(module)"),
            Value::Zeroed(typ) => write!(f, "(zeroed {typ})"),
            Value::Type(typ) => write!(f, "{}", typ),
            Value::Expr(ExprValue::Expression(expr)) => write!(f, "{}", expr),
            Value::Expr(ExprValue::Statement(statement)) => write!(f, "{}", statement),
<<<<<<< HEAD
=======
            Value::Expr(ExprValue::LValue(lvalue)) => write!(f, "{}", lvalue),
>>>>>>> 51e2b2af
            Value::UnresolvedType(typ) => write!(f, "{}", typ),
        }
    }
}

fn display_trait_constraint(interner: &NodeInterner, trait_constraint: &TraitConstraint) -> String {
    let trait_ = interner.get_trait(trait_constraint.trait_id);
    format!("{}: {}{}", trait_constraint.typ, trait_.name, trait_constraint.trait_generics)
}<|MERGE_RESOLUTION|>--- conflicted
+++ resolved
@@ -9,13 +9,8 @@
 
 use crate::{
     ast::{
-<<<<<<< HEAD
-        ArrayLiteral, BlockExpression, ConstructorExpression, Ident, IntegerBitSize, Signedness,
-        Statement, StatementKind, UnresolvedTypeData,
-=======
         ArrayLiteral, BlockExpression, ConstructorExpression, Ident, IntegerBitSize, LValue,
         Signedness, Statement, StatementKind, UnresolvedTypeData,
->>>>>>> 51e2b2af
     },
     hir::{def_map::ModuleId, type_check::generics::TraitGenerics},
     hir_def::{
@@ -78,10 +73,7 @@
 pub enum ExprValue {
     Expression(ExpressionKind),
     Statement(StatementKind),
-<<<<<<< HEAD
-=======
     LValue(LValue),
->>>>>>> 51e2b2af
 }
 
 impl Value {
@@ -93,13 +85,10 @@
         Value::Expr(ExprValue::Statement(statement))
     }
 
-<<<<<<< HEAD
-=======
     pub(crate) fn lvalue(lvaue: LValue) -> Self {
         Value::Expr(ExprValue::LValue(lvaue))
     }
 
->>>>>>> 51e2b2af
     pub(crate) fn get_type(&self) -> Cow<Type> {
         Cow::Owned(match self {
             Value::Unit => Type::Unit,
@@ -272,12 +261,8 @@
                     statements: vec![Statement { kind: statement, span: location.span }],
                 })
             }
-<<<<<<< HEAD
-            Value::Pointer(..)
-=======
             Value::Expr(ExprValue::LValue(_))
             | Value::Pointer(..)
->>>>>>> 51e2b2af
             | Value::StructDefinition(_)
             | Value::TraitConstraint(..)
             | Value::TraitDefinition(_)
@@ -614,10 +599,7 @@
             Value::Type(typ) => write!(f, "{}", typ),
             Value::Expr(ExprValue::Expression(expr)) => write!(f, "{}", expr),
             Value::Expr(ExprValue::Statement(statement)) => write!(f, "{}", statement),
-<<<<<<< HEAD
-=======
             Value::Expr(ExprValue::LValue(lvalue)) => write!(f, "{}", lvalue),
->>>>>>> 51e2b2af
             Value::UnresolvedType(typ) => write!(f, "{}", typ),
         }
     }
