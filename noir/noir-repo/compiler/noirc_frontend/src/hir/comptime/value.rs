--- conflicted
+++ resolved
@@ -10,15 +10,9 @@
 use crate::{
     ast::{
         ArrayLiteral, BlockExpression, ConstructorExpression, Ident, IntegerBitSize, Signedness,
-<<<<<<< HEAD
-        Statement, StatementKind,
-    },
-    hir::def_map::ModuleId,
-=======
         Statement, StatementKind, UnresolvedTypeData,
     },
     hir::{def_map::ModuleId, type_check::generics::TraitGenerics},
->>>>>>> c01b3de7
     hir_def::{
         expr::{HirArrayLiteral, HirConstructorExpression, HirIdent, HirLambda, ImplKind},
         traits::TraitConstraint,
@@ -72,10 +66,7 @@
     Type(Type),
     Zeroed(Type),
     Expr(ExprValue),
-<<<<<<< HEAD
-=======
     UnresolvedType(UnresolvedTypeData),
->>>>>>> c01b3de7
 }
 
 #[derive(Debug, Clone, PartialEq, Eq, Display)]
@@ -559,12 +550,8 @@
                 write!(f, "{}", def.name)
             }
             Value::TraitConstraint(trait_id, generics) => {
-<<<<<<< HEAD
-                write!(f, "{}", display_trait_id_and_generics(self.interner, trait_id, generics))
-=======
                 let trait_ = self.interner.get_trait(*trait_id);
                 write!(f, "{}{generics}", trait_.name)
->>>>>>> c01b3de7
             }
             Value::TraitDefinition(trait_id) => {
                 let trait_ = self.interner.get_trait(*trait_id);
@@ -606,33 +593,6 @@
             Value::Type(typ) => write!(f, "{}", typ),
             Value::Expr(ExprValue::Expression(expr)) => write!(f, "{}", expr),
             Value::Expr(ExprValue::Statement(statement)) => write!(f, "{}", statement),
-<<<<<<< HEAD
-        }
-    }
-}
-
-fn display_trait_id_and_generics(
-    interner: &NodeInterner,
-    trait_id: &TraitId,
-    generics: &Vec<Type>,
-) -> String {
-    let trait_ = interner.get_trait(*trait_id);
-    let generic_string = vecmap(generics, ToString::to_string).join(", ");
-    if generics.is_empty() {
-        format!("{}", trait_.name)
-    } else {
-        format!("{}<{generic_string}>", trait_.name)
-    }
-}
-
-fn display_trait_constraint(interner: &NodeInterner, trait_constraint: &TraitConstraint) -> String {
-    let trait_constraint_string = display_trait_id_and_generics(
-        interner,
-        &trait_constraint.trait_id,
-        &trait_constraint.trait_generics,
-    );
-    format!("{}: {}", trait_constraint.typ, trait_constraint_string)
-=======
             Value::UnresolvedType(typ) => write!(f, "{}", typ),
         }
     }
@@ -641,5 +601,4 @@
 fn display_trait_constraint(interner: &NodeInterner, trait_constraint: &TraitConstraint) -> String {
     let trait_ = interner.get_trait(trait_constraint.trait_id);
     format!("{}: {}{}", trait_constraint.typ, trait_.name, trait_constraint.trait_generics)
->>>>>>> c01b3de7
 }