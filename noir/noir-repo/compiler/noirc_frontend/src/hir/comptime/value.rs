--- conflicted
+++ resolved
@@ -52,10 +52,7 @@
     TraitDefinition(TraitId),
     FunctionDefinition(FuncId),
     ModuleDefinition(ModuleId),
-<<<<<<< HEAD
-=======
     Type(Type),
->>>>>>> 66765ac7
     Zeroed(Type),
 }
 
@@ -101,10 +98,7 @@
             Value::TraitDefinition(_) => Type::Quoted(QuotedType::TraitDefinition),
             Value::FunctionDefinition(_) => Type::Quoted(QuotedType::FunctionDefinition),
             Value::ModuleDefinition(_) => Type::Quoted(QuotedType::Module),
-<<<<<<< HEAD
-=======
             Value::Type(_) => Type::Quoted(QuotedType::Type),
->>>>>>> 66765ac7
             Value::Zeroed(typ) => return Cow::Borrowed(typ),
         })
     }
@@ -232,10 +226,7 @@
             | Value::TraitDefinition(_)
             | Value::FunctionDefinition(_)
             | Value::Zeroed(_)
-<<<<<<< HEAD
-=======
             | Value::Type(_)
->>>>>>> 66765ac7
             | Value::ModuleDefinition(_) => {
                 return Err(InterpreterError::CannotInlineMacro { value: self, location })
             }
@@ -355,10 +346,7 @@
             | Value::TraitDefinition(_)
             | Value::FunctionDefinition(_)
             | Value::Zeroed(_)
-<<<<<<< HEAD
-=======
             | Value::Type(_)
->>>>>>> 66765ac7
             | Value::ModuleDefinition(_) => {
                 return Err(InterpreterError::CannotInlineMacro { value: self, location })
             }
@@ -483,10 +471,7 @@
             Value::FunctionDefinition(_) => write!(f, "(function definition)"),
             Value::ModuleDefinition(_) => write!(f, "(module)"),
             Value::Zeroed(typ) => write!(f, "(zeroed {typ})"),
-<<<<<<< HEAD
-=======
             Value::Type(typ) => write!(f, "{}", typ),
->>>>>>> 66765ac7
         }
     }
 }