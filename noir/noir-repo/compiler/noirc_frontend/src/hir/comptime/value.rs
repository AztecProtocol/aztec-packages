use std::{borrow::Cow, rc::Rc, vec};

use acvm::{AcirField, FieldElement};
use chumsky::Parser;
use im::Vector;
use iter_extended::{try_vecmap, vecmap};
use noirc_errors::{Location, Span};
use strum_macros::Display;

use crate::{
    ast::{
        ArrayLiteral, BlockExpression, ConstructorExpression, Ident, IntegerBitSize, LValue,
        Pattern, Signedness, Statement, StatementKind, UnresolvedType, UnresolvedTypeData,
    },
    hir::{def_map::ModuleId, type_check::generics::TraitGenerics},
    hir_def::expr::{HirArrayLiteral, HirConstructorExpression, HirIdent, HirLambda, ImplKind},
    macros_api::{
        Expression, ExpressionKind, HirExpression, HirLiteral, Literal, NodeInterner, Path,
        StructId,
    },
    node_interner::{ExprId, FuncId, InternedStatementKind, StmtId, TraitId, TraitImplId},
    parser::{self, NoirParser, TopLevelStatement},
    token::{SpannedToken, Token, Tokens},
    Kind, QuotedType, Shared, Type, TypeBindings,
};
use rustc_hash::FxHashMap as HashMap;

use super::{
    display::tokens_to_string,
    errors::{IResult, InterpreterError},
};

#[derive(Debug, Clone, PartialEq, Eq)]
pub enum Value {
    Unit,
    Bool(bool),
    Field(FieldElement),
    I8(i8),
    I16(i16),
    I32(i32),
    I64(i64),
    U1(bool),
    U8(u8),
    U16(u16),
    U32(u32),
    U64(u64),
    String(Rc<String>),
    FormatString(Rc<String>, Type),
    CtString(Rc<String>),
    Function(FuncId, Type, Rc<TypeBindings>),

    // Closures also store their original scope (function & module)
    // in case they use functions such as `Quoted::as_type` which require them.
    Closure(HirLambda, Vec<Value>, Type, Option<FuncId>, ModuleId),

    Tuple(Vec<Value>),
    Struct(HashMap<Rc<String>, Value>, Type),
    Pointer(Shared<Value>, /* auto_deref */ bool),
    Array(Vector<Value>, Type),
    Slice(Vector<Value>, Type),
    /// Quoted tokens don't have spans because otherwise inserting them in the middle of other
    /// tokens can cause larger spans to be before lesser spans, causing an assert. They may also
    /// be inserted into separate files entirely.
    Quoted(Rc<Vec<Token>>),
    StructDefinition(StructId),
    TraitConstraint(TraitId, TraitGenerics),
    TraitDefinition(TraitId),
    TraitImpl(TraitImplId),
    FunctionDefinition(FuncId),
    ModuleDefinition(ModuleId),
    Type(Type),
    Zeroed(Type),
    Expr(ExprValue),
    TypedExpr(TypedExpr),
    UnresolvedType(UnresolvedTypeData),
}

#[derive(Debug, Clone, PartialEq, Eq, Display)]
pub enum ExprValue {
    Expression(ExpressionKind),
    Statement(StatementKind),
    LValue(LValue),
    Pattern(Pattern),
}

#[derive(Debug, Clone, PartialEq, Eq, Display)]
pub enum TypedExpr {
    ExprId(ExprId),
    StmtId(StmtId),
}

impl Value {
    pub(crate) fn expression(expr: ExpressionKind) -> Self {
        Value::Expr(ExprValue::Expression(expr))
    }

    pub(crate) fn statement(statement: StatementKind) -> Self {
        Value::Expr(ExprValue::Statement(statement))
    }

    pub(crate) fn lvalue(lvaue: LValue) -> Self {
        Value::Expr(ExprValue::LValue(lvaue))
    }

    pub(crate) fn pattern(pattern: Pattern) -> Self {
        Value::Expr(ExprValue::Pattern(pattern))
    }

    pub(crate) fn get_type(&self) -> Cow<Type> {
        Cow::Owned(match self {
            Value::Unit => Type::Unit,
            Value::Bool(_) => Type::Bool,
            Value::Field(_) => Type::FieldElement,
            Value::I8(_) => Type::Integer(Signedness::Signed, IntegerBitSize::Eight),
            Value::I16(_) => Type::Integer(Signedness::Signed, IntegerBitSize::Sixteen),
            Value::I32(_) => Type::Integer(Signedness::Signed, IntegerBitSize::ThirtyTwo),
            Value::I64(_) => Type::Integer(Signedness::Signed, IntegerBitSize::SixtyFour),
            Value::U1(_) => Type::Integer(Signedness::Unsigned, IntegerBitSize::One),
            Value::U8(_) => Type::Integer(Signedness::Unsigned, IntegerBitSize::Eight),
            Value::U16(_) => Type::Integer(Signedness::Unsigned, IntegerBitSize::Sixteen),
            Value::U32(_) => Type::Integer(Signedness::Unsigned, IntegerBitSize::ThirtyTwo),
            Value::U64(_) => Type::Integer(Signedness::Unsigned, IntegerBitSize::SixtyFour),
            Value::String(value) => {
                let length = Type::Constant(value.len() as u32, Kind::u32());
                Type::String(Box::new(length))
            }
            Value::FormatString(_, typ) => return Cow::Borrowed(typ),
            Value::Function(_, typ, _) => return Cow::Borrowed(typ),
            Value::Closure(_, _, typ, ..) => return Cow::Borrowed(typ),
            Value::Tuple(fields) => {
                Type::Tuple(vecmap(fields, |field| field.get_type().into_owned()))
            }
            Value::Struct(_, typ) => return Cow::Borrowed(typ),
            Value::Array(_, typ) => return Cow::Borrowed(typ),
            Value::Slice(_, typ) => return Cow::Borrowed(typ),
            Value::Quoted(_) => Type::Quoted(QuotedType::Quoted),
            Value::StructDefinition(_) => Type::Quoted(QuotedType::StructDefinition),
            Value::Pointer(element, auto_deref) => {
                if *auto_deref {
                    element.borrow().get_type().into_owned()
                } else {
                    let element = element.borrow().get_type().into_owned();
                    Type::MutableReference(Box::new(element))
                }
            }
            Value::TraitConstraint { .. } => Type::Quoted(QuotedType::TraitConstraint),
            Value::TraitDefinition(_) => Type::Quoted(QuotedType::TraitDefinition),
            Value::TraitImpl(_) => Type::Quoted(QuotedType::TraitImpl),
            Value::FunctionDefinition(_) => Type::Quoted(QuotedType::FunctionDefinition),
            Value::ModuleDefinition(_) => Type::Quoted(QuotedType::Module),
            Value::Type(_) => Type::Quoted(QuotedType::Type),
            Value::Zeroed(typ) => return Cow::Borrowed(typ),
            Value::Expr(_) => Type::Quoted(QuotedType::Expr),
            Value::TypedExpr(_) => Type::Quoted(QuotedType::TypedExpr),
            Value::UnresolvedType(_) => Type::Quoted(QuotedType::UnresolvedType),
            Value::CtString(_) => Type::Quoted(QuotedType::CtString),
        })
    }

    pub(crate) fn into_expression(
        self,
        interner: &mut NodeInterner,
        location: Location,
    ) -> IResult<Expression> {
        let kind = match self {
            Value::Unit => ExpressionKind::Literal(Literal::Unit),
            Value::Bool(value) => ExpressionKind::Literal(Literal::Bool(value)),
            Value::Field(value) => ExpressionKind::Literal(Literal::Integer(value, false)),
            Value::I8(value) => {
                let negative = value < 0;
                let value = value.abs();
                let value = (value as u128).into();
                ExpressionKind::Literal(Literal::Integer(value, negative))
            }
            Value::I16(value) => {
                let negative = value < 0;
                let value = value.abs();
                let value = (value as u128).into();
                ExpressionKind::Literal(Literal::Integer(value, negative))
            }
            Value::I32(value) => {
                let negative = value < 0;
                let value = value.abs();
                let value = (value as u128).into();
                ExpressionKind::Literal(Literal::Integer(value, negative))
            }
            Value::I64(value) => {
                let negative = value < 0;
                let value = value.abs();
                let value = (value as u128).into();
                ExpressionKind::Literal(Literal::Integer(value, negative))
            }
            Value::U1(value) => {
                ExpressionKind::Literal(Literal::Integer((value as u128).into(), false))
            }
            Value::U8(value) => {
                ExpressionKind::Literal(Literal::Integer((value as u128).into(), false))
            }
            Value::U16(value) => {
                ExpressionKind::Literal(Literal::Integer((value as u128).into(), false))
            }
            Value::U32(value) => {
                ExpressionKind::Literal(Literal::Integer((value as u128).into(), false))
            }
            Value::U64(value) => {
                ExpressionKind::Literal(Literal::Integer((value as u128).into(), false))
            }
            Value::String(value) | Value::CtString(value) => {
                ExpressionKind::Literal(Literal::Str(unwrap_rc(value)))
            }
            // Format strings are lowered as normal strings since they are already interpolated.
            Value::FormatString(value, _) => {
                ExpressionKind::Literal(Literal::Str(unwrap_rc(value)))
            }
            Value::Function(id, typ, bindings) => {
                let id = interner.function_definition_id(id);
                let impl_kind = ImplKind::NotATraitMethod;
                let ident = HirIdent { location, id, impl_kind };
                let expr_id = interner.push_expr(HirExpression::Ident(ident, None));
                interner.push_expr_location(expr_id, location.span, location.file);
                interner.push_expr_type(expr_id, typ);
                interner.store_instantiation_bindings(expr_id, unwrap_rc(bindings));
                ExpressionKind::Resolved(expr_id)
            }
            Value::Tuple(fields) => {
                let fields = try_vecmap(fields, |field| field.into_expression(interner, location))?;
                ExpressionKind::Tuple(fields)
            }
            Value::Struct(fields, typ) => {
                let fields = try_vecmap(fields, |(name, field)| {
                    let field = field.into_expression(interner, location)?;
                    Ok((Ident::new(unwrap_rc(name), location.span), field))
                })?;

                let struct_type = match typ.follow_bindings() {
                    Type::Struct(def, _) => Some(def.borrow().id),
                    _ => return Err(InterpreterError::NonStructInConstructor { typ, location }),
                };

                // Since we've provided the struct_type, the path should be ignored.
                let type_name = Path::from_single(String::new(), location.span);
                ExpressionKind::Constructor(Box::new(ConstructorExpression {
                    typ: UnresolvedType::from_path(type_name),
                    fields,
                    struct_type,
                }))
            }
            Value::Array(elements, _) => {
                let elements =
                    try_vecmap(elements, |element| element.into_expression(interner, location))?;
                ExpressionKind::Literal(Literal::Array(ArrayLiteral::Standard(elements)))
            }
            Value::Slice(elements, _) => {
                let elements =
                    try_vecmap(elements, |element| element.into_expression(interner, location))?;
                ExpressionKind::Literal(Literal::Slice(ArrayLiteral::Standard(elements)))
            }
            Value::Quoted(tokens) => {
                // Wrap the tokens in '{' and '}' so that we can parse statements as well.
                let mut tokens_to_parse = add_token_spans(tokens.clone(), location.span);
                tokens_to_parse.0.insert(0, SpannedToken::new(Token::LeftBrace, location.span));
                tokens_to_parse.0.push(SpannedToken::new(Token::RightBrace, location.span));

                return match parser::expression().parse(tokens_to_parse) {
                    Ok(expr) => Ok(expr),
                    Err(mut errors) => {
                        let error = errors.swap_remove(0);
                        let file = location.file;
                        let rule = "an expression";
                        let tokens = tokens_to_string(tokens, interner);
                        Err(InterpreterError::FailedToParseMacro { error, file, tokens, rule })
                    }
                };
            }
            Value::Expr(ExprValue::Expression(expr)) => expr,
            Value::Expr(ExprValue::Statement(statement)) => {
                ExpressionKind::Block(BlockExpression {
                    statements: vec![Statement { kind: statement, span: location.span }],
                })
            }
            Value::Expr(ExprValue::LValue(lvalue)) => lvalue.as_expression().kind,
            Value::Expr(ExprValue::Pattern(_))
            | Value::TypedExpr(..)
            | Value::Pointer(..)
            | Value::StructDefinition(_)
            | Value::TraitConstraint(..)
            | Value::TraitDefinition(_)
            | Value::TraitImpl(_)
            | Value::FunctionDefinition(_)
            | Value::Zeroed(_)
            | Value::Type(_)
            | Value::UnresolvedType(_)
            | Value::Closure(..)
            | Value::ModuleDefinition(_) => {
                let typ = self.get_type().into_owned();
                let value = self.display(interner).to_string();
                return Err(InterpreterError::CannotInlineMacro { typ, value, location });
            }
        };

        Ok(Expression::new(kind, location.span))
    }

    pub(crate) fn into_hir_expression(
        self,
        interner: &mut NodeInterner,
        location: Location,
    ) -> IResult<ExprId> {
        let typ = self.get_type().into_owned();

        let expression = match self {
            Value::Unit => HirExpression::Literal(HirLiteral::Unit),
            Value::Bool(value) => HirExpression::Literal(HirLiteral::Bool(value)),
            Value::Field(value) => HirExpression::Literal(HirLiteral::Integer(value, false)),
            Value::I8(value) => {
                let negative = value < 0;
                let value = value.abs();
                let value = (value as u128).into();
                HirExpression::Literal(HirLiteral::Integer(value, negative))
            }
            Value::I16(value) => {
                let negative = value < 0;
                let value = value.abs();
                let value = (value as u128).into();
                HirExpression::Literal(HirLiteral::Integer(value, negative))
            }
            Value::I32(value) => {
                let negative = value < 0;
                let value = value.abs();
                let value = (value as u128).into();
                HirExpression::Literal(HirLiteral::Integer(value, negative))
            }
            Value::I64(value) => {
                let negative = value < 0;
                let value = value.abs();
                let value = (value as u128).into();
                HirExpression::Literal(HirLiteral::Integer(value, negative))
            }
            Value::U1(value) => {
                HirExpression::Literal(HirLiteral::Integer((value as u128).into(), false))
            }
            Value::U8(value) => {
                HirExpression::Literal(HirLiteral::Integer((value as u128).into(), false))
            }
            Value::U16(value) => {
                HirExpression::Literal(HirLiteral::Integer((value as u128).into(), false))
            }
            Value::U32(value) => {
                HirExpression::Literal(HirLiteral::Integer((value as u128).into(), false))
            }
            Value::U64(value) => {
                HirExpression::Literal(HirLiteral::Integer((value as u128).into(), false))
            }
            Value::String(value) | Value::CtString(value) => {
                HirExpression::Literal(HirLiteral::Str(unwrap_rc(value)))
            }
            // Format strings are lowered as normal strings since they are already interpolated.
            Value::FormatString(value, _) => {
                HirExpression::Literal(HirLiteral::Str(unwrap_rc(value)))
            }
            Value::Function(id, typ, bindings) => {
                let id = interner.function_definition_id(id);
                let impl_kind = ImplKind::NotATraitMethod;
                let ident = HirIdent { location, id, impl_kind };
                let expr_id = interner.push_expr(HirExpression::Ident(ident, None));
                interner.push_expr_location(expr_id, location.span, location.file);
                interner.push_expr_type(expr_id, typ);
                interner.store_instantiation_bindings(expr_id, unwrap_rc(bindings));
                return Ok(expr_id);
            }
            Value::Tuple(fields) => {
                let fields =
                    try_vecmap(fields, |field| field.into_hir_expression(interner, location))?;
                HirExpression::Tuple(fields)
            }
            Value::Struct(fields, typ) => {
                let fields = try_vecmap(fields, |(name, field)| {
                    let field = field.into_hir_expression(interner, location)?;
                    Ok((Ident::new(unwrap_rc(name), location.span), field))
                })?;

                let (r#type, struct_generics) = match typ.follow_bindings() {
                    Type::Struct(def, generics) => (def, generics),
                    _ => return Err(InterpreterError::NonStructInConstructor { typ, location }),
                };

                HirExpression::Constructor(HirConstructorExpression {
                    r#type,
                    struct_generics,
                    fields,
                })
            }
            Value::Array(elements, _) => {
                let elements = try_vecmap(elements, |element| {
                    element.into_hir_expression(interner, location)
                })?;
                HirExpression::Literal(HirLiteral::Array(HirArrayLiteral::Standard(elements)))
            }
            Value::Slice(elements, _) => {
                let elements = try_vecmap(elements, |element| {
                    element.into_hir_expression(interner, location)
                })?;
                HirExpression::Literal(HirLiteral::Slice(HirArrayLiteral::Standard(elements)))
            }
            Value::Quoted(tokens) => HirExpression::Unquote(add_token_spans(tokens, location.span)),
            Value::TypedExpr(TypedExpr::ExprId(expr_id)) => interner.expression(&expr_id),
            // Only convert pointers with auto_deref = true. These are mutable variables
            // and we don't need to wrap them in `&mut`.
            Value::Pointer(element, true) => {
                return element.unwrap_or_clone().into_hir_expression(interner, location);
            }
            Value::TypedExpr(TypedExpr::StmtId(..))
            | Value::Expr(..)
            | Value::Pointer(..)
            | Value::StructDefinition(_)
            | Value::TraitConstraint(..)
            | Value::TraitDefinition(_)
            | Value::TraitImpl(_)
            | Value::FunctionDefinition(_)
            | Value::Zeroed(_)
            | Value::Type(_)
            | Value::UnresolvedType(_)
            | Value::Closure(..)
            | Value::ModuleDefinition(_) => {
                let typ = self.get_type().into_owned();
                let value = self.display(interner).to_string();
                return Err(InterpreterError::CannotInlineMacro { value, typ, location });
            }
        };

        let id = interner.push_expr(expression);
        interner.push_expr_location(id, location.span, location.file);
        interner.push_expr_type(id, typ);
        Ok(id)
    }

    pub(crate) fn into_tokens(
        self,
        interner: &mut NodeInterner,
        location: Location,
    ) -> IResult<Vec<Token>> {
        let token = match self {
            Value::Unit => {
                return Ok(vec![Token::LeftParen, Token::RightParen]);
            }
            Value::Quoted(tokens) => return Ok(unwrap_rc(tokens)),
            Value::Type(typ) => Token::QuotedType(interner.push_quoted_type(typ)),
            Value::Expr(ExprValue::Expression(expr)) => {
                Token::InternedExpr(interner.push_expression_kind(expr))
            }
            Value::Expr(ExprValue::Statement(StatementKind::Expression(expr))) => {
                Token::InternedExpr(interner.push_expression_kind(expr.kind))
            }
            Value::Expr(ExprValue::Statement(statement)) => {
                Token::InternedStatement(interner.push_statement_kind(statement))
            }
            Value::Expr(ExprValue::LValue(lvalue)) => {
                Token::InternedLValue(interner.push_lvalue(lvalue))
            }
            Value::Expr(ExprValue::Pattern(pattern)) => {
                Token::InternedPattern(interner.push_pattern(pattern))
            }
            Value::UnresolvedType(typ) => {
                Token::InternedUnresolvedTypeData(interner.push_unresolved_type_data(typ))
            }
            Value::U1(bool) => Token::Bool(bool),
            Value::U8(value) => Token::Int((value as u128).into()),
            Value::U16(value) => Token::Int((value as u128).into()),
            Value::U32(value) => Token::Int((value as u128).into()),
            Value::U64(value) => Token::Int((value as u128).into()),
            Value::I8(value) => {
                if value < 0 {
                    return Ok(vec![Token::Minus, Token::Int((-value as u128).into())]);
                } else {
                    Token::Int((value as u128).into())
                }
            }
            Value::I16(value) => {
                if value < 0 {
                    return Ok(vec![Token::Minus, Token::Int((-value as u128).into())]);
                } else {
                    Token::Int((value as u128).into())
                }
            }
            Value::I32(value) => {
                if value < 0 {
                    return Ok(vec![Token::Minus, Token::Int((-value as u128).into())]);
                } else {
                    Token::Int((value as u128).into())
                }
            }
            Value::I64(value) => {
                if value < 0 {
                    return Ok(vec![Token::Minus, Token::Int((-value as u128).into())]);
                } else {
                    Token::Int((value as u128).into())
                }
            }
            Value::Field(value) => Token::Int(value),
            other => Token::UnquoteMarker(other.into_hir_expression(interner, location)?),
        };
        Ok(vec![token])
    }

    /// Converts any unsigned `Value` into a `u128`.
    /// Returns `None` for negative integers.
    pub(crate) fn to_u128(&self) -> Option<u128> {
        match self {
            Self::Field(value) => Some(value.to_u128()),
            Self::I8(value) => (*value >= 0).then_some(*value as u128),
            Self::I16(value) => (*value >= 0).then_some(*value as u128),
            Self::I32(value) => (*value >= 0).then_some(*value as u128),
            Self::I64(value) => (*value >= 0).then_some(*value as u128),
            Self::U8(value) => Some(*value as u128),
            Self::U16(value) => Some(*value as u128),
            Self::U32(value) => Some(*value as u128),
            Self::U64(value) => Some(*value as u128),
            _ => None,
        }
    }

    pub(crate) fn into_top_level_items(
        self,
        location: Location,
        interner: &NodeInterner,
    ) -> IResult<Vec<TopLevelStatement>> {
        let parser = parser::top_level_items();
        match self {
            Value::Quoted(tokens) => {
                parse_tokens(tokens, interner, parser, location, "top-level item")
            }
            _ => {
                let typ = self.get_type().into_owned();
                let value = self.display(interner).to_string();
                Err(InterpreterError::CannotInlineMacro { value, typ, location })
            }
        }
    }
}

/// Unwraps an Rc value without cloning the inner value if the reference count is 1. Clones otherwise.
pub(crate) fn unwrap_rc<T: Clone>(rc: Rc<T>) -> T {
    Rc::try_unwrap(rc).unwrap_or_else(|rc| (*rc).clone())
}

fn parse_tokens<T>(
    tokens: Rc<Vec<Token>>,
    interner: &NodeInterner,
    parser: impl NoirParser<T>,
    location: Location,
    rule: &'static str,
) -> IResult<T> {
    let parser = parser.then_ignore(chumsky::primitive::end());
    match parser.parse(add_token_spans(tokens.clone(), location.span)) {
        Ok(expr) => Ok(expr),
        Err(mut errors) => {
            let error = errors.swap_remove(0);
            let file = location.file;
            let tokens = tokens_to_string(tokens, interner);
            Err(InterpreterError::FailedToParseMacro { error, file, tokens, rule })
        }
    }
}

pub(crate) fn add_token_spans(tokens: Rc<Vec<Token>>, span: Span) -> Tokens {
    let tokens = unwrap_rc(tokens);
    Tokens(vecmap(tokens, |token| SpannedToken::new(token, span)))
<<<<<<< HEAD
}

pub struct ValuePrinter<'value, 'interner> {
    value: &'value Value,
    interner: &'interner NodeInterner,
}

impl<'value, 'interner> Display for ValuePrinter<'value, 'interner> {
    fn fmt(&self, f: &mut std::fmt::Formatter<'_>) -> std::fmt::Result {
        match self.value {
            Value::Unit => write!(f, "()"),
            Value::Bool(value) => {
                let msg = if *value { "true" } else { "false" };
                write!(f, "{msg}")
            }
            Value::Field(value) => write!(f, "{value}"),
            Value::I8(value) => write!(f, "{value}"),
            Value::I16(value) => write!(f, "{value}"),
            Value::I32(value) => write!(f, "{value}"),
            Value::I64(value) => write!(f, "{value}"),
            Value::U1(value) => write!(f, "{value}"),
            Value::U8(value) => write!(f, "{value}"),
            Value::U16(value) => write!(f, "{value}"),
            Value::U32(value) => write!(f, "{value}"),
            Value::U64(value) => write!(f, "{value}"),
            Value::String(value) => write!(f, "{value}"),
            Value::CtString(value) => write!(f, "{value}"),
            Value::FormatString(value, _) => write!(f, "{value}"),
            Value::Function(..) => write!(f, "(function)"),
            Value::Closure(..) => write!(f, "(closure)"),
            Value::Tuple(fields) => {
                let fields = vecmap(fields, |field| field.display(self.interner).to_string());
                write!(f, "({})", fields.join(", "))
            }
            Value::Struct(fields, typ) => {
                let typename = match typ.follow_bindings() {
                    Type::Struct(def, _) => def.borrow().name.to_string(),
                    other => other.to_string(),
                };
                let fields = vecmap(fields, |(name, value)| {
                    format!("{}: {}", name, value.display(self.interner))
                });
                write!(f, "{typename} {{ {} }}", fields.join(", "))
            }
            Value::Pointer(value, _) => write!(f, "&mut {}", value.borrow().display(self.interner)),
            Value::Array(values, _) => {
                let values = vecmap(values, |value| value.display(self.interner).to_string());
                write!(f, "[{}]", values.join(", "))
            }
            Value::Slice(values, _) => {
                let values = vecmap(values, |value| value.display(self.interner).to_string());
                write!(f, "&[{}]", values.join(", "))
            }
            Value::Quoted(tokens) => {
                write!(f, "quote {{")?;
                for token in tokens.iter() {
                    write!(f, " ")?;
                    token.display(self.interner).fmt(f)?;
                }
                write!(f, " }}")
            }
            Value::StructDefinition(id) => {
                let def = self.interner.get_struct(*id);
                let def = def.borrow();
                write!(f, "{}", def.name)
            }
            Value::TraitConstraint(trait_id, generics) => {
                let trait_ = self.interner.get_trait(*trait_id);
                write!(f, "{}{generics}", trait_.name)
            }
            Value::TraitDefinition(trait_id) => {
                let trait_ = self.interner.get_trait(*trait_id);
                write!(f, "{}", trait_.name)
            }
            Value::TraitImpl(trait_impl_id) => {
                let trait_impl = self.interner.get_trait_implementation(*trait_impl_id);
                let trait_impl = trait_impl.borrow();

                let generic_string =
                    vecmap(&trait_impl.trait_generics, ToString::to_string).join(", ");
                let generic_string = if generic_string.is_empty() {
                    generic_string
                } else {
                    format!("<{}>", generic_string)
                };

                let where_clause = vecmap(&trait_impl.where_clause, |trait_constraint| {
                    display_trait_constraint(self.interner, trait_constraint)
                });
                let where_clause = where_clause.join(", ");
                let where_clause = if where_clause.is_empty() {
                    where_clause
                } else {
                    format!(" where {}", where_clause)
                };

                write!(
                    f,
                    "impl {}{} for {}{}",
                    trait_impl.ident, generic_string, trait_impl.typ, where_clause
                )
            }
            Value::FunctionDefinition(function_id) => {
                write!(f, "{}", self.interner.function_name(function_id))
            }
            Value::ModuleDefinition(module_id) => {
                if let Some(attributes) = self.interner.try_module_attributes(module_id) {
                    write!(f, "{}", &attributes.name)
                } else {
                    write!(f, "(crate root)")
                }
            }
            Value::Zeroed(typ) => write!(f, "(zeroed {typ})"),
            Value::Type(typ) => write!(f, "{}", typ),
            Value::Expr(ExprValue::Expression(expr)) => {
                write!(f, "{}", remove_interned_in_expression_kind(self.interner, expr.clone()))
            }
            Value::Expr(ExprValue::Statement(statement)) => {
                write!(f, "{}", remove_interned_in_statement_kind(self.interner, statement.clone()))
            }
            Value::Expr(ExprValue::LValue(lvalue)) => {
                write!(f, "{}", remove_interned_in_lvalue(self.interner, lvalue.clone()))
            }
            Value::Expr(ExprValue::Pattern(pattern)) => {
                write!(f, "{}", remove_interned_in_pattern(self.interner, pattern.clone()))
            }
            Value::TypedExpr(TypedExpr::ExprId(id)) => {
                let hir_expr = self.interner.expression(id);
                let expr = hir_expr.to_display_ast(self.interner, Span::default());
                write!(f, "{}", expr.kind)
            }
            Value::TypedExpr(TypedExpr::StmtId(id)) => {
                let hir_statement = self.interner.statement(id);
                let stmt = hir_statement.to_display_ast(self.interner, Span::default());
                write!(f, "{}", stmt.kind)
            }
            Value::UnresolvedType(typ) => {
                write!(f, "{}", remove_interned_in_unresolved_type_data(self.interner, typ.clone()))
            }
        }
    }
}

impl Token {
    pub fn display<'token, 'interner>(
        &'token self,
        interner: &'interner NodeInterner,
    ) -> TokenPrinter<'token, 'interner> {
        TokenPrinter { token: self, interner }
    }
}

pub struct TokenPrinter<'token, 'interner> {
    token: &'token Token,
    interner: &'interner NodeInterner,
}

impl<'token, 'interner> Display for TokenPrinter<'token, 'interner> {
    fn fmt(&self, f: &mut std::fmt::Formatter<'_>) -> std::fmt::Result {
        match self.token {
            Token::QuotedType(id) => {
                write!(f, "{}", self.interner.get_quoted_type(*id))
            }
            Token::InternedExpr(id) => {
                let value = Value::expression(ExpressionKind::Interned(*id));
                value.display(self.interner).fmt(f)
            }
            Token::InternedStatement(id) => {
                let value = Value::statement(StatementKind::Interned(*id));
                value.display(self.interner).fmt(f)
            }
            Token::InternedLValue(id) => {
                let value = Value::lvalue(LValue::Interned(*id, Span::default()));
                value.display(self.interner).fmt(f)
            }
            Token::InternedUnresolvedTypeData(id) => {
                let value = Value::UnresolvedType(UnresolvedTypeData::Interned(*id));
                value.display(self.interner).fmt(f)
            }
            Token::InternedPattern(id) => {
                let value = Value::pattern(Pattern::Interned(*id, Span::default()));
                value.display(self.interner).fmt(f)
            }
            Token::UnquoteMarker(id) => {
                let value = Value::TypedExpr(TypedExpr::ExprId(*id));
                value.display(self.interner).fmt(f)
            }
            other => write!(f, "{other}"),
        }
    }
}

fn display_trait_constraint(interner: &NodeInterner, trait_constraint: &TraitConstraint) -> String {
    let trait_ = interner.get_trait(trait_constraint.trait_id);
    format!("{}: {}{}", trait_constraint.typ, trait_.name, trait_constraint.trait_generics)
}

// Returns a new Expression where all Interned and Resolved expressions have been turned into non-interned ExpressionKind.
fn remove_interned_in_expression(interner: &NodeInterner, expr: Expression) -> Expression {
    Expression { kind: remove_interned_in_expression_kind(interner, expr.kind), span: expr.span }
}

// Returns a new ExpressionKind where all Interned and Resolved expressions have been turned into non-interned ExpressionKind.
fn remove_interned_in_expression_kind(
    interner: &NodeInterner,
    expr: ExpressionKind,
) -> ExpressionKind {
    match expr {
        ExpressionKind::Literal(literal) => {
            ExpressionKind::Literal(remove_interned_in_literal(interner, literal))
        }
        ExpressionKind::Block(block) => {
            let statements =
                vecmap(block.statements, |stmt| remove_interned_in_statement(interner, stmt));
            ExpressionKind::Block(BlockExpression { statements })
        }
        ExpressionKind::Prefix(prefix) => ExpressionKind::Prefix(Box::new(PrefixExpression {
            rhs: remove_interned_in_expression(interner, prefix.rhs),
            ..*prefix
        })),
        ExpressionKind::Index(index) => ExpressionKind::Index(Box::new(IndexExpression {
            collection: remove_interned_in_expression(interner, index.collection),
            index: remove_interned_in_expression(interner, index.index),
        })),
        ExpressionKind::Call(call) => ExpressionKind::Call(Box::new(CallExpression {
            func: Box::new(remove_interned_in_expression(interner, *call.func)),
            arguments: vecmap(call.arguments, |arg| remove_interned_in_expression(interner, arg)),
            ..*call
        })),
        ExpressionKind::MethodCall(call) => {
            ExpressionKind::MethodCall(Box::new(MethodCallExpression {
                object: remove_interned_in_expression(interner, call.object),
                arguments: vecmap(call.arguments, |arg| {
                    remove_interned_in_expression(interner, arg)
                }),
                ..*call
            }))
        }
        ExpressionKind::Constructor(constructor) => {
            ExpressionKind::Constructor(Box::new(ConstructorExpression {
                fields: vecmap(constructor.fields, |(name, expr)| {
                    (name, remove_interned_in_expression(interner, expr))
                }),
                ..*constructor
            }))
        }
        ExpressionKind::MemberAccess(member_access) => {
            ExpressionKind::MemberAccess(Box::new(MemberAccessExpression {
                lhs: remove_interned_in_expression(interner, member_access.lhs),
                ..*member_access
            }))
        }
        ExpressionKind::Cast(cast) => ExpressionKind::Cast(Box::new(CastExpression {
            lhs: remove_interned_in_expression(interner, cast.lhs),
            ..*cast
        })),
        ExpressionKind::Infix(infix) => ExpressionKind::Infix(Box::new(InfixExpression {
            lhs: remove_interned_in_expression(interner, infix.lhs),
            rhs: remove_interned_in_expression(interner, infix.rhs),
            ..*infix
        })),
        ExpressionKind::If(if_expr) => ExpressionKind::If(Box::new(IfExpression {
            condition: remove_interned_in_expression(interner, if_expr.condition),
            consequence: remove_interned_in_expression(interner, if_expr.consequence),
            alternative: if_expr
                .alternative
                .map(|alternative| remove_interned_in_expression(interner, alternative)),
        })),
        ExpressionKind::Variable(_) => expr,
        ExpressionKind::Tuple(expressions) => ExpressionKind::Tuple(vecmap(expressions, |expr| {
            remove_interned_in_expression(interner, expr)
        })),
        ExpressionKind::Lambda(lambda) => ExpressionKind::Lambda(Box::new(Lambda {
            body: remove_interned_in_expression(interner, lambda.body),
            ..*lambda
        })),
        ExpressionKind::Parenthesized(expr) => {
            ExpressionKind::Parenthesized(Box::new(remove_interned_in_expression(interner, *expr)))
        }
        ExpressionKind::Quote(_) => expr,
        ExpressionKind::Unquote(expr) => {
            ExpressionKind::Unquote(Box::new(remove_interned_in_expression(interner, *expr)))
        }
        ExpressionKind::Comptime(block, span) => {
            let statements =
                vecmap(block.statements, |stmt| remove_interned_in_statement(interner, stmt));
            ExpressionKind::Comptime(BlockExpression { statements }, span)
        }
        ExpressionKind::Unsafe(block, span) => {
            let statements =
                vecmap(block.statements, |stmt| remove_interned_in_statement(interner, stmt));
            ExpressionKind::Unsafe(BlockExpression { statements }, span)
        }
        ExpressionKind::AsTraitPath(mut path) => {
            path.typ = remove_interned_in_unresolved_type(interner, path.typ);
            path.trait_generics =
                remove_interned_in_generic_type_args(interner, path.trait_generics);
            ExpressionKind::AsTraitPath(path)
        }
        ExpressionKind::TypePath(mut path) => {
            path.typ = remove_interned_in_unresolved_type(interner, path.typ);
            path.turbofish = remove_interned_in_generic_type_args(interner, path.turbofish);
            ExpressionKind::TypePath(path)
        }
        ExpressionKind::Resolved(id) => {
            let expr = interner.expression(&id);
            expr.to_display_ast(interner, Span::default()).kind
        }
        ExpressionKind::Interned(id) => {
            let expr = interner.get_expression_kind(id).clone();
            remove_interned_in_expression_kind(interner, expr)
        }
        ExpressionKind::Error => expr,
        ExpressionKind::InternedStatement(id) => remove_interned_in_statement_expr(interner, id),
    }
}

fn remove_interned_in_statement_expr(
    interner: &NodeInterner,
    id: InternedStatementKind,
) -> ExpressionKind {
    let expr = match interner.get_statement_kind(id).clone() {
        StatementKind::Expression(expr) | StatementKind::Semi(expr) => expr.kind,
        StatementKind::Interned(id) => remove_interned_in_statement_expr(interner, id),
        _ => ExpressionKind::Error,
    };
    remove_interned_in_expression_kind(interner, expr)
}

fn remove_interned_in_literal(interner: &NodeInterner, literal: Literal) -> Literal {
    match literal {
        Literal::Array(array_literal) => {
            Literal::Array(remove_interned_in_array_literal(interner, array_literal))
        }
        Literal::Slice(array_literal) => {
            Literal::Array(remove_interned_in_array_literal(interner, array_literal))
        }
        Literal::Bool(_)
        | Literal::Integer(_, _)
        | Literal::Str(_)
        | Literal::RawStr(_, _)
        | Literal::FmtStr(_)
        | Literal::Unit => literal,
    }
}

fn remove_interned_in_array_literal(
    interner: &NodeInterner,
    literal: ArrayLiteral,
) -> ArrayLiteral {
    match literal {
        ArrayLiteral::Standard(expressions) => {
            ArrayLiteral::Standard(vecmap(expressions, |expr| {
                remove_interned_in_expression(interner, expr)
            }))
        }
        ArrayLiteral::Repeated { repeated_element, length } => ArrayLiteral::Repeated {
            repeated_element: Box::new(remove_interned_in_expression(interner, *repeated_element)),
            length: Box::new(remove_interned_in_expression(interner, *length)),
        },
    }
}

// Returns a new Statement where all Interned statements have been turned into non-interned StatementKind.
fn remove_interned_in_statement(interner: &NodeInterner, statement: Statement) -> Statement {
    Statement {
        kind: remove_interned_in_statement_kind(interner, statement.kind),
        span: statement.span,
    }
}

// Returns a new StatementKind where all Interned statements have been turned into non-interned StatementKind.
fn remove_interned_in_statement_kind(
    interner: &NodeInterner,
    statement: StatementKind,
) -> StatementKind {
    match statement {
        StatementKind::Let(let_statement) => StatementKind::Let(LetStatement {
            pattern: remove_interned_in_pattern(interner, let_statement.pattern),
            expression: remove_interned_in_expression(interner, let_statement.expression),
            r#type: remove_interned_in_unresolved_type(interner, let_statement.r#type),
            ..let_statement
        }),
        StatementKind::Constrain(constrain) => StatementKind::Constrain(ConstrainStatement(
            remove_interned_in_expression(interner, constrain.0),
            constrain.1.map(|expr| remove_interned_in_expression(interner, expr)),
            constrain.2,
        )),
        StatementKind::Expression(expr) => {
            StatementKind::Expression(remove_interned_in_expression(interner, expr))
        }
        StatementKind::Assign(assign) => StatementKind::Assign(AssignStatement {
            lvalue: assign.lvalue,
            expression: remove_interned_in_expression(interner, assign.expression),
        }),
        StatementKind::For(for_loop) => StatementKind::For(ForLoopStatement {
            range: match for_loop.range {
                ForRange::Range(from, to) => ForRange::Range(
                    remove_interned_in_expression(interner, from),
                    remove_interned_in_expression(interner, to),
                ),
                ForRange::Array(expr) => {
                    ForRange::Array(remove_interned_in_expression(interner, expr))
                }
            },
            block: remove_interned_in_expression(interner, for_loop.block),
            ..for_loop
        }),
        StatementKind::Comptime(statement) => {
            StatementKind::Comptime(Box::new(remove_interned_in_statement(interner, *statement)))
        }
        StatementKind::Semi(expr) => {
            StatementKind::Semi(remove_interned_in_expression(interner, expr))
        }
        StatementKind::Interned(id) => {
            let statement = interner.get_statement_kind(id).clone();
            remove_interned_in_statement_kind(interner, statement)
        }
        StatementKind::Break | StatementKind::Continue | StatementKind::Error => statement,
    }
}

// Returns a new LValue where all Interned LValues have been turned into LValue.
fn remove_interned_in_lvalue(interner: &NodeInterner, lvalue: LValue) -> LValue {
    match lvalue {
        LValue::Ident(_) => lvalue,
        LValue::MemberAccess { object, field_name, span } => LValue::MemberAccess {
            object: Box::new(remove_interned_in_lvalue(interner, *object)),
            field_name,
            span,
        },
        LValue::Index { array, index, span } => LValue::Index {
            array: Box::new(remove_interned_in_lvalue(interner, *array)),
            index: remove_interned_in_expression(interner, index),
            span,
        },
        LValue::Dereference(lvalue, span) => {
            LValue::Dereference(Box::new(remove_interned_in_lvalue(interner, *lvalue)), span)
        }
        LValue::Interned(id, span) => {
            let lvalue = interner.get_lvalue(id, span);
            remove_interned_in_lvalue(interner, lvalue)
        }
    }
}

fn remove_interned_in_unresolved_type(
    interner: &NodeInterner,
    typ: UnresolvedType,
) -> UnresolvedType {
    UnresolvedType {
        typ: remove_interned_in_unresolved_type_data(interner, typ.typ),
        span: typ.span,
    }
}

fn remove_interned_in_unresolved_type_data(
    interner: &NodeInterner,
    typ: UnresolvedTypeData,
) -> UnresolvedTypeData {
    match typ {
        UnresolvedTypeData::Array(expr, typ) => UnresolvedTypeData::Array(
            expr,
            Box::new(remove_interned_in_unresolved_type(interner, *typ)),
        ),
        UnresolvedTypeData::Slice(typ) => {
            UnresolvedTypeData::Slice(Box::new(remove_interned_in_unresolved_type(interner, *typ)))
        }
        UnresolvedTypeData::FormatString(expr, typ) => UnresolvedTypeData::FormatString(
            expr,
            Box::new(remove_interned_in_unresolved_type(interner, *typ)),
        ),
        UnresolvedTypeData::Parenthesized(typ) => UnresolvedTypeData::Parenthesized(Box::new(
            remove_interned_in_unresolved_type(interner, *typ),
        )),
        UnresolvedTypeData::Named(path, generic_type_args, is_synthesized) => {
            UnresolvedTypeData::Named(
                path,
                remove_interned_in_generic_type_args(interner, generic_type_args),
                is_synthesized,
            )
        }
        UnresolvedTypeData::TraitAsType(path, generic_type_args) => {
            UnresolvedTypeData::TraitAsType(
                path,
                remove_interned_in_generic_type_args(interner, generic_type_args),
            )
        }
        UnresolvedTypeData::MutableReference(typ) => UnresolvedTypeData::MutableReference(
            Box::new(remove_interned_in_unresolved_type(interner, *typ)),
        ),
        UnresolvedTypeData::Tuple(types) => UnresolvedTypeData::Tuple(vecmap(types, |typ| {
            remove_interned_in_unresolved_type(interner, typ)
        })),
        UnresolvedTypeData::Function(arg_types, ret_type, env_type, unconstrained) => {
            UnresolvedTypeData::Function(
                vecmap(arg_types, |typ| remove_interned_in_unresolved_type(interner, typ)),
                Box::new(remove_interned_in_unresolved_type(interner, *ret_type)),
                Box::new(remove_interned_in_unresolved_type(interner, *env_type)),
                unconstrained,
            )
        }
        UnresolvedTypeData::AsTraitPath(as_trait_path) => {
            UnresolvedTypeData::AsTraitPath(Box::new(AsTraitPath {
                typ: remove_interned_in_unresolved_type(interner, as_trait_path.typ),
                trait_generics: remove_interned_in_generic_type_args(
                    interner,
                    as_trait_path.trait_generics,
                ),
                ..*as_trait_path
            }))
        }
        UnresolvedTypeData::Interned(id) => interner.get_unresolved_type_data(id).clone(),
        UnresolvedTypeData::FieldElement
        | UnresolvedTypeData::Integer(_, _)
        | UnresolvedTypeData::Bool
        | UnresolvedTypeData::Unit
        | UnresolvedTypeData::String(_)
        | UnresolvedTypeData::Resolved(_)
        | UnresolvedTypeData::Quoted(_)
        | UnresolvedTypeData::Expression(_)
        | UnresolvedTypeData::Unspecified
        | UnresolvedTypeData::Error => typ,
    }
}

fn remove_interned_in_generic_type_args(
    interner: &NodeInterner,
    args: GenericTypeArgs,
) -> GenericTypeArgs {
    GenericTypeArgs {
        ordered_args: vecmap(args.ordered_args, |typ| {
            remove_interned_in_unresolved_type(interner, typ)
        }),
        named_args: vecmap(args.named_args, |(name, typ)| {
            (name, remove_interned_in_unresolved_type(interner, typ))
        }),
    }
}

// Returns a new Pattern where all Interned Patterns have been turned into Pattern.
fn remove_interned_in_pattern(interner: &NodeInterner, pattern: Pattern) -> Pattern {
    match pattern {
        Pattern::Identifier(_) => pattern,
        Pattern::Mutable(pattern, span, is_synthesized) => Pattern::Mutable(
            Box::new(remove_interned_in_pattern(interner, *pattern)),
            span,
            is_synthesized,
        ),
        Pattern::Tuple(patterns, span) => Pattern::Tuple(
            vecmap(patterns, |pattern| remove_interned_in_pattern(interner, pattern)),
            span,
        ),
        Pattern::Struct(path, patterns, span) => {
            let patterns = vecmap(patterns, |(name, pattern)| {
                (name, remove_interned_in_pattern(interner, pattern))
            });
            Pattern::Struct(path, patterns, span)
        }
        Pattern::Interned(id, _) => interner.get_pattern(id).clone(),
    }
=======
>>>>>>> bd72a305
}<|MERGE_RESOLUTION|>--- conflicted
+++ resolved
@@ -565,568 +565,4 @@
 pub(crate) fn add_token_spans(tokens: Rc<Vec<Token>>, span: Span) -> Tokens {
     let tokens = unwrap_rc(tokens);
     Tokens(vecmap(tokens, |token| SpannedToken::new(token, span)))
-<<<<<<< HEAD
-}
-
-pub struct ValuePrinter<'value, 'interner> {
-    value: &'value Value,
-    interner: &'interner NodeInterner,
-}
-
-impl<'value, 'interner> Display for ValuePrinter<'value, 'interner> {
-    fn fmt(&self, f: &mut std::fmt::Formatter<'_>) -> std::fmt::Result {
-        match self.value {
-            Value::Unit => write!(f, "()"),
-            Value::Bool(value) => {
-                let msg = if *value { "true" } else { "false" };
-                write!(f, "{msg}")
-            }
-            Value::Field(value) => write!(f, "{value}"),
-            Value::I8(value) => write!(f, "{value}"),
-            Value::I16(value) => write!(f, "{value}"),
-            Value::I32(value) => write!(f, "{value}"),
-            Value::I64(value) => write!(f, "{value}"),
-            Value::U1(value) => write!(f, "{value}"),
-            Value::U8(value) => write!(f, "{value}"),
-            Value::U16(value) => write!(f, "{value}"),
-            Value::U32(value) => write!(f, "{value}"),
-            Value::U64(value) => write!(f, "{value}"),
-            Value::String(value) => write!(f, "{value}"),
-            Value::CtString(value) => write!(f, "{value}"),
-            Value::FormatString(value, _) => write!(f, "{value}"),
-            Value::Function(..) => write!(f, "(function)"),
-            Value::Closure(..) => write!(f, "(closure)"),
-            Value::Tuple(fields) => {
-                let fields = vecmap(fields, |field| field.display(self.interner).to_string());
-                write!(f, "({})", fields.join(", "))
-            }
-            Value::Struct(fields, typ) => {
-                let typename = match typ.follow_bindings() {
-                    Type::Struct(def, _) => def.borrow().name.to_string(),
-                    other => other.to_string(),
-                };
-                let fields = vecmap(fields, |(name, value)| {
-                    format!("{}: {}", name, value.display(self.interner))
-                });
-                write!(f, "{typename} {{ {} }}", fields.join(", "))
-            }
-            Value::Pointer(value, _) => write!(f, "&mut {}", value.borrow().display(self.interner)),
-            Value::Array(values, _) => {
-                let values = vecmap(values, |value| value.display(self.interner).to_string());
-                write!(f, "[{}]", values.join(", "))
-            }
-            Value::Slice(values, _) => {
-                let values = vecmap(values, |value| value.display(self.interner).to_string());
-                write!(f, "&[{}]", values.join(", "))
-            }
-            Value::Quoted(tokens) => {
-                write!(f, "quote {{")?;
-                for token in tokens.iter() {
-                    write!(f, " ")?;
-                    token.display(self.interner).fmt(f)?;
-                }
-                write!(f, " }}")
-            }
-            Value::StructDefinition(id) => {
-                let def = self.interner.get_struct(*id);
-                let def = def.borrow();
-                write!(f, "{}", def.name)
-            }
-            Value::TraitConstraint(trait_id, generics) => {
-                let trait_ = self.interner.get_trait(*trait_id);
-                write!(f, "{}{generics}", trait_.name)
-            }
-            Value::TraitDefinition(trait_id) => {
-                let trait_ = self.interner.get_trait(*trait_id);
-                write!(f, "{}", trait_.name)
-            }
-            Value::TraitImpl(trait_impl_id) => {
-                let trait_impl = self.interner.get_trait_implementation(*trait_impl_id);
-                let trait_impl = trait_impl.borrow();
-
-                let generic_string =
-                    vecmap(&trait_impl.trait_generics, ToString::to_string).join(", ");
-                let generic_string = if generic_string.is_empty() {
-                    generic_string
-                } else {
-                    format!("<{}>", generic_string)
-                };
-
-                let where_clause = vecmap(&trait_impl.where_clause, |trait_constraint| {
-                    display_trait_constraint(self.interner, trait_constraint)
-                });
-                let where_clause = where_clause.join(", ");
-                let where_clause = if where_clause.is_empty() {
-                    where_clause
-                } else {
-                    format!(" where {}", where_clause)
-                };
-
-                write!(
-                    f,
-                    "impl {}{} for {}{}",
-                    trait_impl.ident, generic_string, trait_impl.typ, where_clause
-                )
-            }
-            Value::FunctionDefinition(function_id) => {
-                write!(f, "{}", self.interner.function_name(function_id))
-            }
-            Value::ModuleDefinition(module_id) => {
-                if let Some(attributes) = self.interner.try_module_attributes(module_id) {
-                    write!(f, "{}", &attributes.name)
-                } else {
-                    write!(f, "(crate root)")
-                }
-            }
-            Value::Zeroed(typ) => write!(f, "(zeroed {typ})"),
-            Value::Type(typ) => write!(f, "{}", typ),
-            Value::Expr(ExprValue::Expression(expr)) => {
-                write!(f, "{}", remove_interned_in_expression_kind(self.interner, expr.clone()))
-            }
-            Value::Expr(ExprValue::Statement(statement)) => {
-                write!(f, "{}", remove_interned_in_statement_kind(self.interner, statement.clone()))
-            }
-            Value::Expr(ExprValue::LValue(lvalue)) => {
-                write!(f, "{}", remove_interned_in_lvalue(self.interner, lvalue.clone()))
-            }
-            Value::Expr(ExprValue::Pattern(pattern)) => {
-                write!(f, "{}", remove_interned_in_pattern(self.interner, pattern.clone()))
-            }
-            Value::TypedExpr(TypedExpr::ExprId(id)) => {
-                let hir_expr = self.interner.expression(id);
-                let expr = hir_expr.to_display_ast(self.interner, Span::default());
-                write!(f, "{}", expr.kind)
-            }
-            Value::TypedExpr(TypedExpr::StmtId(id)) => {
-                let hir_statement = self.interner.statement(id);
-                let stmt = hir_statement.to_display_ast(self.interner, Span::default());
-                write!(f, "{}", stmt.kind)
-            }
-            Value::UnresolvedType(typ) => {
-                write!(f, "{}", remove_interned_in_unresolved_type_data(self.interner, typ.clone()))
-            }
-        }
-    }
-}
-
-impl Token {
-    pub fn display<'token, 'interner>(
-        &'token self,
-        interner: &'interner NodeInterner,
-    ) -> TokenPrinter<'token, 'interner> {
-        TokenPrinter { token: self, interner }
-    }
-}
-
-pub struct TokenPrinter<'token, 'interner> {
-    token: &'token Token,
-    interner: &'interner NodeInterner,
-}
-
-impl<'token, 'interner> Display for TokenPrinter<'token, 'interner> {
-    fn fmt(&self, f: &mut std::fmt::Formatter<'_>) -> std::fmt::Result {
-        match self.token {
-            Token::QuotedType(id) => {
-                write!(f, "{}", self.interner.get_quoted_type(*id))
-            }
-            Token::InternedExpr(id) => {
-                let value = Value::expression(ExpressionKind::Interned(*id));
-                value.display(self.interner).fmt(f)
-            }
-            Token::InternedStatement(id) => {
-                let value = Value::statement(StatementKind::Interned(*id));
-                value.display(self.interner).fmt(f)
-            }
-            Token::InternedLValue(id) => {
-                let value = Value::lvalue(LValue::Interned(*id, Span::default()));
-                value.display(self.interner).fmt(f)
-            }
-            Token::InternedUnresolvedTypeData(id) => {
-                let value = Value::UnresolvedType(UnresolvedTypeData::Interned(*id));
-                value.display(self.interner).fmt(f)
-            }
-            Token::InternedPattern(id) => {
-                let value = Value::pattern(Pattern::Interned(*id, Span::default()));
-                value.display(self.interner).fmt(f)
-            }
-            Token::UnquoteMarker(id) => {
-                let value = Value::TypedExpr(TypedExpr::ExprId(*id));
-                value.display(self.interner).fmt(f)
-            }
-            other => write!(f, "{other}"),
-        }
-    }
-}
-
-fn display_trait_constraint(interner: &NodeInterner, trait_constraint: &TraitConstraint) -> String {
-    let trait_ = interner.get_trait(trait_constraint.trait_id);
-    format!("{}: {}{}", trait_constraint.typ, trait_.name, trait_constraint.trait_generics)
-}
-
-// Returns a new Expression where all Interned and Resolved expressions have been turned into non-interned ExpressionKind.
-fn remove_interned_in_expression(interner: &NodeInterner, expr: Expression) -> Expression {
-    Expression { kind: remove_interned_in_expression_kind(interner, expr.kind), span: expr.span }
-}
-
-// Returns a new ExpressionKind where all Interned and Resolved expressions have been turned into non-interned ExpressionKind.
-fn remove_interned_in_expression_kind(
-    interner: &NodeInterner,
-    expr: ExpressionKind,
-) -> ExpressionKind {
-    match expr {
-        ExpressionKind::Literal(literal) => {
-            ExpressionKind::Literal(remove_interned_in_literal(interner, literal))
-        }
-        ExpressionKind::Block(block) => {
-            let statements =
-                vecmap(block.statements, |stmt| remove_interned_in_statement(interner, stmt));
-            ExpressionKind::Block(BlockExpression { statements })
-        }
-        ExpressionKind::Prefix(prefix) => ExpressionKind::Prefix(Box::new(PrefixExpression {
-            rhs: remove_interned_in_expression(interner, prefix.rhs),
-            ..*prefix
-        })),
-        ExpressionKind::Index(index) => ExpressionKind::Index(Box::new(IndexExpression {
-            collection: remove_interned_in_expression(interner, index.collection),
-            index: remove_interned_in_expression(interner, index.index),
-        })),
-        ExpressionKind::Call(call) => ExpressionKind::Call(Box::new(CallExpression {
-            func: Box::new(remove_interned_in_expression(interner, *call.func)),
-            arguments: vecmap(call.arguments, |arg| remove_interned_in_expression(interner, arg)),
-            ..*call
-        })),
-        ExpressionKind::MethodCall(call) => {
-            ExpressionKind::MethodCall(Box::new(MethodCallExpression {
-                object: remove_interned_in_expression(interner, call.object),
-                arguments: vecmap(call.arguments, |arg| {
-                    remove_interned_in_expression(interner, arg)
-                }),
-                ..*call
-            }))
-        }
-        ExpressionKind::Constructor(constructor) => {
-            ExpressionKind::Constructor(Box::new(ConstructorExpression {
-                fields: vecmap(constructor.fields, |(name, expr)| {
-                    (name, remove_interned_in_expression(interner, expr))
-                }),
-                ..*constructor
-            }))
-        }
-        ExpressionKind::MemberAccess(member_access) => {
-            ExpressionKind::MemberAccess(Box::new(MemberAccessExpression {
-                lhs: remove_interned_in_expression(interner, member_access.lhs),
-                ..*member_access
-            }))
-        }
-        ExpressionKind::Cast(cast) => ExpressionKind::Cast(Box::new(CastExpression {
-            lhs: remove_interned_in_expression(interner, cast.lhs),
-            ..*cast
-        })),
-        ExpressionKind::Infix(infix) => ExpressionKind::Infix(Box::new(InfixExpression {
-            lhs: remove_interned_in_expression(interner, infix.lhs),
-            rhs: remove_interned_in_expression(interner, infix.rhs),
-            ..*infix
-        })),
-        ExpressionKind::If(if_expr) => ExpressionKind::If(Box::new(IfExpression {
-            condition: remove_interned_in_expression(interner, if_expr.condition),
-            consequence: remove_interned_in_expression(interner, if_expr.consequence),
-            alternative: if_expr
-                .alternative
-                .map(|alternative| remove_interned_in_expression(interner, alternative)),
-        })),
-        ExpressionKind::Variable(_) => expr,
-        ExpressionKind::Tuple(expressions) => ExpressionKind::Tuple(vecmap(expressions, |expr| {
-            remove_interned_in_expression(interner, expr)
-        })),
-        ExpressionKind::Lambda(lambda) => ExpressionKind::Lambda(Box::new(Lambda {
-            body: remove_interned_in_expression(interner, lambda.body),
-            ..*lambda
-        })),
-        ExpressionKind::Parenthesized(expr) => {
-            ExpressionKind::Parenthesized(Box::new(remove_interned_in_expression(interner, *expr)))
-        }
-        ExpressionKind::Quote(_) => expr,
-        ExpressionKind::Unquote(expr) => {
-            ExpressionKind::Unquote(Box::new(remove_interned_in_expression(interner, *expr)))
-        }
-        ExpressionKind::Comptime(block, span) => {
-            let statements =
-                vecmap(block.statements, |stmt| remove_interned_in_statement(interner, stmt));
-            ExpressionKind::Comptime(BlockExpression { statements }, span)
-        }
-        ExpressionKind::Unsafe(block, span) => {
-            let statements =
-                vecmap(block.statements, |stmt| remove_interned_in_statement(interner, stmt));
-            ExpressionKind::Unsafe(BlockExpression { statements }, span)
-        }
-        ExpressionKind::AsTraitPath(mut path) => {
-            path.typ = remove_interned_in_unresolved_type(interner, path.typ);
-            path.trait_generics =
-                remove_interned_in_generic_type_args(interner, path.trait_generics);
-            ExpressionKind::AsTraitPath(path)
-        }
-        ExpressionKind::TypePath(mut path) => {
-            path.typ = remove_interned_in_unresolved_type(interner, path.typ);
-            path.turbofish = remove_interned_in_generic_type_args(interner, path.turbofish);
-            ExpressionKind::TypePath(path)
-        }
-        ExpressionKind::Resolved(id) => {
-            let expr = interner.expression(&id);
-            expr.to_display_ast(interner, Span::default()).kind
-        }
-        ExpressionKind::Interned(id) => {
-            let expr = interner.get_expression_kind(id).clone();
-            remove_interned_in_expression_kind(interner, expr)
-        }
-        ExpressionKind::Error => expr,
-        ExpressionKind::InternedStatement(id) => remove_interned_in_statement_expr(interner, id),
-    }
-}
-
-fn remove_interned_in_statement_expr(
-    interner: &NodeInterner,
-    id: InternedStatementKind,
-) -> ExpressionKind {
-    let expr = match interner.get_statement_kind(id).clone() {
-        StatementKind::Expression(expr) | StatementKind::Semi(expr) => expr.kind,
-        StatementKind::Interned(id) => remove_interned_in_statement_expr(interner, id),
-        _ => ExpressionKind::Error,
-    };
-    remove_interned_in_expression_kind(interner, expr)
-}
-
-fn remove_interned_in_literal(interner: &NodeInterner, literal: Literal) -> Literal {
-    match literal {
-        Literal::Array(array_literal) => {
-            Literal::Array(remove_interned_in_array_literal(interner, array_literal))
-        }
-        Literal::Slice(array_literal) => {
-            Literal::Array(remove_interned_in_array_literal(interner, array_literal))
-        }
-        Literal::Bool(_)
-        | Literal::Integer(_, _)
-        | Literal::Str(_)
-        | Literal::RawStr(_, _)
-        | Literal::FmtStr(_)
-        | Literal::Unit => literal,
-    }
-}
-
-fn remove_interned_in_array_literal(
-    interner: &NodeInterner,
-    literal: ArrayLiteral,
-) -> ArrayLiteral {
-    match literal {
-        ArrayLiteral::Standard(expressions) => {
-            ArrayLiteral::Standard(vecmap(expressions, |expr| {
-                remove_interned_in_expression(interner, expr)
-            }))
-        }
-        ArrayLiteral::Repeated { repeated_element, length } => ArrayLiteral::Repeated {
-            repeated_element: Box::new(remove_interned_in_expression(interner, *repeated_element)),
-            length: Box::new(remove_interned_in_expression(interner, *length)),
-        },
-    }
-}
-
-// Returns a new Statement where all Interned statements have been turned into non-interned StatementKind.
-fn remove_interned_in_statement(interner: &NodeInterner, statement: Statement) -> Statement {
-    Statement {
-        kind: remove_interned_in_statement_kind(interner, statement.kind),
-        span: statement.span,
-    }
-}
-
-// Returns a new StatementKind where all Interned statements have been turned into non-interned StatementKind.
-fn remove_interned_in_statement_kind(
-    interner: &NodeInterner,
-    statement: StatementKind,
-) -> StatementKind {
-    match statement {
-        StatementKind::Let(let_statement) => StatementKind::Let(LetStatement {
-            pattern: remove_interned_in_pattern(interner, let_statement.pattern),
-            expression: remove_interned_in_expression(interner, let_statement.expression),
-            r#type: remove_interned_in_unresolved_type(interner, let_statement.r#type),
-            ..let_statement
-        }),
-        StatementKind::Constrain(constrain) => StatementKind::Constrain(ConstrainStatement(
-            remove_interned_in_expression(interner, constrain.0),
-            constrain.1.map(|expr| remove_interned_in_expression(interner, expr)),
-            constrain.2,
-        )),
-        StatementKind::Expression(expr) => {
-            StatementKind::Expression(remove_interned_in_expression(interner, expr))
-        }
-        StatementKind::Assign(assign) => StatementKind::Assign(AssignStatement {
-            lvalue: assign.lvalue,
-            expression: remove_interned_in_expression(interner, assign.expression),
-        }),
-        StatementKind::For(for_loop) => StatementKind::For(ForLoopStatement {
-            range: match for_loop.range {
-                ForRange::Range(from, to) => ForRange::Range(
-                    remove_interned_in_expression(interner, from),
-                    remove_interned_in_expression(interner, to),
-                ),
-                ForRange::Array(expr) => {
-                    ForRange::Array(remove_interned_in_expression(interner, expr))
-                }
-            },
-            block: remove_interned_in_expression(interner, for_loop.block),
-            ..for_loop
-        }),
-        StatementKind::Comptime(statement) => {
-            StatementKind::Comptime(Box::new(remove_interned_in_statement(interner, *statement)))
-        }
-        StatementKind::Semi(expr) => {
-            StatementKind::Semi(remove_interned_in_expression(interner, expr))
-        }
-        StatementKind::Interned(id) => {
-            let statement = interner.get_statement_kind(id).clone();
-            remove_interned_in_statement_kind(interner, statement)
-        }
-        StatementKind::Break | StatementKind::Continue | StatementKind::Error => statement,
-    }
-}
-
-// Returns a new LValue where all Interned LValues have been turned into LValue.
-fn remove_interned_in_lvalue(interner: &NodeInterner, lvalue: LValue) -> LValue {
-    match lvalue {
-        LValue::Ident(_) => lvalue,
-        LValue::MemberAccess { object, field_name, span } => LValue::MemberAccess {
-            object: Box::new(remove_interned_in_lvalue(interner, *object)),
-            field_name,
-            span,
-        },
-        LValue::Index { array, index, span } => LValue::Index {
-            array: Box::new(remove_interned_in_lvalue(interner, *array)),
-            index: remove_interned_in_expression(interner, index),
-            span,
-        },
-        LValue::Dereference(lvalue, span) => {
-            LValue::Dereference(Box::new(remove_interned_in_lvalue(interner, *lvalue)), span)
-        }
-        LValue::Interned(id, span) => {
-            let lvalue = interner.get_lvalue(id, span);
-            remove_interned_in_lvalue(interner, lvalue)
-        }
-    }
-}
-
-fn remove_interned_in_unresolved_type(
-    interner: &NodeInterner,
-    typ: UnresolvedType,
-) -> UnresolvedType {
-    UnresolvedType {
-        typ: remove_interned_in_unresolved_type_data(interner, typ.typ),
-        span: typ.span,
-    }
-}
-
-fn remove_interned_in_unresolved_type_data(
-    interner: &NodeInterner,
-    typ: UnresolvedTypeData,
-) -> UnresolvedTypeData {
-    match typ {
-        UnresolvedTypeData::Array(expr, typ) => UnresolvedTypeData::Array(
-            expr,
-            Box::new(remove_interned_in_unresolved_type(interner, *typ)),
-        ),
-        UnresolvedTypeData::Slice(typ) => {
-            UnresolvedTypeData::Slice(Box::new(remove_interned_in_unresolved_type(interner, *typ)))
-        }
-        UnresolvedTypeData::FormatString(expr, typ) => UnresolvedTypeData::FormatString(
-            expr,
-            Box::new(remove_interned_in_unresolved_type(interner, *typ)),
-        ),
-        UnresolvedTypeData::Parenthesized(typ) => UnresolvedTypeData::Parenthesized(Box::new(
-            remove_interned_in_unresolved_type(interner, *typ),
-        )),
-        UnresolvedTypeData::Named(path, generic_type_args, is_synthesized) => {
-            UnresolvedTypeData::Named(
-                path,
-                remove_interned_in_generic_type_args(interner, generic_type_args),
-                is_synthesized,
-            )
-        }
-        UnresolvedTypeData::TraitAsType(path, generic_type_args) => {
-            UnresolvedTypeData::TraitAsType(
-                path,
-                remove_interned_in_generic_type_args(interner, generic_type_args),
-            )
-        }
-        UnresolvedTypeData::MutableReference(typ) => UnresolvedTypeData::MutableReference(
-            Box::new(remove_interned_in_unresolved_type(interner, *typ)),
-        ),
-        UnresolvedTypeData::Tuple(types) => UnresolvedTypeData::Tuple(vecmap(types, |typ| {
-            remove_interned_in_unresolved_type(interner, typ)
-        })),
-        UnresolvedTypeData::Function(arg_types, ret_type, env_type, unconstrained) => {
-            UnresolvedTypeData::Function(
-                vecmap(arg_types, |typ| remove_interned_in_unresolved_type(interner, typ)),
-                Box::new(remove_interned_in_unresolved_type(interner, *ret_type)),
-                Box::new(remove_interned_in_unresolved_type(interner, *env_type)),
-                unconstrained,
-            )
-        }
-        UnresolvedTypeData::AsTraitPath(as_trait_path) => {
-            UnresolvedTypeData::AsTraitPath(Box::new(AsTraitPath {
-                typ: remove_interned_in_unresolved_type(interner, as_trait_path.typ),
-                trait_generics: remove_interned_in_generic_type_args(
-                    interner,
-                    as_trait_path.trait_generics,
-                ),
-                ..*as_trait_path
-            }))
-        }
-        UnresolvedTypeData::Interned(id) => interner.get_unresolved_type_data(id).clone(),
-        UnresolvedTypeData::FieldElement
-        | UnresolvedTypeData::Integer(_, _)
-        | UnresolvedTypeData::Bool
-        | UnresolvedTypeData::Unit
-        | UnresolvedTypeData::String(_)
-        | UnresolvedTypeData::Resolved(_)
-        | UnresolvedTypeData::Quoted(_)
-        | UnresolvedTypeData::Expression(_)
-        | UnresolvedTypeData::Unspecified
-        | UnresolvedTypeData::Error => typ,
-    }
-}
-
-fn remove_interned_in_generic_type_args(
-    interner: &NodeInterner,
-    args: GenericTypeArgs,
-) -> GenericTypeArgs {
-    GenericTypeArgs {
-        ordered_args: vecmap(args.ordered_args, |typ| {
-            remove_interned_in_unresolved_type(interner, typ)
-        }),
-        named_args: vecmap(args.named_args, |(name, typ)| {
-            (name, remove_interned_in_unresolved_type(interner, typ))
-        }),
-    }
-}
-
-// Returns a new Pattern where all Interned Patterns have been turned into Pattern.
-fn remove_interned_in_pattern(interner: &NodeInterner, pattern: Pattern) -> Pattern {
-    match pattern {
-        Pattern::Identifier(_) => pattern,
-        Pattern::Mutable(pattern, span, is_synthesized) => Pattern::Mutable(
-            Box::new(remove_interned_in_pattern(interner, *pattern)),
-            span,
-            is_synthesized,
-        ),
-        Pattern::Tuple(patterns, span) => Pattern::Tuple(
-            vecmap(patterns, |pattern| remove_interned_in_pattern(interner, pattern)),
-            span,
-        ),
-        Pattern::Struct(path, patterns, span) => {
-            let patterns = vecmap(patterns, |(name, pattern)| {
-                (name, remove_interned_in_pattern(interner, pattern))
-            });
-            Pattern::Struct(path, patterns, span)
-        }
-        Pattern::Interned(id, _) => interner.get_pattern(id).clone(),
-    }
-=======
->>>>>>> bd72a305
 }