use std::{borrow::Cow, fmt::Display, rc::Rc};

use acvm::{AcirField, FieldElement};
use chumsky::Parser;
use im::Vector;
use iter_extended::{try_vecmap, vecmap};
use noirc_errors::{Location, Span};
use strum_macros::Display;

use crate::{
    ast::{
<<<<<<< HEAD
        ArrayLiteral, BlockExpression, ConstructorExpression, Ident, IntegerBitSize, LValue,
        Signedness, Statement, StatementKind, UnresolvedTypeData,
=======
        ArrayLiteral, AssignStatement, BlockExpression, CallExpression, CastExpression,
        ConstrainStatement, ConstructorExpression, ForLoopStatement, ForRange, Ident, IfExpression,
        IndexExpression, InfixExpression, IntegerBitSize, LValue, Lambda, LetStatement,
        MemberAccessExpression, MethodCallExpression, PrefixExpression, Signedness, Statement,
        StatementKind, UnresolvedTypeData,
>>>>>>> 5a6289cb
    },
    hir::{def_map::ModuleId, type_check::generics::TraitGenerics},
    hir_def::{
        expr::{HirArrayLiteral, HirConstructorExpression, HirIdent, HirLambda, ImplKind},
        traits::TraitConstraint,
    },
    macros_api::{
        Expression, ExpressionKind, HirExpression, HirLiteral, Literal, NodeInterner, Path,
        StructId,
    },
    node_interner::{ExprId, FuncId, TraitId, TraitImplId},
    parser::{self, NoirParser, TopLevelStatement},
    token::{SpannedToken, Token, Tokens},
    QuotedType, Shared, Type, TypeBindings,
};
use rustc_hash::FxHashMap as HashMap;

use super::errors::{IResult, InterpreterError};

#[derive(Debug, Clone, PartialEq, Eq)]
pub enum Value {
    Unit,
    Bool(bool),
    Field(FieldElement),
    I8(i8),
    I16(i16),
    I32(i32),
    I64(i64),
    U1(bool),
    U8(u8),
    U16(u16),
    U32(u32),
    U64(u64),
    String(Rc<String>),
    FormatString(Rc<String>, Type),
    Function(FuncId, Type, Rc<TypeBindings>),
    Closure(HirLambda, Vec<Value>, Type),
    Tuple(Vec<Value>),
    Struct(HashMap<Rc<String>, Value>, Type),
    Pointer(Shared<Value>, /* auto_deref */ bool),
    Array(Vector<Value>, Type),
    Slice(Vector<Value>, Type),
    /// Quoted tokens don't have spans because otherwise inserting them in the middle of other
    /// tokens can cause larger spans to be before lesser spans, causing an assert. They may also
    /// be inserted into separate files entirely.
    Quoted(Rc<Vec<Token>>),
    StructDefinition(StructId),
    TraitConstraint(TraitId, TraitGenerics),
    TraitDefinition(TraitId),
    TraitImpl(TraitImplId),
    FunctionDefinition(FuncId),
    ModuleDefinition(ModuleId),
    Type(Type),
    Zeroed(Type),
    Expr(ExprValue),
    UnresolvedType(UnresolvedTypeData),
}

#[derive(Debug, Clone, PartialEq, Eq, Display)]
pub enum ExprValue {
    Expression(ExpressionKind),
    Statement(StatementKind),
    LValue(LValue),
}

impl Value {
    pub(crate) fn expression(expr: ExpressionKind) -> Self {
        Value::Expr(ExprValue::Expression(expr))
    }

    pub(crate) fn statement(statement: StatementKind) -> Self {
        Value::Expr(ExprValue::Statement(statement))
    }

    pub(crate) fn lvalue(lvaue: LValue) -> Self {
        Value::Expr(ExprValue::LValue(lvaue))
    }

    pub(crate) fn get_type(&self) -> Cow<Type> {
        Cow::Owned(match self {
            Value::Unit => Type::Unit,
            Value::Bool(_) => Type::Bool,
            Value::Field(_) => Type::FieldElement,
            Value::I8(_) => Type::Integer(Signedness::Signed, IntegerBitSize::Eight),
            Value::I16(_) => Type::Integer(Signedness::Signed, IntegerBitSize::Sixteen),
            Value::I32(_) => Type::Integer(Signedness::Signed, IntegerBitSize::ThirtyTwo),
            Value::I64(_) => Type::Integer(Signedness::Signed, IntegerBitSize::SixtyFour),
            Value::U1(_) => Type::Integer(Signedness::Unsigned, IntegerBitSize::One),
            Value::U8(_) => Type::Integer(Signedness::Unsigned, IntegerBitSize::Eight),
            Value::U16(_) => Type::Integer(Signedness::Unsigned, IntegerBitSize::Sixteen),
            Value::U32(_) => Type::Integer(Signedness::Unsigned, IntegerBitSize::ThirtyTwo),
            Value::U64(_) => Type::Integer(Signedness::Unsigned, IntegerBitSize::SixtyFour),
            Value::String(value) => {
                let length = Type::Constant(value.len() as u32);
                Type::String(Box::new(length))
            }
            Value::FormatString(_, typ) => return Cow::Borrowed(typ),
            Value::Function(_, typ, _) => return Cow::Borrowed(typ),
            Value::Closure(_, _, typ) => return Cow::Borrowed(typ),
            Value::Tuple(fields) => {
                Type::Tuple(vecmap(fields, |field| field.get_type().into_owned()))
            }
            Value::Struct(_, typ) => return Cow::Borrowed(typ),
            Value::Array(_, typ) => return Cow::Borrowed(typ),
            Value::Slice(_, typ) => return Cow::Borrowed(typ),
            Value::Quoted(_) => Type::Quoted(QuotedType::Quoted),
            Value::StructDefinition(_) => Type::Quoted(QuotedType::StructDefinition),
            Value::Pointer(element, auto_deref) => {
                if *auto_deref {
                    element.borrow().get_type().into_owned()
                } else {
                    let element = element.borrow().get_type().into_owned();
                    Type::MutableReference(Box::new(element))
                }
            }
            Value::TraitConstraint { .. } => Type::Quoted(QuotedType::TraitConstraint),
            Value::TraitDefinition(_) => Type::Quoted(QuotedType::TraitDefinition),
            Value::TraitImpl(_) => Type::Quoted(QuotedType::TraitImpl),
            Value::FunctionDefinition(_) => Type::Quoted(QuotedType::FunctionDefinition),
            Value::ModuleDefinition(_) => Type::Quoted(QuotedType::Module),
            Value::Type(_) => Type::Quoted(QuotedType::Type),
            Value::Zeroed(typ) => return Cow::Borrowed(typ),
            Value::Expr(_) => Type::Quoted(QuotedType::Expr),
            Value::UnresolvedType(_) => Type::Quoted(QuotedType::UnresolvedType),
        })
    }

    pub(crate) fn into_expression(
        self,
        interner: &mut NodeInterner,
        location: Location,
    ) -> IResult<Expression> {
        let kind = match self {
            Value::Unit => ExpressionKind::Literal(Literal::Unit),
            Value::Bool(value) => ExpressionKind::Literal(Literal::Bool(value)),
            Value::Field(value) => ExpressionKind::Literal(Literal::Integer(value, false)),
            Value::I8(value) => {
                let negative = value < 0;
                let value = value.abs();
                let value = (value as u128).into();
                ExpressionKind::Literal(Literal::Integer(value, negative))
            }
            Value::I16(value) => {
                let negative = value < 0;
                let value = value.abs();
                let value = (value as u128).into();
                ExpressionKind::Literal(Literal::Integer(value, negative))
            }
            Value::I32(value) => {
                let negative = value < 0;
                let value = value.abs();
                let value = (value as u128).into();
                ExpressionKind::Literal(Literal::Integer(value, negative))
            }
            Value::I64(value) => {
                let negative = value < 0;
                let value = value.abs();
                let value = (value as u128).into();
                ExpressionKind::Literal(Literal::Integer(value, negative))
            }
            Value::U1(value) => {
                ExpressionKind::Literal(Literal::Integer((value as u128).into(), false))
            }
            Value::U8(value) => {
                ExpressionKind::Literal(Literal::Integer((value as u128).into(), false))
            }
            Value::U16(value) => {
                ExpressionKind::Literal(Literal::Integer((value as u128).into(), false))
            }
            Value::U32(value) => {
                ExpressionKind::Literal(Literal::Integer((value as u128).into(), false))
            }
            Value::U64(value) => {
                ExpressionKind::Literal(Literal::Integer((value as u128).into(), false))
            }
            Value::String(value) => ExpressionKind::Literal(Literal::Str(unwrap_rc(value))),
            // Format strings are lowered as normal strings since they are already interpolated.
            Value::FormatString(value, _) => {
                ExpressionKind::Literal(Literal::Str(unwrap_rc(value)))
            }
            Value::Function(id, typ, bindings) => {
                let id = interner.function_definition_id(id);
                let impl_kind = ImplKind::NotATraitMethod;
                let ident = HirIdent { location, id, impl_kind };
                let expr_id = interner.push_expr(HirExpression::Ident(ident, None));
                interner.push_expr_location(expr_id, location.span, location.file);
                interner.push_expr_type(expr_id, typ);
                interner.store_instantiation_bindings(expr_id, unwrap_rc(bindings));
                ExpressionKind::Resolved(expr_id)
            }
            Value::Closure(_lambda, _env, _typ) => {
                // TODO: How should a closure's environment be inlined?
                let item = "Returning closures from a comptime fn".into();
                return Err(InterpreterError::Unimplemented { item, location });
            }
            Value::Tuple(fields) => {
                let fields = try_vecmap(fields, |field| field.into_expression(interner, location))?;
                ExpressionKind::Tuple(fields)
            }
            Value::Struct(fields, typ) => {
                let fields = try_vecmap(fields, |(name, field)| {
                    let field = field.into_expression(interner, location)?;
                    Ok((Ident::new(unwrap_rc(name), location.span), field))
                })?;

                let struct_type = match typ.follow_bindings() {
                    Type::Struct(def, _) => Some(def.borrow().id),
                    _ => return Err(InterpreterError::NonStructInConstructor { typ, location }),
                };

                // Since we've provided the struct_type, the path should be ignored.
                let type_name = Path::from_single(String::new(), location.span);
                ExpressionKind::Constructor(Box::new(ConstructorExpression {
                    type_name,
                    fields,
                    struct_type,
                }))
            }
            Value::Array(elements, _) => {
                let elements =
                    try_vecmap(elements, |element| element.into_expression(interner, location))?;
                ExpressionKind::Literal(Literal::Array(ArrayLiteral::Standard(elements)))
            }
            Value::Slice(elements, _) => {
                let elements =
                    try_vecmap(elements, |element| element.into_expression(interner, location))?;
                ExpressionKind::Literal(Literal::Slice(ArrayLiteral::Standard(elements)))
            }
            Value::Quoted(tokens) => {
                // Wrap the tokens in '{' and '}' so that we can parse statements as well.
                let mut tokens_to_parse = add_token_spans(tokens.clone(), location.span);
                tokens_to_parse.0.insert(0, SpannedToken::new(Token::LeftBrace, location.span));
                tokens_to_parse.0.push(SpannedToken::new(Token::RightBrace, location.span));

                return match parser::expression().parse(tokens_to_parse) {
                    Ok(expr) => Ok(expr),
                    Err(mut errors) => {
                        let error = errors.swap_remove(0);
                        let file = location.file;
                        let rule = "an expression";
                        Err(InterpreterError::FailedToParseMacro { error, file, tokens, rule })
                    }
                };
            }
            Value::Expr(ExprValue::Expression(expr)) => expr,
            Value::Expr(ExprValue::Statement(statement)) => {
                ExpressionKind::Block(BlockExpression {
                    statements: vec![Statement { kind: statement, span: location.span }],
                })
            }
            Value::Expr(ExprValue::LValue(_))
            | Value::Pointer(..)
            | Value::StructDefinition(_)
            | Value::TraitConstraint(..)
            | Value::TraitDefinition(_)
            | Value::TraitImpl(_)
            | Value::FunctionDefinition(_)
            | Value::Zeroed(_)
            | Value::Type(_)
            | Value::UnresolvedType(_)
            | Value::ModuleDefinition(_) => {
                let typ = self.get_type().into_owned();
                let value = self.display(interner).to_string();
                return Err(InterpreterError::CannotInlineMacro { typ, value, location });
            }
        };

        Ok(Expression::new(kind, location.span))
    }

    pub(crate) fn into_hir_expression(
        self,
        interner: &mut NodeInterner,
        location: Location,
    ) -> IResult<ExprId> {
        let typ = self.get_type().into_owned();

        let expression = match self {
            Value::Unit => HirExpression::Literal(HirLiteral::Unit),
            Value::Bool(value) => HirExpression::Literal(HirLiteral::Bool(value)),
            Value::Field(value) => HirExpression::Literal(HirLiteral::Integer(value, false)),
            Value::I8(value) => {
                let negative = value < 0;
                let value = value.abs();
                let value = (value as u128).into();
                HirExpression::Literal(HirLiteral::Integer(value, negative))
            }
            Value::I16(value) => {
                let negative = value < 0;
                let value = value.abs();
                let value = (value as u128).into();
                HirExpression::Literal(HirLiteral::Integer(value, negative))
            }
            Value::I32(value) => {
                let negative = value < 0;
                let value = value.abs();
                let value = (value as u128).into();
                HirExpression::Literal(HirLiteral::Integer(value, negative))
            }
            Value::I64(value) => {
                let negative = value < 0;
                let value = value.abs();
                let value = (value as u128).into();
                HirExpression::Literal(HirLiteral::Integer(value, negative))
            }
            Value::U1(value) => {
                HirExpression::Literal(HirLiteral::Integer((value as u128).into(), false))
            }
            Value::U8(value) => {
                HirExpression::Literal(HirLiteral::Integer((value as u128).into(), false))
            }
            Value::U16(value) => {
                HirExpression::Literal(HirLiteral::Integer((value as u128).into(), false))
            }
            Value::U32(value) => {
                HirExpression::Literal(HirLiteral::Integer((value as u128).into(), false))
            }
            Value::U64(value) => {
                HirExpression::Literal(HirLiteral::Integer((value as u128).into(), false))
            }
            Value::String(value) => HirExpression::Literal(HirLiteral::Str(unwrap_rc(value))),
            // Format strings are lowered as normal strings since they are already interpolated.
            Value::FormatString(value, _) => {
                HirExpression::Literal(HirLiteral::Str(unwrap_rc(value)))
            }
            Value::Function(id, typ, bindings) => {
                let id = interner.function_definition_id(id);
                let impl_kind = ImplKind::NotATraitMethod;
                let ident = HirIdent { location, id, impl_kind };
                let expr_id = interner.push_expr(HirExpression::Ident(ident, None));
                interner.push_expr_location(expr_id, location.span, location.file);
                interner.push_expr_type(expr_id, typ);
                interner.store_instantiation_bindings(expr_id, unwrap_rc(bindings));
                return Ok(expr_id);
            }
            Value::Closure(_lambda, _env, _typ) => {
                // TODO: How should a closure's environment be inlined?
                let item = "Returning closures from a comptime fn".into();
                return Err(InterpreterError::Unimplemented { item, location });
            }
            Value::Tuple(fields) => {
                let fields =
                    try_vecmap(fields, |field| field.into_hir_expression(interner, location))?;
                HirExpression::Tuple(fields)
            }
            Value::Struct(fields, typ) => {
                let fields = try_vecmap(fields, |(name, field)| {
                    let field = field.into_hir_expression(interner, location)?;
                    Ok((Ident::new(unwrap_rc(name), location.span), field))
                })?;

                let (r#type, struct_generics) = match typ.follow_bindings() {
                    Type::Struct(def, generics) => (def, generics),
                    _ => return Err(InterpreterError::NonStructInConstructor { typ, location }),
                };

                HirExpression::Constructor(HirConstructorExpression {
                    r#type,
                    struct_generics,
                    fields,
                })
            }
            Value::Array(elements, _) => {
                let elements = try_vecmap(elements, |element| {
                    element.into_hir_expression(interner, location)
                })?;
                HirExpression::Literal(HirLiteral::Array(HirArrayLiteral::Standard(elements)))
            }
            Value::Slice(elements, _) => {
                let elements = try_vecmap(elements, |element| {
                    element.into_hir_expression(interner, location)
                })?;
                HirExpression::Literal(HirLiteral::Slice(HirArrayLiteral::Standard(elements)))
            }
            Value::Quoted(tokens) => HirExpression::Unquote(add_token_spans(tokens, location.span)),
            Value::Expr(..)
            | Value::Pointer(..)
            | Value::StructDefinition(_)
            | Value::TraitConstraint(..)
            | Value::TraitDefinition(_)
            | Value::TraitImpl(_)
            | Value::FunctionDefinition(_)
            | Value::Zeroed(_)
            | Value::Type(_)
            | Value::UnresolvedType(_)
            | Value::ModuleDefinition(_) => {
                let typ = self.get_type().into_owned();
                let value = self.display(interner).to_string();
                return Err(InterpreterError::CannotInlineMacro { value, typ, location });
            }
        };

        let id = interner.push_expr(expression);
        interner.push_expr_location(id, location.span, location.file);
        interner.push_expr_type(id, typ);
        Ok(id)
    }

    pub(crate) fn into_tokens(
        self,
        interner: &mut NodeInterner,
        location: Location,
    ) -> IResult<Vec<Token>> {
        let token = match self {
            Value::Quoted(tokens) => return Ok(unwrap_rc(tokens)),
            Value::Type(typ) => Token::QuotedType(interner.push_quoted_type(typ)),
            Value::Expr(ExprValue::Expression(expr)) => {
                Token::InternedExpr(interner.push_expression_kind(expr))
            }
            Value::Expr(ExprValue::Statement(statement)) => {
                Token::InternedStatement(interner.push_statement_kind(statement))
            }
            Value::Expr(ExprValue::LValue(lvalue)) => {
                Token::InternedLValue(interner.push_lvalue(lvalue))
            }
            Value::UnresolvedType(typ) => {
                Token::InternedUnresolvedTypeData(interner.push_unresolved_type_data(typ))
            }
            other => Token::UnquoteMarker(other.into_hir_expression(interner, location)?),
        };
        Ok(vec![token])
    }

    /// Converts any unsigned `Value` into a `u128`.
    /// Returns `None` for negative integers.
    pub(crate) fn to_u128(&self) -> Option<u128> {
        match self {
            Self::Field(value) => Some(value.to_u128()),
            Self::I8(value) => (*value >= 0).then_some(*value as u128),
            Self::I16(value) => (*value >= 0).then_some(*value as u128),
            Self::I32(value) => (*value >= 0).then_some(*value as u128),
            Self::I64(value) => (*value >= 0).then_some(*value as u128),
            Self::U8(value) => Some(*value as u128),
            Self::U16(value) => Some(*value as u128),
            Self::U32(value) => Some(*value as u128),
            Self::U64(value) => Some(*value as u128),
            _ => None,
        }
    }

    pub(crate) fn into_top_level_items(
        self,
        location: Location,
        interner: &NodeInterner,
    ) -> IResult<Vec<TopLevelStatement>> {
        match self {
            Value::Quoted(tokens) => parse_tokens(tokens, parser::top_level_items(), location),
            _ => {
                let typ = self.get_type().into_owned();
                let value = self.display(interner).to_string();
                Err(InterpreterError::CannotInlineMacro { value, typ, location })
            }
        }
    }

    pub fn display<'value, 'interner>(
        &'value self,
        interner: &'interner NodeInterner,
    ) -> ValuePrinter<'value, 'interner> {
        ValuePrinter { value: self, interner }
    }
}

/// Unwraps an Rc value without cloning the inner value if the reference count is 1. Clones otherwise.
pub(crate) fn unwrap_rc<T: Clone>(rc: Rc<T>) -> T {
    Rc::try_unwrap(rc).unwrap_or_else(|rc| (*rc).clone())
}

fn parse_tokens<T>(
    tokens: Rc<Vec<Token>>,
    parser: impl NoirParser<T>,
    location: Location,
) -> IResult<T> {
    match parser.parse(add_token_spans(tokens.clone(), location.span)) {
        Ok(expr) => Ok(expr),
        Err(mut errors) => {
            let error = errors.swap_remove(0);
            let rule = "an expression";
            let file = location.file;
            Err(InterpreterError::FailedToParseMacro { error, file, tokens, rule })
        }
    }
}

pub(crate) fn add_token_spans(tokens: Rc<Vec<Token>>, span: Span) -> Tokens {
    let tokens = unwrap_rc(tokens);
    Tokens(vecmap(tokens, |token| SpannedToken::new(token, span)))
}

pub struct ValuePrinter<'value, 'interner> {
    value: &'value Value,
    interner: &'interner NodeInterner,
}

impl<'value, 'interner> Display for ValuePrinter<'value, 'interner> {
    fn fmt(&self, f: &mut std::fmt::Formatter<'_>) -> std::fmt::Result {
        match self.value {
            Value::Unit => write!(f, "()"),
            Value::Bool(value) => {
                let msg = if *value { "true" } else { "false" };
                write!(f, "{msg}")
            }
            Value::Field(value) => write!(f, "{value}"),
            Value::I8(value) => write!(f, "{value}"),
            Value::I16(value) => write!(f, "{value}"),
            Value::I32(value) => write!(f, "{value}"),
            Value::I64(value) => write!(f, "{value}"),
            Value::U1(value) => write!(f, "{value}"),
            Value::U8(value) => write!(f, "{value}"),
            Value::U16(value) => write!(f, "{value}"),
            Value::U32(value) => write!(f, "{value}"),
            Value::U64(value) => write!(f, "{value}"),
            Value::String(value) => write!(f, "{value}"),
            Value::FormatString(value, _) => write!(f, "{value}"),
            Value::Function(..) => write!(f, "(function)"),
            Value::Closure(_, _, _) => write!(f, "(closure)"),
            Value::Tuple(fields) => {
                let fields = vecmap(fields, |field| field.display(self.interner).to_string());
                write!(f, "({})", fields.join(", "))
            }
            Value::Struct(fields, typ) => {
                let typename = match typ.follow_bindings() {
                    Type::Struct(def, _) => def.borrow().name.to_string(),
                    other => other.to_string(),
                };
                let fields = vecmap(fields, |(name, value)| {
                    format!("{}: {}", name, value.display(self.interner))
                });
                write!(f, "{typename} {{ {} }}", fields.join(", "))
            }
            Value::Pointer(value, _) => write!(f, "&mut {}", value.borrow().display(self.interner)),
            Value::Array(values, _) => {
                let values = vecmap(values, |value| value.display(self.interner).to_string());
                write!(f, "[{}]", values.join(", "))
            }
            Value::Slice(values, _) => {
                let values = vecmap(values, |value| value.display(self.interner).to_string());
                write!(f, "&[{}]", values.join(", "))
            }
            Value::Quoted(tokens) => {
                write!(f, "quote {{")?;
                for token in tokens.iter() {
                    match token {
                        Token::QuotedType(id) => {
                            write!(f, " {}", self.interner.get_quoted_type(*id))?;
                        }
                        other => write!(f, " {other}")?,
                    }
                }
                write!(f, " }}")
            }
            Value::StructDefinition(id) => {
                let def = self.interner.get_struct(*id);
                let def = def.borrow();
                write!(f, "{}", def.name)
            }
            Value::TraitConstraint(trait_id, generics) => {
                let trait_ = self.interner.get_trait(*trait_id);
                write!(f, "{}{generics}", trait_.name)
            }
            Value::TraitDefinition(trait_id) => {
                let trait_ = self.interner.get_trait(*trait_id);
                write!(f, "{}", trait_.name)
            }
            Value::TraitImpl(trait_impl_id) => {
                let trait_impl = self.interner.get_trait_implementation(*trait_impl_id);
                let trait_impl = trait_impl.borrow();

                let generic_string =
                    vecmap(&trait_impl.trait_generics, ToString::to_string).join(", ");
                let generic_string = if generic_string.is_empty() {
                    generic_string
                } else {
                    format!("<{}>", generic_string)
                };

                let where_clause = vecmap(&trait_impl.where_clause, |trait_constraint| {
                    display_trait_constraint(self.interner, trait_constraint)
                });
                let where_clause = where_clause.join(", ");
                let where_clause = if where_clause.is_empty() {
                    where_clause
                } else {
                    format!(" where {}", where_clause)
                };

                write!(
                    f,
                    "impl {}{} for {}{}",
                    trait_impl.ident, generic_string, trait_impl.typ, where_clause
                )
            }
            Value::FunctionDefinition(function_id) => {
                write!(f, "{}", self.interner.function_name(function_id))
            }
            Value::ModuleDefinition(_) => write!(f, "(module)"),
            Value::Zeroed(typ) => write!(f, "(zeroed {typ})"),
            Value::Type(typ) => write!(f, "{}", typ),
<<<<<<< HEAD
            Value::Expr(ExprValue::Expression(expr)) => write!(f, "{}", expr),
            Value::Expr(ExprValue::Statement(statement)) => write!(f, "{}", statement),
            Value::Expr(ExprValue::LValue(lvalue)) => write!(f, "{}", lvalue),
            Value::UnresolvedType(typ) => write!(f, "{}", typ),
=======
            Value::Expr(ExprValue::Expression(expr)) => {
                write!(f, "{}", remove_interned_in_expression_kind(self.interner, expr.clone()))
            }
            Value::Expr(ExprValue::Statement(statement)) => {
                write!(f, "{}", remove_interned_in_statement_kind(self.interner, statement.clone()))
            }
            Value::Expr(ExprValue::LValue(lvalue)) => {
                write!(f, "{}", remove_interned_in_lvalue(self.interner, lvalue.clone()))
            }
            Value::UnresolvedType(typ) => {
                if let UnresolvedTypeData::Interned(id) = typ {
                    let typ = self.interner.get_unresolved_type_data(*id);
                    write!(f, "{}", typ)
                } else {
                    write!(f, "{}", typ)
                }
            }
        }
    }
}

fn display_trait_constraint(interner: &NodeInterner, trait_constraint: &TraitConstraint) -> String {
    let trait_ = interner.get_trait(trait_constraint.trait_id);
    format!("{}: {}{}", trait_constraint.typ, trait_.name, trait_constraint.trait_generics)
}

// Returns a new Expression where all Interned and Resolved expressions have been turned into non-interned ExpressionKind.
fn remove_interned_in_expression(interner: &NodeInterner, expr: Expression) -> Expression {
    Expression { kind: remove_interned_in_expression_kind(interner, expr.kind), span: expr.span }
}

// Returns a new ExpressionKind where all Interned and Resolved expressions have been turned into non-interned ExpressionKind.
fn remove_interned_in_expression_kind(
    interner: &NodeInterner,
    expr: ExpressionKind,
) -> ExpressionKind {
    match expr {
        ExpressionKind::Literal(literal) => {
            ExpressionKind::Literal(remove_interned_in_literal(interner, literal))
        }
        ExpressionKind::Block(block) => {
            let statements =
                vecmap(block.statements, |stmt| remove_interned_in_statement(interner, stmt));
            ExpressionKind::Block(BlockExpression { statements })
        }
        ExpressionKind::Prefix(prefix) => ExpressionKind::Prefix(Box::new(PrefixExpression {
            rhs: remove_interned_in_expression(interner, prefix.rhs),
            ..*prefix
        })),
        ExpressionKind::Index(index) => ExpressionKind::Index(Box::new(IndexExpression {
            collection: remove_interned_in_expression(interner, index.collection),
            index: remove_interned_in_expression(interner, index.index),
        })),
        ExpressionKind::Call(call) => ExpressionKind::Call(Box::new(CallExpression {
            func: Box::new(remove_interned_in_expression(interner, *call.func)),
            arguments: vecmap(call.arguments, |arg| remove_interned_in_expression(interner, arg)),
            ..*call
        })),
        ExpressionKind::MethodCall(call) => {
            ExpressionKind::MethodCall(Box::new(MethodCallExpression {
                object: remove_interned_in_expression(interner, call.object),
                arguments: vecmap(call.arguments, |arg| {
                    remove_interned_in_expression(interner, arg)
                }),
                ..*call
            }))
        }
        ExpressionKind::Constructor(constructor) => {
            ExpressionKind::Constructor(Box::new(ConstructorExpression {
                fields: vecmap(constructor.fields, |(name, expr)| {
                    (name, remove_interned_in_expression(interner, expr))
                }),
                ..*constructor
            }))
        }
        ExpressionKind::MemberAccess(member_access) => {
            ExpressionKind::MemberAccess(Box::new(MemberAccessExpression {
                lhs: remove_interned_in_expression(interner, member_access.lhs),
                ..*member_access
            }))
        }
        ExpressionKind::Cast(cast) => ExpressionKind::Cast(Box::new(CastExpression {
            lhs: remove_interned_in_expression(interner, cast.lhs),
            ..*cast
        })),
        ExpressionKind::Infix(infix) => ExpressionKind::Infix(Box::new(InfixExpression {
            lhs: remove_interned_in_expression(interner, infix.lhs),
            rhs: remove_interned_in_expression(interner, infix.rhs),
            ..*infix
        })),
        ExpressionKind::If(if_expr) => ExpressionKind::If(Box::new(IfExpression {
            condition: remove_interned_in_expression(interner, if_expr.condition),
            consequence: remove_interned_in_expression(interner, if_expr.consequence),
            alternative: if_expr
                .alternative
                .map(|alternative| remove_interned_in_expression(interner, alternative)),
        })),
        ExpressionKind::Variable(_) => expr,
        ExpressionKind::Tuple(expressions) => ExpressionKind::Tuple(vecmap(expressions, |expr| {
            remove_interned_in_expression(interner, expr)
        })),
        ExpressionKind::Lambda(lambda) => ExpressionKind::Lambda(Box::new(Lambda {
            body: remove_interned_in_expression(interner, lambda.body),
            ..*lambda
        })),
        ExpressionKind::Parenthesized(expr) => {
            ExpressionKind::Parenthesized(Box::new(remove_interned_in_expression(interner, *expr)))
        }
        ExpressionKind::Quote(_) => expr,
        ExpressionKind::Unquote(expr) => {
            ExpressionKind::Unquote(Box::new(remove_interned_in_expression(interner, *expr)))
        }
        ExpressionKind::Comptime(block, span) => {
            let statements =
                vecmap(block.statements, |stmt| remove_interned_in_statement(interner, stmt));
            ExpressionKind::Comptime(BlockExpression { statements }, span)
        }
        ExpressionKind::Unsafe(block, span) => {
            let statements =
                vecmap(block.statements, |stmt| remove_interned_in_statement(interner, stmt));
            ExpressionKind::Unsafe(BlockExpression { statements }, span)
        }
        ExpressionKind::AsTraitPath(_) => expr,
        ExpressionKind::Resolved(id) => {
            let expr = interner.expression(&id);
            expr.to_display_ast(interner, Span::default()).kind
        }
        ExpressionKind::Interned(id) => {
            let expr = interner.get_expression_kind(id).clone();
            remove_interned_in_expression_kind(interner, expr)
        }
        ExpressionKind::Error => expr,
    }
}

fn remove_interned_in_literal(interner: &NodeInterner, literal: Literal) -> Literal {
    match literal {
        Literal::Array(array_literal) => {
            Literal::Array(remove_interned_in_array_literal(interner, array_literal))
        }
        Literal::Slice(array_literal) => {
            Literal::Array(remove_interned_in_array_literal(interner, array_literal))
        }
        Literal::Bool(_)
        | Literal::Integer(_, _)
        | Literal::Str(_)
        | Literal::RawStr(_, _)
        | Literal::FmtStr(_)
        | Literal::Unit => literal,
    }
}

fn remove_interned_in_array_literal(
    interner: &NodeInterner,
    literal: ArrayLiteral,
) -> ArrayLiteral {
    match literal {
        ArrayLiteral::Standard(expressions) => {
            ArrayLiteral::Standard(vecmap(expressions, |expr| {
                remove_interned_in_expression(interner, expr)
            }))
        }
        ArrayLiteral::Repeated { repeated_element, length } => ArrayLiteral::Repeated {
            repeated_element: Box::new(remove_interned_in_expression(interner, *repeated_element)),
            length: Box::new(remove_interned_in_expression(interner, *length)),
        },
    }
}

// Returns a new Statement where all Interned statements have been turned into non-interned StatementKind.
fn remove_interned_in_statement(interner: &NodeInterner, statement: Statement) -> Statement {
    Statement {
        kind: remove_interned_in_statement_kind(interner, statement.kind),
        span: statement.span,
    }
}

// Returns a new StatementKind where all Interned statements have been turned into non-interned StatementKind.
fn remove_interned_in_statement_kind(
    interner: &NodeInterner,
    statement: StatementKind,
) -> StatementKind {
    match statement {
        StatementKind::Let(let_statement) => StatementKind::Let(LetStatement {
            expression: remove_interned_in_expression(interner, let_statement.expression),
            ..let_statement
        }),
        StatementKind::Constrain(constrain) => StatementKind::Constrain(ConstrainStatement(
            remove_interned_in_expression(interner, constrain.0),
            constrain.1.map(|expr| remove_interned_in_expression(interner, expr)),
            constrain.2,
        )),
        StatementKind::Expression(expr) => {
            StatementKind::Expression(remove_interned_in_expression(interner, expr))
        }
        StatementKind::Assign(assign) => StatementKind::Assign(AssignStatement {
            lvalue: assign.lvalue,
            expression: remove_interned_in_expression(interner, assign.expression),
        }),
        StatementKind::For(for_loop) => StatementKind::For(ForLoopStatement {
            range: match for_loop.range {
                ForRange::Range(from, to) => ForRange::Range(
                    remove_interned_in_expression(interner, from),
                    remove_interned_in_expression(interner, to),
                ),
                ForRange::Array(expr) => {
                    ForRange::Array(remove_interned_in_expression(interner, expr))
                }
            },
            block: remove_interned_in_expression(interner, for_loop.block),
            ..for_loop
        }),
        StatementKind::Comptime(statement) => {
            StatementKind::Comptime(Box::new(remove_interned_in_statement(interner, *statement)))
        }
        StatementKind::Semi(expr) => {
            StatementKind::Semi(remove_interned_in_expression(interner, expr))
        }
        StatementKind::Interned(id) => {
            let statement = interner.get_statement_kind(id).clone();
            remove_interned_in_statement_kind(interner, statement)
        }
        StatementKind::Break | StatementKind::Continue | StatementKind::Error => statement,
    }
}

// Returns a new LValue where all Interned LValues have been turned into LValue.
fn remove_interned_in_lvalue(interner: &NodeInterner, lvalue: LValue) -> LValue {
    match lvalue {
        LValue::Ident(_) => lvalue,
        LValue::MemberAccess { object, field_name, span } => LValue::MemberAccess {
            object: Box::new(remove_interned_in_lvalue(interner, *object)),
            field_name,
            span,
        },
        LValue::Index { array, index, span } => LValue::Index {
            array: Box::new(remove_interned_in_lvalue(interner, *array)),
            index: remove_interned_in_expression(interner, index),
            span,
        },
        LValue::Dereference(lvalue, span) => {
            LValue::Dereference(Box::new(remove_interned_in_lvalue(interner, *lvalue)), span)
        }
        LValue::Interned(id, span) => {
            let lvalue = interner.get_lvalue(id, span);
            remove_interned_in_lvalue(interner, lvalue)
>>>>>>> 5a6289cb
        }
    }
}

fn display_trait_constraint(interner: &NodeInterner, trait_constraint: &TraitConstraint) -> String {
    let trait_ = interner.get_trait(trait_constraint.trait_id);
    format!("{}: {}{}", trait_constraint.typ, trait_.name, trait_constraint.trait_generics)
}<|MERGE_RESOLUTION|>--- conflicted
+++ resolved
@@ -9,16 +9,11 @@
 
 use crate::{
     ast::{
-<<<<<<< HEAD
-        ArrayLiteral, BlockExpression, ConstructorExpression, Ident, IntegerBitSize, LValue,
-        Signedness, Statement, StatementKind, UnresolvedTypeData,
-=======
         ArrayLiteral, AssignStatement, BlockExpression, CallExpression, CastExpression,
         ConstrainStatement, ConstructorExpression, ForLoopStatement, ForRange, Ident, IfExpression,
         IndexExpression, InfixExpression, IntegerBitSize, LValue, Lambda, LetStatement,
         MemberAccessExpression, MethodCallExpression, PrefixExpression, Signedness, Statement,
         StatementKind, UnresolvedTypeData,
->>>>>>> 5a6289cb
     },
     hir::{def_map::ModuleId, type_check::generics::TraitGenerics},
     hir_def::{
@@ -617,12 +612,6 @@
             Value::ModuleDefinition(_) => write!(f, "(module)"),
             Value::Zeroed(typ) => write!(f, "(zeroed {typ})"),
             Value::Type(typ) => write!(f, "{}", typ),
-<<<<<<< HEAD
-            Value::Expr(ExprValue::Expression(expr)) => write!(f, "{}", expr),
-            Value::Expr(ExprValue::Statement(statement)) => write!(f, "{}", statement),
-            Value::Expr(ExprValue::LValue(lvalue)) => write!(f, "{}", lvalue),
-            Value::UnresolvedType(typ) => write!(f, "{}", typ),
-=======
             Value::Expr(ExprValue::Expression(expr)) => {
                 write!(f, "{}", remove_interned_in_expression_kind(self.interner, expr.clone()))
             }
@@ -869,7 +858,6 @@
         LValue::Interned(id, span) => {
             let lvalue = interner.get_lvalue(id, span);
             remove_interned_in_lvalue(interner, lvalue)
->>>>>>> 5a6289cb
         }
     }
 }
