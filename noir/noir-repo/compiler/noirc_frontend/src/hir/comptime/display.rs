--- conflicted
+++ resolved
@@ -4,7 +4,6 @@
 use noirc_errors::Location;
 
 use crate::{
-    Type,
     ast::{
         ArrayLiteral, AsTraitPath, AssignStatement, BlockExpression, CallExpression,
         CastExpression, ConstrainExpression, ConstructorExpression, Expression, ExpressionKind,
@@ -16,15 +15,12 @@
     hir_def::traits::TraitConstraint,
     node_interner::{InternedStatementKind, NodeInterner},
     token::{Keyword, LocatedToken, Token},
-<<<<<<< HEAD
-=======
     Type,
->>>>>>> a0edfa3d
 };
 
 use super::{
+    value::{ExprValue, TypedExpr},
     Value,
-    value::{ExprValue, TypedExpr},
 };
 
 pub(super) fn display_quoted(
