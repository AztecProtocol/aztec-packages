--- conflicted
+++ resolved
@@ -771,11 +771,7 @@
         StatementKind::While(while_) => StatementKind::While(WhileStatement {
             condition: remove_interned_in_expression(interner, while_.condition),
             body: remove_interned_in_expression(interner, while_.body),
-<<<<<<< HEAD
-            while_keyword_span: while_.while_keyword_span,
-=======
             while_keyword_location: while_.while_keyword_location,
->>>>>>> ec399fef
         }),
         StatementKind::Comptime(statement) => {
             StatementKind::Comptime(Box::new(remove_interned_in_statement(interner, *statement)))
