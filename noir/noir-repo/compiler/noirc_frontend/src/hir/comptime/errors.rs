--- conflicted
+++ resolved
@@ -694,7 +694,6 @@
                 let secondary =
                     "This error doesn't happen in normal executions of `nargo`".to_string();
                 CustomDiagnostic::simple_warning(msg, secondary, *location)
-<<<<<<< HEAD
             }
         }
     }
@@ -729,8 +728,6 @@
                 let mut diagnostic = CustomDiagnostic::from(&**error);
                 diagnostic.add_secondary("While interpreting `Module::add_item`".into(), *location);
                 diagnostic
-=======
->>>>>>> e83fe03b
             }
         }
     }
