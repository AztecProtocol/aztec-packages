use std::fmt::Display;
use std::rc::Rc;

use crate::{
    ast::TraitBound,
    hir::{def_collector::dc_crate::CompilationError, type_check::NoMatchingImplFoundError},
    parser::ParserError,
    token::Token,
    Type,
};
use acvm::{acir::AcirField, BlackBoxResolutionError, FieldElement};
use fm::FileId;
use iter_extended::vecmap;
use noirc_errors::{CustomDiagnostic, Location};

/// The possible errors that can halt the interpreter.
#[derive(Debug, Clone, PartialEq, Eq)]
pub enum InterpreterError {
    ArgumentCountMismatch {
        expected: usize,
        actual: usize,
        location: Location,
    },
    TypeMismatch {
        expected: Type,
        actual: Type,
        location: Location,
    },
    NonComptimeVarReferenced {
        name: String,
        location: Location,
    },
    VariableNotInScope {
        location: Location,
    },
    IntegerOutOfRangeForType {
        value: FieldElement,
        typ: Type,
        location: Location,
    },
    ErrorNodeEncountered {
        location: Location,
    },
    NonFunctionCalled {
        typ: Type,
        location: Location,
    },
    NonBoolUsedInIf {
        typ: Type,
        location: Location,
    },
    NonBoolUsedInConstrain {
        typ: Type,
        location: Location,
    },
    FailingConstraint {
        message: Option<String>,
        location: Location,
        call_stack: im::Vector<Location>,
    },
    NoMethodFound {
        name: String,
        typ: Type,
        location: Location,
    },
    NonIntegerUsedInLoop {
        typ: Type,
        location: Location,
    },
    NonPointerDereferenced {
        typ: Type,
        location: Location,
    },
    NonTupleOrStructInMemberAccess {
        typ: Type,
        location: Location,
    },
    NonArrayIndexed {
        typ: Type,
        location: Location,
    },
    NonIntegerUsedAsIndex {
        typ: Type,
        location: Location,
    },
    NonIntegerIntegerLiteral {
        typ: Type,
        location: Location,
    },
    NonIntegerArrayLength {
        typ: Type,
        location: Location,
    },
    NonNumericCasted {
        typ: Type,
        location: Location,
    },
    IndexOutOfBounds {
        index: usize,
        length: usize,
        location: Location,
    },
    ExpectedStructToHaveField {
        typ: Type,
        field_name: String,
        location: Location,
    },
    TypeUnsupported {
        typ: Type,
        location: Location,
    },
    InvalidValueForUnary {
        typ: Type,
        operator: &'static str,
        location: Location,
    },
    InvalidValuesForBinary {
        lhs: Type,
        rhs: Type,
        operator: &'static str,
        location: Location,
    },
    CastToNonNumericType {
        typ: Type,
        location: Location,
    },
    QuoteInRuntimeCode {
        location: Location,
    },
    NonStructInConstructor {
        typ: Type,
        location: Location,
    },
    CannotInlineMacro {
        value: String,
        typ: Type,
        location: Location,
    },
    UnquoteFoundDuringEvaluation {
        location: Location,
    },
    DebugEvaluateComptime {
        diagnostic: CustomDiagnostic,
        location: Location,
    },
    FailedToParseMacro {
        error: ParserError,
        tokens: Rc<Vec<Token>>,
        rule: &'static str,
        file: FileId,
    },
    UnsupportedTopLevelItemUnquote {
        item: String,
        location: Location,
    },
    ComptimeDependencyCycle {
        function: String,
        location: Location,
    },
    NoImpl {
        location: Location,
    },
    NoMatchingImplFound {
        error: NoMatchingImplFoundError,
        file: FileId,
    },
    ImplMethodTypeMismatch {
        expected: Type,
        actual: Type,
        location: Location,
    },
    BreakNotInLoop {
        location: Location,
    },
    ContinueNotInLoop {
        location: Location,
    },
    BlackBoxError(BlackBoxResolutionError, Location),
    FailedToResolveTraitBound {
        trait_bound: TraitBound,
        location: Location,
    },
    TraitDefinitionMustBeAPath {
        location: Location,
    },
    FailedToResolveTraitDefinition {
        location: Location,
    },
    FunctionAlreadyResolved {
        location: Location,
    },
    MultipleMatchingImpls {
        object_type: Type,
        candidates: Vec<String>,
        location: Location,
    },
    Unimplemented {
        item: String,
        location: Location,
    },
    TypeAnnotationsNeededForMethodCall {
        location: Location,
    },
    ExpectedIdentForStructField {
        value: String,
        index: usize,
        location: Location,
    },
    InvalidAttribute {
        attribute: String,
        location: Location,
    },
<<<<<<< HEAD
    GenericNameShouldBeAnIdent {
        name: Rc<String>,
        location: Location,
    },
    DuplicateGeneric {
        name: Rc<String>,
        struct_name: String,
        duplicate_location: Location,
        existing_location: Location,
    },
=======
>>>>>>> a34f3531

    // These cases are not errors, they are just used to prevent us from running more code
    // until the loop can be resumed properly. These cases will never be displayed to users.
    Break,
    Continue,
}

#[allow(unused)]
pub(super) type IResult<T> = std::result::Result<T, InterpreterError>;

impl From<InterpreterError> for CompilationError {
    fn from(error: InterpreterError) -> Self {
        CompilationError::InterpreterError(error)
    }
}

impl InterpreterError {
    pub fn into_compilation_error_pair(self) -> (CompilationError, fm::FileId) {
        let location = self.get_location();
        (CompilationError::InterpreterError(self), location.file)
    }

    pub fn get_location(&self) -> Location {
        match self {
            InterpreterError::ArgumentCountMismatch { location, .. }
            | InterpreterError::TypeMismatch { location, .. }
            | InterpreterError::NonComptimeVarReferenced { location, .. }
            | InterpreterError::VariableNotInScope { location, .. }
            | InterpreterError::IntegerOutOfRangeForType { location, .. }
            | InterpreterError::ErrorNodeEncountered { location, .. }
            | InterpreterError::NonFunctionCalled { location, .. }
            | InterpreterError::NonBoolUsedInIf { location, .. }
            | InterpreterError::NonBoolUsedInConstrain { location, .. }
            | InterpreterError::FailingConstraint { location, .. }
            | InterpreterError::NoMethodFound { location, .. }
            | InterpreterError::NonIntegerUsedInLoop { location, .. }
            | InterpreterError::NonPointerDereferenced { location, .. }
            | InterpreterError::NonTupleOrStructInMemberAccess { location, .. }
            | InterpreterError::NonArrayIndexed { location, .. }
            | InterpreterError::NonIntegerUsedAsIndex { location, .. }
            | InterpreterError::NonIntegerIntegerLiteral { location, .. }
            | InterpreterError::NonIntegerArrayLength { location, .. }
            | InterpreterError::NonNumericCasted { location, .. }
            | InterpreterError::IndexOutOfBounds { location, .. }
            | InterpreterError::ExpectedStructToHaveField { location, .. }
            | InterpreterError::TypeUnsupported { location, .. }
            | InterpreterError::InvalidValueForUnary { location, .. }
            | InterpreterError::InvalidValuesForBinary { location, .. }
            | InterpreterError::CastToNonNumericType { location, .. }
            | InterpreterError::QuoteInRuntimeCode { location, .. }
            | InterpreterError::NonStructInConstructor { location, .. }
            | InterpreterError::CannotInlineMacro { location, .. }
            | InterpreterError::UnquoteFoundDuringEvaluation { location, .. }
            | InterpreterError::UnsupportedTopLevelItemUnquote { location, .. }
            | InterpreterError::ComptimeDependencyCycle { location, .. }
            | InterpreterError::Unimplemented { location, .. }
            | InterpreterError::NoImpl { location, .. }
            | InterpreterError::ImplMethodTypeMismatch { location, .. }
            | InterpreterError::DebugEvaluateComptime { location, .. }
            | InterpreterError::BlackBoxError(_, location)
            | InterpreterError::BreakNotInLoop { location, .. }
            | InterpreterError::ContinueNotInLoop { location, .. }
            | InterpreterError::TraitDefinitionMustBeAPath { location }
            | InterpreterError::FailedToResolveTraitDefinition { location }
            | InterpreterError::FailedToResolveTraitBound { location, .. }
            | InterpreterError::FunctionAlreadyResolved { location, .. }
            | InterpreterError::MultipleMatchingImpls { location, .. }
            | InterpreterError::ExpectedIdentForStructField { location, .. }
            | InterpreterError::InvalidAttribute { location, .. }
            | InterpreterError::GenericNameShouldBeAnIdent { location, .. }
            | InterpreterError::DuplicateGeneric { duplicate_location: location, .. }
            | InterpreterError::TypeAnnotationsNeededForMethodCall { location } => *location,
            InterpreterError::InvalidAttribute { location, .. } => *location,

            InterpreterError::FailedToParseMacro { error, file, .. } => {
                Location::new(error.span(), *file)
            }
            InterpreterError::NoMatchingImplFound { error, file } => {
                Location::new(error.span, *file)
            }
            InterpreterError::Break | InterpreterError::Continue => {
                panic!("Tried to get the location of Break/Continue error!")
            }
        }
    }

    pub(crate) fn debug_evaluate_comptime(expr: impl Display, location: Location) -> Self {
        let mut formatted_result = format!("{}", expr);
        // if multi-line, display on a separate line from the message
        if formatted_result.contains('\n') {
            formatted_result.insert(0, '\n');
        }
        let diagnostic = CustomDiagnostic::simple_info(
            "`comptime` expression ran:".to_string(),
            format!("After evaluation: {}", formatted_result),
            location.span,
        );
        InterpreterError::DebugEvaluateComptime { diagnostic, location }
    }
}

impl<'a> From<&'a InterpreterError> for CustomDiagnostic {
    fn from(error: &'a InterpreterError) -> Self {
        match error {
            InterpreterError::ArgumentCountMismatch { expected, actual, location } => {
                let only = if expected > actual { "only " } else { "" };
                let plural = if *expected == 1 { "" } else { "s" };
                let was_were = if *actual == 1 { "was" } else { "were" };
                let msg = format!(
                    "Expected {expected} argument{plural}, but {only}{actual} {was_were} provided"
                );

                let few_many = if actual < expected { "few" } else { "many" };
                let secondary = format!("Too {few_many} arguments");
                CustomDiagnostic::simple_error(msg, secondary, location.span)
            }
            InterpreterError::TypeMismatch { expected, actual, location } => {
                let msg = format!("Expected `{expected}` but a value of type `{actual}` was given");
                CustomDiagnostic::simple_error(msg, String::new(), location.span)
            }
            InterpreterError::NonComptimeVarReferenced { name, location } => {
                let msg = format!("Non-comptime variable `{name}` referenced in comptime code");
                let secondary = "Non-comptime variables can't be used in comptime code".to_string();
                CustomDiagnostic::simple_error(msg, secondary, location.span)
            }
            InterpreterError::VariableNotInScope { location } => {
                let msg = "Variable not in scope".to_string();
                let secondary = "Could not find variable".to_string();
                CustomDiagnostic::simple_error(msg, secondary, location.span)
            }
            InterpreterError::IntegerOutOfRangeForType { value, typ, location } => {
                let int = match value.try_into_u128() {
                    Some(int) => int.to_string(),
                    None => value.to_string(),
                };
                let msg = format!("{int} is outside the range of the {typ} type");
                CustomDiagnostic::simple_error(msg, String::new(), location.span)
            }
            InterpreterError::ErrorNodeEncountered { location } => {
                let msg = "Internal Compiler Error: Error node encountered".to_string();
                let secondary = "This is a bug, please report this if found!".to_string();
                CustomDiagnostic::simple_error(msg, secondary, location.span)
            }
            InterpreterError::NonFunctionCalled { typ, location } => {
                let msg = "Only functions may be called".to_string();
                let secondary = format!("Expression has type {typ}");
                CustomDiagnostic::simple_error(msg, secondary, location.span)
            }
            InterpreterError::NonBoolUsedInIf { typ, location } => {
                let msg = format!("Expected a `bool` but found `{typ}`");
                let secondary = "If conditions must be a boolean value".to_string();
                CustomDiagnostic::simple_error(msg, secondary, location.span)
            }
            InterpreterError::NonBoolUsedInConstrain { typ, location } => {
                let msg = format!("Expected a `bool` but found `{typ}`");
                CustomDiagnostic::simple_error(msg, String::new(), location.span)
            }
            InterpreterError::FailingConstraint { message, location, call_stack } => {
                let (primary, secondary) = match message {
                    Some(msg) => (msg.clone(), "Assertion failed".into()),
                    None => ("Assertion failed".into(), String::new()),
                };
                let mut diagnostic =
                    CustomDiagnostic::simple_error(primary, secondary, location.span);

                // Only take at most 3 frames starting from the top of the stack to avoid producing too much output
                for frame in call_stack.iter().rev().take(3) {
                    diagnostic.add_secondary_with_file("".to_string(), frame.span, frame.file);
                }

                diagnostic
            }
            InterpreterError::NoMethodFound { name, typ, location } => {
                let msg = format!("No method named `{name}` found for type `{typ}`");
                CustomDiagnostic::simple_error(msg, String::new(), location.span)
            }
            InterpreterError::NonIntegerUsedInLoop { typ, location } => {
                let msg = format!("Non-integer type `{typ}` used in for loop");
                let secondary = if matches!(typ, Type::FieldElement) {
                    "`field` is not an integer type, try `u32` instead".to_string()
                } else {
                    String::new()
                };
                CustomDiagnostic::simple_error(msg, secondary, location.span)
            }
            InterpreterError::NonPointerDereferenced { typ, location } => {
                let msg = format!("Only references may be dereferenced, but found `{typ}`");
                CustomDiagnostic::simple_error(msg, String::new(), location.span)
            }
            InterpreterError::NonTupleOrStructInMemberAccess { typ, location } => {
                let msg = format!("The type `{typ}` has no fields to access");
                CustomDiagnostic::simple_error(msg, String::new(), location.span)
            }
            InterpreterError::NonArrayIndexed { typ, location } => {
                let msg = format!("Expected an array or slice but found a(n) {typ}");
                let secondary = "Only arrays or slices may be indexed".into();
                CustomDiagnostic::simple_error(msg, secondary, location.span)
            }
            InterpreterError::NonIntegerUsedAsIndex { typ, location } => {
                let msg = format!("Expected an integer but found a(n) {typ}");
                let secondary =
                    "Only integers may be indexed. Note that this excludes `field`s".into();
                CustomDiagnostic::simple_error(msg, secondary, location.span)
            }
            InterpreterError::NonIntegerIntegerLiteral { typ, location } => {
                let msg = format!("This integer literal somehow has the type `{typ}`");
                let secondary = "This is likely a bug".into();
                CustomDiagnostic::simple_error(msg, secondary, location.span)
            }
            InterpreterError::NonIntegerArrayLength { typ, location } => {
                let msg = format!("Non-integer array length: `{typ}`");
                let secondary = "Array lengths must be integers".into();
                CustomDiagnostic::simple_error(msg, secondary, location.span)
            }
            InterpreterError::NonNumericCasted { typ, location } => {
                let msg = "Only numeric types may be casted".into();
                let secondary = format!("`{typ}` is non-numeric");
                CustomDiagnostic::simple_error(msg, secondary, location.span)
            }
            InterpreterError::IndexOutOfBounds { index, length, location } => {
                let msg = format!("{index} is out of bounds for the array of length {length}");
                CustomDiagnostic::simple_error(msg, String::new(), location.span)
            }
            InterpreterError::ExpectedStructToHaveField { typ, field_name, location } => {
                let msg = format!("The type `{typ}` has no field named `{field_name}`");
                CustomDiagnostic::simple_error(msg, String::new(), location.span)
            }
            InterpreterError::TypeUnsupported { typ, location } => {
                let msg =
                    format!("The type `{typ}` is currently unsupported in comptime expressions");
                CustomDiagnostic::simple_error(msg, String::new(), location.span)
            }
            InterpreterError::InvalidValueForUnary { typ, operator, location } => {
                let msg = format!("`{typ}` cannot be used with unary {operator}");
                CustomDiagnostic::simple_error(msg, String::new(), location.span)
            }
            InterpreterError::InvalidValuesForBinary { lhs, rhs, operator, location } => {
                let msg = format!("No implementation for `{lhs}` {operator} `{rhs}`",);
                CustomDiagnostic::simple_error(msg, String::new(), location.span)
            }
            InterpreterError::CastToNonNumericType { typ, location } => {
                let msg = format!("Cannot cast to non-numeric type `{typ}`");
                CustomDiagnostic::simple_error(msg, String::new(), location.span)
            }
            InterpreterError::QuoteInRuntimeCode { location } => {
                let msg = "`quote` may only be used in comptime code".into();
                CustomDiagnostic::simple_error(msg, String::new(), location.span)
            }
            InterpreterError::NonStructInConstructor { typ, location } => {
                let msg = format!("`{typ}` is not a struct type");
                CustomDiagnostic::simple_error(msg, String::new(), location.span)
            }
            InterpreterError::CannotInlineMacro { value, typ, location } => {
                let msg = format!("Cannot inline values of type `{typ}` into this position");
                let secondary = format!("Cannot inline value `{value}`");
                CustomDiagnostic::simple_error(msg, secondary, location.span)
            }
            InterpreterError::UnquoteFoundDuringEvaluation { location } => {
                let msg = "Unquote found during comptime evaluation".into();
                let secondary = "This is a bug".into();
                CustomDiagnostic::simple_error(msg, secondary, location.span)
            }
            InterpreterError::DebugEvaluateComptime { diagnostic, .. } => diagnostic.clone(),
            InterpreterError::FailedToParseMacro { error, tokens, rule, file: _ } => {
                let message = format!("Failed to parse macro's token stream into {rule}");
                let tokens = vecmap(tokens.iter(), ToString::to_string).join(" ");

                // 10 is an aribtrary number of tokens here chosen to fit roughly onto one line
                let token_stream = if tokens.len() > 10 {
                    format!("The resulting token stream was: {tokens}")
                } else {
                    format!(
                        "The resulting token stream was: (stream starts on next line)\n  {tokens}"
                    )
                };

                let push_the_problem_on_the_library_author = "To avoid this error in the future, try adding input validation to your macro. Erroring out early with an `assert` can be a good way to provide a user-friendly error message".into();

                let mut diagnostic = CustomDiagnostic::from(error);
                // Swap the parser's primary note to become the secondary note so that it is
                // more clear this error originates from failing to parse a macro.
                let secondary = std::mem::take(&mut diagnostic.message);
                diagnostic.add_secondary(secondary, error.span());
                diagnostic.message = message;
                diagnostic.add_note(token_stream);
                diagnostic.add_note(push_the_problem_on_the_library_author);
                diagnostic
            }
            InterpreterError::UnsupportedTopLevelItemUnquote { item, location } => {
                let msg = "Unsupported statement type to unquote".into();
                let secondary =
                    "Only functions, structs, globals, and impls can be unquoted here".into();
                let mut error = CustomDiagnostic::simple_error(msg, secondary, location.span);
                error.add_note(format!("Unquoted item was:\n{item}"));
                error
            }
            InterpreterError::ComptimeDependencyCycle { function, location } => {
                let msg = format!("Comptime dependency cycle while resolving `{function}`");
                let secondary =
                    "This function uses comptime code internally which calls into itself".into();
                CustomDiagnostic::simple_error(msg, secondary, location.span)
            }
            InterpreterError::Unimplemented { item, location } => {
                let msg = format!("{item} is currently unimplemented");
                CustomDiagnostic::simple_error(msg, String::new(), location.span)
            }
            InterpreterError::BreakNotInLoop { location } => {
                let msg = "There is no loop to break out of!".into();
                CustomDiagnostic::simple_error(msg, String::new(), location.span)
            }
            InterpreterError::ContinueNotInLoop { location } => {
                let msg = "There is no loop to continue!".into();
                CustomDiagnostic::simple_error(msg, String::new(), location.span)
            }
            InterpreterError::NoImpl { location } => {
                let msg = "No impl found due to prior type error".into();
                CustomDiagnostic::simple_error(msg, String::new(), location.span)
            }
            InterpreterError::ImplMethodTypeMismatch { expected, actual, location } => {
                let msg = format!(
                    "Impl method type {actual} does not unify with trait method type {expected}"
                );
                CustomDiagnostic::simple_error(msg, String::new(), location.span)
            }
            InterpreterError::BlackBoxError(error, location) => {
                CustomDiagnostic::simple_error(error.to_string(), String::new(), location.span)
            }
            InterpreterError::FailedToResolveTraitBound { trait_bound, location } => {
                let msg = format!("Failed to resolve trait bound `{trait_bound}`");
                CustomDiagnostic::simple_error(msg, String::new(), location.span)
            }
            InterpreterError::NoMatchingImplFound { error, .. } => error.into(),
            InterpreterError::Break => unreachable!("Uncaught InterpreterError::Break"),
            InterpreterError::Continue => unreachable!("Uncaught InterpreterError::Continue"),
            InterpreterError::TraitDefinitionMustBeAPath { location } => {
                let msg = "Trait definition arguments must be a variable or path".to_string();
                CustomDiagnostic::simple_error(msg, String::new(), location.span)
            }
            InterpreterError::FailedToResolveTraitDefinition { location } => {
                let msg = "Failed to resolve to a trait definition".to_string();
                CustomDiagnostic::simple_error(msg, String::new(), location.span)
            }
            InterpreterError::FunctionAlreadyResolved { location } => {
                let msg = "Function already resolved".to_string();
                let secondary =
                    "The function was previously called at compile-time or is in another crate"
                        .to_string();
                CustomDiagnostic::simple_error(msg, secondary, location.span)
            }
            InterpreterError::MultipleMatchingImpls { object_type, candidates, location } => {
                let message = format!("Multiple trait impls match the object type `{object_type}`");
                let secondary = "Ambiguous impl".to_string();
                let mut error = CustomDiagnostic::simple_error(message, secondary, location.span);
                for (i, candidate) in candidates.iter().enumerate() {
                    error.add_note(format!("Candidate {}: `{candidate}`", i + 1));
                }
                error
            }
            InterpreterError::TypeAnnotationsNeededForMethodCall { location } => {
                let mut error = CustomDiagnostic::simple_error(
                    "Object type is unknown in method call".to_string(),
                    "Type must be known by this point to know which method to call".to_string(),
                    location.span,
                );
                let message =
                    "Try adding a type annotation for the object type before this method call";
                error.add_note(message.to_string());
                error
            }
            InterpreterError::ExpectedIdentForStructField { value, index, location } => {
                let msg = format!(
                    "Quoted value in index {index} of this slice is not a valid field name"
                );
                let secondary = format!("`{value}` is not a valid field name for `set_fields`");
                CustomDiagnostic::simple_error(msg, secondary, location.span)
            }
            InterpreterError::InvalidAttribute { attribute, location } => {
                let msg = format!("`{attribute}` is not a valid attribute");
                let secondary = "Note that this method expects attribute contents, without the leading `#[` or trailing `]`".to_string();
                CustomDiagnostic::simple_error(msg, secondary, location.span)
            }
<<<<<<< HEAD
            InterpreterError::GenericNameShouldBeAnIdent { name, location } => {
                let msg =
                    "Generic name needs to be a valid identifer (one word beginning with a letter)"
                        .to_string();
                let secondary = format!("`{name}` is not a valid identifier");
                CustomDiagnostic::simple_error(msg, secondary, location.span)
            }
            InterpreterError::DuplicateGeneric {
                name,
                struct_name,
                duplicate_location,
                existing_location,
            } => {
                let msg = format!("`{struct_name}` already has a generic named `{name}`");
                let secondary = format!("`{name}` added here a second time");
                let mut error =
                    CustomDiagnostic::simple_error(msg, secondary, duplicate_location.span);

                let existing_msg = format!("`{name}` was previously defined here");
                error.add_secondary_with_file(
                    existing_msg,
                    existing_location.span,
                    existing_location.file,
                );
                error
            }
=======
>>>>>>> a34f3531
        }
    }
}<|MERGE_RESOLUTION|>--- conflicted
+++ resolved
@@ -210,7 +210,6 @@
         attribute: String,
         location: Location,
     },
-<<<<<<< HEAD
     GenericNameShouldBeAnIdent {
         name: Rc<String>,
         location: Location,
@@ -221,8 +220,6 @@
         duplicate_location: Location,
         existing_location: Location,
     },
-=======
->>>>>>> a34f3531
 
     // These cases are not errors, they are just used to prevent us from running more code
     // until the loop can be resumed properly. These cases will never be displayed to users.
@@ -604,10 +601,9 @@
                 let secondary = "Note that this method expects attribute contents, without the leading `#[` or trailing `]`".to_string();
                 CustomDiagnostic::simple_error(msg, secondary, location.span)
             }
-<<<<<<< HEAD
             InterpreterError::GenericNameShouldBeAnIdent { name, location } => {
                 let msg =
-                    "Generic name needs to be a valid identifer (one word beginning with a letter)"
+                    "Generic name needs to be a valid identifier (one word beginning with a letter)"
                         .to_string();
                 let secondary = format!("`{name}` is not a valid identifier");
                 CustomDiagnostic::simple_error(msg, secondary, location.span)
@@ -631,8 +627,6 @@
                 );
                 error
             }
-=======
->>>>>>> a34f3531
         }
     }
 }