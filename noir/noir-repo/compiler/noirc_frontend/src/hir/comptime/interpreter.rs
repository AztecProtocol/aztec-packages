use std::collections::VecDeque;
use std::{collections::hash_map::Entry, rc::Rc};

use acvm::blackbox_solver::BigIntSolverWithId;
use acvm::{acir::AcirField, FieldElement};
use fm::FileId;
use im::Vector;
use iter_extended::try_vecmap;
use noirc_errors::Location;
use rustc_hash::FxHashMap as HashMap;

use crate::ast::{BinaryOpKind, FunctionKind, IntegerBitSize, Signedness, UnaryOp};
use crate::elaborator::Elaborator;
use crate::graph::CrateId;
use crate::hir::def_map::ModuleId;
use crate::hir::type_check::TypeCheckError;
use crate::hir_def::expr::ImplKind;
use crate::hir_def::function::FunctionBody;
use crate::monomorphization::{
    perform_impl_bindings, perform_instantiation_bindings, resolve_trait_method,
    undo_instantiation_bindings,
};
use crate::node_interner::GlobalValue;
use crate::token::{FmtStrFragment, Tokens};
use crate::TypeVariable;
use crate::{
    hir_def::{
        expr::{
            HirArrayLiteral, HirBlockExpression, HirCallExpression, HirCastExpression,
            HirConstructorExpression, HirExpression, HirIdent, HirIfExpression, HirIndexExpression,
            HirInfixExpression, HirLambda, HirLiteral, HirMemberAccess, HirMethodCallExpression,
            HirPrefixExpression,
        },
        stmt::{
            HirAssignStatement, HirConstrainStatement, HirForStatement, HirLValue, HirLetStatement,
            HirPattern, HirStatement,
        },
        types::Kind,
    },
    node_interner::{DefinitionId, DefinitionKind, ExprId, FuncId, NodeInterner, StmtId},
    Shared, Type, TypeBinding, TypeBindings,
};

use super::errors::{IResult, InterpreterError};
use super::value::{unwrap_rc, Value};

mod builtin;
mod foreign;
mod unquote;

#[allow(unused)]
pub struct Interpreter<'local, 'interner> {
    /// To expand macros the Interpreter needs access to the Elaborator
    pub elaborator: &'local mut Elaborator<'interner>,

    crate_id: CrateId,

    in_loop: bool,

    current_function: Option<FuncId>,

    /// Maps each bound generic to each binding it has in the current callstack.
    /// Since the interpreter monomorphizes as it interprets, we can bind over the same generic
    /// multiple times. Without this map, when one of these inner functions exits we would
    /// unbind the generic completely instead of resetting it to its previous binding.
    bound_generics: Vec<HashMap<TypeVariable, (Type, Kind)>>,

    /// Stateful bigint calculator.
    bigint_solver: BigIntSolverWithId,

    /// Use pedantic ACVM solving
    pedantic_solving: bool,
}

#[allow(unused)]
impl<'local, 'interner> Interpreter<'local, 'interner> {
    pub(crate) fn new(
        elaborator: &'local mut Elaborator<'interner>,
        crate_id: CrateId,
        current_function: Option<FuncId>,
        pedantic_solving: bool,
    ) -> Self {
        let bigint_solver = BigIntSolverWithId::with_pedantic_solving(pedantic_solving);
        Self {
            elaborator,
            crate_id,
            current_function,
            bound_generics: Vec::new(),
            in_loop: false,
            bigint_solver,
            pedantic_solving,
        }
    }

    pub(crate) fn call_function(
        &mut self,
        function: FuncId,
        arguments: Vec<(Value, Location)>,
        mut instantiation_bindings: TypeBindings,
        location: Location,
    ) -> IResult<Value> {
        let trait_method = self.elaborator.interner.get_trait_method_id(function);

        // To match the monomorphizer, we need to call follow_bindings on each of
        // the instantiation bindings before we unbind the generics from the previous function.
        // This is because the instantiation bindings refer to variables from the call site.
        for (_, kind, binding) in instantiation_bindings.values_mut() {
            *kind = kind.follow_bindings();
            *binding = binding.follow_bindings();
        }

        self.unbind_generics_from_previous_function();
        perform_instantiation_bindings(&instantiation_bindings);
        let mut impl_bindings =
            perform_impl_bindings(self.elaborator.interner, trait_method, function, location)?;

        for (_, kind, binding) in impl_bindings.values_mut() {
            *kind = kind.follow_bindings();
            *binding = binding.follow_bindings();
        }

        self.remember_bindings(&instantiation_bindings, &impl_bindings);
        self.elaborator.interpreter_call_stack.push_back(location);

        let result = self.call_function_inner(function, arguments, location);

        self.elaborator.interpreter_call_stack.pop_back();
        undo_instantiation_bindings(impl_bindings);
        undo_instantiation_bindings(instantiation_bindings);
        self.rebind_generics_from_previous_function();
        result
    }

    fn call_function_inner(
        &mut self,
        function: FuncId,
        arguments: Vec<(Value, Location)>,
        location: Location,
    ) -> IResult<Value> {
        let meta = self.elaborator.interner.function_meta(&function);
        if meta.parameters.len() != arguments.len() {
            return Err(InterpreterError::ArgumentCountMismatch {
                expected: meta.parameters.len(),
                actual: arguments.len(),
                location,
            });
        }

        if meta.kind != FunctionKind::Normal {
            let return_type = meta.return_type().follow_bindings();
            return self.call_special(function, arguments, return_type, location);
        }

        // Don't change the current function scope if we're in a #[use_callers_scope] function.
        // This will affect where `Expression::resolve`, `Quoted::as_type`, and similar functions resolve.
        let mut old_function = self.current_function;
        let modifiers = self.elaborator.interner.function_modifiers(&function);
        if !modifiers.attributes.has_use_callers_scope() {
            self.current_function = Some(function);
        }

        let result = self.call_user_defined_function(function, arguments, location);
        self.current_function = old_function;
        result
    }

    /// Call a non-builtin function
    fn call_user_defined_function(
        &mut self,
        function: FuncId,
        arguments: Vec<(Value, Location)>,
        location: Location,
    ) -> IResult<Value> {
        let meta = self.elaborator.interner.function_meta(&function);
        let parameters = meta.parameters.0.clone();
        let previous_state = self.enter_function();

        for ((parameter, typ, _), (argument, arg_location)) in parameters.iter().zip(arguments) {
            self.define_pattern(parameter, typ, argument, arg_location)?;
        }

        let function_body = self.get_function_body(function, location)?;
        let result = self.evaluate(function_body)?;
        self.exit_function(previous_state);
        Ok(result)
    }

    /// Try to retrieve a function's body.
    /// If the function has not yet been resolved this will attempt to lazily resolve it.
    /// Afterwards, if the function's body is still not known or the function is still
    /// in a Resolving state we issue an error.
    fn get_function_body(&mut self, function: FuncId, location: Location) -> IResult<ExprId> {
        let meta = self.elaborator.interner.function_meta(&function);
        match self.elaborator.interner.function(&function).try_as_expr() {
            Some(body) => Ok(body),
            None => {
                if matches!(&meta.function_body, FunctionBody::Unresolved(..)) {
                    self.elaborate_in_function(None, |elaborator| {
                        elaborator.elaborate_function(function);
                    });

                    self.get_function_body(function, location)
                } else {
                    let function = self.elaborator.interner.function_name(&function).to_owned();
                    Err(InterpreterError::ComptimeDependencyCycle { function, location })
                }
            }
        }
    }

    fn elaborate_in_function<T>(
        &mut self,
        function: Option<FuncId>,
        f: impl FnOnce(&mut Elaborator) -> T,
    ) -> T {
        self.unbind_generics_from_previous_function();
        let result = self.elaborator.elaborate_item_from_comptime_in_function(function, f);
        self.rebind_generics_from_previous_function();
        result
    }

    fn elaborate_in_module<T>(
        &mut self,
        module: ModuleId,
        file: FileId,
        f: impl FnOnce(&mut Elaborator) -> T,
    ) -> T {
        self.unbind_generics_from_previous_function();
        let result = self.elaborator.elaborate_item_from_comptime_in_module(module, file, f);
        self.rebind_generics_from_previous_function();
        result
    }

    fn call_special(
        &mut self,
        function: FuncId,
        arguments: Vec<(Value, Location)>,
        return_type: Type,
        location: Location,
    ) -> IResult<Value> {
        let attributes = self.elaborator.interner.function_attributes(&function);
        let func_attrs = attributes.function()
            .expect("all builtin functions must contain a function  attribute which contains the opcode which it links to");

        if let Some(builtin) = func_attrs.builtin() {
            self.call_builtin(builtin.clone().as_str(), arguments, return_type, location)
        } else if let Some(foreign) = func_attrs.foreign() {
            self.call_foreign(foreign.clone().as_str(), arguments, return_type, location)
        } else if let Some(oracle) = func_attrs.oracle() {
            if oracle == "print" {
                self.print_oracle(arguments)
            // Ignore debugger functions
            } else if oracle.starts_with("__debug") {
                Ok(Value::Unit)
            } else {
                let item = format!("Comptime evaluation for oracle functions like {oracle}");
                Err(InterpreterError::Unimplemented { item, location })
            }
        } else {
            let name = self.elaborator.interner.function_name(&function);
            unreachable!("Non-builtin, lowlevel or oracle builtin fn '{name}'")
        }
    }

    fn call_closure(
        &mut self,
        closure: HirLambda,
        environment: Vec<Value>,
        arguments: Vec<(Value, Location)>,
        function_scope: Option<FuncId>,
        module_scope: ModuleId,
        call_location: Location,
    ) -> IResult<Value> {
        // Set the closure's scope to that of the function it was originally evaluated in
        let old_module = self.elaborator.replace_module(module_scope);
        let old_function = std::mem::replace(&mut self.current_function, function_scope);

        let result = self.call_closure_inner(closure, environment, arguments, call_location);

        self.current_function = old_function;
        self.elaborator.replace_module(old_module);
        result
    }

    fn call_closure_inner(
        &mut self,
        closure: HirLambda,
        environment: Vec<Value>,
        arguments: Vec<(Value, Location)>,
        call_location: Location,
    ) -> IResult<Value> {
        let previous_state = self.enter_function();

        if closure.parameters.len() != arguments.len() {
            return Err(InterpreterError::ArgumentCountMismatch {
                expected: closure.parameters.len(),
                actual: arguments.len(),
                location: call_location,
            });
        }

        let parameters = closure.parameters.iter().zip(arguments);
        for ((parameter, typ), (argument, arg_location)) in parameters {
            self.define_pattern(parameter, typ, argument, arg_location)?;
        }

        for (param, arg) in closure.captures.into_iter().zip(environment) {
            self.define(param.ident.id, arg);
        }

        let result = self.evaluate(closure.body)?;

        self.exit_function(previous_state);
        Ok(result)
    }

    /// Enters a function, pushing a new scope and resetting any required state.
    /// Returns the previous values of the internal state, to be reset when
    /// `exit_function` is called.
    pub(super) fn enter_function(&mut self) -> (bool, Vec<HashMap<DefinitionId, Value>>) {
        // Drain every scope except the global scope
        let mut scope = Vec::new();
        if self.elaborator.interner.comptime_scopes.len() > 1 {
            scope = self.elaborator.interner.comptime_scopes.drain(1..).collect();
        }
        self.push_scope();
        (std::mem::take(&mut self.in_loop), scope)
    }

    pub(super) fn exit_function(&mut self, mut state: (bool, Vec<HashMap<DefinitionId, Value>>)) {
        self.in_loop = state.0;

        // Keep only the global scope
        self.elaborator.interner.comptime_scopes.truncate(1);
        self.elaborator.interner.comptime_scopes.append(&mut state.1);
    }

    pub(super) fn push_scope(&mut self) {
        self.elaborator.interner.comptime_scopes.push(HashMap::default());
    }

    pub(super) fn pop_scope(&mut self) {
        self.elaborator.interner.comptime_scopes.pop();
    }

    fn current_scope_mut(&mut self) -> &mut HashMap<DefinitionId, Value> {
        // the global scope is always at index zero, so this is always Some
        self.elaborator.interner.comptime_scopes.last_mut().unwrap()
    }

    fn unbind_generics_from_previous_function(&mut self) {
        if let Some(bindings) = self.bound_generics.last() {
            for (var, (_, kind)) in bindings {
                var.unbind(var.id(), kind.clone());
            }
        }
        // Push a new bindings list for the current function
        self.bound_generics.push(HashMap::default());
    }

    fn rebind_generics_from_previous_function(&mut self) {
        // Remove the currently bound generics first.
        self.bound_generics.pop();

        if let Some(bindings) = self.bound_generics.last() {
            for (var, (binding, _kind)) in bindings {
                var.force_bind(binding.clone());
            }
        }
    }

    fn remember_bindings(&mut self, main_bindings: &TypeBindings, impl_bindings: &TypeBindings) {
        let bound_generics = self
            .bound_generics
            .last_mut()
            .expect("remember_bindings called with no bound_generics on the stack");

        for (var, kind, binding) in main_bindings.values() {
            bound_generics.insert(var.clone(), (binding.follow_bindings(), kind.clone()));
        }

        for (var, kind, binding) in impl_bindings.values() {
            bound_generics.insert(var.clone(), (binding.follow_bindings(), kind.clone()));
        }
    }

    pub(super) fn define_pattern(
        &mut self,
        pattern: &HirPattern,
        typ: &Type,
        argument: Value,
        location: Location,
    ) -> IResult<()> {
        match pattern {
            HirPattern::Identifier(identifier) => {
                self.define(identifier.id, argument);
                Ok(())
            }
            HirPattern::Mutable(pattern, _) => {
                // Create a mutable reference to store to
                let argument = Value::Pointer(Shared::new(argument), true);
                self.define_pattern(pattern, typ, argument, location)
            }
            HirPattern::Tuple(pattern_fields, _) => {
                let typ = &typ.follow_bindings();

                match (argument, typ) {
                    (Value::Tuple(fields), Type::Tuple(type_fields))
                        if fields.len() == pattern_fields.len() =>
                    {
                        for ((pattern, typ), argument) in
                            pattern_fields.iter().zip(type_fields).zip(fields)
                        {
                            self.define_pattern(pattern, typ, argument, location)?;
                        }
                        Ok(())
                    }
                    (value, _) => {
                        let actual = value.get_type().into_owned();
                        Err(InterpreterError::TypeMismatch {
                            expected: typ.clone(),
                            actual,
                            location,
                        })
                    }
                }
            }
            HirPattern::Struct(struct_type, pattern_fields, _) => {
                self.push_scope();

                let res = match argument {
                    Value::Struct(fields, struct_type) if fields.len() == pattern_fields.len() => {
                        for (field_name, field_pattern) in pattern_fields {
                            let field = fields.get(&field_name.0.contents).ok_or_else(|| {
                                InterpreterError::ExpectedStructToHaveField {
                                    typ: struct_type.clone(),
                                    field_name: field_name.0.contents.clone(),
                                    location,
                                }
                            })?;

                            let field_type = field.get_type().into_owned();
                            self.define_pattern(
                                field_pattern,
                                &field_type,
                                field.clone(),
                                location,
                            )?;
                        }
                        Ok(())
                    }
                    value => Err(InterpreterError::TypeMismatch {
                        expected: typ.clone(),
                        actual: value.get_type().into_owned(),
                        location,
                    }),
                };
                self.pop_scope();
                res
            }
        }
    }

    /// Define a new variable in the current scope
    fn define(&mut self, id: DefinitionId, argument: Value) {
        self.current_scope_mut().insert(id, argument);
    }

    /// Mutate an existing variable, potentially from a prior scope
    fn mutate(&mut self, id: DefinitionId, argument: Value, location: Location) -> IResult<()> {
        // If the id is a dummy, assume the error was already issued elsewhere
        if id == DefinitionId::dummy_id() {
            return Ok(());
        }

        for scope in self.elaborator.interner.comptime_scopes.iter_mut().rev() {
            if let Entry::Occupied(mut entry) = scope.entry(id) {
                match entry.get() {
                    Value::Pointer(reference, true) => {
                        *reference.borrow_mut() = argument;
                    }
                    _ => {
                        entry.insert(argument);
                    }
                }
                return Ok(());
            }
        }
        Err(InterpreterError::VariableNotInScope { location })
    }

    pub(super) fn lookup(&self, ident: &HirIdent) -> IResult<Value> {
        self.lookup_id(ident.id, ident.location)
    }

    pub fn lookup_id(&self, id: DefinitionId, location: Location) -> IResult<Value> {
        for scope in self.elaborator.interner.comptime_scopes.iter().rev() {
            if let Some(value) = scope.get(&id) {
                return Ok(value.clone());
            }
        }

        if id == DefinitionId::dummy_id() {
            Err(InterpreterError::VariableNotInScope { location })
        } else {
            let name = self.elaborator.interner.definition_name(id).to_string();
            Err(InterpreterError::NonComptimeVarReferenced { name, location })
        }
    }

    /// Evaluate an expression and return the result.
    /// This will automatically dereference a mutable variable if used.
    pub fn evaluate(&mut self, id: ExprId) -> IResult<Value> {
        match self.evaluate_no_dereference(id)? {
            Value::Pointer(elem, true) => Ok(elem.borrow().clone()),
            other => Ok(other),
        }
    }

    /// Evaluating a mutable variable will dereference it automatically.
    /// This function should be used when that is not desired - e.g. when
    /// compiling a `&mut var` expression to grab the original reference.
    fn evaluate_no_dereference(&mut self, id: ExprId) -> IResult<Value> {
        match self.elaborator.interner.expression(&id) {
            HirExpression::Ident(ident, _) => self.evaluate_ident(ident, id),
            HirExpression::Literal(literal) => self.evaluate_literal(literal, id),
            HirExpression::Block(block) => self.evaluate_block(block),
            HirExpression::Prefix(prefix) => self.evaluate_prefix(prefix, id),
            HirExpression::Infix(infix) => self.evaluate_infix(infix, id),
            HirExpression::Index(index) => self.evaluate_index(index, id),
            HirExpression::Constructor(constructor) => self.evaluate_constructor(constructor, id),
            HirExpression::MemberAccess(access) => self.evaluate_access(access, id),
            HirExpression::Call(call) => self.evaluate_call(call, id),
            HirExpression::MethodCall(call) => self.evaluate_method_call(call, id),
            HirExpression::Cast(cast) => self.evaluate_cast(&cast, id),
            HirExpression::If(if_) => self.evaluate_if(if_, id),
            HirExpression::Tuple(tuple) => self.evaluate_tuple(tuple),
            HirExpression::Lambda(lambda) => self.evaluate_lambda(lambda, id),
            HirExpression::Quote(tokens) => self.evaluate_quote(tokens, id),
            HirExpression::Comptime(block) => self.evaluate_block(block),
            HirExpression::Unsafe(block) => self.evaluate_block(block),
            HirExpression::Unquote(tokens) => {
                // An Unquote expression being found is indicative of a macro being
                // expanded within another comptime fn which we don't currently support.
                let location = self.elaborator.interner.expr_location(&id);
                Err(InterpreterError::UnquoteFoundDuringEvaluation { location })
            }
            HirExpression::Error => {
                let location = self.elaborator.interner.expr_location(&id);
                Err(InterpreterError::ErrorNodeEncountered { location })
            }
        }
    }

    pub(super) fn evaluate_ident(&mut self, ident: HirIdent, id: ExprId) -> IResult<Value> {
        let definition = self.elaborator.interner.try_definition(ident.id).ok_or_else(|| {
            let location = self.elaborator.interner.expr_location(&id);
            InterpreterError::VariableNotInScope { location }
        })?;

        if let ImplKind::TraitMethod(method) = ident.impl_kind {
            let method_id = resolve_trait_method(self.elaborator.interner, method.method_id, id)?;
            let typ = self.elaborator.interner.id_type(id).follow_bindings();
            let bindings = self.elaborator.interner.get_instantiation_bindings(id).clone();
            return Ok(Value::Function(method_id, typ, Rc::new(bindings)));
        }

        match &definition.kind {
            DefinitionKind::Function(function_id) => {
                let typ = self.elaborator.interner.id_type(id).follow_bindings();
                let bindings = self.elaborator.interner.try_get_instantiation_bindings(id);
                let bindings = Rc::new(bindings.map_or(TypeBindings::default(), Clone::clone));
                Ok(Value::Function(*function_id, typ, bindings))
            }
            DefinitionKind::Local(_) => self.lookup(&ident),
            DefinitionKind::Global(global_id) => {
                // Avoid resetting the value if it is already known
                let global_id = *global_id;
                let global_info = self.elaborator.interner.get_global(global_id);
                let global_crate_id = global_info.crate_id;
                match &global_info.value {
                    GlobalValue::Resolved(value) => Ok(value.clone()),
                    GlobalValue::Resolving => {
                        // Note that the error we issue here isn't very informative (it doesn't include the actual cycle)
                        // but the general dependency cycle detector will give a better error later on during compilation.
                        let location = self.elaborator.interner.expr_location(&id);
                        Err(InterpreterError::GlobalsDependencyCycle { location })
                    }
                    GlobalValue::Unresolved => {
                        let let_ = self
                            .elaborator
                            .interner
                            .get_global_let_statement(global_id)
                            .ok_or_else(|| {
                                let location = self.elaborator.interner.expr_location(&id);
                                InterpreterError::VariableNotInScope { location }
                            })?;

                        self.elaborator.interner.get_global_mut(global_id).value =
                            GlobalValue::Resolving;
<<<<<<< HEAD

                        if let_.runs_comptime() || global_crate_id != self.crate_id {
                            self.evaluate_let(let_.clone())?;
                        }

=======

                        if let_.runs_comptime() || global_crate_id != self.crate_id {
                            self.evaluate_let(let_.clone())?;
                        }

>>>>>>> 365d50b7
                        let value = self.lookup(&ident)?;
                        self.elaborator.interner.get_global_mut(global_id).value =
                            GlobalValue::Resolved(value.clone());
                        Ok(value)
                    }
                }
            }
            DefinitionKind::NumericGeneric(type_variable, numeric_typ) => {
                let value = match &*type_variable.borrow() {
                    TypeBinding::Unbound(_, _) => {
                        let typ = self.elaborator.interner.id_type(id);
                        let location = self.elaborator.interner.expr_location(&id);
                        Err(InterpreterError::NonIntegerArrayLength { typ, err: None, location })
                    }
                    TypeBinding::Bound(binding) => {
                        let span = self.elaborator.interner.id_location(id).span;
                        binding
                            .evaluate_to_field_element(&Kind::Numeric(numeric_typ.clone()), span)
                            .map_err(|err| {
                                let typ = Type::TypeVariable(type_variable.clone());
                                let err = Some(Box::new(err));
                                let location = self.elaborator.interner.expr_location(&id);
                                InterpreterError::NonIntegerArrayLength { typ, err, location }
                            })
                    }
                }?;

                self.evaluate_integer(value, false, id)
            }
        }
    }

    fn evaluate_literal(&mut self, literal: HirLiteral, id: ExprId) -> IResult<Value> {
        match literal {
            HirLiteral::Unit => Ok(Value::Unit),
            HirLiteral::Bool(value) => Ok(Value::Bool(value)),
            HirLiteral::Integer(value, is_negative) => {
                self.evaluate_integer(value, is_negative, id)
            }
            HirLiteral::Str(string) => Ok(Value::String(Rc::new(string))),
            HirLiteral::FmtStr(fragments, captures, _length) => {
                self.evaluate_format_string(fragments, captures, id)
            }
            HirLiteral::Array(array) => self.evaluate_array(array, id),
            HirLiteral::Slice(array) => self.evaluate_slice(array, id),
        }
    }

    fn evaluate_format_string(
        &mut self,
        fragments: Vec<FmtStrFragment>,
        captures: Vec<ExprId>,
        id: ExprId,
    ) -> IResult<Value> {
        let mut result = String::new();
        let mut escaped = false;
        let mut consuming = false;

        let mut values: VecDeque<_> =
            captures.into_iter().map(|capture| self.evaluate(capture)).collect::<Result<_, _>>()?;

        for fragment in fragments {
            match fragment {
                FmtStrFragment::String(string) => {
                    result.push_str(&string);
                }
                FmtStrFragment::Interpolation(_, span) => {
                    if let Some(value) = values.pop_front() {
                        // When interpolating a quoted value inside a format string, we don't include the
                        // surrounding `quote {` ... `}` as if we are unquoting the quoted value inside the string.
                        if let Value::Quoted(tokens) = value {
                            for (index, token) in tokens.iter().enumerate() {
                                if index > 0 {
                                    result.push(' ');
                                }
                                result
                                    .push_str(&token.display(self.elaborator.interner).to_string());
                            }
                        } else {
                            result.push_str(&value.display(self.elaborator.interner).to_string());
                        }
                    } else {
                        // If we can't find a value for this fragment it means the interpolated value was not
                        // found or it errored. In this case we error here as well.
                        let location = self.elaborator.interner.expr_location(&id);
                        return Err(InterpreterError::CannotInterpretFormatStringWithErrors {
                            location,
                        });
                    }
                }
            }
        }

        let typ = self.elaborator.interner.id_type(id);
        Ok(Value::FormatString(Rc::new(result), typ))
    }

    fn evaluate_integer(
        &self,
        value: FieldElement,
        is_negative: bool,
        id: ExprId,
    ) -> IResult<Value> {
        let typ = self.elaborator.interner.id_type(id).follow_bindings();
        let location = self.elaborator.interner.expr_location(&id);

        if let Type::FieldElement = &typ {
            Ok(Value::Field(value))
        } else if let Type::Integer(sign, bit_size) = &typ {
            match (sign, bit_size) {
                (Signedness::Unsigned, IntegerBitSize::One) => {
                    return Err(InterpreterError::TypeUnsupported { typ, location });
                }
                (Signedness::Unsigned, IntegerBitSize::Eight) => {
                    let value: u8 =
                        value.try_to_u64().and_then(|value| value.try_into().ok()).ok_or(
                            InterpreterError::IntegerOutOfRangeForType { value, typ, location },
                        )?;
                    let value = if is_negative { 0u8.wrapping_sub(value) } else { value };
                    Ok(Value::U8(value))
                }
                (Signedness::Unsigned, IntegerBitSize::Sixteen) => {
                    let value: u16 =
                        value.try_to_u64().and_then(|value| value.try_into().ok()).ok_or(
                            InterpreterError::IntegerOutOfRangeForType { value, typ, location },
                        )?;
                    let value = if is_negative { 0u16.wrapping_sub(value) } else { value };
                    Ok(Value::U16(value))
                }
                (Signedness::Unsigned, IntegerBitSize::ThirtyTwo) => {
                    let value: u32 =
                        value.try_to_u32().ok_or(InterpreterError::IntegerOutOfRangeForType {
                            value,
                            typ,
                            location,
                        })?;
                    let value = if is_negative { 0u32.wrapping_sub(value) } else { value };
                    Ok(Value::U32(value))
                }
                (Signedness::Unsigned, IntegerBitSize::SixtyFour) => {
                    let value: u64 =
                        value.try_to_u64().ok_or(InterpreterError::IntegerOutOfRangeForType {
                            value,
                            typ,
                            location,
                        })?;
                    let value = if is_negative { 0u64.wrapping_sub(value) } else { value };
                    Ok(Value::U64(value))
                }
                (Signedness::Signed, IntegerBitSize::One) => {
                    return Err(InterpreterError::TypeUnsupported { typ, location });
                }
                (Signedness::Signed, IntegerBitSize::Eight) => {
                    let value: i8 =
                        value.try_to_u64().and_then(|value| value.try_into().ok()).ok_or(
                            InterpreterError::IntegerOutOfRangeForType { value, typ, location },
                        )?;
                    let value = if is_negative { -value } else { value };
                    Ok(Value::I8(value))
                }
                (Signedness::Signed, IntegerBitSize::Sixteen) => {
                    let value: i16 =
                        value.try_to_u64().and_then(|value| value.try_into().ok()).ok_or(
                            InterpreterError::IntegerOutOfRangeForType { value, typ, location },
                        )?;
                    let value = if is_negative { -value } else { value };
                    Ok(Value::I16(value))
                }
                (Signedness::Signed, IntegerBitSize::ThirtyTwo) => {
                    let value: i32 =
                        value.try_to_u64().and_then(|value| value.try_into().ok()).ok_or(
                            InterpreterError::IntegerOutOfRangeForType { value, typ, location },
                        )?;
                    let value = if is_negative { -value } else { value };
                    Ok(Value::I32(value))
                }
                (Signedness::Signed, IntegerBitSize::SixtyFour) => {
                    let value: i64 =
                        value.try_to_u64().and_then(|value| value.try_into().ok()).ok_or(
                            InterpreterError::IntegerOutOfRangeForType { value, typ, location },
                        )?;
                    let value = if is_negative { -value } else { value };
                    Ok(Value::I64(value))
                }
            }
        } else if let Type::TypeVariable(variable) = &typ {
            if variable.is_integer_or_field() {
                Ok(Value::Field(value))
            } else if variable.is_integer() {
                let value: u64 = value
                    .try_to_u64()
                    .ok_or(InterpreterError::IntegerOutOfRangeForType { value, typ, location })?;
                let value = if is_negative { 0u64.wrapping_sub(value) } else { value };
                Ok(Value::U64(value))
            } else {
                Err(InterpreterError::NonIntegerIntegerLiteral { typ, location })
            }
        } else {
            Err(InterpreterError::NonIntegerIntegerLiteral { typ, location })
        }
    }

    pub fn evaluate_block(&mut self, mut block: HirBlockExpression) -> IResult<Value> {
        let last_statement = block.statements.pop();
        self.push_scope();

        for statement in block.statements {
            self.evaluate_statement(statement)?;
        }

        let result = if let Some(statement) = last_statement {
            self.evaluate_statement(statement)
        } else {
            Ok(Value::Unit)
        };

        self.pop_scope();
        result
    }

    fn evaluate_array(&mut self, array: HirArrayLiteral, id: ExprId) -> IResult<Value> {
        let typ = self.elaborator.interner.id_type(id).follow_bindings();

        match array {
            HirArrayLiteral::Standard(elements) => {
                let elements = elements
                    .into_iter()
                    .map(|id| self.evaluate(id))
                    .collect::<IResult<Vector<_>>>()?;

                Ok(Value::Array(elements, typ))
            }
            HirArrayLiteral::Repeated { repeated_element, length } => {
                let element = self.evaluate(repeated_element)?;

                let span = self.elaborator.interner.id_location(id).span;
                match length.evaluate_to_u32(span) {
                    Ok(length) => {
                        let elements = (0..length).map(|_| element.clone()).collect();
                        Ok(Value::Array(elements, typ))
                    }
                    Err(err) => {
                        let err = Some(Box::new(err));
                        let location = self.elaborator.interner.expr_location(&id);
                        Err(InterpreterError::NonIntegerArrayLength { typ: length, err, location })
                    }
                }
            }
        }
    }

    fn evaluate_slice(&mut self, array: HirArrayLiteral, id: ExprId) -> IResult<Value> {
        self.evaluate_array(array, id).map(|value| match value {
            Value::Array(array, typ) => Value::Slice(array, typ),
            other => unreachable!("Non-array value returned from evaluate array: {other:?}"),
        })
    }

    fn evaluate_prefix(&mut self, prefix: HirPrefixExpression, id: ExprId) -> IResult<Value> {
        let rhs = match prefix.operator {
            UnaryOp::MutableReference => self.evaluate_no_dereference(prefix.rhs)?,
            _ => self.evaluate(prefix.rhs)?,
        };

        if self.elaborator.interner.get_selected_impl_for_expression(id).is_some() {
            self.evaluate_overloaded_prefix(prefix, rhs, id)
        } else {
            self.evaluate_prefix_with_value(rhs, prefix.operator, id)
        }
    }

    fn evaluate_prefix_with_value(
        &mut self,
        rhs: Value,
        operator: UnaryOp,
        id: ExprId,
    ) -> IResult<Value> {
        match operator {
            UnaryOp::Minus => match rhs {
                Value::Field(value) => Ok(Value::Field(FieldElement::zero() - value)),
                Value::I8(value) => Ok(Value::I8(-value)),
                Value::I16(value) => Ok(Value::I16(-value)),
                Value::I32(value) => Ok(Value::I32(-value)),
                Value::I64(value) => Ok(Value::I64(-value)),
                Value::U8(value) => Ok(Value::U8(0 - value)),
                Value::U16(value) => Ok(Value::U16(0 - value)),
                Value::U32(value) => Ok(Value::U32(0 - value)),
                Value::U64(value) => Ok(Value::U64(0 - value)),
                value => {
                    let location = self.elaborator.interner.expr_location(&id);
                    let operator = "minus";
                    let typ = value.get_type().into_owned();
                    Err(InterpreterError::InvalidValueForUnary { typ, location, operator })
                }
            },
            UnaryOp::Not => match rhs {
                Value::Bool(value) => Ok(Value::Bool(!value)),
                Value::I8(value) => Ok(Value::I8(!value)),
                Value::I16(value) => Ok(Value::I16(!value)),
                Value::I32(value) => Ok(Value::I32(!value)),
                Value::I64(value) => Ok(Value::I64(!value)),
                Value::U8(value) => Ok(Value::U8(!value)),
                Value::U16(value) => Ok(Value::U16(!value)),
                Value::U32(value) => Ok(Value::U32(!value)),
                Value::U64(value) => Ok(Value::U64(!value)),
                value => {
                    let location = self.elaborator.interner.expr_location(&id);
                    let typ = value.get_type().into_owned();
                    Err(InterpreterError::InvalidValueForUnary { typ, location, operator: "not" })
                }
            },
            UnaryOp::MutableReference => {
                // If this is a mutable variable (auto_deref = true), turn this into an explicit
                // mutable reference just by switching the value of `auto_deref`. Otherwise, wrap
                // the value in a fresh reference.
                match rhs {
                    Value::Pointer(elem, true) => Ok(Value::Pointer(elem, false)),
                    other => Ok(Value::Pointer(Shared::new(other), false)),
                }
            }
            UnaryOp::Dereference { implicitly_added: _ } => match rhs {
                Value::Pointer(element, _) => Ok(element.borrow().clone()),
                value => {
                    let location = self.elaborator.interner.expr_location(&id);
                    let typ = value.get_type().into_owned();
                    Err(InterpreterError::NonPointerDereferenced { typ, location })
                }
            },
        }
    }

    #[allow(clippy::bool_comparison)]
    fn evaluate_infix(&mut self, infix: HirInfixExpression, id: ExprId) -> IResult<Value> {
        let lhs_value = self.evaluate(infix.lhs)?;
        let rhs_value = self.evaluate(infix.rhs)?;

        if self.elaborator.interner.get_selected_impl_for_expression(id).is_some() {
            return self.evaluate_overloaded_infix(infix, lhs_value, rhs_value, id);
        }

        let lhs_type = lhs_value.get_type().into_owned();
        let rhs_type = rhs_value.get_type().into_owned();
        let location = self.elaborator.interner.expr_location(&id);

        let error = |operator| {
            let lhs = lhs_type.clone();
            let rhs = rhs_type.clone();
            InterpreterError::InvalidValuesForBinary { lhs, rhs, location, operator }
        };

        /// Generate matches that can promote the type of one side to the other if they are compatible.
        macro_rules! match_values {
            (($lhs_value:ident as $lhs:ident $op:literal $rhs_value:ident as $rhs:ident) {
                $(
                    ($lhs_var:ident, $rhs_var:ident) to $res_var:ident => $expr:expr
                ),*
                $(,)?
             }
            ) => {
                match ($lhs_value, $rhs_value) {
                    $(
                    (Value::$lhs_var($lhs), Value::$rhs_var($rhs)) => {
                        Ok(Value::$res_var(($expr).ok_or(error($op))?))
                    },
                    )*
                    (lhs, rhs) => {
                        Err(error($op))
                    },
                }
            };
        }

        /// Generate matches for arithmetic operations on `Field` and integers.
        macro_rules! match_arithmetic {
            (($lhs_value:ident as $lhs:ident $op:literal $rhs_value:ident as $rhs:ident) { field: $field_expr:expr, int: $int_expr:expr, }) => {
                match_values! {
                    ($lhs_value as $lhs $op $rhs_value as $rhs) {
                        (Field, Field) to Field => Some($field_expr),
                        (I8,  I8)      to I8    => $int_expr,
                        (I16, I16)     to I16   => $int_expr,
                        (I32, I32)     to I32   => $int_expr,
                        (I64, I64)     to I64   => $int_expr,
                        (U8,  U8)      to U8    => $int_expr,
                        (U16, U16)     to U16   => $int_expr,
                        (U32, U32)     to U32   => $int_expr,
                        (U64, U64)     to U64   => $int_expr,
                    }
                }
            };
        }

        /// Generate matches for comparison operations on all types, returning `Bool`.
        macro_rules! match_cmp {
            (($lhs_value:ident as $lhs:ident $op:literal $rhs_value:ident as $rhs:ident) => $expr:expr) => {
                match_values! {
                    ($lhs_value as $lhs $op $rhs_value as $rhs) {
                        (Field, Field) to Bool => Some($expr),
                        (Bool, Bool)   to Bool => Some($expr),
                        (I8,  I8)      to Bool => Some($expr),
                        (I16, I16)     to Bool => Some($expr),
                        (I32, I32)     to Bool => Some($expr),
                        (I64, I64)     to Bool => Some($expr),
                        (U8,  U8)      to Bool => Some($expr),
                        (U16, U16)     to Bool => Some($expr),
                        (U32, U32)     to Bool => Some($expr),
                        (U64, U64)     to Bool => Some($expr),
                    }
                }
            };
        }

        /// Generate matches for bitwise operations on `Bool` and integers.
        macro_rules! match_bitwise {
            (($lhs_value:ident as $lhs:ident $op:literal $rhs_value:ident as $rhs:ident) => $expr:expr) => {
                match_values! {
                    ($lhs_value as $lhs $op $rhs_value as $rhs) {
                        (Bool, Bool)   to Bool => Some($expr),
                        (I8,  I8)      to I8   => Some($expr),
                        (I16, I16)     to I16  => Some($expr),
                        (I32, I32)     to I32  => Some($expr),
                        (I64, I64)     to I64  => Some($expr),
                        (U8,  U8)      to U8   => Some($expr),
                        (U16, U16)     to U16  => Some($expr),
                        (U32, U32)     to U32  => Some($expr),
                        (U64, U64)     to U64  => Some($expr),
                    }
                }
            };
        }

        /// Generate matches for operations on just integer values.
        macro_rules! match_integer {
            (($lhs_value:ident as $lhs:ident $op:literal $rhs_value:ident as $rhs:ident) => $expr:expr) => {
                match_values! {
                    ($lhs_value as $lhs $op $rhs_value as $rhs) {
                        (I8,  I8)      to I8   => $expr,
                        (I16, I16)     to I16  => $expr,
                        (I32, I32)     to I32  => $expr,
                        (I64, I64)     to I64  => $expr,
                        (U8,  U8)      to U8   => $expr,
                        (U16, U16)     to U16  => $expr,
                        (U32, U32)     to U32  => $expr,
                        (U64, U64)     to U64  => $expr,
                    }
                }
            };
        }

        /// Generate matches for bit shifting, which in Noir only accepts `u8` for RHS.
        macro_rules! match_bitshift {
            (($lhs_value:ident as $lhs:ident $op:literal $rhs_value:ident as $rhs:ident) => $expr:expr) => {
                match_values! {
                    ($lhs_value as $lhs $op $rhs_value as $rhs) {
                        (I8,  U8)      to I8   => $expr,
                        (I16, U8)      to I16  => $expr,
                        (I32, U8)      to I32  => $expr,
                        (I64, U8)      to I64  => $expr,
                        (U8,  U8)      to U8   => $expr,
                        (U16, U8)      to U16  => $expr,
                        (U32, U8)      to U32  => $expr,
                        (U64, U8)      to U64  => $expr,
                    }
                }
            };
        }

        use InterpreterError::InvalidValuesForBinary;
        match infix.operator.kind {
            BinaryOpKind::Add => match_arithmetic! {
                (lhs_value as lhs "+" rhs_value as rhs) {
                    field: lhs + rhs,
                    int: lhs.checked_add(rhs),
                }
            },
            BinaryOpKind::Subtract => match_arithmetic! {
                (lhs_value as lhs "-" rhs_value as rhs) {
                    field: lhs - rhs,
                    int: lhs.checked_sub(rhs),
                }
            },
            BinaryOpKind::Multiply => match_arithmetic! {
                (lhs_value as lhs "*" rhs_value as rhs) {
                    field: lhs * rhs,
                    int: lhs.checked_mul(rhs),
                }
            },
            BinaryOpKind::Divide => match_arithmetic! {
                (lhs_value as lhs "/" rhs_value as rhs) {
                    field: lhs / rhs,
                    int: lhs.checked_div(rhs),
                }
            },
            BinaryOpKind::Equal => match_cmp! {
                (lhs_value as lhs "==" rhs_value as rhs) => lhs == rhs
            },
            BinaryOpKind::NotEqual => match_cmp! {
                (lhs_value as lhs "!=" rhs_value as rhs) => lhs != rhs
            },
            BinaryOpKind::Less => match_cmp! {
                (lhs_value as lhs "<" rhs_value as rhs) => lhs < rhs
            },
            BinaryOpKind::LessEqual => match_cmp! {
                (lhs_value as lhs "<=" rhs_value as rhs) => lhs <= rhs
            },
            BinaryOpKind::Greater => match_cmp! {
                (lhs_value as lhs ">" rhs_value as rhs) => lhs > rhs
            },
            BinaryOpKind::GreaterEqual => match_cmp! {
                (lhs_value as lhs ">=" rhs_value as rhs) => lhs >= rhs
            },
            BinaryOpKind::And => match_bitwise! {
                (lhs_value as lhs "&" rhs_value as rhs) => lhs & rhs
            },
            BinaryOpKind::Or => match_bitwise! {
                (lhs_value as lhs "|" rhs_value as rhs) => lhs | rhs
            },
            BinaryOpKind::Xor => match_bitwise! {
                (lhs_value as lhs "^" rhs_value as rhs) => lhs ^ rhs
            },
            BinaryOpKind::ShiftRight => match_bitshift! {
                (lhs_value as lhs ">>" rhs_value as rhs) => lhs.checked_shr(rhs.into())
            },
            BinaryOpKind::ShiftLeft => match_bitshift! {
                (lhs_value as lhs "<<" rhs_value as rhs) => lhs.checked_shl(rhs.into())
            },
            BinaryOpKind::Modulo => match_integer! {
                (lhs_value as lhs "%" rhs_value as rhs) => lhs.checked_rem(rhs)
            },
        }
    }

    fn evaluate_overloaded_infix(
        &mut self,
        infix: HirInfixExpression,
        lhs: Value,
        rhs: Value,
        id: ExprId,
    ) -> IResult<Value> {
        let method = infix.trait_method_id;
        let operator = infix.operator.kind;

        let method_id = resolve_trait_method(self.elaborator.interner, method, id)?;
        let type_bindings = self.elaborator.interner.get_instantiation_bindings(id).clone();

        let lhs = (lhs, self.elaborator.interner.expr_location(&infix.lhs));
        let rhs = (rhs, self.elaborator.interner.expr_location(&infix.rhs));

        let location = self.elaborator.interner.expr_location(&id);
        let value = self.call_function(method_id, vec![lhs, rhs], type_bindings, location)?;

        // Certain operators add additional operations after the trait call:
        // - `!=`: Reverse the result of Eq
        // - Comparator operators: Convert the returned `Ordering` to a boolean.
        use BinaryOpKind::*;
        match operator {
            NotEqual => self.evaluate_prefix_with_value(value, UnaryOp::Not, id),
            Less | LessEqual | Greater | GreaterEqual => self.evaluate_ordering(value, operator),
            _ => Ok(value),
        }
    }

    fn evaluate_overloaded_prefix(
        &mut self,
        prefix: HirPrefixExpression,
        rhs: Value,
        id: ExprId,
    ) -> IResult<Value> {
        let method =
            prefix.trait_method_id.expect("ice: expected prefix operator trait at this point");
        let operator = prefix.operator;

        let method_id = resolve_trait_method(self.elaborator.interner, method, id)?;
        let type_bindings = self.elaborator.interner.get_instantiation_bindings(id).clone();

        let rhs = (rhs, self.elaborator.interner.expr_location(&prefix.rhs));

        let location = self.elaborator.interner.expr_location(&id);
        self.call_function(method_id, vec![rhs], type_bindings, location)
    }

    /// Given the result of a `cmp` operation, convert it into the boolean result of the given operator.
    /// - `<`:  `ordering == Ordering::Less`
    /// - `<=`: `ordering != Ordering::Greater`
    /// - `>`:  `ordering == Ordering::Greater`
    /// - `<=`: `ordering != Ordering::Less`
    fn evaluate_ordering(&self, ordering: Value, operator: BinaryOpKind) -> IResult<Value> {
        let ordering = match ordering {
            Value::Struct(fields, _) => match fields.into_iter().next().unwrap().1 {
                Value::Field(ordering) => ordering,
                _ => unreachable!("`cmp` should always return an Ordering value"),
            },
            _ => unreachable!("`cmp` should always return an Ordering value"),
        };

        use BinaryOpKind::*;
        let less_or_greater = if matches!(operator, Less | GreaterEqual) {
            FieldElement::zero() // Ordering::Less
        } else {
            2u128.into() // Ordering::Greater
        };

        if matches!(operator, Less | Greater) {
            Ok(Value::Bool(ordering == less_or_greater))
        } else {
            Ok(Value::Bool(ordering != less_or_greater))
        }
    }

    fn evaluate_index(&mut self, index: HirIndexExpression, id: ExprId) -> IResult<Value> {
        let array = self.evaluate(index.collection)?;
        let index = self.evaluate(index.index)?;

        let location = self.elaborator.interner.expr_location(&id);
        let (array, index) = self.bounds_check(array, index, location)?;

        Ok(array[index].clone())
    }

    /// Bounds check the given array and index pair.
    /// This will also ensure the given arguments are in fact an array and integer.
    fn bounds_check(
        &self,
        array: Value,
        index: Value,
        location: Location,
    ) -> IResult<(Vector<Value>, usize)> {
        let collection = match array {
            Value::Array(array, _) => array,
            Value::Slice(array, _) => array,
            value => {
                let typ = value.get_type().into_owned();
                return Err(InterpreterError::NonArrayIndexed { typ, location });
            }
        };

        let index = match index {
            Value::Field(value) => {
                value.try_to_u64().and_then(|value| value.try_into().ok()).ok_or_else(|| {
                    let typ = Type::default_int_type();
                    InterpreterError::IntegerOutOfRangeForType { value, typ, location }
                })?
            }
            Value::I8(value) => value as usize,
            Value::I16(value) => value as usize,
            Value::I32(value) => value as usize,
            Value::I64(value) => value as usize,
            Value::U8(value) => value as usize,
            Value::U16(value) => value as usize,
            Value::U32(value) => value as usize,
            Value::U64(value) => value as usize,
            value => {
                let typ = value.get_type().into_owned();
                return Err(InterpreterError::NonIntegerUsedAsIndex { typ, location });
            }
        };

        if index >= collection.len() {
            use InterpreterError::IndexOutOfBounds;
            return Err(IndexOutOfBounds { index, location, length: collection.len() });
        }

        Ok((collection, index))
    }

    fn evaluate_constructor(
        &mut self,
        constructor: HirConstructorExpression,
        id: ExprId,
    ) -> IResult<Value> {
        let fields = constructor
            .fields
            .into_iter()
            .map(|(name, expr)| {
                let field_value = self.evaluate(expr)?;
                Ok((Rc::new(name.0.contents), field_value))
            })
            .collect::<Result<_, _>>()?;

        let typ = self.elaborator.interner.id_type(id).follow_bindings();
        Ok(Value::Struct(fields, typ))
    }

    fn evaluate_access(&mut self, access: HirMemberAccess, id: ExprId) -> IResult<Value> {
        let (fields, struct_type) = match self.evaluate(access.lhs)? {
            Value::Struct(fields, typ) => (fields, typ),
            Value::Tuple(fields) => {
                let (fields, field_types): (HashMap<Rc<String>, Value>, Vec<Type>) = fields
                    .into_iter()
                    .enumerate()
                    .map(|(i, field)| {
                        let field_type = field.get_type().into_owned();
                        let key_val_pair = (Rc::new(i.to_string()), field);
                        (key_val_pair, field_type)
                    })
                    .unzip();
                (fields, Type::Tuple(field_types))
            }
            value => {
                let location = self.elaborator.interner.expr_location(&id);
                let typ = value.get_type().into_owned();
                return Err(InterpreterError::NonTupleOrStructInMemberAccess { typ, location });
            }
        };

        fields.get(&access.rhs.0.contents).cloned().ok_or_else(|| {
            let location = self.elaborator.interner.expr_location(&id);
            let value = Value::Struct(fields, struct_type);
            let field_name = access.rhs.0.contents;
            let typ = value.get_type().into_owned();
            InterpreterError::ExpectedStructToHaveField { typ, field_name, location }
        })
    }

    fn evaluate_call(&mut self, call: HirCallExpression, id: ExprId) -> IResult<Value> {
        let function = self.evaluate(call.func)?;
        let arguments = try_vecmap(call.arguments, |arg| {
            Ok((self.evaluate(arg)?, self.elaborator.interner.expr_location(&arg)))
        })?;
        let location = self.elaborator.interner.expr_location(&id);

        match function {
            Value::Function(function_id, _, bindings) => {
                let bindings = unwrap_rc(bindings);
                let mut result = self.call_function(function_id, arguments, bindings, location)?;
                if call.is_macro_call {
                    let expr = result.into_expression(self.elaborator, location)?;
                    let expr = self.elaborate_in_function(self.current_function, |elaborator| {
                        elaborator.elaborate_expression(expr).0
                    });
                    result = self.evaluate(expr)?;

                    // Macro calls are typed as type variables during type checking.
                    // Now that we know the type we need to further unify it in case there
                    // are inconsistencies or the type needs to be known.
                    // We don't commit any type bindings made this way in case the type of
                    // the macro result changes across loop iterations.
                    let expected_type = self.elaborator.interner.id_type(id);
                    let actual_type = result.get_type();
                    self.unify_without_binding(&actual_type, &expected_type, location);
                }
                Ok(result)
            }
            Value::Closure(closure, env, _, function_scope, module_scope) => {
                self.call_closure(closure, env, arguments, function_scope, module_scope, location)
            }
            value => {
                let typ = value.get_type().into_owned();
                Err(InterpreterError::NonFunctionCalled { typ, location })
            }
        }
    }

    fn unify_without_binding(&mut self, actual: &Type, expected: &Type, location: Location) {
        self.elaborator.unify_without_applying_bindings(actual, expected, location.file, || {
            TypeCheckError::TypeMismatch {
                expected_typ: expected.to_string(),
                expr_typ: actual.to_string(),
                expr_span: location.span,
            }
        });
    }

    fn evaluate_method_call(
        &mut self,
        call: HirMethodCallExpression,
        id: ExprId,
    ) -> IResult<Value> {
        let object = self.evaluate(call.object)?;
        let arguments = try_vecmap(call.arguments, |arg| {
            Ok((self.evaluate(arg)?, self.elaborator.interner.expr_location(&arg)))
        })?;
        let location = self.elaborator.interner.expr_location(&id);

        let typ = object.get_type().follow_bindings();
        let method_name = &call.method.0.contents;

        let method = self
            .elaborator
            .lookup_method(&typ, method_name, location.span, true)
            .and_then(|method| method.func_id(self.elaborator.interner));

        if let Some(method) = method {
            self.call_function(method, arguments, TypeBindings::new(), location)
        } else {
            Err(InterpreterError::NoMethodFound { name: method_name.clone(), typ, location })
        }
    }

    fn evaluate_cast(&mut self, cast: &HirCastExpression, id: ExprId) -> IResult<Value> {
        let evaluated_lhs = self.evaluate(cast.lhs)?;
        let location = self.elaborator.interner.expr_location(&id);
        Self::evaluate_cast_one_step(
            &cast.r#type,
            location,
            evaluated_lhs,
            self.elaborator.interner,
        )
    }

    /// evaluate_cast without recursion
    pub fn evaluate_cast_one_step(
        typ: &Type,
        location: Location,
        evaluated_lhs: Value,
        interner: &NodeInterner,
    ) -> IResult<Value> {
        macro_rules! signed_int_to_field {
            ($x:expr) => {{
                // Need to convert the signed integer to an i128 before
                // we negate it to preserve the MIN value.
                let mut value = $x as i128;
                let is_negative = value < 0;
                if is_negative {
                    value = -value;
                }
                ((value as u128).into(), is_negative)
            }};
        }

        let (mut lhs, lhs_is_negative) = match evaluated_lhs {
            Value::Field(value) => (value, false),
            Value::U8(value) => ((value as u128).into(), false),
            Value::U16(value) => ((value as u128).into(), false),
            Value::U32(value) => ((value as u128).into(), false),
            Value::U64(value) => ((value as u128).into(), false),
            Value::I8(value) => signed_int_to_field!(value),
            Value::I16(value) => signed_int_to_field!(value),
            Value::I32(value) => signed_int_to_field!(value),
            Value::I64(value) => signed_int_to_field!(value),
            Value::Bool(value) => {
                (if value { FieldElement::one() } else { FieldElement::zero() }, false)
            }
            value => {
                let typ = value.get_type().into_owned();
                return Err(InterpreterError::NonNumericCasted { typ, location });
            }
        };

        macro_rules! cast_to_int {
            ($x:expr, $method:ident, $typ:ty, $f:ident) => {{
                let mut value = $x.$method() as $typ;
                if lhs_is_negative {
                    value = 0 - value;
                }
                Ok(Value::$f(value))
            }};
        }

        // Now actually cast the lhs, bit casting and wrapping as necessary
        match typ.follow_bindings() {
            Type::FieldElement => {
                if lhs_is_negative {
                    lhs = FieldElement::zero() - lhs;
                }
                Ok(Value::Field(lhs))
            }
            Type::Integer(sign, bit_size) => match (sign, bit_size) {
                (Signedness::Unsigned, IntegerBitSize::One) => {
                    Err(InterpreterError::TypeUnsupported { typ: typ.clone(), location })
                }
                (Signedness::Unsigned, IntegerBitSize::Eight) => cast_to_int!(lhs, to_u128, u8, U8),
                (Signedness::Unsigned, IntegerBitSize::Sixteen) => {
                    cast_to_int!(lhs, to_u128, u16, U16)
                }
                (Signedness::Unsigned, IntegerBitSize::ThirtyTwo) => {
                    cast_to_int!(lhs, to_u128, u32, U32)
                }
                (Signedness::Unsigned, IntegerBitSize::SixtyFour) => {
                    cast_to_int!(lhs, to_u128, u64, U64)
                }
                (Signedness::Signed, IntegerBitSize::One) => {
                    Err(InterpreterError::TypeUnsupported { typ: typ.clone(), location })
                }
                (Signedness::Signed, IntegerBitSize::Eight) => cast_to_int!(lhs, to_i128, i8, I8),
                (Signedness::Signed, IntegerBitSize::Sixteen) => {
                    cast_to_int!(lhs, to_i128, i16, I16)
                }
                (Signedness::Signed, IntegerBitSize::ThirtyTwo) => {
                    cast_to_int!(lhs, to_i128, i32, I32)
                }
                (Signedness::Signed, IntegerBitSize::SixtyFour) => {
                    cast_to_int!(lhs, to_i128, i64, I64)
                }
            },
            Type::Bool => Ok(Value::Bool(!lhs.is_zero() || lhs_is_negative)),
            typ => Err(InterpreterError::CastToNonNumericType { typ, location }),
        }
    }

    fn evaluate_if(&mut self, if_: HirIfExpression, id: ExprId) -> IResult<Value> {
        let condition = match self.evaluate(if_.condition)? {
            Value::Bool(value) => value,
            value => {
                let location = self.elaborator.interner.expr_location(&id);
                let typ = value.get_type().into_owned();
                return Err(InterpreterError::NonBoolUsedInIf { typ, location });
            }
        };

        self.push_scope();

        let result = if condition {
            if if_.alternative.is_some() {
                self.evaluate(if_.consequence)
            } else {
                self.evaluate(if_.consequence)?;
                Ok(Value::Unit)
            }
        } else {
            match if_.alternative {
                Some(alternative) => self.evaluate(alternative),
                None => Ok(Value::Unit),
            }
        };

        self.pop_scope();
        result
    }

    fn evaluate_tuple(&mut self, tuple: Vec<ExprId>) -> IResult<Value> {
        let fields = try_vecmap(tuple, |field| self.evaluate(field))?;
        Ok(Value::Tuple(fields))
    }

    fn evaluate_lambda(&mut self, lambda: HirLambda, id: ExprId) -> IResult<Value> {
        let location = self.elaborator.interner.expr_location(&id);
        let environment =
            try_vecmap(&lambda.captures, |capture| self.lookup_id(capture.ident.id, location))?;

        let typ = self.elaborator.interner.id_type(id).follow_bindings();
        let module = self.elaborator.module_id();
        Ok(Value::Closure(lambda, environment, typ, self.current_function, module))
    }

    fn evaluate_quote(&mut self, mut tokens: Tokens, expr_id: ExprId) -> IResult<Value> {
        let location = self.elaborator.interner.expr_location(&expr_id);
        let tokens = self.substitute_unquoted_values_into_tokens(tokens, location)?;
        Ok(Value::Quoted(Rc::new(tokens)))
    }

    pub fn evaluate_statement(&mut self, statement: StmtId) -> IResult<Value> {
        match self.elaborator.interner.statement(&statement) {
            HirStatement::Let(let_) => self.evaluate_let(let_),
            HirStatement::Constrain(constrain) => self.evaluate_constrain(constrain),
            HirStatement::Assign(assign) => self.evaluate_assign(assign),
            HirStatement::For(for_) => self.evaluate_for(for_),
            HirStatement::Break => self.evaluate_break(statement),
            HirStatement::Continue => self.evaluate_continue(statement),
            HirStatement::Expression(expression) => self.evaluate(expression),
            HirStatement::Comptime(statement) => self.evaluate_comptime(statement),
            HirStatement::Semi(expression) => {
                self.evaluate(expression)?;
                Ok(Value::Unit)
            }
            HirStatement::Error => {
                let location = self.elaborator.interner.id_location(statement);
                Err(InterpreterError::ErrorNodeEncountered { location })
            }
        }
    }

    pub fn evaluate_let(&mut self, let_: HirLetStatement) -> IResult<Value> {
        let rhs = self.evaluate(let_.expression)?;
        let location = self.elaborator.interner.expr_location(&let_.expression);
        self.define_pattern(&let_.pattern, &let_.r#type, rhs, location)?;
        Ok(Value::Unit)
    }

    fn evaluate_constrain(&mut self, constrain: HirConstrainStatement) -> IResult<Value> {
        match self.evaluate(constrain.0)? {
            Value::Bool(true) => Ok(Value::Unit),
            Value::Bool(false) => {
                let location = self.elaborator.interner.expr_location(&constrain.0);
                let message = constrain.2.and_then(|expr| self.evaluate(expr).ok());
                let message =
                    message.map(|value| value.display(self.elaborator.interner).to_string());
                let call_stack = self.elaborator.interpreter_call_stack.clone();
                Err(InterpreterError::FailingConstraint { location, message, call_stack })
            }
            value => {
                let location = self.elaborator.interner.expr_location(&constrain.0);
                let typ = value.get_type().into_owned();
                Err(InterpreterError::NonBoolUsedInConstrain { typ, location })
            }
        }
    }

    fn evaluate_assign(&mut self, assign: HirAssignStatement) -> IResult<Value> {
        let rhs = self.evaluate(assign.expression)?;
        self.store_lvalue(assign.lvalue, rhs)?;
        Ok(Value::Unit)
    }

    fn store_lvalue(&mut self, lvalue: HirLValue, rhs: Value) -> IResult<()> {
        match lvalue {
            HirLValue::Ident(ident, typ) => self.mutate(ident.id, rhs, ident.location),
            HirLValue::Dereference { lvalue, element_type: _, location } => {
                match self.evaluate_lvalue(&lvalue)? {
                    Value::Pointer(value, _) => {
                        *value.borrow_mut() = rhs;
                        Ok(())
                    }
                    value => {
                        let typ = value.get_type().into_owned();
                        Err(InterpreterError::NonPointerDereferenced { typ, location })
                    }
                }
            }
            HirLValue::MemberAccess { object, field_name, field_index, typ: _, location } => {
                let object_value = self.evaluate_lvalue(&object)?;

                let index = field_index.ok_or_else(|| {
                    let value = object_value.clone();
                    let field_name = field_name.to_string();
                    let typ = value.get_type().into_owned();
                    InterpreterError::ExpectedStructToHaveField { typ, field_name, location }
                })?;

                match object_value {
                    Value::Tuple(mut fields) => {
                        fields[index] = rhs;
                        self.store_lvalue(*object, Value::Tuple(fields))
                    }
                    Value::Struct(mut fields, typ) => {
                        fields.insert(Rc::new(field_name.0.contents), rhs);
                        self.store_lvalue(*object, Value::Struct(fields, typ.follow_bindings()))
                    }
                    value => {
                        let typ = value.get_type().into_owned();
                        Err(InterpreterError::NonTupleOrStructInMemberAccess { typ, location })
                    }
                }
            }
            HirLValue::Index { array, index, typ: _, location } => {
                let array_value = self.evaluate_lvalue(&array)?;
                let index = self.evaluate(index)?;

                let constructor = match &array_value {
                    Value::Array(..) => Value::Array,
                    _ => Value::Slice,
                };

                let typ = array_value.get_type().into_owned();
                let (elements, index) = self.bounds_check(array_value, index, location)?;

                let new_array = constructor(elements.update(index, rhs), typ);
                self.store_lvalue(*array, new_array)
            }
        }
    }

    fn evaluate_lvalue(&mut self, lvalue: &HirLValue) -> IResult<Value> {
        match lvalue {
            HirLValue::Ident(ident, _) => match self.lookup(ident)? {
                Value::Pointer(elem, true) => Ok(elem.borrow().clone()),
                other => Ok(other),
            },
            HirLValue::Dereference { lvalue, element_type, location } => {
                match self.evaluate_lvalue(lvalue)? {
                    Value::Pointer(value, _) => Ok(value.borrow().clone()),
                    value => {
                        let typ = value.get_type().into_owned();
                        Err(InterpreterError::NonPointerDereferenced { typ, location: *location })
                    }
                }
            }
            HirLValue::MemberAccess { object, field_name, field_index, typ: _, location } => {
                let object_value = self.evaluate_lvalue(object)?;

                let index = field_index.ok_or_else(|| {
                    let value = object_value.clone();
                    let field_name = field_name.to_string();
                    let location = *location;
                    let typ = value.get_type().into_owned();
                    InterpreterError::ExpectedStructToHaveField { typ, field_name, location }
                })?;

                match object_value {
                    Value::Tuple(mut values) => Ok(values.swap_remove(index)),
                    Value::Struct(fields, _) => Ok(fields[&field_name.0.contents].clone()),
                    value => Err(InterpreterError::NonTupleOrStructInMemberAccess {
                        typ: value.get_type().into_owned(),
                        location: *location,
                    }),
                }
            }
            HirLValue::Index { array, index, typ: _, location } => {
                let array = self.evaluate_lvalue(array)?;
                let index = self.evaluate(*index)?;
                let (elements, index) = self.bounds_check(array, index, *location)?;
                Ok(elements[index].clone())
            }
        }
    }

    fn evaluate_for(&mut self, for_: HirForStatement) -> IResult<Value> {
        // i128 can store all values from i8 - u64
        let get_index = |this: &mut Self, expr| -> IResult<(_, fn(_) -> _)> {
            match this.evaluate(expr)? {
                Value::I8(value) => Ok((value as i128, |i| Value::I8(i as i8))),
                Value::I16(value) => Ok((value as i128, |i| Value::I16(i as i16))),
                Value::I32(value) => Ok((value as i128, |i| Value::I32(i as i32))),
                Value::I64(value) => Ok((value as i128, |i| Value::I64(i as i64))),
                Value::U8(value) => Ok((value as i128, |i| Value::U8(i as u8))),
                Value::U16(value) => Ok((value as i128, |i| Value::U16(i as u16))),
                Value::U32(value) => Ok((value as i128, |i| Value::U32(i as u32))),
                Value::U64(value) => Ok((value as i128, |i| Value::U64(i as u64))),
                value => {
                    let location = this.elaborator.interner.expr_location(&expr);
                    let typ = value.get_type().into_owned();
                    Err(InterpreterError::NonIntegerUsedInLoop { typ, location })
                }
            }
        };

        let (start, make_value) = get_index(self, for_.start_range)?;
        let (end, _) = get_index(self, for_.end_range)?;
        let was_in_loop = std::mem::replace(&mut self.in_loop, true);

        for i in start..end {
            self.push_scope();
            self.current_scope_mut().insert(for_.identifier.id, make_value(i));

            match self.evaluate(for_.block) {
                Ok(_) => (),
                Err(InterpreterError::Break) => break,
                Err(InterpreterError::Continue) => continue,
                Err(other) => return Err(other),
            }

            self.pop_scope();
        }

        self.in_loop = was_in_loop;
        Ok(Value::Unit)
    }

    fn evaluate_break(&mut self, id: StmtId) -> IResult<Value> {
        if self.in_loop {
            Err(InterpreterError::Break)
        } else {
            let location = self.elaborator.interner.statement_location(id);
            Err(InterpreterError::BreakNotInLoop { location })
        }
    }

    fn evaluate_continue(&mut self, id: StmtId) -> IResult<Value> {
        if self.in_loop {
            Err(InterpreterError::Continue)
        } else {
            let location = self.elaborator.interner.statement_location(id);
            Err(InterpreterError::ContinueNotInLoop { location })
        }
    }

    pub(super) fn evaluate_comptime(&mut self, statement: StmtId) -> IResult<Value> {
        self.evaluate_statement(statement)
    }

    fn print_oracle(&self, arguments: Vec<(Value, Location)>) -> Result<Value, InterpreterError> {
        assert_eq!(arguments.len(), 2);

        let print_newline = arguments[0].0 == Value::Bool(true);
        let contents = arguments[1].0.display(self.elaborator.interner);
        if self.elaborator.interner.is_in_lsp_mode() {
            // If we `println!` in LSP it gets mixed with the protocol stream and leads to crashing
            // the connection. If we use `eprintln!` not only it doesn't crash, but the output
            // appears in the "Noir Language Server" output window in case you want to see it.
            if print_newline {
                eprintln!("{}", contents);
            } else {
                eprint!("{}", contents);
            }
        } else if print_newline {
            println!("{}", contents);
        } else {
            print!("{}", contents);
        }

        Ok(Value::Unit)
    }
}<|MERGE_RESOLUTION|>--- conflicted
+++ resolved
@@ -598,19 +598,11 @@
 
                         self.elaborator.interner.get_global_mut(global_id).value =
                             GlobalValue::Resolving;
-<<<<<<< HEAD
 
                         if let_.runs_comptime() || global_crate_id != self.crate_id {
                             self.evaluate_let(let_.clone())?;
                         }
 
-=======
-
-                        if let_.runs_comptime() || global_crate_id != self.crate_id {
-                            self.evaluate_let(let_.clone())?;
-                        }
-
->>>>>>> 365d50b7
                         let value = self.lookup(&ident)?;
                         self.elaborator.interner.get_global_mut(global_id).value =
                             GlobalValue::Resolved(value.clone());
