--- conflicted
+++ resolved
@@ -100,17 +100,6 @@
             });
         }
 
-<<<<<<< HEAD
-        let is_comptime = self.elaborator.interner.function_modifiers(&function).is_comptime;
-        if !is_comptime && meta.source_crate == self.crate_id {
-            // Calling non-comptime functions from within the current crate is restricted
-            // as non-comptime items will have not been elaborated yet.
-            let function = self.elaborator.interner.function_name(&function).to_owned();
-            return Err(InterpreterError::NonComptimeFnCallInSameCrate { function, location });
-        }
-
-=======
->>>>>>> 234ecd15
         if meta.kind != FunctionKind::Normal {
             let return_type = meta.return_type().follow_bindings();
             return self.call_special(function, arguments, return_type, location);
@@ -162,11 +151,7 @@
                     self.get_function_body(function, location)
                 } else {
                     let function = self.elaborator.interner.function_name(&function).to_owned();
-<<<<<<< HEAD
-                    Err(InterpreterError::NonComptimeFnCallInSameCrate { function, location })
-=======
                     Err(InterpreterError::ComptimeDependencyCycle { function, location })
->>>>>>> 234ecd15
                 }
             }
         }
