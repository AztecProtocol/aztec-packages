use std::collections::VecDeque;
use std::{collections::hash_map::Entry, rc::Rc};

use acvm::{acir::AcirField, FieldElement};
use fm::FileId;
use im::Vector;
use iter_extended::try_vecmap;
use noirc_errors::Location;
use rustc_hash::FxHashMap as HashMap;

use crate::ast::{BinaryOpKind, FunctionKind, IntegerBitSize, Signedness};
use crate::elaborator::Elaborator;
use crate::graph::CrateId;
use crate::hir::def_map::ModuleId;
use crate::hir::type_check::TypeCheckError;
use crate::hir_def::expr::ImplKind;
use crate::hir_def::function::FunctionBody;
use crate::macros_api::UnaryOp;
use crate::monomorphization::{
    perform_impl_bindings, perform_instantiation_bindings, resolve_trait_method,
    undo_instantiation_bindings,
};
use crate::token::Tokens;
use crate::TypeVariable;
use crate::{
    hir_def::{
        expr::{
            HirArrayLiteral, HirBlockExpression, HirCallExpression, HirCastExpression,
            HirConstructorExpression, HirExpression, HirIdent, HirIfExpression, HirIndexExpression,
            HirInfixExpression, HirLambda, HirMemberAccess, HirMethodCallExpression,
            HirPrefixExpression,
        },
        stmt::{
            HirAssignStatement, HirConstrainStatement, HirForStatement, HirLValue, HirLetStatement,
            HirPattern,
        },
    },
    macros_api::{HirLiteral, HirStatement, NodeInterner},
    node_interner::{DefinitionId, DefinitionKind, ExprId, FuncId, StmtId},
    Shared, Type, TypeBinding, TypeBindings, TypeVariableKind,
};

use super::errors::{IResult, InterpreterError};
use super::value::{unwrap_rc, Value};

mod builtin;
mod foreign;
mod unquote;

#[allow(unused)]
pub struct Interpreter<'local, 'interner> {
    /// To expand macros the Interpreter needs access to the Elaborator
    pub elaborator: &'local mut Elaborator<'interner>,

    crate_id: CrateId,

    in_loop: bool,

    current_function: Option<FuncId>,

    /// Maps each bound generic to each binding it has in the current callstack.
    /// Since the interpreter monomorphizes as it interprets, we can bind over the same generic
    /// multiple times. Without this map, when one of these inner functions exits we would
    /// unbind the generic completely instead of resetting it to its previous binding.
    bound_generics: Vec<HashMap<TypeVariable, Type>>,
}

#[allow(unused)]
impl<'local, 'interner> Interpreter<'local, 'interner> {
    pub(crate) fn new(
        elaborator: &'local mut Elaborator<'interner>,
        crate_id: CrateId,
        current_function: Option<FuncId>,
    ) -> Self {
        let bound_generics = Vec::new();
        let in_loop = false;
        Self { elaborator, crate_id, current_function, bound_generics, in_loop }
    }

    pub(crate) fn call_function(
        &mut self,
        function: FuncId,
        arguments: Vec<(Value, Location)>,
        mut instantiation_bindings: TypeBindings,
        location: Location,
    ) -> IResult<Value> {
        let trait_method = self.elaborator.interner.get_trait_method_id(function);

        // To match the monomorphizer, we need to call follow_bindings on each of
        // the instantiation bindings before we unbind the generics from the previous function.
        // This is because the instantiation bindings refer to variables from the call site.
        for (_, binding) in instantiation_bindings.values_mut() {
            *binding = binding.follow_bindings();
        }

        self.unbind_generics_from_previous_function();
        perform_instantiation_bindings(&instantiation_bindings);
        let mut impl_bindings =
            perform_impl_bindings(self.elaborator.interner, trait_method, function, location)?;

        for (_, binding) in impl_bindings.values_mut() {
            *binding = binding.follow_bindings();
        }

        self.remember_bindings(&instantiation_bindings, &impl_bindings);
        self.elaborator.interpreter_call_stack.push_back(location);

        let result = self.call_function_inner(function, arguments, location);

        self.elaborator.interpreter_call_stack.pop_back();
        undo_instantiation_bindings(impl_bindings);
        undo_instantiation_bindings(instantiation_bindings);
        self.rebind_generics_from_previous_function();
        result
    }

    fn call_function_inner(
        &mut self,
        function: FuncId,
        arguments: Vec<(Value, Location)>,
        location: Location,
    ) -> IResult<Value> {
        let meta = self.elaborator.interner.function_meta(&function);
        if meta.parameters.len() != arguments.len() {
            return Err(InterpreterError::ArgumentCountMismatch {
                expected: meta.parameters.len(),
                actual: arguments.len(),
                location,
            });
        }

        if meta.kind != FunctionKind::Normal {
            let return_type = meta.return_type().follow_bindings();
            return self.call_special(function, arguments, return_type, location);
        }

        // Don't change the current function scope if we're in a #[use_callers_scope] function.
        // This will affect where `Expression::resolve`, `Quoted::as_type`, and similar functions resolve.
        let mut old_function = self.current_function;
        let modifiers = self.elaborator.interner.function_modifiers(&function);
        if !modifiers.attributes.has_use_callers_scope() {
            self.current_function = Some(function);
        }

        let result = self.call_user_defined_function(function, arguments, location);
        self.current_function = old_function;
        result
    }

    /// Call a non-builtin function
    fn call_user_defined_function(
        &mut self,
        function: FuncId,
        arguments: Vec<(Value, Location)>,
        location: Location,
    ) -> IResult<Value> {
        let meta = self.elaborator.interner.function_meta(&function);
        let parameters = meta.parameters.0.clone();
        let previous_state = self.enter_function();

        for ((parameter, typ, _), (argument, arg_location)) in parameters.iter().zip(arguments) {
            self.define_pattern(parameter, typ, argument, arg_location)?;
        }

        let function_body = self.get_function_body(function, location)?;
        let result = self.evaluate(function_body)?;
        self.exit_function(previous_state);
        Ok(result)
    }

    /// Try to retrieve a function's body.
    /// If the function has not yet been resolved this will attempt to lazily resolve it.
    /// Afterwards, if the function's body is still not known or the function is still
    /// in a Resolving state we issue an error.
    fn get_function_body(&mut self, function: FuncId, location: Location) -> IResult<ExprId> {
        let meta = self.elaborator.interner.function_meta(&function);
        match self.elaborator.interner.function(&function).try_as_expr() {
            Some(body) => Ok(body),
            None => {
                if matches!(&meta.function_body, FunctionBody::Unresolved(..)) {
                    self.elaborate_in_function(None, |elaborator| {
                        elaborator.elaborate_function(function);
                    });

                    self.get_function_body(function, location)
                } else {
                    let function = self.elaborator.interner.function_name(&function).to_owned();
                    Err(InterpreterError::ComptimeDependencyCycle { function, location })
                }
            }
        }
    }

    fn elaborate_in_function<T>(
        &mut self,
        function: Option<FuncId>,
        f: impl FnOnce(&mut Elaborator) -> T,
    ) -> T {
        self.unbind_generics_from_previous_function();
        let result = self.elaborator.elaborate_item_from_comptime_in_function(function, f);
        self.rebind_generics_from_previous_function();
        result
    }

    fn elaborate_in_module<T>(
        &mut self,
        module: ModuleId,
        file: FileId,
        f: impl FnOnce(&mut Elaborator) -> T,
    ) -> T {
        self.unbind_generics_from_previous_function();
        let result = self.elaborator.elaborate_item_from_comptime_in_module(module, file, f);
        self.rebind_generics_from_previous_function();
        result
    }

    fn call_special(
        &mut self,
        function: FuncId,
        arguments: Vec<(Value, Location)>,
        return_type: Type,
        location: Location,
    ) -> IResult<Value> {
        let attributes = self.elaborator.interner.function_attributes(&function);
        let func_attrs = attributes.function.as_ref()
            .expect("all builtin functions must contain a function  attribute which contains the opcode which it links to");

        if let Some(builtin) = func_attrs.builtin() {
            let builtin = builtin.clone();
            self.call_builtin(&builtin, arguments, return_type, location)
        } else if let Some(foreign) = func_attrs.foreign() {
            let foreign = foreign.clone();
            foreign::call_foreign(self.elaborator.interner, &foreign, arguments, location)
        } else if let Some(oracle) = func_attrs.oracle() {
            if oracle == "print" {
                self.print_oracle(arguments)
            // Ignore debugger functions
            } else if oracle.starts_with("__debug") {
                Ok(Value::Unit)
            } else {
                let item = format!("Comptime evaluation for oracle functions like {oracle}");
                Err(InterpreterError::Unimplemented { item, location })
            }
        } else {
            let name = self.elaborator.interner.function_name(&function);
            unreachable!("Non-builtin, lowlevel or oracle builtin fn '{name}'")
        }
    }

    fn call_closure(
        &mut self,
        closure: HirLambda,
        environment: Vec<Value>,
        arguments: Vec<(Value, Location)>,
        function_scope: Option<FuncId>,
        module_scope: ModuleId,
        call_location: Location,
    ) -> IResult<Value> {
        // Set the closure's scope to that of the function it was originally evaluated in
        let old_module = self.elaborator.replace_module(module_scope);
        let old_function = std::mem::replace(&mut self.current_function, function_scope);

        let result = self.call_closure_inner(closure, environment, arguments, call_location);

        self.current_function = old_function;
        self.elaborator.replace_module(old_module);
        result
    }

    fn call_closure_inner(
        &mut self,
        closure: HirLambda,
        environment: Vec<Value>,
        arguments: Vec<(Value, Location)>,
        call_location: Location,
    ) -> IResult<Value> {
        let previous_state = self.enter_function();

        if closure.parameters.len() != arguments.len() {
            return Err(InterpreterError::ArgumentCountMismatch {
                expected: closure.parameters.len(),
                actual: arguments.len(),
                location: call_location,
            });
        }

        let parameters = closure.parameters.iter().zip(arguments);
        for ((parameter, typ), (argument, arg_location)) in parameters {
            self.define_pattern(parameter, typ, argument, arg_location)?;
        }

        for (param, arg) in closure.captures.into_iter().zip(environment) {
            self.define(param.ident.id, arg);
        }

        let result = self.evaluate(closure.body)?;

        self.exit_function(previous_state);
        Ok(result)
    }

    /// Enters a function, pushing a new scope and resetting any required state.
    /// Returns the previous values of the internal state, to be reset when
    /// `exit_function` is called.
    pub(super) fn enter_function(&mut self) -> (bool, Vec<HashMap<DefinitionId, Value>>) {
        // Drain every scope except the global scope
        let mut scope = Vec::new();
        if self.elaborator.interner.comptime_scopes.len() > 1 {
            scope = self.elaborator.interner.comptime_scopes.drain(1..).collect();
        }
        self.push_scope();
        (std::mem::take(&mut self.in_loop), scope)
    }

    pub(super) fn exit_function(&mut self, mut state: (bool, Vec<HashMap<DefinitionId, Value>>)) {
        self.in_loop = state.0;

        // Keep only the global scope
        self.elaborator.interner.comptime_scopes.truncate(1);
        self.elaborator.interner.comptime_scopes.append(&mut state.1);
    }

    pub(super) fn push_scope(&mut self) {
        self.elaborator.interner.comptime_scopes.push(HashMap::default());
    }

    pub(super) fn pop_scope(&mut self) {
        self.elaborator.interner.comptime_scopes.pop();
    }

    fn current_scope_mut(&mut self) -> &mut HashMap<DefinitionId, Value> {
        // the global scope is always at index zero, so this is always Some
        self.elaborator.interner.comptime_scopes.last_mut().unwrap()
    }

    fn unbind_generics_from_previous_function(&mut self) {
        if let Some(bindings) = self.bound_generics.last() {
            for var in bindings.keys() {
                var.unbind(var.id());
            }
        }
        // Push a new bindings list for the current function
        self.bound_generics.push(HashMap::default());
    }

    fn rebind_generics_from_previous_function(&mut self) {
        // Remove the currently bound generics first.
        self.bound_generics.pop();

        if let Some(bindings) = self.bound_generics.last() {
            for (var, binding) in bindings {
                var.force_bind(binding.clone());
            }
        }
    }

    fn remember_bindings(&mut self, main_bindings: &TypeBindings, impl_bindings: &TypeBindings) {
        let bound_generics = self
            .bound_generics
            .last_mut()
            .expect("remember_bindings called with no bound_generics on the stack");

        for (var, binding) in main_bindings.values() {
            bound_generics.insert(var.clone(), binding.follow_bindings());
        }

        for (var, binding) in impl_bindings.values() {
            bound_generics.insert(var.clone(), binding.follow_bindings());
        }
    }

    pub(super) fn define_pattern(
        &mut self,
        pattern: &HirPattern,
        typ: &Type,
        argument: Value,
        location: Location,
    ) -> IResult<()> {
        match pattern {
            HirPattern::Identifier(identifier) => {
                self.define(identifier.id, argument);
                Ok(())
            }
            HirPattern::Mutable(pattern, _) => {
                // Create a mutable reference to store to
                let argument = Value::Pointer(Shared::new(argument), true);
                self.define_pattern(pattern, typ, argument, location)
            }
            HirPattern::Tuple(pattern_fields, _) => {
                let typ = &typ.follow_bindings();

                match (argument, typ) {
                    (Value::Tuple(fields), Type::Tuple(type_fields))
                        if fields.len() == pattern_fields.len() =>
                    {
                        for ((pattern, typ), argument) in
                            pattern_fields.iter().zip(type_fields).zip(fields)
                        {
                            self.define_pattern(pattern, typ, argument, location)?;
                        }
                        Ok(())
                    }
                    (value, _) => {
                        let actual = value.get_type().into_owned();
                        Err(InterpreterError::TypeMismatch {
                            expected: typ.clone(),
                            actual,
                            location,
                        })
                    }
                }
            }
            HirPattern::Struct(struct_type, pattern_fields, _) => {
                self.push_scope();

                let res = match argument {
                    Value::Struct(fields, struct_type) if fields.len() == pattern_fields.len() => {
                        for (field_name, field_pattern) in pattern_fields {
                            let field = fields.get(&field_name.0.contents).ok_or_else(|| {
                                InterpreterError::ExpectedStructToHaveField {
                                    typ: struct_type.clone(),
                                    field_name: field_name.0.contents.clone(),
                                    location,
                                }
                            })?;

                            let field_type = field.get_type().into_owned();
                            self.define_pattern(
                                field_pattern,
                                &field_type,
                                field.clone(),
                                location,
                            )?;
                        }
                        Ok(())
                    }
                    value => Err(InterpreterError::TypeMismatch {
                        expected: typ.clone(),
                        actual: value.get_type().into_owned(),
                        location,
                    }),
                };
                self.pop_scope();
                res
            }
        }
    }

    /// Define a new variable in the current scope
    fn define(&mut self, id: DefinitionId, argument: Value) {
        self.current_scope_mut().insert(id, argument);
    }

    /// Mutate an existing variable, potentially from a prior scope
    fn mutate(&mut self, id: DefinitionId, argument: Value, location: Location) -> IResult<()> {
        // If the id is a dummy, assume the error was already issued elsewhere
        if id == DefinitionId::dummy_id() {
            return Ok(());
        }

        for scope in self.elaborator.interner.comptime_scopes.iter_mut().rev() {
            if let Entry::Occupied(mut entry) = scope.entry(id) {
                match entry.get() {
                    Value::Pointer(reference, true) => {
                        *reference.borrow_mut() = argument;
                    }
                    _ => {
                        entry.insert(argument);
                    }
                }
                return Ok(());
            }
        }
        Err(InterpreterError::VariableNotInScope { location })
    }

    pub(super) fn lookup(&self, ident: &HirIdent) -> IResult<Value> {
        self.lookup_id(ident.id, ident.location)
    }

    pub fn lookup_id(&self, id: DefinitionId, location: Location) -> IResult<Value> {
        for scope in self.elaborator.interner.comptime_scopes.iter().rev() {
            if let Some(value) = scope.get(&id) {
                return Ok(value.clone());
            }
        }

        if id == DefinitionId::dummy_id() {
            Err(InterpreterError::VariableNotInScope { location })
        } else {
            let name = self.elaborator.interner.definition_name(id).to_string();
            Err(InterpreterError::NonComptimeVarReferenced { name, location })
        }
    }

    /// Evaluate an expression and return the result.
    /// This will automatically dereference a mutable variable if used.
    pub fn evaluate(&mut self, id: ExprId) -> IResult<Value> {
        match self.evaluate_no_dereference(id)? {
            Value::Pointer(elem, true) => Ok(elem.borrow().clone()),
            other => Ok(other),
        }
    }

    /// Evaluating a mutable variable will dereference it automatically.
    /// This function should be used when that is not desired - e.g. when
    /// compiling a `&mut var` expression to grab the original reference.
    fn evaluate_no_dereference(&mut self, id: ExprId) -> IResult<Value> {
        match self.elaborator.interner.expression(&id) {
            HirExpression::Ident(ident, _) => self.evaluate_ident(ident, id),
            HirExpression::Literal(literal) => self.evaluate_literal(literal, id),
            HirExpression::Block(block) => self.evaluate_block(block),
            HirExpression::Prefix(prefix) => self.evaluate_prefix(prefix, id),
            HirExpression::Infix(infix) => self.evaluate_infix(infix, id),
            HirExpression::Index(index) => self.evaluate_index(index, id),
            HirExpression::Constructor(constructor) => self.evaluate_constructor(constructor, id),
            HirExpression::MemberAccess(access) => self.evaluate_access(access, id),
            HirExpression::Call(call) => self.evaluate_call(call, id),
            HirExpression::MethodCall(call) => self.evaluate_method_call(call, id),
            HirExpression::Cast(cast) => self.evaluate_cast(&cast, id),
            HirExpression::If(if_) => self.evaluate_if(if_, id),
            HirExpression::Tuple(tuple) => self.evaluate_tuple(tuple),
            HirExpression::Lambda(lambda) => self.evaluate_lambda(lambda, id),
            HirExpression::Quote(tokens) => self.evaluate_quote(tokens, id),
            HirExpression::Comptime(block) => self.evaluate_block(block),
            HirExpression::Unsafe(block) => self.evaluate_block(block),
            HirExpression::Unquote(tokens) => {
                // An Unquote expression being found is indicative of a macro being
                // expanded within another comptime fn which we don't currently support.
                let location = self.elaborator.interner.expr_location(&id);
                Err(InterpreterError::UnquoteFoundDuringEvaluation { location })
            }
            HirExpression::Error => {
                let location = self.elaborator.interner.expr_location(&id);
                Err(InterpreterError::ErrorNodeEncountered { location })
            }
        }
    }

    pub(super) fn evaluate_ident(&mut self, ident: HirIdent, id: ExprId) -> IResult<Value> {
        let definition = self.elaborator.interner.try_definition(ident.id).ok_or_else(|| {
            let location = self.elaborator.interner.expr_location(&id);
            InterpreterError::VariableNotInScope { location }
        })?;

        if let ImplKind::TraitMethod(method, _, _) = ident.impl_kind {
            let method_id = resolve_trait_method(self.elaborator.interner, method, id)?;
            let typ = self.elaborator.interner.id_type(id).follow_bindings();
            let bindings = self.elaborator.interner.get_instantiation_bindings(id).clone();
            return Ok(Value::Function(method_id, typ, Rc::new(bindings)));
        }

        match &definition.kind {
            DefinitionKind::Function(function_id) => {
                let typ = self.elaborator.interner.id_type(id).follow_bindings();
                let bindings =
                    Rc::new(self.elaborator.interner.get_instantiation_bindings(id).clone());
                Ok(Value::Function(*function_id, typ, bindings))
            }
            DefinitionKind::Local(_) => self.lookup(&ident),
            DefinitionKind::Global(global_id) => {
                // Avoid resetting the value if it is already known
                if let Some(value) = &self.elaborator.interner.get_global(*global_id).value {
                    Ok(value.clone())
                } else {
                    let global_id = *global_id;
                    let crate_of_global = self.elaborator.interner.get_global(global_id).crate_id;
                    let let_ =
                        self.elaborator.interner.get_global_let_statement(global_id).ok_or_else(
                            || {
                                let location = self.elaborator.interner.expr_location(&id);
                                InterpreterError::VariableNotInScope { location }
                            },
                        )?;

                    if let_.comptime || crate_of_global != self.crate_id {
                        self.evaluate_let(let_.clone())?;
                    }

                    let value = self.lookup(&ident)?;
                    self.elaborator.interner.get_global_mut(global_id).value = Some(value.clone());
                    Ok(value)
                }
            }
            DefinitionKind::GenericType(type_variable) => {
                let value = match &*type_variable.borrow() {
                    TypeBinding::Unbound(_) => None,
                    TypeBinding::Bound(binding) => binding.evaluate_to_u32(),
                };

                if let Some(value) = value {
                    let typ = self.elaborator.interner.id_type(id);
                    self.evaluate_integer((value as u128).into(), false, id)
                } else {
                    let location = self.elaborator.interner.expr_location(&id);
                    let typ = Type::TypeVariable(type_variable.clone(), TypeVariableKind::Normal);
                    Err(InterpreterError::NonIntegerArrayLength { typ, location })
                }
            }
        }
    }

    fn evaluate_literal(&mut self, literal: HirLiteral, id: ExprId) -> IResult<Value> {
        match literal {
            HirLiteral::Unit => Ok(Value::Unit),
            HirLiteral::Bool(value) => Ok(Value::Bool(value)),
            HirLiteral::Integer(value, is_negative) => {
                self.evaluate_integer(value, is_negative, id)
            }
            HirLiteral::Str(string) => Ok(Value::String(Rc::new(string))),
            HirLiteral::FmtStr(string, captures) => {
                self.evaluate_format_string(string, captures, id)
            }
            HirLiteral::Array(array) => self.evaluate_array(array, id),
            HirLiteral::Slice(array) => self.evaluate_slice(array, id),
        }
    }

    fn evaluate_format_string(
        &mut self,
        string: String,
        captures: Vec<ExprId>,
        id: ExprId,
    ) -> IResult<Value> {
        let mut result = String::new();
        let mut escaped = false;
        let mut consuming = false;

        let mut values: VecDeque<_> =
            captures.into_iter().map(|capture| self.evaluate(capture)).collect::<Result<_, _>>()?;

        for character in string.chars() {
            match character {
                '\\' => escaped = true,
                '{' if !escaped => consuming = true,
                '}' if !escaped && consuming => {
                    consuming = false;

                    if let Some(value) = values.pop_front() {
                        // When interpolating a quoted value inside a format string, we don't include the
                        // surrounding `quote {` ... `}` as if we are unquoting the quoted value inside the string.
                        if let Value::Quoted(tokens) = value {
                            for (index, token) in tokens.iter().enumerate() {
                                if index > 0 {
                                    result.push(' ');
                                }
                                result
                                    .push_str(&token.display(self.elaborator.interner).to_string());
                            }
                        } else {
                            result.push_str(&value.display(self.elaborator.interner).to_string());
                        }
                    }
                }
                other if !consuming => {
                    escaped = false;
                    result.push(other);
                }
                _ => (),
            }
        }

        let typ = self.elaborator.interner.id_type(id);
        Ok(Value::FormatString(Rc::new(result), typ))
    }

    fn evaluate_integer(
        &self,
        value: FieldElement,
        is_negative: bool,
        id: ExprId,
    ) -> IResult<Value> {
        let typ = self.elaborator.interner.id_type(id).follow_bindings();
        let location = self.elaborator.interner.expr_location(&id);

        if let Type::FieldElement = &typ {
            Ok(Value::Field(value))
        } else if let Type::Integer(sign, bit_size) = &typ {
            match (sign, bit_size) {
                (Signedness::Unsigned, IntegerBitSize::One) => {
                    return Err(InterpreterError::TypeUnsupported { typ, location });
                }
                (Signedness::Unsigned, IntegerBitSize::Eight) => {
                    let value: u8 =
                        value.try_to_u64().and_then(|value| value.try_into().ok()).ok_or(
                            InterpreterError::IntegerOutOfRangeForType { value, typ, location },
                        )?;
                    let value = if is_negative { 0u8.wrapping_sub(value) } else { value };
                    Ok(Value::U8(value))
                }
                (Signedness::Unsigned, IntegerBitSize::Sixteen) => {
                    let value: u16 =
                        value.try_to_u64().and_then(|value| value.try_into().ok()).ok_or(
                            InterpreterError::IntegerOutOfRangeForType { value, typ, location },
                        )?;
                    let value = if is_negative { 0u16.wrapping_sub(value) } else { value };
                    Ok(Value::U16(value))
                }
                (Signedness::Unsigned, IntegerBitSize::ThirtyTwo) => {
                    let value: u32 =
                        value.try_to_u32().ok_or(InterpreterError::IntegerOutOfRangeForType {
                            value,
                            typ,
                            location,
                        })?;
                    let value = if is_negative { 0u32.wrapping_sub(value) } else { value };
                    Ok(Value::U32(value))
                }
                (Signedness::Unsigned, IntegerBitSize::SixtyFour) => {
                    let value: u64 =
                        value.try_to_u64().ok_or(InterpreterError::IntegerOutOfRangeForType {
                            value,
                            typ,
                            location,
                        })?;
                    let value = if is_negative { 0u64.wrapping_sub(value) } else { value };
                    Ok(Value::U64(value))
                }
                (Signedness::Signed, IntegerBitSize::One) => {
                    return Err(InterpreterError::TypeUnsupported { typ, location });
                }
                (Signedness::Signed, IntegerBitSize::Eight) => {
                    let value: i8 =
                        value.try_to_u64().and_then(|value| value.try_into().ok()).ok_or(
                            InterpreterError::IntegerOutOfRangeForType { value, typ, location },
                        )?;
                    let value = if is_negative { -value } else { value };
                    Ok(Value::I8(value))
                }
                (Signedness::Signed, IntegerBitSize::Sixteen) => {
                    let value: i16 =
                        value.try_to_u64().and_then(|value| value.try_into().ok()).ok_or(
                            InterpreterError::IntegerOutOfRangeForType { value, typ, location },
                        )?;
                    let value = if is_negative { -value } else { value };
                    Ok(Value::I16(value))
                }
                (Signedness::Signed, IntegerBitSize::ThirtyTwo) => {
                    let value: i32 =
                        value.try_to_u64().and_then(|value| value.try_into().ok()).ok_or(
                            InterpreterError::IntegerOutOfRangeForType { value, typ, location },
                        )?;
                    let value = if is_negative { -value } else { value };
                    Ok(Value::I32(value))
                }
                (Signedness::Signed, IntegerBitSize::SixtyFour) => {
                    let value: i64 =
                        value.try_to_u64().and_then(|value| value.try_into().ok()).ok_or(
                            InterpreterError::IntegerOutOfRangeForType { value, typ, location },
                        )?;
                    let value = if is_negative { -value } else { value };
                    Ok(Value::I64(value))
                }
            }
        } else if let Type::TypeVariable(variable, TypeVariableKind::IntegerOrField) = &typ {
            Ok(Value::Field(value))
        } else if let Type::TypeVariable(variable, TypeVariableKind::Integer) = &typ {
            let value: u64 = value
                .try_to_u64()
                .ok_or(InterpreterError::IntegerOutOfRangeForType { value, typ, location })?;
            let value = if is_negative { 0u64.wrapping_sub(value) } else { value };
            Ok(Value::U64(value))
        } else {
            Err(InterpreterError::NonIntegerIntegerLiteral { typ, location })
        }
    }

    pub fn evaluate_block(&mut self, mut block: HirBlockExpression) -> IResult<Value> {
        let last_statement = block.statements.pop();
        self.push_scope();

        for statement in block.statements {
            self.evaluate_statement(statement)?;
        }

        let result = if let Some(statement) = last_statement {
            self.evaluate_statement(statement)
        } else {
            Ok(Value::Unit)
        };

        self.pop_scope();
        result
    }

    fn evaluate_array(&mut self, array: HirArrayLiteral, id: ExprId) -> IResult<Value> {
        let typ = self.elaborator.interner.id_type(id).follow_bindings();

        match array {
            HirArrayLiteral::Standard(elements) => {
                let elements = elements
                    .into_iter()
                    .map(|id| self.evaluate(id))
                    .collect::<IResult<Vector<_>>>()?;

                Ok(Value::Array(elements, typ))
            }
            HirArrayLiteral::Repeated { repeated_element, length } => {
                let element = self.evaluate(repeated_element)?;

                if let Some(length) = length.evaluate_to_u32() {
                    let elements = (0..length).map(|_| element.clone()).collect();
                    Ok(Value::Array(elements, typ))
                } else {
                    let location = self.elaborator.interner.expr_location(&id);
                    Err(InterpreterError::NonIntegerArrayLength { typ: length, location })
                }
            }
        }
    }

    fn evaluate_slice(&mut self, array: HirArrayLiteral, id: ExprId) -> IResult<Value> {
        self.evaluate_array(array, id).map(|value| match value {
            Value::Array(array, typ) => Value::Slice(array, typ),
            other => unreachable!("Non-array value returned from evaluate array: {other:?}"),
        })
    }

    fn evaluate_prefix(&mut self, prefix: HirPrefixExpression, id: ExprId) -> IResult<Value> {
        let rhs = match prefix.operator {
            UnaryOp::MutableReference => self.evaluate_no_dereference(prefix.rhs)?,
            _ => self.evaluate(prefix.rhs)?,
        };

        if self.elaborator.interner.get_selected_impl_for_expression(id).is_some() {
            self.evaluate_overloaded_prefix(prefix, rhs, id)
        } else {
            self.evaluate_prefix_with_value(rhs, prefix.operator, id)
        }
    }

    fn evaluate_prefix_with_value(
        &mut self,
        rhs: Value,
        operator: UnaryOp,
        id: ExprId,
    ) -> IResult<Value> {
        match operator {
            UnaryOp::Minus => match rhs {
                Value::Field(value) => Ok(Value::Field(FieldElement::zero() - value)),
                Value::I8(value) => Ok(Value::I8(-value)),
                Value::I16(value) => Ok(Value::I16(-value)),
                Value::I32(value) => Ok(Value::I32(-value)),
                Value::I64(value) => Ok(Value::I64(-value)),
                Value::U8(value) => Ok(Value::U8(0 - value)),
                Value::U16(value) => Ok(Value::U16(0 - value)),
                Value::U32(value) => Ok(Value::U32(0 - value)),
                Value::U64(value) => Ok(Value::U64(0 - value)),
                value => {
                    let location = self.elaborator.interner.expr_location(&id);
                    let operator = "minus";
                    let typ = value.get_type().into_owned();
                    Err(InterpreterError::InvalidValueForUnary { typ, location, operator })
                }
            },
            UnaryOp::Not => match rhs {
                Value::Bool(value) => Ok(Value::Bool(!value)),
                Value::I8(value) => Ok(Value::I8(!value)),
                Value::I16(value) => Ok(Value::I16(!value)),
                Value::I32(value) => Ok(Value::I32(!value)),
                Value::I64(value) => Ok(Value::I64(!value)),
                Value::U8(value) => Ok(Value::U8(!value)),
                Value::U16(value) => Ok(Value::U16(!value)),
                Value::U32(value) => Ok(Value::U32(!value)),
                Value::U64(value) => Ok(Value::U64(!value)),
                value => {
                    let location = self.elaborator.interner.expr_location(&id);
                    let typ = value.get_type().into_owned();
                    Err(InterpreterError::InvalidValueForUnary { typ, location, operator: "not" })
                }
            },
            UnaryOp::MutableReference => {
                // If this is a mutable variable (auto_deref = true), turn this into an explicit
                // mutable reference just by switching the value of `auto_deref`. Otherwise, wrap
                // the value in a fresh reference.
                match rhs {
                    Value::Pointer(elem, true) => Ok(Value::Pointer(elem, false)),
                    other => Ok(Value::Pointer(Shared::new(other), false)),
                }
            }
            UnaryOp::Dereference { implicitly_added: _ } => match rhs {
                Value::Pointer(element, _) => Ok(element.borrow().clone()),
                value => {
                    let location = self.elaborator.interner.expr_location(&id);
                    let typ = value.get_type().into_owned();
                    Err(InterpreterError::NonPointerDereferenced { typ, location })
                }
            },
        }
    }

    fn evaluate_infix(&mut self, infix: HirInfixExpression, id: ExprId) -> IResult<Value> {
        let lhs = self.evaluate(infix.lhs)?;
        let rhs = self.evaluate(infix.rhs)?;

        if self.elaborator.interner.get_selected_impl_for_expression(id).is_some() {
            return self.evaluate_overloaded_infix(infix, lhs, rhs, id);
        }

        let make_error = |this: &mut Self, lhs: Value, rhs: Value, operator| {
            let location = this.elaborator.interner.expr_location(&id);
            let lhs = lhs.get_type().into_owned();
            let rhs = rhs.get_type().into_owned();
            Err(InvalidValuesForBinary { lhs, rhs, location, operator })
        };

        use InterpreterError::InvalidValuesForBinary;
        match infix.operator.kind {
            BinaryOpKind::Add => match (lhs, rhs) {
                (Value::Field(lhs), Value::Field(rhs)) => Ok(Value::Field(lhs + rhs)),
                (Value::I8(lhs), Value::I8(rhs)) => Ok(Value::I8(lhs + rhs)),
                (Value::I16(lhs), Value::I16(rhs)) => Ok(Value::I16(lhs + rhs)),
                (Value::I32(lhs), Value::I32(rhs)) => Ok(Value::I32(lhs + rhs)),
                (Value::I64(lhs), Value::I64(rhs)) => Ok(Value::I64(lhs + rhs)),
                (Value::U8(lhs), Value::U8(rhs)) => Ok(Value::U8(lhs + rhs)),
                (Value::U16(lhs), Value::U16(rhs)) => Ok(Value::U16(lhs + rhs)),
                (Value::U32(lhs), Value::U32(rhs)) => Ok(Value::U32(lhs + rhs)),
                (Value::U64(lhs), Value::U64(rhs)) => Ok(Value::U64(lhs + rhs)),
                (lhs, rhs) => make_error(self, lhs, rhs, "+"),
            },
            BinaryOpKind::Subtract => match (lhs, rhs) {
                (Value::Field(lhs), Value::Field(rhs)) => Ok(Value::Field(lhs - rhs)),
                (Value::I8(lhs), Value::I8(rhs)) => Ok(Value::I8(lhs - rhs)),
                (Value::I16(lhs), Value::I16(rhs)) => Ok(Value::I16(lhs - rhs)),
                (Value::I32(lhs), Value::I32(rhs)) => Ok(Value::I32(lhs - rhs)),
                (Value::I64(lhs), Value::I64(rhs)) => Ok(Value::I64(lhs - rhs)),
                (Value::U8(lhs), Value::U8(rhs)) => Ok(Value::U8(lhs - rhs)),
                (Value::U16(lhs), Value::U16(rhs)) => Ok(Value::U16(lhs - rhs)),
                (Value::U32(lhs), Value::U32(rhs)) => Ok(Value::U32(lhs - rhs)),
                (Value::U64(lhs), Value::U64(rhs)) => Ok(Value::U64(lhs - rhs)),
                (lhs, rhs) => make_error(self, lhs, rhs, "-"),
            },
            BinaryOpKind::Multiply => match (lhs, rhs) {
                (Value::Field(lhs), Value::Field(rhs)) => Ok(Value::Field(lhs * rhs)),
                (Value::I8(lhs), Value::I8(rhs)) => Ok(Value::I8(lhs * rhs)),
                (Value::I16(lhs), Value::I16(rhs)) => Ok(Value::I16(lhs * rhs)),
                (Value::I32(lhs), Value::I32(rhs)) => Ok(Value::I32(lhs * rhs)),
                (Value::I64(lhs), Value::I64(rhs)) => Ok(Value::I64(lhs * rhs)),
                (Value::U8(lhs), Value::U8(rhs)) => Ok(Value::U8(lhs * rhs)),
                (Value::U16(lhs), Value::U16(rhs)) => Ok(Value::U16(lhs * rhs)),
                (Value::U32(lhs), Value::U32(rhs)) => Ok(Value::U32(lhs * rhs)),
                (Value::U64(lhs), Value::U64(rhs)) => Ok(Value::U64(lhs * rhs)),
                (lhs, rhs) => make_error(self, lhs, rhs, "*"),
            },
            BinaryOpKind::Divide => match (lhs, rhs) {
                (Value::Field(lhs), Value::Field(rhs)) => Ok(Value::Field(lhs / rhs)),
                (Value::I8(lhs), Value::I8(rhs)) => Ok(Value::I8(lhs / rhs)),
                (Value::I16(lhs), Value::I16(rhs)) => Ok(Value::I16(lhs / rhs)),
                (Value::I32(lhs), Value::I32(rhs)) => Ok(Value::I32(lhs / rhs)),
                (Value::I64(lhs), Value::I64(rhs)) => Ok(Value::I64(lhs / rhs)),
                (Value::U8(lhs), Value::U8(rhs)) => Ok(Value::U8(lhs / rhs)),
                (Value::U16(lhs), Value::U16(rhs)) => Ok(Value::U16(lhs / rhs)),
                (Value::U32(lhs), Value::U32(rhs)) => Ok(Value::U32(lhs / rhs)),
                (Value::U64(lhs), Value::U64(rhs)) => Ok(Value::U64(lhs / rhs)),
                (lhs, rhs) => make_error(self, lhs, rhs, "/"),
            },
            BinaryOpKind::Equal => match (lhs, rhs) {
                (Value::Field(lhs), Value::Field(rhs)) => Ok(Value::Bool(lhs == rhs)),
                (Value::I8(lhs), Value::I8(rhs)) => Ok(Value::Bool(lhs == rhs)),
                (Value::I16(lhs), Value::I16(rhs)) => Ok(Value::Bool(lhs == rhs)),
                (Value::I32(lhs), Value::I32(rhs)) => Ok(Value::Bool(lhs == rhs)),
                (Value::I64(lhs), Value::I64(rhs)) => Ok(Value::Bool(lhs == rhs)),
                (Value::U8(lhs), Value::U8(rhs)) => Ok(Value::Bool(lhs == rhs)),
                (Value::U16(lhs), Value::U16(rhs)) => Ok(Value::Bool(lhs == rhs)),
                (Value::U32(lhs), Value::U32(rhs)) => Ok(Value::Bool(lhs == rhs)),
                (Value::U64(lhs), Value::U64(rhs)) => Ok(Value::Bool(lhs == rhs)),
                (Value::Bool(lhs), Value::Bool(rhs)) => Ok(Value::Bool(lhs == rhs)),
                (lhs, rhs) => make_error(self, lhs, rhs, "=="),
            },
            BinaryOpKind::NotEqual => match (lhs, rhs) {
                (Value::Field(lhs), Value::Field(rhs)) => Ok(Value::Bool(lhs != rhs)),
                (Value::I8(lhs), Value::I8(rhs)) => Ok(Value::Bool(lhs != rhs)),
                (Value::I16(lhs), Value::I16(rhs)) => Ok(Value::Bool(lhs != rhs)),
                (Value::I32(lhs), Value::I32(rhs)) => Ok(Value::Bool(lhs != rhs)),
                (Value::I64(lhs), Value::I64(rhs)) => Ok(Value::Bool(lhs != rhs)),
                (Value::U8(lhs), Value::U8(rhs)) => Ok(Value::Bool(lhs != rhs)),
                (Value::U16(lhs), Value::U16(rhs)) => Ok(Value::Bool(lhs != rhs)),
                (Value::U32(lhs), Value::U32(rhs)) => Ok(Value::Bool(lhs != rhs)),
                (Value::U64(lhs), Value::U64(rhs)) => Ok(Value::Bool(lhs != rhs)),
                (Value::Bool(lhs), Value::Bool(rhs)) => Ok(Value::Bool(lhs != rhs)),
                (lhs, rhs) => make_error(self, lhs, rhs, "!="),
            },
            BinaryOpKind::Less => match (lhs, rhs) {
                (Value::Field(lhs), Value::Field(rhs)) => Ok(Value::Bool(lhs < rhs)),
                (Value::I8(lhs), Value::I8(rhs)) => Ok(Value::Bool(lhs < rhs)),
                (Value::I16(lhs), Value::I16(rhs)) => Ok(Value::Bool(lhs < rhs)),
                (Value::I32(lhs), Value::I32(rhs)) => Ok(Value::Bool(lhs < rhs)),
                (Value::I64(lhs), Value::I64(rhs)) => Ok(Value::Bool(lhs < rhs)),
                (Value::U8(lhs), Value::U8(rhs)) => Ok(Value::Bool(lhs < rhs)),
                (Value::U16(lhs), Value::U16(rhs)) => Ok(Value::Bool(lhs < rhs)),
                (Value::U32(lhs), Value::U32(rhs)) => Ok(Value::Bool(lhs < rhs)),
                (Value::U64(lhs), Value::U64(rhs)) => Ok(Value::Bool(lhs < rhs)),
                (lhs, rhs) => make_error(self, lhs, rhs, "<"),
            },
            BinaryOpKind::LessEqual => match (lhs, rhs) {
                (Value::Field(lhs), Value::Field(rhs)) => Ok(Value::Bool(lhs <= rhs)),
                (Value::I8(lhs), Value::I8(rhs)) => Ok(Value::Bool(lhs <= rhs)),
                (Value::I16(lhs), Value::I16(rhs)) => Ok(Value::Bool(lhs <= rhs)),
                (Value::I32(lhs), Value::I32(rhs)) => Ok(Value::Bool(lhs <= rhs)),
                (Value::I64(lhs), Value::I64(rhs)) => Ok(Value::Bool(lhs <= rhs)),
                (Value::U8(lhs), Value::U8(rhs)) => Ok(Value::Bool(lhs <= rhs)),
                (Value::U16(lhs), Value::U16(rhs)) => Ok(Value::Bool(lhs <= rhs)),
                (Value::U32(lhs), Value::U32(rhs)) => Ok(Value::Bool(lhs <= rhs)),
                (Value::U64(lhs), Value::U64(rhs)) => Ok(Value::Bool(lhs <= rhs)),
                (lhs, rhs) => make_error(self, lhs, rhs, "<="),
            },
            BinaryOpKind::Greater => match (lhs, rhs) {
                (Value::Field(lhs), Value::Field(rhs)) => Ok(Value::Bool(lhs > rhs)),
                (Value::I8(lhs), Value::I8(rhs)) => Ok(Value::Bool(lhs > rhs)),
                (Value::I16(lhs), Value::I16(rhs)) => Ok(Value::Bool(lhs > rhs)),
                (Value::I32(lhs), Value::I32(rhs)) => Ok(Value::Bool(lhs > rhs)),
                (Value::I64(lhs), Value::I64(rhs)) => Ok(Value::Bool(lhs > rhs)),
                (Value::U8(lhs), Value::U8(rhs)) => Ok(Value::Bool(lhs > rhs)),
                (Value::U16(lhs), Value::U16(rhs)) => Ok(Value::Bool(lhs > rhs)),
                (Value::U32(lhs), Value::U32(rhs)) => Ok(Value::Bool(lhs > rhs)),
                (Value::U64(lhs), Value::U64(rhs)) => Ok(Value::Bool(lhs > rhs)),
                (lhs, rhs) => make_error(self, lhs, rhs, ">"),
            },
            BinaryOpKind::GreaterEqual => match (lhs, rhs) {
                (Value::Field(lhs), Value::Field(rhs)) => Ok(Value::Bool(lhs >= rhs)),
                (Value::I8(lhs), Value::I8(rhs)) => Ok(Value::Bool(lhs >= rhs)),
                (Value::I16(lhs), Value::I16(rhs)) => Ok(Value::Bool(lhs >= rhs)),
                (Value::I32(lhs), Value::I32(rhs)) => Ok(Value::Bool(lhs >= rhs)),
                (Value::I64(lhs), Value::I64(rhs)) => Ok(Value::Bool(lhs >= rhs)),
                (Value::U8(lhs), Value::U8(rhs)) => Ok(Value::Bool(lhs >= rhs)),
                (Value::U16(lhs), Value::U16(rhs)) => Ok(Value::Bool(lhs >= rhs)),
                (Value::U32(lhs), Value::U32(rhs)) => Ok(Value::Bool(lhs >= rhs)),
                (Value::U64(lhs), Value::U64(rhs)) => Ok(Value::Bool(lhs >= rhs)),
                (lhs, rhs) => make_error(self, lhs, rhs, ">="),
            },
            BinaryOpKind::And => match (lhs, rhs) {
                (Value::Bool(lhs), Value::Bool(rhs)) => Ok(Value::Bool(lhs & rhs)),
                (Value::I8(lhs), Value::I8(rhs)) => Ok(Value::I8(lhs & rhs)),
                (Value::I16(lhs), Value::I16(rhs)) => Ok(Value::I16(lhs & rhs)),
                (Value::I32(lhs), Value::I32(rhs)) => Ok(Value::I32(lhs & rhs)),
                (Value::I64(lhs), Value::I64(rhs)) => Ok(Value::I64(lhs & rhs)),
                (Value::U8(lhs), Value::U8(rhs)) => Ok(Value::U8(lhs & rhs)),
                (Value::U16(lhs), Value::U16(rhs)) => Ok(Value::U16(lhs & rhs)),
                (Value::U32(lhs), Value::U32(rhs)) => Ok(Value::U32(lhs & rhs)),
                (Value::U64(lhs), Value::U64(rhs)) => Ok(Value::U64(lhs & rhs)),
                (lhs, rhs) => make_error(self, lhs, rhs, "&"),
            },
            BinaryOpKind::Or => match (lhs, rhs) {
                (Value::Bool(lhs), Value::Bool(rhs)) => Ok(Value::Bool(lhs | rhs)),
                (Value::I8(lhs), Value::I8(rhs)) => Ok(Value::I8(lhs | rhs)),
                (Value::I16(lhs), Value::I16(rhs)) => Ok(Value::I16(lhs | rhs)),
                (Value::I32(lhs), Value::I32(rhs)) => Ok(Value::I32(lhs | rhs)),
                (Value::I64(lhs), Value::I64(rhs)) => Ok(Value::I64(lhs | rhs)),
                (Value::U8(lhs), Value::U8(rhs)) => Ok(Value::U8(lhs | rhs)),
                (Value::U16(lhs), Value::U16(rhs)) => Ok(Value::U16(lhs | rhs)),
                (Value::U32(lhs), Value::U32(rhs)) => Ok(Value::U32(lhs | rhs)),
                (Value::U64(lhs), Value::U64(rhs)) => Ok(Value::U64(lhs | rhs)),
                (lhs, rhs) => make_error(self, lhs, rhs, "|"),
            },
            BinaryOpKind::Xor => match (lhs, rhs) {
                (Value::Bool(lhs), Value::Bool(rhs)) => Ok(Value::Bool(lhs ^ rhs)),
                (Value::I8(lhs), Value::I8(rhs)) => Ok(Value::I8(lhs ^ rhs)),
                (Value::I16(lhs), Value::I16(rhs)) => Ok(Value::I16(lhs ^ rhs)),
                (Value::I32(lhs), Value::I32(rhs)) => Ok(Value::I32(lhs ^ rhs)),
                (Value::I64(lhs), Value::I64(rhs)) => Ok(Value::I64(lhs ^ rhs)),
                (Value::U8(lhs), Value::U8(rhs)) => Ok(Value::U8(lhs ^ rhs)),
                (Value::U16(lhs), Value::U16(rhs)) => Ok(Value::U16(lhs ^ rhs)),
                (Value::U32(lhs), Value::U32(rhs)) => Ok(Value::U32(lhs ^ rhs)),
                (Value::U64(lhs), Value::U64(rhs)) => Ok(Value::U64(lhs ^ rhs)),
                (lhs, rhs) => make_error(self, lhs, rhs, "^"),
            },
            BinaryOpKind::ShiftRight => match (lhs, rhs) {
                (Value::I8(lhs), Value::I8(rhs)) => Ok(Value::I8(lhs >> rhs)),
                (Value::I16(lhs), Value::I16(rhs)) => Ok(Value::I16(lhs >> rhs)),
                (Value::I32(lhs), Value::I32(rhs)) => Ok(Value::I32(lhs >> rhs)),
                (Value::I64(lhs), Value::I64(rhs)) => Ok(Value::I64(lhs >> rhs)),
                (Value::U8(lhs), Value::U8(rhs)) => Ok(Value::U8(lhs >> rhs)),
                (Value::U16(lhs), Value::U16(rhs)) => Ok(Value::U16(lhs >> rhs)),
                (Value::U32(lhs), Value::U32(rhs)) => Ok(Value::U32(lhs >> rhs)),
                (Value::U64(lhs), Value::U64(rhs)) => Ok(Value::U64(lhs >> rhs)),
                (lhs, rhs) => make_error(self, lhs, rhs, ">>"),
            },
            BinaryOpKind::ShiftLeft => match (lhs, rhs) {
                (Value::I8(lhs), Value::I8(rhs)) => Ok(Value::I8(lhs << rhs)),
                (Value::I16(lhs), Value::I16(rhs)) => Ok(Value::I16(lhs << rhs)),
                (Value::I32(lhs), Value::I32(rhs)) => Ok(Value::I32(lhs << rhs)),
                (Value::I64(lhs), Value::I64(rhs)) => Ok(Value::I64(lhs << rhs)),
                (Value::U8(lhs), Value::U8(rhs)) => Ok(Value::U8(lhs << rhs)),
                (Value::U16(lhs), Value::U16(rhs)) => Ok(Value::U16(lhs << rhs)),
                (Value::U32(lhs), Value::U32(rhs)) => Ok(Value::U32(lhs << rhs)),
                (Value::U64(lhs), Value::U64(rhs)) => Ok(Value::U64(lhs << rhs)),
                (lhs, rhs) => make_error(self, lhs, rhs, "<<"),
            },
            BinaryOpKind::Modulo => match (lhs, rhs) {
                (Value::I8(lhs), Value::I8(rhs)) => Ok(Value::I8(lhs % rhs)),
                (Value::I16(lhs), Value::I16(rhs)) => Ok(Value::I16(lhs % rhs)),
                (Value::I32(lhs), Value::I32(rhs)) => Ok(Value::I32(lhs % rhs)),
                (Value::I64(lhs), Value::I64(rhs)) => Ok(Value::I64(lhs % rhs)),
                (Value::U8(lhs), Value::U8(rhs)) => Ok(Value::U8(lhs % rhs)),
                (Value::U16(lhs), Value::U16(rhs)) => Ok(Value::U16(lhs % rhs)),
                (Value::U32(lhs), Value::U32(rhs)) => Ok(Value::U32(lhs % rhs)),
                (Value::U64(lhs), Value::U64(rhs)) => Ok(Value::U64(lhs % rhs)),
                (lhs, rhs) => make_error(self, lhs, rhs, "%"),
            },
        }
    }

    fn evaluate_overloaded_infix(
        &mut self,
        infix: HirInfixExpression,
        lhs: Value,
        rhs: Value,
        id: ExprId,
    ) -> IResult<Value> {
        let method = infix.trait_method_id;
        let operator = infix.operator.kind;

        let method_id = resolve_trait_method(self.elaborator.interner, method, id)?;
        let type_bindings = self.elaborator.interner.get_instantiation_bindings(id).clone();

        let lhs = (lhs, self.elaborator.interner.expr_location(&infix.lhs));
        let rhs = (rhs, self.elaborator.interner.expr_location(&infix.rhs));

        let location = self.elaborator.interner.expr_location(&id);
        let value = self.call_function(method_id, vec![lhs, rhs], type_bindings, location)?;

        // Certain operators add additional operations after the trait call:
        // - `!=`: Reverse the result of Eq
        // - Comparator operators: Convert the returned `Ordering` to a boolean.
        use BinaryOpKind::*;
        match operator {
            NotEqual => self.evaluate_prefix_with_value(value, UnaryOp::Not, id),
            Less | LessEqual | Greater | GreaterEqual => self.evaluate_ordering(value, operator),
            _ => Ok(value),
        }
    }

    fn evaluate_overloaded_prefix(
        &mut self,
        prefix: HirPrefixExpression,
        rhs: Value,
        id: ExprId,
    ) -> IResult<Value> {
        let method =
            prefix.trait_method_id.expect("ice: expected prefix operator trait at this point");
        let operator = prefix.operator;

        let method_id = resolve_trait_method(self.elaborator.interner, method, id)?;
        let type_bindings = self.elaborator.interner.get_instantiation_bindings(id).clone();

        let rhs = (rhs, self.elaborator.interner.expr_location(&prefix.rhs));

        let location = self.elaborator.interner.expr_location(&id);
        self.call_function(method_id, vec![rhs], type_bindings, location)
    }

    /// Given the result of a `cmp` operation, convert it into the boolean result of the given operator.
    /// - `<`:  `ordering == Ordering::Less`
    /// - `<=`: `ordering != Ordering::Greater`
    /// - `>`:  `ordering == Ordering::Greater`
    /// - `<=`: `ordering != Ordering::Less`
    fn evaluate_ordering(&self, ordering: Value, operator: BinaryOpKind) -> IResult<Value> {
        let ordering = match ordering {
            Value::Struct(fields, _) => match fields.into_iter().next().unwrap().1 {
                Value::Field(ordering) => ordering,
                _ => unreachable!("`cmp` should always return an Ordering value"),
            },
            _ => unreachable!("`cmp` should always return an Ordering value"),
        };

        use BinaryOpKind::*;
        let less_or_greater = if matches!(operator, Less | GreaterEqual) {
            FieldElement::zero() // Ordering::Less
        } else {
            2u128.into() // Ordering::Greater
        };

        if matches!(operator, Less | Greater) {
            Ok(Value::Bool(ordering == less_or_greater))
        } else {
            Ok(Value::Bool(ordering != less_or_greater))
        }
    }

    fn evaluate_index(&mut self, index: HirIndexExpression, id: ExprId) -> IResult<Value> {
        let array = self.evaluate(index.collection)?;
        let index = self.evaluate(index.index)?;

        let location = self.elaborator.interner.expr_location(&id);
        let (array, index) = self.bounds_check(array, index, location)?;

        Ok(array[index].clone())
    }

    /// Bounds check the given array and index pair.
    /// This will also ensure the given arguments are in fact an array and integer.
    fn bounds_check(
        &self,
        array: Value,
        index: Value,
        location: Location,
    ) -> IResult<(Vector<Value>, usize)> {
        let collection = match array {
            Value::Array(array, _) => array,
            Value::Slice(array, _) => array,
            value => {
                let typ = value.get_type().into_owned();
                return Err(InterpreterError::NonArrayIndexed { typ, location });
            }
        };

        let index = match index {
            Value::Field(value) => {
                value.try_to_u64().and_then(|value| value.try_into().ok()).ok_or_else(|| {
                    let typ = Type::default_int_type();
                    InterpreterError::IntegerOutOfRangeForType { value, typ, location }
                })?
            }
            Value::I8(value) => value as usize,
            Value::I16(value) => value as usize,
            Value::I32(value) => value as usize,
            Value::I64(value) => value as usize,
            Value::U8(value) => value as usize,
            Value::U16(value) => value as usize,
            Value::U32(value) => value as usize,
            Value::U64(value) => value as usize,
            value => {
                let typ = value.get_type().into_owned();
                return Err(InterpreterError::NonIntegerUsedAsIndex { typ, location });
            }
        };

        if index >= collection.len() {
            use InterpreterError::IndexOutOfBounds;
            return Err(IndexOutOfBounds { index, location, length: collection.len() });
        }

        Ok((collection, index))
    }

    fn evaluate_constructor(
        &mut self,
        constructor: HirConstructorExpression,
        id: ExprId,
    ) -> IResult<Value> {
        let fields = constructor
            .fields
            .into_iter()
            .map(|(name, expr)| {
                let field_value = self.evaluate(expr)?;
                Ok((Rc::new(name.0.contents), field_value))
            })
            .collect::<Result<_, _>>()?;

        let typ = self.elaborator.interner.id_type(id).follow_bindings();
        Ok(Value::Struct(fields, typ))
    }

    fn evaluate_access(&mut self, access: HirMemberAccess, id: ExprId) -> IResult<Value> {
        let (fields, struct_type) = match self.evaluate(access.lhs)? {
            Value::Struct(fields, typ) => (fields, typ),
            Value::Tuple(fields) => {
                let (fields, field_types): (HashMap<Rc<String>, Value>, Vec<Type>) = fields
                    .into_iter()
                    .enumerate()
                    .map(|(i, field)| {
                        let field_type = field.get_type().into_owned();
                        let key_val_pair = (Rc::new(i.to_string()), field);
                        (key_val_pair, field_type)
                    })
                    .unzip();
                (fields, Type::Tuple(field_types))
            }
            value => {
                let location = self.elaborator.interner.expr_location(&id);
                let typ = value.get_type().into_owned();
                return Err(InterpreterError::NonTupleOrStructInMemberAccess { typ, location });
            }
        };

        fields.get(&access.rhs.0.contents).cloned().ok_or_else(|| {
            let location = self.elaborator.interner.expr_location(&id);
            let value = Value::Struct(fields, struct_type);
            let field_name = access.rhs.0.contents;
            let typ = value.get_type().into_owned();
            InterpreterError::ExpectedStructToHaveField { typ, field_name, location }
        })
    }

    fn evaluate_call(&mut self, call: HirCallExpression, id: ExprId) -> IResult<Value> {
        let function = self.evaluate(call.func)?;
        let arguments = try_vecmap(call.arguments, |arg| {
            Ok((self.evaluate(arg)?, self.elaborator.interner.expr_location(&arg)))
        })?;
        let location = self.elaborator.interner.expr_location(&id);

        match function {
            Value::Function(function_id, _, bindings) => {
                let bindings = unwrap_rc(bindings);
                let mut result = self.call_function(function_id, arguments, bindings, location)?;
                if call.is_macro_call {
                    let expr = result.into_expression(self.elaborator.interner, location)?;
                    let expr = self.elaborate_in_function(self.current_function, |elaborator| {
                        elaborator.elaborate_expression(expr).0
                    });
                    result = self.evaluate(expr)?;

                    // Macro calls are typed as type variables during type checking.
                    // Now that we know the type we need to further unify it in case there
                    // are inconsistencies or the type needs to be known.
<<<<<<< HEAD
                    let expected_type = self.elaborator.interner.id_type(id);
                    let actual_type = result.get_type();
                    self.unify(&actual_type, &expected_type, location);
=======
                    // We don't commit any type bindings made this way in case the type of
                    // the macro result changes across loop iterations.
                    let expected_type = self.elaborator.interner.id_type(id);
                    let actual_type = result.get_type();
                    self.unify_without_binding(&actual_type, &expected_type, location);
>>>>>>> ed91acb4
                }
                Ok(result)
            }
            Value::Closure(closure, env, _, function_scope, module_scope) => {
                self.call_closure(closure, env, arguments, function_scope, module_scope, location)
            }
            value => {
                let typ = value.get_type().into_owned();
                Err(InterpreterError::NonFunctionCalled { typ, location })
            }
        }
    }

<<<<<<< HEAD
    fn unify(&mut self, actual: &Type, expected: &Type, location: Location) {
        // We need to swap out the elaborator's file since we may be
        // in a different one currently, and it uses that for the error location.
        let old_file = std::mem::replace(&mut self.elaborator.file, location.file);
        self.elaborator.unify(actual, expected, || TypeCheckError::TypeMismatch {
            expected_typ: expected.to_string(),
            expr_typ: actual.to_string(),
            expr_span: location.span,
        });
        self.elaborator.file = old_file;
=======
    fn unify_without_binding(&mut self, actual: &Type, expected: &Type, location: Location) {
        self.elaborator.unify_without_applying_bindings(actual, expected, location.file, || {
            TypeCheckError::TypeMismatch {
                expected_typ: expected.to_string(),
                expr_typ: actual.to_string(),
                expr_span: location.span,
            }
        });
>>>>>>> ed91acb4
    }

    fn evaluate_method_call(
        &mut self,
        call: HirMethodCallExpression,
        id: ExprId,
    ) -> IResult<Value> {
        let object = self.evaluate(call.object)?;
        let arguments = try_vecmap(call.arguments, |arg| {
            Ok((self.evaluate(arg)?, self.elaborator.interner.expr_location(&arg)))
        })?;
        let location = self.elaborator.interner.expr_location(&id);

        let typ = object.get_type().follow_bindings();
        let method_name = &call.method.0.contents;

        // TODO: Traits
        let method = match &typ {
            Type::Struct(struct_def, _) => self.elaborator.interner.lookup_method(
                &typ,
                struct_def.borrow().id,
                method_name,
                false,
                true,
            ),
            _ => self.elaborator.interner.lookup_primitive_method(&typ, method_name, true),
        };

        if let Some(method) = method {
            self.call_function(method, arguments, TypeBindings::new(), location)
        } else {
            Err(InterpreterError::NoMethodFound { name: method_name.clone(), typ, location })
        }
    }

    fn evaluate_cast(&mut self, cast: &HirCastExpression, id: ExprId) -> IResult<Value> {
        let evaluated_lhs = self.evaluate(cast.lhs)?;
        Self::evaluate_cast_one_step(cast, id, evaluated_lhs, self.elaborator.interner)
    }

    /// evaluate_cast without recursion
    pub fn evaluate_cast_one_step(
        cast: &HirCastExpression,
        id: ExprId,
        evaluated_lhs: Value,
        interner: &NodeInterner,
    ) -> IResult<Value> {
        macro_rules! signed_int_to_field {
            ($x:expr) => {{
                // Need to convert the signed integer to an i128 before
                // we negate it to preserve the MIN value.
                let mut value = $x as i128;
                let is_negative = value < 0;
                if is_negative {
                    value = -value;
                }
                ((value as u128).into(), is_negative)
            }};
        }

        let (mut lhs, lhs_is_negative) = match evaluated_lhs {
            Value::Field(value) => (value, false),
            Value::U8(value) => ((value as u128).into(), false),
            Value::U16(value) => ((value as u128).into(), false),
            Value::U32(value) => ((value as u128).into(), false),
            Value::U64(value) => ((value as u128).into(), false),
            Value::I8(value) => signed_int_to_field!(value),
            Value::I16(value) => signed_int_to_field!(value),
            Value::I32(value) => signed_int_to_field!(value),
            Value::I64(value) => signed_int_to_field!(value),
            Value::Bool(value) => {
                (if value { FieldElement::one() } else { FieldElement::zero() }, false)
            }
            value => {
                let location = interner.expr_location(&id);
                let typ = value.get_type().into_owned();
                return Err(InterpreterError::NonNumericCasted { typ, location });
            }
        };

        macro_rules! cast_to_int {
            ($x:expr, $method:ident, $typ:ty, $f:ident) => {{
                let mut value = $x.$method() as $typ;
                if lhs_is_negative {
                    value = 0 - value;
                }
                Ok(Value::$f(value))
            }};
        }

        // Now actually cast the lhs, bit casting and wrapping as necessary
        match cast.r#type.follow_bindings() {
            Type::FieldElement => {
                if lhs_is_negative {
                    lhs = FieldElement::zero() - lhs;
                }
                Ok(Value::Field(lhs))
            }
            Type::Integer(sign, bit_size) => match (sign, bit_size) {
                (Signedness::Unsigned, IntegerBitSize::One) => {
                    let location = interner.expr_location(&id);
                    Err(InterpreterError::TypeUnsupported { typ: cast.r#type.clone(), location })
                }
                (Signedness::Unsigned, IntegerBitSize::Eight) => cast_to_int!(lhs, to_u128, u8, U8),
                (Signedness::Unsigned, IntegerBitSize::Sixteen) => {
                    cast_to_int!(lhs, to_u128, u16, U16)
                }
                (Signedness::Unsigned, IntegerBitSize::ThirtyTwo) => {
                    cast_to_int!(lhs, to_u128, u32, U32)
                }
                (Signedness::Unsigned, IntegerBitSize::SixtyFour) => {
                    cast_to_int!(lhs, to_u128, u64, U64)
                }
                (Signedness::Signed, IntegerBitSize::One) => {
                    let location = interner.expr_location(&id);
                    Err(InterpreterError::TypeUnsupported { typ: cast.r#type.clone(), location })
                }
                (Signedness::Signed, IntegerBitSize::Eight) => cast_to_int!(lhs, to_i128, i8, I8),
                (Signedness::Signed, IntegerBitSize::Sixteen) => {
                    cast_to_int!(lhs, to_i128, i16, I16)
                }
                (Signedness::Signed, IntegerBitSize::ThirtyTwo) => {
                    cast_to_int!(lhs, to_i128, i32, I32)
                }
                (Signedness::Signed, IntegerBitSize::SixtyFour) => {
                    cast_to_int!(lhs, to_i128, i64, I64)
                }
            },
            Type::Bool => Ok(Value::Bool(!lhs.is_zero() || lhs_is_negative)),
            typ => {
                let location = interner.expr_location(&id);
                Err(InterpreterError::CastToNonNumericType { typ, location })
            }
        }
    }

    fn evaluate_if(&mut self, if_: HirIfExpression, id: ExprId) -> IResult<Value> {
        let condition = match self.evaluate(if_.condition)? {
            Value::Bool(value) => value,
            value => {
                let location = self.elaborator.interner.expr_location(&id);
                let typ = value.get_type().into_owned();
                return Err(InterpreterError::NonBoolUsedInIf { typ, location });
            }
        };

        self.push_scope();

        let result = if condition {
            if if_.alternative.is_some() {
                self.evaluate(if_.consequence)
            } else {
                self.evaluate(if_.consequence)?;
                Ok(Value::Unit)
            }
        } else {
            match if_.alternative {
                Some(alternative) => self.evaluate(alternative),
                None => Ok(Value::Unit),
            }
        };

        self.pop_scope();
        result
    }

    fn evaluate_tuple(&mut self, tuple: Vec<ExprId>) -> IResult<Value> {
        let fields = try_vecmap(tuple, |field| self.evaluate(field))?;
        Ok(Value::Tuple(fields))
    }

    fn evaluate_lambda(&mut self, lambda: HirLambda, id: ExprId) -> IResult<Value> {
        let location = self.elaborator.interner.expr_location(&id);
        let environment =
            try_vecmap(&lambda.captures, |capture| self.lookup_id(capture.ident.id, location))?;

        let typ = self.elaborator.interner.id_type(id).follow_bindings();
        let module = self.elaborator.module_id();
        Ok(Value::Closure(lambda, environment, typ, self.current_function, module))
    }

    fn evaluate_quote(&mut self, mut tokens: Tokens, expr_id: ExprId) -> IResult<Value> {
        let location = self.elaborator.interner.expr_location(&expr_id);
        let tokens = self.substitute_unquoted_values_into_tokens(tokens, location)?;
        Ok(Value::Quoted(Rc::new(tokens)))
    }

    pub fn evaluate_statement(&mut self, statement: StmtId) -> IResult<Value> {
        match self.elaborator.interner.statement(&statement) {
            HirStatement::Let(let_) => self.evaluate_let(let_),
            HirStatement::Constrain(constrain) => self.evaluate_constrain(constrain),
            HirStatement::Assign(assign) => self.evaluate_assign(assign),
            HirStatement::For(for_) => self.evaluate_for(for_),
            HirStatement::Break => self.evaluate_break(statement),
            HirStatement::Continue => self.evaluate_continue(statement),
            HirStatement::Expression(expression) => self.evaluate(expression),
            HirStatement::Comptime(statement) => self.evaluate_comptime(statement),
            HirStatement::Semi(expression) => {
                self.evaluate(expression)?;
                Ok(Value::Unit)
            }
            HirStatement::Error => {
                let location = self.elaborator.interner.id_location(statement);
                Err(InterpreterError::ErrorNodeEncountered { location })
            }
        }
    }

    pub fn evaluate_let(&mut self, let_: HirLetStatement) -> IResult<Value> {
        let rhs = self.evaluate(let_.expression)?;
        let location = self.elaborator.interner.expr_location(&let_.expression);
        self.define_pattern(&let_.pattern, &let_.r#type, rhs, location)?;
        Ok(Value::Unit)
    }

    fn evaluate_constrain(&mut self, constrain: HirConstrainStatement) -> IResult<Value> {
        match self.evaluate(constrain.0)? {
            Value::Bool(true) => Ok(Value::Unit),
            Value::Bool(false) => {
                let location = self.elaborator.interner.expr_location(&constrain.0);
                let message = constrain.2.and_then(|expr| self.evaluate(expr).ok());
                let message =
                    message.map(|value| value.display(self.elaborator.interner).to_string());
                let call_stack = self.elaborator.interpreter_call_stack.clone();
                Err(InterpreterError::FailingConstraint { location, message, call_stack })
            }
            value => {
                let location = self.elaborator.interner.expr_location(&constrain.0);
                let typ = value.get_type().into_owned();
                Err(InterpreterError::NonBoolUsedInConstrain { typ, location })
            }
        }
    }

    fn evaluate_assign(&mut self, assign: HirAssignStatement) -> IResult<Value> {
        let rhs = self.evaluate(assign.expression)?;
        self.store_lvalue(assign.lvalue, rhs)?;
        Ok(Value::Unit)
    }

    fn store_lvalue(&mut self, lvalue: HirLValue, rhs: Value) -> IResult<()> {
        match lvalue {
            HirLValue::Ident(ident, typ) => self.mutate(ident.id, rhs, ident.location),
            HirLValue::Dereference { lvalue, element_type: _, location } => {
                match self.evaluate_lvalue(&lvalue)? {
                    Value::Pointer(value, _) => {
                        *value.borrow_mut() = rhs;
                        Ok(())
                    }
                    value => {
                        let typ = value.get_type().into_owned();
                        Err(InterpreterError::NonPointerDereferenced { typ, location })
                    }
                }
            }
            HirLValue::MemberAccess { object, field_name, field_index, typ: _, location } => {
                let object_value = self.evaluate_lvalue(&object)?;

                let index = field_index.ok_or_else(|| {
                    let value = object_value.clone();
                    let field_name = field_name.to_string();
                    let typ = value.get_type().into_owned();
                    InterpreterError::ExpectedStructToHaveField { typ, field_name, location }
                })?;

                match object_value {
                    Value::Tuple(mut fields) => {
                        fields[index] = rhs;
                        self.store_lvalue(*object, Value::Tuple(fields))
                    }
                    Value::Struct(mut fields, typ) => {
                        fields.insert(Rc::new(field_name.0.contents), rhs);
                        self.store_lvalue(*object, Value::Struct(fields, typ.follow_bindings()))
                    }
                    value => {
                        let typ = value.get_type().into_owned();
                        Err(InterpreterError::NonTupleOrStructInMemberAccess { typ, location })
                    }
                }
            }
            HirLValue::Index { array, index, typ: _, location } => {
                let array_value = self.evaluate_lvalue(&array)?;
                let index = self.evaluate(index)?;

                let constructor = match &array_value {
                    Value::Array(..) => Value::Array,
                    _ => Value::Slice,
                };

                let typ = array_value.get_type().into_owned();
                let (elements, index) = self.bounds_check(array_value, index, location)?;

                let new_array = constructor(elements.update(index, rhs), typ);
                self.store_lvalue(*array, new_array)
            }
        }
    }

    fn evaluate_lvalue(&mut self, lvalue: &HirLValue) -> IResult<Value> {
        match lvalue {
            HirLValue::Ident(ident, _) => match self.lookup(ident)? {
                Value::Pointer(elem, true) => Ok(elem.borrow().clone()),
                other => Ok(other),
            },
            HirLValue::Dereference { lvalue, element_type: _, location } => {
                match self.evaluate_lvalue(lvalue)? {
                    Value::Pointer(value, _) => Ok(value.borrow().clone()),
                    value => {
                        let typ = value.get_type().into_owned();
                        Err(InterpreterError::NonPointerDereferenced { typ, location: *location })
                    }
                }
            }
            HirLValue::MemberAccess { object, field_name, field_index, typ: _, location } => {
                let object_value = self.evaluate_lvalue(object)?;

                let index = field_index.ok_or_else(|| {
                    let value = object_value.clone();
                    let field_name = field_name.to_string();
                    let location = *location;
                    let typ = value.get_type().into_owned();
                    InterpreterError::ExpectedStructToHaveField { typ, field_name, location }
                })?;

                match object_value {
                    Value::Tuple(mut values) => Ok(values.swap_remove(index)),
                    Value::Struct(fields, _) => Ok(fields[&field_name.0.contents].clone()),
                    value => Err(InterpreterError::NonTupleOrStructInMemberAccess {
                        typ: value.get_type().into_owned(),
                        location: *location,
                    }),
                }
            }
            HirLValue::Index { array, index, typ: _, location } => {
                let array = self.evaluate_lvalue(array)?;
                let index = self.evaluate(*index)?;
                let (elements, index) = self.bounds_check(array, index, *location)?;
                Ok(elements[index].clone())
            }
        }
    }

    fn evaluate_for(&mut self, for_: HirForStatement) -> IResult<Value> {
        // i128 can store all values from i8 - u64
        let get_index = |this: &mut Self, expr| -> IResult<(_, fn(_) -> _)> {
            match this.evaluate(expr)? {
                Value::I8(value) => Ok((value as i128, |i| Value::I8(i as i8))),
                Value::I16(value) => Ok((value as i128, |i| Value::I16(i as i16))),
                Value::I32(value) => Ok((value as i128, |i| Value::I32(i as i32))),
                Value::I64(value) => Ok((value as i128, |i| Value::I64(i as i64))),
                Value::U8(value) => Ok((value as i128, |i| Value::U8(i as u8))),
                Value::U16(value) => Ok((value as i128, |i| Value::U16(i as u16))),
                Value::U32(value) => Ok((value as i128, |i| Value::U32(i as u32))),
                Value::U64(value) => Ok((value as i128, |i| Value::U64(i as u64))),
                value => {
                    let location = this.elaborator.interner.expr_location(&expr);
                    let typ = value.get_type().into_owned();
                    Err(InterpreterError::NonIntegerUsedInLoop { typ, location })
                }
            }
        };

        let (start, make_value) = get_index(self, for_.start_range)?;
        let (end, _) = get_index(self, for_.end_range)?;
        let was_in_loop = std::mem::replace(&mut self.in_loop, true);

        for i in start..end {
            self.push_scope();
            self.current_scope_mut().insert(for_.identifier.id, make_value(i));

            match self.evaluate(for_.block) {
                Ok(_) => (),
                Err(InterpreterError::Break) => break,
                Err(InterpreterError::Continue) => continue,
                Err(other) => return Err(other),
            }

            self.pop_scope();
        }

        self.in_loop = was_in_loop;
        Ok(Value::Unit)
    }

    fn evaluate_break(&mut self, id: StmtId) -> IResult<Value> {
        if self.in_loop {
            Err(InterpreterError::Break)
        } else {
            let location = self.elaborator.interner.statement_location(id);
            Err(InterpreterError::BreakNotInLoop { location })
        }
    }

    fn evaluate_continue(&mut self, id: StmtId) -> IResult<Value> {
        if self.in_loop {
            Err(InterpreterError::Continue)
        } else {
            let location = self.elaborator.interner.statement_location(id);
            Err(InterpreterError::ContinueNotInLoop { location })
        }
    }

    pub(super) fn evaluate_comptime(&mut self, statement: StmtId) -> IResult<Value> {
        self.evaluate_statement(statement)
    }

    fn print_oracle(&self, arguments: Vec<(Value, Location)>) -> Result<Value, InterpreterError> {
        assert_eq!(arguments.len(), 2);

        let print_newline = arguments[0].0 == Value::Bool(true);
        let contents = arguments[1].0.display(self.elaborator.interner);
        if self.elaborator.interner.is_in_lsp_mode() {
            // If we `println!` in LSP it gets mixed with the protocol stream and leads to crashing
            // the connection. If we use `eprintln!` not only it doesn't crash, but the output
            // appears in the "Noir Language Server" output window in case you want to see it.
            if print_newline {
                eprintln!("{}", contents);
            } else {
                eprint!("{}", contents);
            }
        } else if print_newline {
            println!("{}", contents);
        } else {
            print!("{}", contents);
        }

        Ok(Value::Unit)
    }
}<|MERGE_RESOLUTION|>--- conflicted
+++ resolved
@@ -1303,17 +1303,11 @@
                     // Macro calls are typed as type variables during type checking.
                     // Now that we know the type we need to further unify it in case there
                     // are inconsistencies or the type needs to be known.
-<<<<<<< HEAD
-                    let expected_type = self.elaborator.interner.id_type(id);
-                    let actual_type = result.get_type();
-                    self.unify(&actual_type, &expected_type, location);
-=======
                     // We don't commit any type bindings made this way in case the type of
                     // the macro result changes across loop iterations.
                     let expected_type = self.elaborator.interner.id_type(id);
                     let actual_type = result.get_type();
                     self.unify_without_binding(&actual_type, &expected_type, location);
->>>>>>> ed91acb4
                 }
                 Ok(result)
             }
@@ -1327,18 +1321,6 @@
         }
     }
 
-<<<<<<< HEAD
-    fn unify(&mut self, actual: &Type, expected: &Type, location: Location) {
-        // We need to swap out the elaborator's file since we may be
-        // in a different one currently, and it uses that for the error location.
-        let old_file = std::mem::replace(&mut self.elaborator.file, location.file);
-        self.elaborator.unify(actual, expected, || TypeCheckError::TypeMismatch {
-            expected_typ: expected.to_string(),
-            expr_typ: actual.to_string(),
-            expr_span: location.span,
-        });
-        self.elaborator.file = old_file;
-=======
     fn unify_without_binding(&mut self, actual: &Type, expected: &Type, location: Location) {
         self.elaborator.unify_without_applying_bindings(actual, expected, location.file, || {
             TypeCheckError::TypeMismatch {
@@ -1347,7 +1329,6 @@
                 expr_span: location.span,
             }
         });
->>>>>>> ed91acb4
     }
 
     fn evaluate_method_call(
