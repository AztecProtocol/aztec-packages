--- conflicted
+++ resolved
@@ -76,17 +76,9 @@
         perform_instantiation_bindings(&instantiation_bindings);
         let impl_bindings =
             perform_impl_bindings(self.elaborator.interner, trait_method, function, location)?;
-<<<<<<< HEAD
-        let old_function = self.current_function.replace(function);
 
         let result = self.call_function_inner(function, arguments, location);
 
-        self.current_function = old_function;
-=======
-
-        let result = self.call_function_inner(function, arguments, location);
-
->>>>>>> 66765ac7
         undo_instantiation_bindings(impl_bindings);
         undo_instantiation_bindings(instantiation_bindings);
         result
@@ -117,11 +109,7 @@
 
         if meta.kind != FunctionKind::Normal {
             let return_type = meta.return_type().follow_bindings();
-<<<<<<< HEAD
-            return self.call_builtin(function, arguments, return_type, location);
-=======
             return self.call_special(function, arguments, return_type, location);
->>>>>>> 66765ac7
         }
 
         // Wait until after call_special to set the current function so that builtin functions like
@@ -172,17 +160,7 @@
 
         if let Some(builtin) = func_attrs.builtin() {
             let builtin = builtin.clone();
-<<<<<<< HEAD
-            builtin::call_builtin(
-                self.elaborator.interner,
-                &builtin,
-                arguments,
-                return_type,
-                location,
-            )
-=======
             self.call_builtin(&builtin, arguments, return_type, location)
->>>>>>> 66765ac7
         } else if let Some(foreign) = func_attrs.foreign() {
             let foreign = foreign.clone();
             foreign::call_foreign(self.elaborator.interner, &foreign, arguments, location)
@@ -480,15 +458,8 @@
                 self.evaluate_integer(value, is_negative, id)
             }
             HirLiteral::Str(string) => Ok(Value::String(Rc::new(string))),
-<<<<<<< HEAD
-            HirLiteral::FmtStr(_, _) => {
-                let item = "format strings in a comptime context".into();
-                let location = self.elaborator.interner.expr_location(&id);
-                Err(InterpreterError::Unimplemented { item, location })
-=======
             HirLiteral::FmtStr(string, captures) => {
                 self.evaluate_format_string(string, captures, id)
->>>>>>> 66765ac7
             }
             HirLiteral::Array(array) => self.evaluate_array(array, id),
             HirLiteral::Slice(array) => self.evaluate_slice(array, id),
@@ -1196,13 +1167,9 @@
                     let expr = result.into_expression(self.elaborator.interner, location)?;
                     let expr = self
                         .elaborator
-<<<<<<< HEAD
-                        .elaborate_expression_from_comptime(expr, self.current_function);
-=======
                         .elaborate_item_from_comptime(self.current_function, |elab| {
                             elab.elaborate_expression(expr).0
                         });
->>>>>>> 66765ac7
                     result = self.evaluate(expr)?;
                 }
                 Ok(result)
