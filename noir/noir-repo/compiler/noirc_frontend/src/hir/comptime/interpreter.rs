use std::collections::VecDeque;
use std::{collections::hash_map::Entry, rc::Rc};

use acvm::{acir::AcirField, FieldElement};
use fm::FileId;
use im::Vector;
use iter_extended::try_vecmap;
use noirc_errors::Location;
use rustc_hash::FxHashMap as HashMap;

use crate::ast::{BinaryOpKind, FunctionKind, IntegerBitSize, Signedness, UnaryOp};
use crate::elaborator::Elaborator;
use crate::graph::CrateId;
use crate::hir::def_map::ModuleId;
use crate::hir::type_check::TypeCheckError;
use crate::hir_def::expr::ImplKind;
use crate::hir_def::function::FunctionBody;
use crate::monomorphization::{
    perform_impl_bindings, perform_instantiation_bindings, resolve_trait_method,
    undo_instantiation_bindings,
};
use crate::token::Tokens;
use crate::TypeVariable;
use crate::{
    hir_def::{
        expr::{
            HirArrayLiteral, HirBlockExpression, HirCallExpression, HirCastExpression,
            HirConstructorExpression, HirExpression, HirIdent, HirIfExpression, HirIndexExpression,
            HirInfixExpression, HirLambda, HirLiteral, HirMemberAccess, HirMethodCallExpression,
            HirPrefixExpression,
        },
        stmt::{
            HirAssignStatement, HirConstrainStatement, HirForStatement, HirLValue, HirLetStatement,
            HirPattern, HirStatement,
        },
        types::Kind,
    },
    node_interner::{DefinitionId, DefinitionKind, ExprId, FuncId, NodeInterner, StmtId},
    Shared, Type, TypeBinding, TypeBindings,
};

use super::errors::{IResult, InterpreterError};
use super::value::{unwrap_rc, Value};

mod builtin;
mod foreign;
mod unquote;

#[allow(unused)]
pub struct Interpreter<'local, 'interner> {
    /// To expand macros the Interpreter needs access to the Elaborator
    pub elaborator: &'local mut Elaborator<'interner>,

    crate_id: CrateId,

    in_loop: bool,

    current_function: Option<FuncId>,

    /// Maps each bound generic to each binding it has in the current callstack.
    /// Since the interpreter monomorphizes as it interprets, we can bind over the same generic
    /// multiple times. Without this map, when one of these inner functions exits we would
    /// unbind the generic completely instead of resetting it to its previous binding.
    bound_generics: Vec<HashMap<TypeVariable, (Type, Kind)>>,
}

#[allow(unused)]
impl<'local, 'interner> Interpreter<'local, 'interner> {
    pub(crate) fn new(
        elaborator: &'local mut Elaborator<'interner>,
        crate_id: CrateId,
        current_function: Option<FuncId>,
    ) -> Self {
        let bound_generics = Vec::new();
        let in_loop = false;
        Self { elaborator, crate_id, current_function, bound_generics, in_loop }
    }

    pub(crate) fn call_function(
        &mut self,
        function: FuncId,
        arguments: Vec<(Value, Location)>,
        mut instantiation_bindings: TypeBindings,
        location: Location,
    ) -> IResult<Value> {
        let trait_method = self.elaborator.interner.get_trait_method_id(function);

        // To match the monomorphizer, we need to call follow_bindings on each of
        // the instantiation bindings before we unbind the generics from the previous function.
        // This is because the instantiation bindings refer to variables from the call site.
        for (_, kind, binding) in instantiation_bindings.values_mut() {
            *kind = kind.follow_bindings();
            *binding = binding.follow_bindings();
        }

        self.unbind_generics_from_previous_function();
        perform_instantiation_bindings(&instantiation_bindings);
        let mut impl_bindings =
            perform_impl_bindings(self.elaborator.interner, trait_method, function, location)?;

        for (_, kind, binding) in impl_bindings.values_mut() {
            *kind = kind.follow_bindings();
            *binding = binding.follow_bindings();
        }

        self.remember_bindings(&instantiation_bindings, &impl_bindings);
        self.elaborator.interpreter_call_stack.push_back(location);

        let result = self.call_function_inner(function, arguments, location);

        self.elaborator.interpreter_call_stack.pop_back();
        undo_instantiation_bindings(impl_bindings);
        undo_instantiation_bindings(instantiation_bindings);
        self.rebind_generics_from_previous_function();
        result
    }

    fn call_function_inner(
        &mut self,
        function: FuncId,
        arguments: Vec<(Value, Location)>,
        location: Location,
    ) -> IResult<Value> {
        let meta = self.elaborator.interner.function_meta(&function);
        if meta.parameters.len() != arguments.len() {
            return Err(InterpreterError::ArgumentCountMismatch {
                expected: meta.parameters.len(),
                actual: arguments.len(),
                location,
            });
        }

        if meta.kind != FunctionKind::Normal {
            let return_type = meta.return_type().follow_bindings();
            return self.call_special(function, arguments, return_type, location);
        }

        // Don't change the current function scope if we're in a #[use_callers_scope] function.
        // This will affect where `Expression::resolve`, `Quoted::as_type`, and similar functions resolve.
        let mut old_function = self.current_function;
        let modifiers = self.elaborator.interner.function_modifiers(&function);
        if !modifiers.attributes.has_use_callers_scope() {
            self.current_function = Some(function);
        }

        let result = self.call_user_defined_function(function, arguments, location);
        self.current_function = old_function;
        result
    }

    /// Call a non-builtin function
    fn call_user_defined_function(
        &mut self,
        function: FuncId,
        arguments: Vec<(Value, Location)>,
        location: Location,
    ) -> IResult<Value> {
        let meta = self.elaborator.interner.function_meta(&function);
        let parameters = meta.parameters.0.clone();
        let previous_state = self.enter_function();

        for ((parameter, typ, _), (argument, arg_location)) in parameters.iter().zip(arguments) {
            self.define_pattern(parameter, typ, argument, arg_location)?;
        }

        let function_body = self.get_function_body(function, location)?;
        let result = self.evaluate(function_body)?;
        self.exit_function(previous_state);
        Ok(result)
    }

    /// Try to retrieve a function's body.
    /// If the function has not yet been resolved this will attempt to lazily resolve it.
    /// Afterwards, if the function's body is still not known or the function is still
    /// in a Resolving state we issue an error.
    fn get_function_body(&mut self, function: FuncId, location: Location) -> IResult<ExprId> {
        let meta = self.elaborator.interner.function_meta(&function);
        match self.elaborator.interner.function(&function).try_as_expr() {
            Some(body) => Ok(body),
            None => {
                if matches!(&meta.function_body, FunctionBody::Unresolved(..)) {
                    self.elaborate_in_function(None, |elaborator| {
                        elaborator.elaborate_function(function);
                    });

                    self.get_function_body(function, location)
                } else {
                    let function = self.elaborator.interner.function_name(&function).to_owned();
                    Err(InterpreterError::ComptimeDependencyCycle { function, location })
                }
            }
        }
    }

    fn elaborate_in_function<T>(
        &mut self,
        function: Option<FuncId>,
        f: impl FnOnce(&mut Elaborator) -> T,
    ) -> T {
        self.unbind_generics_from_previous_function();
        let result = self.elaborator.elaborate_item_from_comptime_in_function(function, f);
        self.rebind_generics_from_previous_function();
        result
    }

    fn elaborate_in_module<T>(
        &mut self,
        module: ModuleId,
        file: FileId,
        f: impl FnOnce(&mut Elaborator) -> T,
    ) -> T {
        self.unbind_generics_from_previous_function();
        let result = self.elaborator.elaborate_item_from_comptime_in_module(module, file, f);
        self.rebind_generics_from_previous_function();
        result
    }

    fn call_special(
        &mut self,
        function: FuncId,
        arguments: Vec<(Value, Location)>,
        return_type: Type,
        location: Location,
    ) -> IResult<Value> {
        let attributes = self.elaborator.interner.function_attributes(&function);
        let func_attrs = attributes.function.as_ref()
            .expect("all builtin functions must contain a function  attribute which contains the opcode which it links to");

        if let Some(builtin) = func_attrs.builtin() {
            let builtin = builtin.clone();
            self.call_builtin(&builtin, arguments, return_type, location)
        } else if let Some(foreign) = func_attrs.foreign() {
            let foreign = foreign.clone();
            foreign::call_foreign(self.elaborator.interner, &foreign, arguments, location)
        } else if let Some(oracle) = func_attrs.oracle() {
            if oracle == "print" {
                self.print_oracle(arguments)
            // Ignore debugger functions
            } else if oracle.starts_with("__debug") {
                Ok(Value::Unit)
            } else {
                let item = format!("Comptime evaluation for oracle functions like {oracle}");
                Err(InterpreterError::Unimplemented { item, location })
            }
        } else {
            let name = self.elaborator.interner.function_name(&function);
            unreachable!("Non-builtin, lowlevel or oracle builtin fn '{name}'")
        }
    }

    fn call_closure(
        &mut self,
        closure: HirLambda,
        environment: Vec<Value>,
        arguments: Vec<(Value, Location)>,
        function_scope: Option<FuncId>,
        module_scope: ModuleId,
        call_location: Location,
    ) -> IResult<Value> {
        // Set the closure's scope to that of the function it was originally evaluated in
        let old_module = self.elaborator.replace_module(module_scope);
        let old_function = std::mem::replace(&mut self.current_function, function_scope);

        let result = self.call_closure_inner(closure, environment, arguments, call_location);

        self.current_function = old_function;
        self.elaborator.replace_module(old_module);
        result
    }

    fn call_closure_inner(
        &mut self,
        closure: HirLambda,
        environment: Vec<Value>,
        arguments: Vec<(Value, Location)>,
        call_location: Location,
    ) -> IResult<Value> {
        let previous_state = self.enter_function();

        if closure.parameters.len() != arguments.len() {
            return Err(InterpreterError::ArgumentCountMismatch {
                expected: closure.parameters.len(),
                actual: arguments.len(),
                location: call_location,
            });
        }

        let parameters = closure.parameters.iter().zip(arguments);
        for ((parameter, typ), (argument, arg_location)) in parameters {
            self.define_pattern(parameter, typ, argument, arg_location)?;
        }

        for (param, arg) in closure.captures.into_iter().zip(environment) {
            self.define(param.ident.id, arg);
        }

        let result = self.evaluate(closure.body)?;

        self.exit_function(previous_state);
        Ok(result)
    }

    /// Enters a function, pushing a new scope and resetting any required state.
    /// Returns the previous values of the internal state, to be reset when
    /// `exit_function` is called.
    pub(super) fn enter_function(&mut self) -> (bool, Vec<HashMap<DefinitionId, Value>>) {
        // Drain every scope except the global scope
        let mut scope = Vec::new();
        if self.elaborator.interner.comptime_scopes.len() > 1 {
            scope = self.elaborator.interner.comptime_scopes.drain(1..).collect();
        }
        self.push_scope();
        (std::mem::take(&mut self.in_loop), scope)
    }

    pub(super) fn exit_function(&mut self, mut state: (bool, Vec<HashMap<DefinitionId, Value>>)) {
        self.in_loop = state.0;

        // Keep only the global scope
        self.elaborator.interner.comptime_scopes.truncate(1);
        self.elaborator.interner.comptime_scopes.append(&mut state.1);
    }

    pub(super) fn push_scope(&mut self) {
        self.elaborator.interner.comptime_scopes.push(HashMap::default());
    }

    pub(super) fn pop_scope(&mut self) {
        self.elaborator.interner.comptime_scopes.pop();
    }

    fn current_scope_mut(&mut self) -> &mut HashMap<DefinitionId, Value> {
        // the global scope is always at index zero, so this is always Some
        self.elaborator.interner.comptime_scopes.last_mut().unwrap()
    }

    fn unbind_generics_from_previous_function(&mut self) {
        if let Some(bindings) = self.bound_generics.last() {
            for (var, (_, kind)) in bindings {
                var.unbind(var.id(), kind.clone());
            }
        }
        // Push a new bindings list for the current function
        self.bound_generics.push(HashMap::default());
    }

    fn rebind_generics_from_previous_function(&mut self) {
        // Remove the currently bound generics first.
        self.bound_generics.pop();

        if let Some(bindings) = self.bound_generics.last() {
            for (var, (binding, _kind)) in bindings {
                var.force_bind(binding.clone());
            }
        }
    }

    fn remember_bindings(&mut self, main_bindings: &TypeBindings, impl_bindings: &TypeBindings) {
        let bound_generics = self
            .bound_generics
            .last_mut()
            .expect("remember_bindings called with no bound_generics on the stack");

        for (var, kind, binding) in main_bindings.values() {
            bound_generics.insert(var.clone(), (binding.follow_bindings(), kind.clone()));
        }

        for (var, kind, binding) in impl_bindings.values() {
            bound_generics.insert(var.clone(), (binding.follow_bindings(), kind.clone()));
        }
    }

    pub(super) fn define_pattern(
        &mut self,
        pattern: &HirPattern,
        typ: &Type,
        argument: Value,
        location: Location,
    ) -> IResult<()> {
        match pattern {
            HirPattern::Identifier(identifier) => {
                self.define(identifier.id, argument);
                Ok(())
            }
            HirPattern::Mutable(pattern, _) => {
                // Create a mutable reference to store to
                let argument = Value::Pointer(Shared::new(argument), true);
                self.define_pattern(pattern, typ, argument, location)
            }
            HirPattern::Tuple(pattern_fields, _) => {
                let typ = &typ.follow_bindings();

                match (argument, typ) {
                    (Value::Tuple(fields), Type::Tuple(type_fields))
                        if fields.len() == pattern_fields.len() =>
                    {
                        for ((pattern, typ), argument) in
                            pattern_fields.iter().zip(type_fields).zip(fields)
                        {
                            self.define_pattern(pattern, typ, argument, location)?;
                        }
                        Ok(())
                    }
                    (value, _) => {
                        let actual = value.get_type().into_owned();
                        Err(InterpreterError::TypeMismatch {
                            expected: typ.clone(),
                            actual,
                            location,
                        })
                    }
                }
            }
            HirPattern::Struct(struct_type, pattern_fields, _) => {
                self.push_scope();

                let res = match argument {
                    Value::Struct(fields, struct_type) if fields.len() == pattern_fields.len() => {
                        for (field_name, field_pattern) in pattern_fields {
                            let field = fields.get(&field_name.0.contents).ok_or_else(|| {
                                InterpreterError::ExpectedStructToHaveField {
                                    typ: struct_type.clone(),
                                    field_name: field_name.0.contents.clone(),
                                    location,
                                }
                            })?;

                            let field_type = field.get_type().into_owned();
                            self.define_pattern(
                                field_pattern,
                                &field_type,
                                field.clone(),
                                location,
                            )?;
                        }
                        Ok(())
                    }
                    value => Err(InterpreterError::TypeMismatch {
                        expected: typ.clone(),
                        actual: value.get_type().into_owned(),
                        location,
                    }),
                };
                self.pop_scope();
                res
            }
        }
    }

    /// Define a new variable in the current scope
    fn define(&mut self, id: DefinitionId, argument: Value) {
        self.current_scope_mut().insert(id, argument);
    }

    /// Mutate an existing variable, potentially from a prior scope
    fn mutate(&mut self, id: DefinitionId, argument: Value, location: Location) -> IResult<()> {
        // If the id is a dummy, assume the error was already issued elsewhere
        if id == DefinitionId::dummy_id() {
            return Ok(());
        }

        for scope in self.elaborator.interner.comptime_scopes.iter_mut().rev() {
            if let Entry::Occupied(mut entry) = scope.entry(id) {
                match entry.get() {
                    Value::Pointer(reference, true) => {
                        *reference.borrow_mut() = argument;
                    }
                    _ => {
                        entry.insert(argument);
                    }
                }
                return Ok(());
            }
        }
        Err(InterpreterError::VariableNotInScope { location })
    }

    pub(super) fn lookup(&self, ident: &HirIdent) -> IResult<Value> {
        self.lookup_id(ident.id, ident.location)
    }

    pub fn lookup_id(&self, id: DefinitionId, location: Location) -> IResult<Value> {
        for scope in self.elaborator.interner.comptime_scopes.iter().rev() {
            if let Some(value) = scope.get(&id) {
                return Ok(value.clone());
            }
        }

        if id == DefinitionId::dummy_id() {
            Err(InterpreterError::VariableNotInScope { location })
        } else {
            let name = self.elaborator.interner.definition_name(id).to_string();
            Err(InterpreterError::NonComptimeVarReferenced { name, location })
        }
    }

    /// Evaluate an expression and return the result.
    /// This will automatically dereference a mutable variable if used.
    pub fn evaluate(&mut self, id: ExprId) -> IResult<Value> {
        match self.evaluate_no_dereference(id)? {
            Value::Pointer(elem, true) => Ok(elem.borrow().clone()),
            other => Ok(other),
        }
    }

    /// Evaluating a mutable variable will dereference it automatically.
    /// This function should be used when that is not desired - e.g. when
    /// compiling a `&mut var` expression to grab the original reference.
    fn evaluate_no_dereference(&mut self, id: ExprId) -> IResult<Value> {
        match self.elaborator.interner.expression(&id) {
            HirExpression::Ident(ident, _) => self.evaluate_ident(ident, id),
            HirExpression::Literal(literal) => self.evaluate_literal(literal, id),
            HirExpression::Block(block) => self.evaluate_block(block),
            HirExpression::Prefix(prefix) => self.evaluate_prefix(prefix, id),
            HirExpression::Infix(infix) => self.evaluate_infix(infix, id),
            HirExpression::Index(index) => self.evaluate_index(index, id),
            HirExpression::Constructor(constructor) => self.evaluate_constructor(constructor, id),
            HirExpression::MemberAccess(access) => self.evaluate_access(access, id),
            HirExpression::Call(call) => self.evaluate_call(call, id),
            HirExpression::MethodCall(call) => self.evaluate_method_call(call, id),
            HirExpression::Cast(cast) => self.evaluate_cast(&cast, id),
            HirExpression::If(if_) => self.evaluate_if(if_, id),
            HirExpression::Tuple(tuple) => self.evaluate_tuple(tuple),
            HirExpression::Lambda(lambda) => self.evaluate_lambda(lambda, id),
            HirExpression::Quote(tokens) => self.evaluate_quote(tokens, id),
            HirExpression::Comptime(block) => self.evaluate_block(block),
            HirExpression::Unsafe(block) => self.evaluate_block(block),
            HirExpression::Unquote(tokens) => {
                // An Unquote expression being found is indicative of a macro being
                // expanded within another comptime fn which we don't currently support.
                let location = self.elaborator.interner.expr_location(&id);
                Err(InterpreterError::UnquoteFoundDuringEvaluation { location })
            }
            HirExpression::Error => {
                let location = self.elaborator.interner.expr_location(&id);
                Err(InterpreterError::ErrorNodeEncountered { location })
            }
        }
    }

    pub(super) fn evaluate_ident(&mut self, ident: HirIdent, id: ExprId) -> IResult<Value> {
        let definition = self.elaborator.interner.try_definition(ident.id).ok_or_else(|| {
            let location = self.elaborator.interner.expr_location(&id);
            InterpreterError::VariableNotInScope { location }
        })?;

        if let ImplKind::TraitMethod(method) = ident.impl_kind {
            let method_id = resolve_trait_method(self.elaborator.interner, method.method_id, id)?;
            let typ = self.elaborator.interner.id_type(id).follow_bindings();
            let bindings = self.elaborator.interner.get_instantiation_bindings(id).clone();
            return Ok(Value::Function(method_id, typ, Rc::new(bindings)));
        }

        match &definition.kind {
            DefinitionKind::Function(function_id) => {
                let typ = self.elaborator.interner.id_type(id).follow_bindings();
                let bindings =
                    Rc::new(self.elaborator.interner.get_instantiation_bindings(id).clone());
                Ok(Value::Function(*function_id, typ, bindings))
            }
            DefinitionKind::Local(_) => self.lookup(&ident),
            DefinitionKind::Global(global_id) => {
                // Avoid resetting the value if it is already known
                if let Some(value) = &self.elaborator.interner.get_global(*global_id).value {
                    Ok(value.clone())
                } else {
                    let global_id = *global_id;
                    let crate_of_global = self.elaborator.interner.get_global(global_id).crate_id;
                    let let_ =
                        self.elaborator.interner.get_global_let_statement(global_id).ok_or_else(
                            || {
                                let location = self.elaborator.interner.expr_location(&id);
                                InterpreterError::VariableNotInScope { location }
                            },
                        )?;

                    if let_.comptime || crate_of_global != self.crate_id {
                        self.evaluate_let(let_.clone())?;
                    }

                    let value = self.lookup(&ident)?;
                    self.elaborator.interner.get_global_mut(global_id).value = Some(value.clone());
                    Ok(value)
                }
            }
            DefinitionKind::NumericGeneric(type_variable, numeric_typ) => {
                let value = match &*type_variable.borrow() {
                    TypeBinding::Unbound(_, _) => None,
<<<<<<< HEAD
                    TypeBinding::Bound(binding) => binding.evaluate_to_u32(),
=======
                    TypeBinding::Bound(binding) => {
                        binding.evaluate_to_field_element(&Kind::Numeric(numeric_typ.clone()))
                    }
>>>>>>> 7c635e6b
                };

                if let Some(value) = value {
                    let typ = self.elaborator.interner.id_type(id);
                    self.evaluate_integer(value, false, id)
                } else {
                    let location = self.elaborator.interner.expr_location(&id);
                    let typ = Type::TypeVariable(type_variable.clone());
                    Err(InterpreterError::NonIntegerArrayLength { typ, location })
                }
            }
        }
    }

    fn evaluate_literal(&mut self, literal: HirLiteral, id: ExprId) -> IResult<Value> {
        match literal {
            HirLiteral::Unit => Ok(Value::Unit),
            HirLiteral::Bool(value) => Ok(Value::Bool(value)),
            HirLiteral::Integer(value, is_negative) => {
                self.evaluate_integer(value, is_negative, id)
            }
            HirLiteral::Str(string) => Ok(Value::String(Rc::new(string))),
            HirLiteral::FmtStr(string, captures) => {
                self.evaluate_format_string(string, captures, id)
            }
            HirLiteral::Array(array) => self.evaluate_array(array, id),
            HirLiteral::Slice(array) => self.evaluate_slice(array, id),
        }
    }

    fn evaluate_format_string(
        &mut self,
        string: String,
        captures: Vec<ExprId>,
        id: ExprId,
    ) -> IResult<Value> {
        let mut result = String::new();
        let mut escaped = false;
        let mut consuming = false;

        let mut values: VecDeque<_> =
            captures.into_iter().map(|capture| self.evaluate(capture)).collect::<Result<_, _>>()?;

        for character in string.chars() {
            match character {
                '\\' => escaped = true,
                '{' if !escaped => consuming = true,
                '}' if !escaped && consuming => {
                    consuming = false;

                    if let Some(value) = values.pop_front() {
                        // When interpolating a quoted value inside a format string, we don't include the
                        // surrounding `quote {` ... `}` as if we are unquoting the quoted value inside the string.
                        if let Value::Quoted(tokens) = value {
                            for (index, token) in tokens.iter().enumerate() {
                                if index > 0 {
                                    result.push(' ');
                                }
                                result
                                    .push_str(&token.display(self.elaborator.interner).to_string());
                            }
                        } else {
                            result.push_str(&value.display(self.elaborator.interner).to_string());
                        }
                    }
                }
                other if !consuming => {
                    escaped = false;
                    result.push(other);
                }
                _ => (),
            }
        }

        let typ = self.elaborator.interner.id_type(id);
        Ok(Value::FormatString(Rc::new(result), typ))
    }

    fn evaluate_integer(
        &self,
        value: FieldElement,
        is_negative: bool,
        id: ExprId,
    ) -> IResult<Value> {
        let typ = self.elaborator.interner.id_type(id).follow_bindings();
        let location = self.elaborator.interner.expr_location(&id);

        if let Type::FieldElement = &typ {
            Ok(Value::Field(value))
        } else if let Type::Integer(sign, bit_size) = &typ {
            match (sign, bit_size) {
                (Signedness::Unsigned, IntegerBitSize::One) => {
                    return Err(InterpreterError::TypeUnsupported { typ, location });
                }
                (Signedness::Unsigned, IntegerBitSize::Eight) => {
                    let value: u8 =
                        value.try_to_u64().and_then(|value| value.try_into().ok()).ok_or(
                            InterpreterError::IntegerOutOfRangeForType { value, typ, location },
                        )?;
                    let value = if is_negative { 0u8.wrapping_sub(value) } else { value };
                    Ok(Value::U8(value))
                }
                (Signedness::Unsigned, IntegerBitSize::Sixteen) => {
                    let value: u16 =
                        value.try_to_u64().and_then(|value| value.try_into().ok()).ok_or(
                            InterpreterError::IntegerOutOfRangeForType { value, typ, location },
                        )?;
                    let value = if is_negative { 0u16.wrapping_sub(value) } else { value };
                    Ok(Value::U16(value))
                }
                (Signedness::Unsigned, IntegerBitSize::ThirtyTwo) => {
                    let value: u32 =
                        value.try_to_u32().ok_or(InterpreterError::IntegerOutOfRangeForType {
                            value,
                            typ,
                            location,
                        })?;
                    let value = if is_negative { 0u32.wrapping_sub(value) } else { value };
                    Ok(Value::U32(value))
                }
                (Signedness::Unsigned, IntegerBitSize::SixtyFour) => {
                    let value: u64 =
                        value.try_to_u64().ok_or(InterpreterError::IntegerOutOfRangeForType {
                            value,
                            typ,
                            location,
                        })?;
                    let value = if is_negative { 0u64.wrapping_sub(value) } else { value };
                    Ok(Value::U64(value))
                }
                (Signedness::Signed, IntegerBitSize::One) => {
                    return Err(InterpreterError::TypeUnsupported { typ, location });
                }
                (Signedness::Signed, IntegerBitSize::Eight) => {
                    let value: i8 =
                        value.try_to_u64().and_then(|value| value.try_into().ok()).ok_or(
                            InterpreterError::IntegerOutOfRangeForType { value, typ, location },
                        )?;
                    let value = if is_negative { -value } else { value };
                    Ok(Value::I8(value))
                }
                (Signedness::Signed, IntegerBitSize::Sixteen) => {
                    let value: i16 =
                        value.try_to_u64().and_then(|value| value.try_into().ok()).ok_or(
                            InterpreterError::IntegerOutOfRangeForType { value, typ, location },
                        )?;
                    let value = if is_negative { -value } else { value };
                    Ok(Value::I16(value))
                }
                (Signedness::Signed, IntegerBitSize::ThirtyTwo) => {
                    let value: i32 =
                        value.try_to_u64().and_then(|value| value.try_into().ok()).ok_or(
                            InterpreterError::IntegerOutOfRangeForType { value, typ, location },
                        )?;
                    let value = if is_negative { -value } else { value };
                    Ok(Value::I32(value))
                }
                (Signedness::Signed, IntegerBitSize::SixtyFour) => {
                    let value: i64 =
                        value.try_to_u64().and_then(|value| value.try_into().ok()).ok_or(
                            InterpreterError::IntegerOutOfRangeForType { value, typ, location },
                        )?;
                    let value = if is_negative { -value } else { value };
                    Ok(Value::I64(value))
                }
            }
        } else if let Type::TypeVariable(variable) = &typ {
            if variable.is_integer_or_field() {
                Ok(Value::Field(value))
            } else if variable.is_integer() {
                let value: u64 = value
                    .try_to_u64()
                    .ok_or(InterpreterError::IntegerOutOfRangeForType { value, typ, location })?;
                let value = if is_negative { 0u64.wrapping_sub(value) } else { value };
                Ok(Value::U64(value))
            } else {
                Err(InterpreterError::NonIntegerIntegerLiteral { typ, location })
            }
        } else {
            Err(InterpreterError::NonIntegerIntegerLiteral { typ, location })
        }
    }

    pub fn evaluate_block(&mut self, mut block: HirBlockExpression) -> IResult<Value> {
        let last_statement = block.statements.pop();
        self.push_scope();

        for statement in block.statements {
            self.evaluate_statement(statement)?;
        }

        let result = if let Some(statement) = last_statement {
            self.evaluate_statement(statement)
        } else {
            Ok(Value::Unit)
        };

        self.pop_scope();
        result
    }

    fn evaluate_array(&mut self, array: HirArrayLiteral, id: ExprId) -> IResult<Value> {
        let typ = self.elaborator.interner.id_type(id).follow_bindings();

        match array {
            HirArrayLiteral::Standard(elements) => {
                let elements = elements
                    .into_iter()
                    .map(|id| self.evaluate(id))
                    .collect::<IResult<Vector<_>>>()?;

                Ok(Value::Array(elements, typ))
            }
            HirArrayLiteral::Repeated { repeated_element, length } => {
                let element = self.evaluate(repeated_element)?;

                if let Some(length) = length.evaluate_to_u32() {
                    let elements = (0..length).map(|_| element.clone()).collect();
                    Ok(Value::Array(elements, typ))
                } else {
                    let location = self.elaborator.interner.expr_location(&id);
                    Err(InterpreterError::NonIntegerArrayLength { typ: length, location })
                }
            }
        }
    }

    fn evaluate_slice(&mut self, array: HirArrayLiteral, id: ExprId) -> IResult<Value> {
        self.evaluate_array(array, id).map(|value| match value {
            Value::Array(array, typ) => Value::Slice(array, typ),
            other => unreachable!("Non-array value returned from evaluate array: {other:?}"),
        })
    }

    fn evaluate_prefix(&mut self, prefix: HirPrefixExpression, id: ExprId) -> IResult<Value> {
        let rhs = match prefix.operator {
            UnaryOp::MutableReference => self.evaluate_no_dereference(prefix.rhs)?,
            _ => self.evaluate(prefix.rhs)?,
        };

        if self.elaborator.interner.get_selected_impl_for_expression(id).is_some() {
            self.evaluate_overloaded_prefix(prefix, rhs, id)
        } else {
            self.evaluate_prefix_with_value(rhs, prefix.operator, id)
        }
    }

    fn evaluate_prefix_with_value(
        &mut self,
        rhs: Value,
        operator: UnaryOp,
        id: ExprId,
    ) -> IResult<Value> {
        match operator {
            UnaryOp::Minus => match rhs {
                Value::Field(value) => Ok(Value::Field(FieldElement::zero() - value)),
                Value::I8(value) => Ok(Value::I8(-value)),
                Value::I16(value) => Ok(Value::I16(-value)),
                Value::I32(value) => Ok(Value::I32(-value)),
                Value::I64(value) => Ok(Value::I64(-value)),
                Value::U8(value) => Ok(Value::U8(0 - value)),
                Value::U16(value) => Ok(Value::U16(0 - value)),
                Value::U32(value) => Ok(Value::U32(0 - value)),
                Value::U64(value) => Ok(Value::U64(0 - value)),
                value => {
                    let location = self.elaborator.interner.expr_location(&id);
                    let operator = "minus";
                    let typ = value.get_type().into_owned();
                    Err(InterpreterError::InvalidValueForUnary { typ, location, operator })
                }
            },
            UnaryOp::Not => match rhs {
                Value::Bool(value) => Ok(Value::Bool(!value)),
                Value::I8(value) => Ok(Value::I8(!value)),
                Value::I16(value) => Ok(Value::I16(!value)),
                Value::I32(value) => Ok(Value::I32(!value)),
                Value::I64(value) => Ok(Value::I64(!value)),
                Value::U8(value) => Ok(Value::U8(!value)),
                Value::U16(value) => Ok(Value::U16(!value)),
                Value::U32(value) => Ok(Value::U32(!value)),
                Value::U64(value) => Ok(Value::U64(!value)),
                value => {
                    let location = self.elaborator.interner.expr_location(&id);
                    let typ = value.get_type().into_owned();
                    Err(InterpreterError::InvalidValueForUnary { typ, location, operator: "not" })
                }
            },
            UnaryOp::MutableReference => {
                // If this is a mutable variable (auto_deref = true), turn this into an explicit
                // mutable reference just by switching the value of `auto_deref`. Otherwise, wrap
                // the value in a fresh reference.
                match rhs {
                    Value::Pointer(elem, true) => Ok(Value::Pointer(elem, false)),
                    other => Ok(Value::Pointer(Shared::new(other), false)),
                }
            }
            UnaryOp::Dereference { implicitly_added: _ } => match rhs {
                Value::Pointer(element, _) => Ok(element.borrow().clone()),
                value => {
                    let location = self.elaborator.interner.expr_location(&id);
                    let typ = value.get_type().into_owned();
                    Err(InterpreterError::NonPointerDereferenced { typ, location })
                }
            },
        }
    }

    fn evaluate_infix(&mut self, infix: HirInfixExpression, id: ExprId) -> IResult<Value> {
        let lhs_value = self.evaluate(infix.lhs)?;
        let rhs_value = self.evaluate(infix.rhs)?;

        if self.elaborator.interner.get_selected_impl_for_expression(id).is_some() {
            return self.evaluate_overloaded_infix(infix, lhs_value, rhs_value, id);
        }

        let lhs_type = lhs_value.get_type().into_owned();
        let rhs_type = rhs_value.get_type().into_owned();
        let location = self.elaborator.interner.expr_location(&id);

        let error = |operator| {
            let lhs = lhs_type.clone();
            let rhs = rhs_type.clone();
            InterpreterError::InvalidValuesForBinary { lhs, rhs, location, operator }
        };

        use InterpreterError::InvalidValuesForBinary;
        match infix.operator.kind {
            BinaryOpKind::Add => match (lhs_value.clone(), rhs_value.clone()) {
                (Value::Field(lhs), Value::Field(rhs)) => Ok(Value::Field(lhs + rhs)),
                (Value::I8(lhs), Value::I8(rhs)) => {
                    Ok(Value::I8(lhs.checked_add(rhs).ok_or(error("+"))?))
                }
                (Value::I16(lhs), Value::I16(rhs)) => {
                    Ok(Value::I16(lhs.checked_add(rhs).ok_or(error("+"))?))
                }
                (Value::I32(lhs), Value::I32(rhs)) => {
                    Ok(Value::I32(lhs.checked_add(rhs).ok_or(error("+"))?))
                }
                (Value::I64(lhs), Value::I64(rhs)) => {
                    Ok(Value::I64(lhs.checked_add(rhs).ok_or(error("+"))?))
                }
                (Value::U8(lhs), Value::U8(rhs)) => {
                    Ok(Value::U8(lhs.checked_add(rhs).ok_or(error("+"))?))
                }
                (Value::U16(lhs), Value::U16(rhs)) => {
                    Ok(Value::U16(lhs.checked_add(rhs).ok_or(error("+"))?))
                }
                (Value::U32(lhs), Value::U32(rhs)) => {
                    Ok(Value::U32(lhs.checked_add(rhs).ok_or(error("+"))?))
                }
                (Value::U64(lhs), Value::U64(rhs)) => {
                    Ok(Value::U64(lhs.checked_add(rhs).ok_or(error("+"))?))
                }
                (lhs, rhs) => Err(error("+")),
            },
            BinaryOpKind::Subtract => match (lhs_value.clone(), rhs_value.clone()) {
                (Value::Field(lhs), Value::Field(rhs)) => Ok(Value::Field(lhs - rhs)),
                (Value::I8(lhs), Value::I8(rhs)) => {
                    Ok(Value::I8(lhs.checked_sub(rhs).ok_or(error("-"))?))
                }
                (Value::I16(lhs), Value::I16(rhs)) => {
                    Ok(Value::I16(lhs.checked_sub(rhs).ok_or(error("-"))?))
                }
                (Value::I32(lhs), Value::I32(rhs)) => {
                    Ok(Value::I32(lhs.checked_sub(rhs).ok_or(error("-"))?))
                }
                (Value::I64(lhs), Value::I64(rhs)) => {
                    Ok(Value::I64(lhs.checked_sub(rhs).ok_or(error("-"))?))
                }
                (Value::U8(lhs), Value::U8(rhs)) => {
                    Ok(Value::U8(lhs.checked_sub(rhs).ok_or(error("-"))?))
                }
                (Value::U16(lhs), Value::U16(rhs)) => {
                    Ok(Value::U16(lhs.checked_sub(rhs).ok_or(error("-"))?))
                }
                (Value::U32(lhs), Value::U32(rhs)) => {
                    Ok(Value::U32(lhs.checked_sub(rhs).ok_or(error("-"))?))
                }
                (Value::U64(lhs), Value::U64(rhs)) => {
                    Ok(Value::U64(lhs.checked_sub(rhs).ok_or(error("-"))?))
                }
                (lhs, rhs) => Err(error("-")),
            },
            BinaryOpKind::Multiply => match (lhs_value.clone(), rhs_value.clone()) {
                (Value::Field(lhs), Value::Field(rhs)) => Ok(Value::Field(lhs * rhs)),
                (Value::I8(lhs), Value::I8(rhs)) => {
                    Ok(Value::I8(lhs.checked_mul(rhs).ok_or(error("*"))?))
                }
                (Value::I16(lhs), Value::I16(rhs)) => {
                    Ok(Value::I16(lhs.checked_mul(rhs).ok_or(error("*"))?))
                }
                (Value::I32(lhs), Value::I32(rhs)) => {
                    Ok(Value::I32(lhs.checked_mul(rhs).ok_or(error("*"))?))
                }
                (Value::I64(lhs), Value::I64(rhs)) => {
                    Ok(Value::I64(lhs.checked_mul(rhs).ok_or(error("*"))?))
                }
                (Value::U8(lhs), Value::U8(rhs)) => {
                    Ok(Value::U8(lhs.checked_mul(rhs).ok_or(error("*"))?))
                }
                (Value::U16(lhs), Value::U16(rhs)) => {
                    Ok(Value::U16(lhs.checked_mul(rhs).ok_or(error("*"))?))
                }
                (Value::U32(lhs), Value::U32(rhs)) => {
                    Ok(Value::U32(lhs.checked_mul(rhs).ok_or(error("*"))?))
                }
                (Value::U64(lhs), Value::U64(rhs)) => {
                    Ok(Value::U64(lhs.checked_mul(rhs).ok_or(error("*"))?))
                }
                (lhs, rhs) => Err(error("*")),
            },
            BinaryOpKind::Divide => match (lhs_value.clone(), rhs_value.clone()) {
                (Value::Field(lhs), Value::Field(rhs)) => Ok(Value::Field(lhs / rhs)),
                (Value::I8(lhs), Value::I8(rhs)) => {
                    Ok(Value::I8(lhs.checked_div(rhs).ok_or(error("/"))?))
                }
                (Value::I16(lhs), Value::I16(rhs)) => {
                    Ok(Value::I16(lhs.checked_div(rhs).ok_or(error("/"))?))
                }
                (Value::I32(lhs), Value::I32(rhs)) => {
                    Ok(Value::I32(lhs.checked_div(rhs).ok_or(error("/"))?))
                }
                (Value::I64(lhs), Value::I64(rhs)) => {
                    Ok(Value::I64(lhs.checked_div(rhs).ok_or(error("/"))?))
                }
                (Value::U8(lhs), Value::U8(rhs)) => {
                    Ok(Value::U8(lhs.checked_div(rhs).ok_or(error("/"))?))
                }
                (Value::U16(lhs), Value::U16(rhs)) => {
                    Ok(Value::U16(lhs.checked_div(rhs).ok_or(error("/"))?))
                }
                (Value::U32(lhs), Value::U32(rhs)) => {
                    Ok(Value::U32(lhs.checked_div(rhs).ok_or(error("/"))?))
                }
                (Value::U64(lhs), Value::U64(rhs)) => {
                    Ok(Value::U64(lhs.checked_div(rhs).ok_or(error("/"))?))
                }
                (lhs, rhs) => Err(error("/")),
            },
            BinaryOpKind::Equal => match (lhs_value.clone(), rhs_value.clone()) {
                (Value::Field(lhs), Value::Field(rhs)) => Ok(Value::Bool(lhs == rhs)),
                (Value::I8(lhs), Value::I8(rhs)) => Ok(Value::Bool(lhs == rhs)),
                (Value::I16(lhs), Value::I16(rhs)) => Ok(Value::Bool(lhs == rhs)),
                (Value::I32(lhs), Value::I32(rhs)) => Ok(Value::Bool(lhs == rhs)),
                (Value::I64(lhs), Value::I64(rhs)) => Ok(Value::Bool(lhs == rhs)),
                (Value::U8(lhs), Value::U8(rhs)) => Ok(Value::Bool(lhs == rhs)),
                (Value::U16(lhs), Value::U16(rhs)) => Ok(Value::Bool(lhs == rhs)),
                (Value::U32(lhs), Value::U32(rhs)) => Ok(Value::Bool(lhs == rhs)),
                (Value::U64(lhs), Value::U64(rhs)) => Ok(Value::Bool(lhs == rhs)),
                (Value::Bool(lhs), Value::Bool(rhs)) => Ok(Value::Bool(lhs == rhs)),
                (lhs, rhs) => Err(error("==")),
            },
            BinaryOpKind::NotEqual => match (lhs_value.clone(), rhs_value.clone()) {
                (Value::Field(lhs), Value::Field(rhs)) => Ok(Value::Bool(lhs != rhs)),
                (Value::I8(lhs), Value::I8(rhs)) => Ok(Value::Bool(lhs != rhs)),
                (Value::I16(lhs), Value::I16(rhs)) => Ok(Value::Bool(lhs != rhs)),
                (Value::I32(lhs), Value::I32(rhs)) => Ok(Value::Bool(lhs != rhs)),
                (Value::I64(lhs), Value::I64(rhs)) => Ok(Value::Bool(lhs != rhs)),
                (Value::U8(lhs), Value::U8(rhs)) => Ok(Value::Bool(lhs != rhs)),
                (Value::U16(lhs), Value::U16(rhs)) => Ok(Value::Bool(lhs != rhs)),
                (Value::U32(lhs), Value::U32(rhs)) => Ok(Value::Bool(lhs != rhs)),
                (Value::U64(lhs), Value::U64(rhs)) => Ok(Value::Bool(lhs != rhs)),
                (Value::Bool(lhs), Value::Bool(rhs)) => Ok(Value::Bool(lhs != rhs)),
                (lhs, rhs) => Err(error("!=")),
            },
            BinaryOpKind::Less => match (lhs_value.clone(), rhs_value.clone()) {
                (Value::Field(lhs), Value::Field(rhs)) => Ok(Value::Bool(lhs < rhs)),
                (Value::I8(lhs), Value::I8(rhs)) => Ok(Value::Bool(lhs < rhs)),
                (Value::I16(lhs), Value::I16(rhs)) => Ok(Value::Bool(lhs < rhs)),
                (Value::I32(lhs), Value::I32(rhs)) => Ok(Value::Bool(lhs < rhs)),
                (Value::I64(lhs), Value::I64(rhs)) => Ok(Value::Bool(lhs < rhs)),
                (Value::U8(lhs), Value::U8(rhs)) => Ok(Value::Bool(lhs < rhs)),
                (Value::U16(lhs), Value::U16(rhs)) => Ok(Value::Bool(lhs < rhs)),
                (Value::U32(lhs), Value::U32(rhs)) => Ok(Value::Bool(lhs < rhs)),
                (Value::U64(lhs), Value::U64(rhs)) => Ok(Value::Bool(lhs < rhs)),
                (lhs, rhs) => Err(error("<")),
            },
            BinaryOpKind::LessEqual => match (lhs_value.clone(), rhs_value.clone()) {
                (Value::Field(lhs), Value::Field(rhs)) => Ok(Value::Bool(lhs <= rhs)),
                (Value::I8(lhs), Value::I8(rhs)) => Ok(Value::Bool(lhs <= rhs)),
                (Value::I16(lhs), Value::I16(rhs)) => Ok(Value::Bool(lhs <= rhs)),
                (Value::I32(lhs), Value::I32(rhs)) => Ok(Value::Bool(lhs <= rhs)),
                (Value::I64(lhs), Value::I64(rhs)) => Ok(Value::Bool(lhs <= rhs)),
                (Value::U8(lhs), Value::U8(rhs)) => Ok(Value::Bool(lhs <= rhs)),
                (Value::U16(lhs), Value::U16(rhs)) => Ok(Value::Bool(lhs <= rhs)),
                (Value::U32(lhs), Value::U32(rhs)) => Ok(Value::Bool(lhs <= rhs)),
                (Value::U64(lhs), Value::U64(rhs)) => Ok(Value::Bool(lhs <= rhs)),
                (lhs, rhs) => Err(error("<=")),
            },
            BinaryOpKind::Greater => match (lhs_value.clone(), rhs_value.clone()) {
                (Value::Field(lhs), Value::Field(rhs)) => Ok(Value::Bool(lhs > rhs)),
                (Value::I8(lhs), Value::I8(rhs)) => Ok(Value::Bool(lhs > rhs)),
                (Value::I16(lhs), Value::I16(rhs)) => Ok(Value::Bool(lhs > rhs)),
                (Value::I32(lhs), Value::I32(rhs)) => Ok(Value::Bool(lhs > rhs)),
                (Value::I64(lhs), Value::I64(rhs)) => Ok(Value::Bool(lhs > rhs)),
                (Value::U8(lhs), Value::U8(rhs)) => Ok(Value::Bool(lhs > rhs)),
                (Value::U16(lhs), Value::U16(rhs)) => Ok(Value::Bool(lhs > rhs)),
                (Value::U32(lhs), Value::U32(rhs)) => Ok(Value::Bool(lhs > rhs)),
                (Value::U64(lhs), Value::U64(rhs)) => Ok(Value::Bool(lhs > rhs)),
                (lhs, rhs) => Err(error(">")),
            },
            BinaryOpKind::GreaterEqual => match (lhs_value.clone(), rhs_value.clone()) {
                (Value::Field(lhs), Value::Field(rhs)) => Ok(Value::Bool(lhs >= rhs)),
                (Value::I8(lhs), Value::I8(rhs)) => Ok(Value::Bool(lhs >= rhs)),
                (Value::I16(lhs), Value::I16(rhs)) => Ok(Value::Bool(lhs >= rhs)),
                (Value::I32(lhs), Value::I32(rhs)) => Ok(Value::Bool(lhs >= rhs)),
                (Value::I64(lhs), Value::I64(rhs)) => Ok(Value::Bool(lhs >= rhs)),
                (Value::U8(lhs), Value::U8(rhs)) => Ok(Value::Bool(lhs >= rhs)),
                (Value::U16(lhs), Value::U16(rhs)) => Ok(Value::Bool(lhs >= rhs)),
                (Value::U32(lhs), Value::U32(rhs)) => Ok(Value::Bool(lhs >= rhs)),
                (Value::U64(lhs), Value::U64(rhs)) => Ok(Value::Bool(lhs >= rhs)),
                (lhs, rhs) => Err(error(">=")),
            },
            BinaryOpKind::And => match (lhs_value.clone(), rhs_value.clone()) {
                (Value::Bool(lhs), Value::Bool(rhs)) => Ok(Value::Bool(lhs & rhs)),
                (Value::I8(lhs), Value::I8(rhs)) => Ok(Value::I8(lhs & rhs)),
                (Value::I16(lhs), Value::I16(rhs)) => Ok(Value::I16(lhs & rhs)),
                (Value::I32(lhs), Value::I32(rhs)) => Ok(Value::I32(lhs & rhs)),
                (Value::I64(lhs), Value::I64(rhs)) => Ok(Value::I64(lhs & rhs)),
                (Value::U8(lhs), Value::U8(rhs)) => Ok(Value::U8(lhs & rhs)),
                (Value::U16(lhs), Value::U16(rhs)) => Ok(Value::U16(lhs & rhs)),
                (Value::U32(lhs), Value::U32(rhs)) => Ok(Value::U32(lhs & rhs)),
                (Value::U64(lhs), Value::U64(rhs)) => Ok(Value::U64(lhs & rhs)),
                (lhs, rhs) => Err(error("&")),
            },
            BinaryOpKind::Or => match (lhs_value.clone(), rhs_value.clone()) {
                (Value::Bool(lhs), Value::Bool(rhs)) => Ok(Value::Bool(lhs | rhs)),
                (Value::I8(lhs), Value::I8(rhs)) => Ok(Value::I8(lhs | rhs)),
                (Value::I16(lhs), Value::I16(rhs)) => Ok(Value::I16(lhs | rhs)),
                (Value::I32(lhs), Value::I32(rhs)) => Ok(Value::I32(lhs | rhs)),
                (Value::I64(lhs), Value::I64(rhs)) => Ok(Value::I64(lhs | rhs)),
                (Value::U8(lhs), Value::U8(rhs)) => Ok(Value::U8(lhs | rhs)),
                (Value::U16(lhs), Value::U16(rhs)) => Ok(Value::U16(lhs | rhs)),
                (Value::U32(lhs), Value::U32(rhs)) => Ok(Value::U32(lhs | rhs)),
                (Value::U64(lhs), Value::U64(rhs)) => Ok(Value::U64(lhs | rhs)),
                (lhs, rhs) => Err(error("|")),
            },
            BinaryOpKind::Xor => match (lhs_value.clone(), rhs_value.clone()) {
                (Value::Bool(lhs), Value::Bool(rhs)) => Ok(Value::Bool(lhs ^ rhs)),
                (Value::I8(lhs), Value::I8(rhs)) => Ok(Value::I8(lhs ^ rhs)),
                (Value::I16(lhs), Value::I16(rhs)) => Ok(Value::I16(lhs ^ rhs)),
                (Value::I32(lhs), Value::I32(rhs)) => Ok(Value::I32(lhs ^ rhs)),
                (Value::I64(lhs), Value::I64(rhs)) => Ok(Value::I64(lhs ^ rhs)),
                (Value::U8(lhs), Value::U8(rhs)) => Ok(Value::U8(lhs ^ rhs)),
                (Value::U16(lhs), Value::U16(rhs)) => Ok(Value::U16(lhs ^ rhs)),
                (Value::U32(lhs), Value::U32(rhs)) => Ok(Value::U32(lhs ^ rhs)),
                (Value::U64(lhs), Value::U64(rhs)) => Ok(Value::U64(lhs ^ rhs)),
                (lhs, rhs) => Err(error("^")),
            },
            BinaryOpKind::ShiftRight => match (lhs_value.clone(), rhs_value.clone()) {
                (Value::I8(lhs), Value::I8(rhs)) => Ok(Value::I8(
                    lhs.checked_shr(rhs.try_into().map_err(|_| error(">>"))?).ok_or(error(">>"))?,
                )),
                (Value::I16(lhs), Value::I16(rhs)) => Ok(Value::I16(
                    lhs.checked_shr(rhs.try_into().map_err(|_| error(">>"))?).ok_or(error(">>"))?,
                )),
                (Value::I32(lhs), Value::I32(rhs)) => Ok(Value::I32(
                    lhs.checked_shr(rhs.try_into().map_err(|_| error(">>"))?).ok_or(error(">>"))?,
                )),
                (Value::I64(lhs), Value::I64(rhs)) => Ok(Value::I64(
                    lhs.checked_shr(rhs.try_into().map_err(|_| error(">>"))?).ok_or(error(">>"))?,
                )),
                (Value::U8(lhs), Value::U8(rhs)) => {
                    Ok(Value::U8(lhs.checked_shr(rhs.into()).ok_or(error(">>"))?))
                }
                (Value::U16(lhs), Value::U16(rhs)) => {
                    Ok(Value::U16(lhs.checked_shr(rhs.into()).ok_or(error(">>"))?))
                }
                (Value::U32(lhs), Value::U32(rhs)) => {
                    Ok(Value::U32(lhs.checked_shr(rhs).ok_or(error(">>"))?))
                }
                (Value::U64(lhs), Value::U64(rhs)) => Ok(Value::U64(
                    lhs.checked_shr(rhs.try_into().map_err(|_| error(">>"))?).ok_or(error(">>"))?,
                )),
                (lhs, rhs) => Err(error(">>")),
            },
            BinaryOpKind::ShiftLeft => match (lhs_value.clone(), rhs_value.clone()) {
                (Value::I8(lhs), Value::I8(rhs)) => Ok(Value::I8(
                    lhs.checked_shl(rhs.try_into().map_err(|_| error("<<"))?).ok_or(error("<<"))?,
                )),
                (Value::I16(lhs), Value::I16(rhs)) => Ok(Value::I16(
                    lhs.checked_shl(rhs.try_into().map_err(|_| error("<<"))?).ok_or(error("<<"))?,
                )),
                (Value::I32(lhs), Value::I32(rhs)) => Ok(Value::I32(
                    lhs.checked_shl(rhs.try_into().map_err(|_| error("<<"))?).ok_or(error("<<"))?,
                )),
                (Value::I64(lhs), Value::I64(rhs)) => Ok(Value::I64(
                    lhs.checked_shl(rhs.try_into().map_err(|_| error("<<"))?).ok_or(error("<<"))?,
                )),
                (Value::U8(lhs), Value::U8(rhs)) => {
                    Ok(Value::U8(lhs.checked_shl(rhs.into()).ok_or(error("<<"))?))
                }
                (Value::U16(lhs), Value::U16(rhs)) => {
                    Ok(Value::U16(lhs.checked_shl(rhs.into()).ok_or(error("<<"))?))
                }
                (Value::U32(lhs), Value::U32(rhs)) => {
                    Ok(Value::U32(lhs.checked_shl(rhs).ok_or(error("<<"))?))
                }
                (Value::U64(lhs), Value::U64(rhs)) => Ok(Value::U64(
                    lhs.checked_shl(rhs.try_into().map_err(|_| error("<<"))?).ok_or(error("<<"))?,
                )),
                (lhs, rhs) => Err(error("<<")),
            },
            BinaryOpKind::Modulo => match (lhs_value.clone(), rhs_value.clone()) {
                (Value::I8(lhs), Value::I8(rhs)) => {
                    Ok(Value::I8(lhs.checked_rem(rhs).ok_or(error("%"))?))
                }
                (Value::I16(lhs), Value::I16(rhs)) => {
                    Ok(Value::I16(lhs.checked_rem(rhs).ok_or(error("%"))?))
                }
                (Value::I32(lhs), Value::I32(rhs)) => {
                    Ok(Value::I32(lhs.checked_rem(rhs).ok_or(error("%"))?))
                }
                (Value::I64(lhs), Value::I64(rhs)) => {
                    Ok(Value::I64(lhs.checked_rem(rhs).ok_or(error("%"))?))
                }
                (Value::U8(lhs), Value::U8(rhs)) => {
                    Ok(Value::U8(lhs.checked_rem(rhs).ok_or(error("%"))?))
                }
                (Value::U16(lhs), Value::U16(rhs)) => {
                    Ok(Value::U16(lhs.checked_rem(rhs).ok_or(error("%"))?))
                }
                (Value::U32(lhs), Value::U32(rhs)) => {
                    Ok(Value::U32(lhs.checked_rem(rhs).ok_or(error("%"))?))
                }
                (Value::U64(lhs), Value::U64(rhs)) => {
                    Ok(Value::U64(lhs.checked_rem(rhs).ok_or(error("%"))?))
                }
                (lhs, rhs) => Err(error("%")),
            },
        }
    }

    fn evaluate_overloaded_infix(
        &mut self,
        infix: HirInfixExpression,
        lhs: Value,
        rhs: Value,
        id: ExprId,
    ) -> IResult<Value> {
        let method = infix.trait_method_id;
        let operator = infix.operator.kind;

        let method_id = resolve_trait_method(self.elaborator.interner, method, id)?;
        let type_bindings = self.elaborator.interner.get_instantiation_bindings(id).clone();

        let lhs = (lhs, self.elaborator.interner.expr_location(&infix.lhs));
        let rhs = (rhs, self.elaborator.interner.expr_location(&infix.rhs));

        let location = self.elaborator.interner.expr_location(&id);
        let value = self.call_function(method_id, vec![lhs, rhs], type_bindings, location)?;

        // Certain operators add additional operations after the trait call:
        // - `!=`: Reverse the result of Eq
        // - Comparator operators: Convert the returned `Ordering` to a boolean.
        use BinaryOpKind::*;
        match operator {
            NotEqual => self.evaluate_prefix_with_value(value, UnaryOp::Not, id),
            Less | LessEqual | Greater | GreaterEqual => self.evaluate_ordering(value, operator),
            _ => Ok(value),
        }
    }

    fn evaluate_overloaded_prefix(
        &mut self,
        prefix: HirPrefixExpression,
        rhs: Value,
        id: ExprId,
    ) -> IResult<Value> {
        let method =
            prefix.trait_method_id.expect("ice: expected prefix operator trait at this point");
        let operator = prefix.operator;

        let method_id = resolve_trait_method(self.elaborator.interner, method, id)?;
        let type_bindings = self.elaborator.interner.get_instantiation_bindings(id).clone();

        let rhs = (rhs, self.elaborator.interner.expr_location(&prefix.rhs));

        let location = self.elaborator.interner.expr_location(&id);
        self.call_function(method_id, vec![rhs], type_bindings, location)
    }

    /// Given the result of a `cmp` operation, convert it into the boolean result of the given operator.
    /// - `<`:  `ordering == Ordering::Less`
    /// - `<=`: `ordering != Ordering::Greater`
    /// - `>`:  `ordering == Ordering::Greater`
    /// - `<=`: `ordering != Ordering::Less`
    fn evaluate_ordering(&self, ordering: Value, operator: BinaryOpKind) -> IResult<Value> {
        let ordering = match ordering {
            Value::Struct(fields, _) => match fields.into_iter().next().unwrap().1 {
                Value::Field(ordering) => ordering,
                _ => unreachable!("`cmp` should always return an Ordering value"),
            },
            _ => unreachable!("`cmp` should always return an Ordering value"),
        };

        use BinaryOpKind::*;
        let less_or_greater = if matches!(operator, Less | GreaterEqual) {
            FieldElement::zero() // Ordering::Less
        } else {
            2u128.into() // Ordering::Greater
        };

        if matches!(operator, Less | Greater) {
            Ok(Value::Bool(ordering == less_or_greater))
        } else {
            Ok(Value::Bool(ordering != less_or_greater))
        }
    }

    fn evaluate_index(&mut self, index: HirIndexExpression, id: ExprId) -> IResult<Value> {
        let array = self.evaluate(index.collection)?;
        let index = self.evaluate(index.index)?;

        let location = self.elaborator.interner.expr_location(&id);
        let (array, index) = self.bounds_check(array, index, location)?;

        Ok(array[index].clone())
    }

    /// Bounds check the given array and index pair.
    /// This will also ensure the given arguments are in fact an array and integer.
    fn bounds_check(
        &self,
        array: Value,
        index: Value,
        location: Location,
    ) -> IResult<(Vector<Value>, usize)> {
        let collection = match array {
            Value::Array(array, _) => array,
            Value::Slice(array, _) => array,
            value => {
                let typ = value.get_type().into_owned();
                return Err(InterpreterError::NonArrayIndexed { typ, location });
            }
        };

        let index = match index {
            Value::Field(value) => {
                value.try_to_u64().and_then(|value| value.try_into().ok()).ok_or_else(|| {
                    let typ = Type::default_int_type();
                    InterpreterError::IntegerOutOfRangeForType { value, typ, location }
                })?
            }
            Value::I8(value) => value as usize,
            Value::I16(value) => value as usize,
            Value::I32(value) => value as usize,
            Value::I64(value) => value as usize,
            Value::U8(value) => value as usize,
            Value::U16(value) => value as usize,
            Value::U32(value) => value as usize,
            Value::U64(value) => value as usize,
            value => {
                let typ = value.get_type().into_owned();
                return Err(InterpreterError::NonIntegerUsedAsIndex { typ, location });
            }
        };

        if index >= collection.len() {
            use InterpreterError::IndexOutOfBounds;
            return Err(IndexOutOfBounds { index, location, length: collection.len() });
        }

        Ok((collection, index))
    }

    fn evaluate_constructor(
        &mut self,
        constructor: HirConstructorExpression,
        id: ExprId,
    ) -> IResult<Value> {
        let fields = constructor
            .fields
            .into_iter()
            .map(|(name, expr)| {
                let field_value = self.evaluate(expr)?;
                Ok((Rc::new(name.0.contents), field_value))
            })
            .collect::<Result<_, _>>()?;

        let typ = self.elaborator.interner.id_type(id).follow_bindings();
        Ok(Value::Struct(fields, typ))
    }

    fn evaluate_access(&mut self, access: HirMemberAccess, id: ExprId) -> IResult<Value> {
        let (fields, struct_type) = match self.evaluate(access.lhs)? {
            Value::Struct(fields, typ) => (fields, typ),
            Value::Tuple(fields) => {
                let (fields, field_types): (HashMap<Rc<String>, Value>, Vec<Type>) = fields
                    .into_iter()
                    .enumerate()
                    .map(|(i, field)| {
                        let field_type = field.get_type().into_owned();
                        let key_val_pair = (Rc::new(i.to_string()), field);
                        (key_val_pair, field_type)
                    })
                    .unzip();
                (fields, Type::Tuple(field_types))
            }
            value => {
                let location = self.elaborator.interner.expr_location(&id);
                let typ = value.get_type().into_owned();
                return Err(InterpreterError::NonTupleOrStructInMemberAccess { typ, location });
            }
        };

        fields.get(&access.rhs.0.contents).cloned().ok_or_else(|| {
            let location = self.elaborator.interner.expr_location(&id);
            let value = Value::Struct(fields, struct_type);
            let field_name = access.rhs.0.contents;
            let typ = value.get_type().into_owned();
            InterpreterError::ExpectedStructToHaveField { typ, field_name, location }
        })
    }

    fn evaluate_call(&mut self, call: HirCallExpression, id: ExprId) -> IResult<Value> {
        let function = self.evaluate(call.func)?;
        let arguments = try_vecmap(call.arguments, |arg| {
            Ok((self.evaluate(arg)?, self.elaborator.interner.expr_location(&arg)))
        })?;
        let location = self.elaborator.interner.expr_location(&id);

        match function {
            Value::Function(function_id, _, bindings) => {
                let bindings = unwrap_rc(bindings);
                let mut result = self.call_function(function_id, arguments, bindings, location)?;
                if call.is_macro_call {
                    let expr = result.into_expression(self.elaborator.interner, location)?;
                    let expr = self.elaborate_in_function(self.current_function, |elaborator| {
                        elaborator.elaborate_expression(expr).0
                    });
                    result = self.evaluate(expr)?;

                    // Macro calls are typed as type variables during type checking.
                    // Now that we know the type we need to further unify it in case there
                    // are inconsistencies or the type needs to be known.
                    // We don't commit any type bindings made this way in case the type of
                    // the macro result changes across loop iterations.
                    let expected_type = self.elaborator.interner.id_type(id);
                    let actual_type = result.get_type();
                    self.unify_without_binding(&actual_type, &expected_type, location);
                }
                Ok(result)
            }
            Value::Closure(closure, env, _, function_scope, module_scope) => {
                self.call_closure(closure, env, arguments, function_scope, module_scope, location)
            }
            value => {
                let typ = value.get_type().into_owned();
                Err(InterpreterError::NonFunctionCalled { typ, location })
            }
        }
    }

    fn unify_without_binding(&mut self, actual: &Type, expected: &Type, location: Location) {
        self.elaborator.unify_without_applying_bindings(actual, expected, location.file, || {
            TypeCheckError::TypeMismatch {
                expected_typ: expected.to_string(),
                expr_typ: actual.to_string(),
                expr_span: location.span,
            }
        });
    }

    fn evaluate_method_call(
        &mut self,
        call: HirMethodCallExpression,
        id: ExprId,
    ) -> IResult<Value> {
        let object = self.evaluate(call.object)?;
        let arguments = try_vecmap(call.arguments, |arg| {
            Ok((self.evaluate(arg)?, self.elaborator.interner.expr_location(&arg)))
        })?;
        let location = self.elaborator.interner.expr_location(&id);

        let typ = object.get_type().follow_bindings();
        let method_name = &call.method.0.contents;

        // TODO: Traits
        let method = match &typ {
            Type::Struct(struct_def, _) => self.elaborator.interner.lookup_method(
                &typ,
                struct_def.borrow().id,
                method_name,
                false,
                true,
            ),
            _ => self.elaborator.interner.lookup_primitive_method(&typ, method_name, true),
        };

        if let Some(method) = method {
            self.call_function(method, arguments, TypeBindings::new(), location)
        } else {
            Err(InterpreterError::NoMethodFound { name: method_name.clone(), typ, location })
        }
    }

    fn evaluate_cast(&mut self, cast: &HirCastExpression, id: ExprId) -> IResult<Value> {
        let evaluated_lhs = self.evaluate(cast.lhs)?;
        Self::evaluate_cast_one_step(cast, id, evaluated_lhs, self.elaborator.interner)
    }

    /// evaluate_cast without recursion
    pub fn evaluate_cast_one_step(
        cast: &HirCastExpression,
        id: ExprId,
        evaluated_lhs: Value,
        interner: &NodeInterner,
    ) -> IResult<Value> {
        macro_rules! signed_int_to_field {
            ($x:expr) => {{
                // Need to convert the signed integer to an i128 before
                // we negate it to preserve the MIN value.
                let mut value = $x as i128;
                let is_negative = value < 0;
                if is_negative {
                    value = -value;
                }
                ((value as u128).into(), is_negative)
            }};
        }

        let (mut lhs, lhs_is_negative) = match evaluated_lhs {
            Value::Field(value) => (value, false),
            Value::U8(value) => ((value as u128).into(), false),
            Value::U16(value) => ((value as u128).into(), false),
            Value::U32(value) => ((value as u128).into(), false),
            Value::U64(value) => ((value as u128).into(), false),
            Value::I8(value) => signed_int_to_field!(value),
            Value::I16(value) => signed_int_to_field!(value),
            Value::I32(value) => signed_int_to_field!(value),
            Value::I64(value) => signed_int_to_field!(value),
            Value::Bool(value) => {
                (if value { FieldElement::one() } else { FieldElement::zero() }, false)
            }
            value => {
                let location = interner.expr_location(&id);
                let typ = value.get_type().into_owned();
                return Err(InterpreterError::NonNumericCasted { typ, location });
            }
        };

        macro_rules! cast_to_int {
            ($x:expr, $method:ident, $typ:ty, $f:ident) => {{
                let mut value = $x.$method() as $typ;
                if lhs_is_negative {
                    value = 0 - value;
                }
                Ok(Value::$f(value))
            }};
        }

        // Now actually cast the lhs, bit casting and wrapping as necessary
        match cast.r#type.follow_bindings() {
            Type::FieldElement => {
                if lhs_is_negative {
                    lhs = FieldElement::zero() - lhs;
                }
                Ok(Value::Field(lhs))
            }
            Type::Integer(sign, bit_size) => match (sign, bit_size) {
                (Signedness::Unsigned, IntegerBitSize::One) => {
                    let location = interner.expr_location(&id);
                    Err(InterpreterError::TypeUnsupported { typ: cast.r#type.clone(), location })
                }
                (Signedness::Unsigned, IntegerBitSize::Eight) => cast_to_int!(lhs, to_u128, u8, U8),
                (Signedness::Unsigned, IntegerBitSize::Sixteen) => {
                    cast_to_int!(lhs, to_u128, u16, U16)
                }
                (Signedness::Unsigned, IntegerBitSize::ThirtyTwo) => {
                    cast_to_int!(lhs, to_u128, u32, U32)
                }
                (Signedness::Unsigned, IntegerBitSize::SixtyFour) => {
                    cast_to_int!(lhs, to_u128, u64, U64)
                }
                (Signedness::Signed, IntegerBitSize::One) => {
                    let location = interner.expr_location(&id);
                    Err(InterpreterError::TypeUnsupported { typ: cast.r#type.clone(), location })
                }
                (Signedness::Signed, IntegerBitSize::Eight) => cast_to_int!(lhs, to_i128, i8, I8),
                (Signedness::Signed, IntegerBitSize::Sixteen) => {
                    cast_to_int!(lhs, to_i128, i16, I16)
                }
                (Signedness::Signed, IntegerBitSize::ThirtyTwo) => {
                    cast_to_int!(lhs, to_i128, i32, I32)
                }
                (Signedness::Signed, IntegerBitSize::SixtyFour) => {
                    cast_to_int!(lhs, to_i128, i64, I64)
                }
            },
            Type::Bool => Ok(Value::Bool(!lhs.is_zero() || lhs_is_negative)),
            typ => {
                let location = interner.expr_location(&id);
                Err(InterpreterError::CastToNonNumericType { typ, location })
            }
        }
    }

    fn evaluate_if(&mut self, if_: HirIfExpression, id: ExprId) -> IResult<Value> {
        let condition = match self.evaluate(if_.condition)? {
            Value::Bool(value) => value,
            value => {
                let location = self.elaborator.interner.expr_location(&id);
                let typ = value.get_type().into_owned();
                return Err(InterpreterError::NonBoolUsedInIf { typ, location });
            }
        };

        self.push_scope();

        let result = if condition {
            if if_.alternative.is_some() {
                self.evaluate(if_.consequence)
            } else {
                self.evaluate(if_.consequence)?;
                Ok(Value::Unit)
            }
        } else {
            match if_.alternative {
                Some(alternative) => self.evaluate(alternative),
                None => Ok(Value::Unit),
            }
        };

        self.pop_scope();
        result
    }

    fn evaluate_tuple(&mut self, tuple: Vec<ExprId>) -> IResult<Value> {
        let fields = try_vecmap(tuple, |field| self.evaluate(field))?;
        Ok(Value::Tuple(fields))
    }

    fn evaluate_lambda(&mut self, lambda: HirLambda, id: ExprId) -> IResult<Value> {
        let location = self.elaborator.interner.expr_location(&id);
        let environment =
            try_vecmap(&lambda.captures, |capture| self.lookup_id(capture.ident.id, location))?;

        let typ = self.elaborator.interner.id_type(id).follow_bindings();
        let module = self.elaborator.module_id();
        Ok(Value::Closure(lambda, environment, typ, self.current_function, module))
    }

    fn evaluate_quote(&mut self, mut tokens: Tokens, expr_id: ExprId) -> IResult<Value> {
        let location = self.elaborator.interner.expr_location(&expr_id);
        let tokens = self.substitute_unquoted_values_into_tokens(tokens, location)?;
        Ok(Value::Quoted(Rc::new(tokens)))
    }

    pub fn evaluate_statement(&mut self, statement: StmtId) -> IResult<Value> {
        match self.elaborator.interner.statement(&statement) {
            HirStatement::Let(let_) => self.evaluate_let(let_),
            HirStatement::Constrain(constrain) => self.evaluate_constrain(constrain),
            HirStatement::Assign(assign) => self.evaluate_assign(assign),
            HirStatement::For(for_) => self.evaluate_for(for_),
            HirStatement::Break => self.evaluate_break(statement),
            HirStatement::Continue => self.evaluate_continue(statement),
            HirStatement::Expression(expression) => self.evaluate(expression),
            HirStatement::Comptime(statement) => self.evaluate_comptime(statement),
            HirStatement::Semi(expression) => {
                self.evaluate(expression)?;
                Ok(Value::Unit)
            }
            HirStatement::Error => {
                let location = self.elaborator.interner.id_location(statement);
                Err(InterpreterError::ErrorNodeEncountered { location })
            }
        }
    }

    pub fn evaluate_let(&mut self, let_: HirLetStatement) -> IResult<Value> {
        let rhs = self.evaluate(let_.expression)?;
        let location = self.elaborator.interner.expr_location(&let_.expression);
        self.define_pattern(&let_.pattern, &let_.r#type, rhs, location)?;
        Ok(Value::Unit)
    }

    fn evaluate_constrain(&mut self, constrain: HirConstrainStatement) -> IResult<Value> {
        match self.evaluate(constrain.0)? {
            Value::Bool(true) => Ok(Value::Unit),
            Value::Bool(false) => {
                let location = self.elaborator.interner.expr_location(&constrain.0);
                let message = constrain.2.and_then(|expr| self.evaluate(expr).ok());
                let message =
                    message.map(|value| value.display(self.elaborator.interner).to_string());
                let call_stack = self.elaborator.interpreter_call_stack.clone();
                Err(InterpreterError::FailingConstraint { location, message, call_stack })
            }
            value => {
                let location = self.elaborator.interner.expr_location(&constrain.0);
                let typ = value.get_type().into_owned();
                Err(InterpreterError::NonBoolUsedInConstrain { typ, location })
            }
        }
    }

    fn evaluate_assign(&mut self, assign: HirAssignStatement) -> IResult<Value> {
        let rhs = self.evaluate(assign.expression)?;
        self.store_lvalue(assign.lvalue, rhs)?;
        Ok(Value::Unit)
    }

    fn store_lvalue(&mut self, lvalue: HirLValue, rhs: Value) -> IResult<()> {
        match lvalue {
            HirLValue::Ident(ident, typ) => self.mutate(ident.id, rhs, ident.location),
            HirLValue::Dereference { lvalue, element_type: _, location } => {
                match self.evaluate_lvalue(&lvalue)? {
                    Value::Pointer(value, _) => {
                        *value.borrow_mut() = rhs;
                        Ok(())
                    }
                    value => {
                        let typ = value.get_type().into_owned();
                        Err(InterpreterError::NonPointerDereferenced { typ, location })
                    }
                }
            }
            HirLValue::MemberAccess { object, field_name, field_index, typ: _, location } => {
                let object_value = self.evaluate_lvalue(&object)?;

                let index = field_index.ok_or_else(|| {
                    let value = object_value.clone();
                    let field_name = field_name.to_string();
                    let typ = value.get_type().into_owned();
                    InterpreterError::ExpectedStructToHaveField { typ, field_name, location }
                })?;

                match object_value {
                    Value::Tuple(mut fields) => {
                        fields[index] = rhs;
                        self.store_lvalue(*object, Value::Tuple(fields))
                    }
                    Value::Struct(mut fields, typ) => {
                        fields.insert(Rc::new(field_name.0.contents), rhs);
                        self.store_lvalue(*object, Value::Struct(fields, typ.follow_bindings()))
                    }
                    value => {
                        let typ = value.get_type().into_owned();
                        Err(InterpreterError::NonTupleOrStructInMemberAccess { typ, location })
                    }
                }
            }
            HirLValue::Index { array, index, typ: _, location } => {
                let array_value = self.evaluate_lvalue(&array)?;
                let index = self.evaluate(index)?;

                let constructor = match &array_value {
                    Value::Array(..) => Value::Array,
                    _ => Value::Slice,
                };

                let typ = array_value.get_type().into_owned();
                let (elements, index) = self.bounds_check(array_value, index, location)?;

                let new_array = constructor(elements.update(index, rhs), typ);
                self.store_lvalue(*array, new_array)
            }
        }
    }

    fn evaluate_lvalue(&mut self, lvalue: &HirLValue) -> IResult<Value> {
        match lvalue {
            HirLValue::Ident(ident, _) => match self.lookup(ident)? {
                Value::Pointer(elem, true) => Ok(elem.borrow().clone()),
                other => Ok(other),
            },
            HirLValue::Dereference { lvalue, element_type, location } => {
                match self.evaluate_lvalue(lvalue)? {
                    Value::Pointer(value, _) => Ok(value.borrow().clone()),
                    value => {
                        let typ = value.get_type().into_owned();
                        Err(InterpreterError::NonPointerDereferenced { typ, location: *location })
                    }
                }
            }
            HirLValue::MemberAccess { object, field_name, field_index, typ: _, location } => {
                let object_value = self.evaluate_lvalue(object)?;

                let index = field_index.ok_or_else(|| {
                    let value = object_value.clone();
                    let field_name = field_name.to_string();
                    let location = *location;
                    let typ = value.get_type().into_owned();
                    InterpreterError::ExpectedStructToHaveField { typ, field_name, location }
                })?;

                match object_value {
                    Value::Tuple(mut values) => Ok(values.swap_remove(index)),
                    Value::Struct(fields, _) => Ok(fields[&field_name.0.contents].clone()),
                    value => Err(InterpreterError::NonTupleOrStructInMemberAccess {
                        typ: value.get_type().into_owned(),
                        location: *location,
                    }),
                }
            }
            HirLValue::Index { array, index, typ: _, location } => {
                let array = self.evaluate_lvalue(array)?;
                let index = self.evaluate(*index)?;
                let (elements, index) = self.bounds_check(array, index, *location)?;
                Ok(elements[index].clone())
            }
        }
    }

    fn evaluate_for(&mut self, for_: HirForStatement) -> IResult<Value> {
        // i128 can store all values from i8 - u64
        let get_index = |this: &mut Self, expr| -> IResult<(_, fn(_) -> _)> {
            match this.evaluate(expr)? {
                Value::I8(value) => Ok((value as i128, |i| Value::I8(i as i8))),
                Value::I16(value) => Ok((value as i128, |i| Value::I16(i as i16))),
                Value::I32(value) => Ok((value as i128, |i| Value::I32(i as i32))),
                Value::I64(value) => Ok((value as i128, |i| Value::I64(i as i64))),
                Value::U8(value) => Ok((value as i128, |i| Value::U8(i as u8))),
                Value::U16(value) => Ok((value as i128, |i| Value::U16(i as u16))),
                Value::U32(value) => Ok((value as i128, |i| Value::U32(i as u32))),
                Value::U64(value) => Ok((value as i128, |i| Value::U64(i as u64))),
                value => {
                    let location = this.elaborator.interner.expr_location(&expr);
                    let typ = value.get_type().into_owned();
                    Err(InterpreterError::NonIntegerUsedInLoop { typ, location })
                }
            }
        };

        let (start, make_value) = get_index(self, for_.start_range)?;
        let (end, _) = get_index(self, for_.end_range)?;
        let was_in_loop = std::mem::replace(&mut self.in_loop, true);

        for i in start..end {
            self.push_scope();
            self.current_scope_mut().insert(for_.identifier.id, make_value(i));

            match self.evaluate(for_.block) {
                Ok(_) => (),
                Err(InterpreterError::Break) => break,
                Err(InterpreterError::Continue) => continue,
                Err(other) => return Err(other),
            }

            self.pop_scope();
        }

        self.in_loop = was_in_loop;
        Ok(Value::Unit)
    }

    fn evaluate_break(&mut self, id: StmtId) -> IResult<Value> {
        if self.in_loop {
            Err(InterpreterError::Break)
        } else {
            let location = self.elaborator.interner.statement_location(id);
            Err(InterpreterError::BreakNotInLoop { location })
        }
    }

    fn evaluate_continue(&mut self, id: StmtId) -> IResult<Value> {
        if self.in_loop {
            Err(InterpreterError::Continue)
        } else {
            let location = self.elaborator.interner.statement_location(id);
            Err(InterpreterError::ContinueNotInLoop { location })
        }
    }

    pub(super) fn evaluate_comptime(&mut self, statement: StmtId) -> IResult<Value> {
        self.evaluate_statement(statement)
    }

    fn print_oracle(&self, arguments: Vec<(Value, Location)>) -> Result<Value, InterpreterError> {
        assert_eq!(arguments.len(), 2);

        let print_newline = arguments[0].0 == Value::Bool(true);
        let contents = arguments[1].0.display(self.elaborator.interner);
        if self.elaborator.interner.is_in_lsp_mode() {
            // If we `println!` in LSP it gets mixed with the protocol stream and leads to crashing
            // the connection. If we use `eprintln!` not only it doesn't crash, but the output
            // appears in the "Noir Language Server" output window in case you want to see it.
            if print_newline {
                eprintln!("{}", contents);
            } else {
                eprint!("{}", contents);
            }
        } else if print_newline {
            println!("{}", contents);
        } else {
            print!("{}", contents);
        }

        Ok(Value::Unit)
    }
}<|MERGE_RESOLUTION|>--- conflicted
+++ resolved
@@ -586,13 +586,9 @@
             DefinitionKind::NumericGeneric(type_variable, numeric_typ) => {
                 let value = match &*type_variable.borrow() {
                     TypeBinding::Unbound(_, _) => None,
-<<<<<<< HEAD
-                    TypeBinding::Bound(binding) => binding.evaluate_to_u32(),
-=======
                     TypeBinding::Bound(binding) => {
                         binding.evaluate_to_field_element(&Kind::Numeric(numeric_typ.clone()))
                     }
->>>>>>> 7c635e6b
                 };
 
                 if let Some(value) = value {
