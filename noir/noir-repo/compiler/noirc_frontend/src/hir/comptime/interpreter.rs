use std::collections::VecDeque;
use std::{collections::hash_map::Entry, rc::Rc};

use acvm::{acir::AcirField, FieldElement};
use im::Vector;
use iter_extended::try_vecmap;
use noirc_errors::Location;
use rustc_hash::FxHashMap as HashMap;

use crate::ast::{BinaryOpKind, FunctionKind, IntegerBitSize, Signedness};
use crate::elaborator::Elaborator;
use crate::graph::CrateId;
use crate::hir_def::expr::ImplKind;
use crate::hir_def::function::FunctionBody;
use crate::macros_api::UnaryOp;
use crate::monomorphization::{
    perform_impl_bindings, perform_instantiation_bindings, resolve_trait_method,
    undo_instantiation_bindings,
};
use crate::token::Tokens;
use crate::{
    hir_def::{
        expr::{
            HirArrayLiteral, HirBlockExpression, HirCallExpression, HirCastExpression,
            HirConstructorExpression, HirExpression, HirIdent, HirIfExpression, HirIndexExpression,
            HirInfixExpression, HirLambda, HirMemberAccess, HirMethodCallExpression,
            HirPrefixExpression,
        },
        stmt::{
            HirAssignStatement, HirConstrainStatement, HirForStatement, HirLValue, HirLetStatement,
            HirPattern,
        },
    },
    macros_api::{HirLiteral, HirStatement, NodeInterner},
    node_interner::{DefinitionId, DefinitionKind, ExprId, FuncId, StmtId},
    Shared, Type, TypeBinding, TypeBindings, TypeVariableKind,
};

use super::errors::{IResult, InterpreterError};
use super::value::{unwrap_rc, Value};

mod builtin;
mod foreign;
mod unquote;

#[allow(unused)]
pub struct Interpreter<'local, 'interner> {
    /// To expand macros the Interpreter needs access to the Elaborator
    pub elaborator: &'local mut Elaborator<'interner>,

    crate_id: CrateId,

    in_loop: bool,

    current_function: Option<FuncId>,
}

#[allow(unused)]
impl<'local, 'interner> Interpreter<'local, 'interner> {
    pub(crate) fn new(
        elaborator: &'local mut Elaborator<'interner>,
        crate_id: CrateId,
        current_function: Option<FuncId>,
    ) -> Self {
        Self { elaborator, crate_id, current_function, in_loop: false }
    }

    pub(crate) fn call_function(
        &mut self,
        function: FuncId,
        arguments: Vec<(Value, Location)>,
        instantiation_bindings: TypeBindings,
        location: Location,
    ) -> IResult<Value> {
        let trait_method = self.elaborator.interner.get_trait_method_id(function);

        perform_instantiation_bindings(&instantiation_bindings);
        let impl_bindings =
            perform_impl_bindings(self.elaborator.interner, trait_method, function, location)?;

        let result = self.call_function_inner(function, arguments, location);

        undo_instantiation_bindings(impl_bindings);
        undo_instantiation_bindings(instantiation_bindings);
        result
    }

    fn call_function_inner(
        &mut self,
        function: FuncId,
        arguments: Vec<(Value, Location)>,
        location: Location,
    ) -> IResult<Value> {
        let meta = self.elaborator.interner.function_meta(&function);
        if meta.parameters.len() != arguments.len() {
            return Err(InterpreterError::ArgumentCountMismatch {
                expected: meta.parameters.len(),
                actual: arguments.len(),
                location,
            });
        }

        let is_comptime = self.elaborator.interner.function_modifiers(&function).is_comptime;
        if !is_comptime && meta.source_crate == self.crate_id {
            // Calling non-comptime functions from within the current crate is restricted
            // as non-comptime items will have not been elaborated yet.
            let function = self.elaborator.interner.function_name(&function).to_owned();
            return Err(InterpreterError::NonComptimeFnCallInSameCrate { function, location });
        }

        if meta.kind != FunctionKind::Normal {
            let return_type = meta.return_type().follow_bindings();
            return self.call_special(function, arguments, return_type, location);
        }

        // Wait until after call_special to set the current function so that builtin functions like
        // `.as_type()` still call the resolver in the caller's scope.
        let old_function = self.current_function.replace(function);
        let result = self.call_user_defined_function(function, arguments, location);
        self.current_function = old_function;
        result
    }

    /// Call a non-builtin function
    fn call_user_defined_function(
        &mut self,
        function: FuncId,
        arguments: Vec<(Value, Location)>,
        location: Location,
    ) -> IResult<Value> {
        let meta = self.elaborator.interner.function_meta(&function);
        let parameters = meta.parameters.0.clone();
        let previous_state = self.enter_function();

        for ((parameter, typ, _), (argument, arg_location)) in parameters.iter().zip(arguments) {
            self.define_pattern(parameter, typ, argument, arg_location)?;
        }

<<<<<<< HEAD
        let function_body =
            self.elaborator.interner.function(&function).try_as_expr().ok_or_else(|| {
                let function = self.elaborator.interner.function_name(&function).to_owned();
                InterpreterError::NonComptimeFnCallInSameCrate { function, location }
            })?;

=======
        let function_body = self.get_function_body(function, location)?;
>>>>>>> f7df0301
        let result = self.evaluate(function_body)?;
        self.exit_function(previous_state);
        Ok(result)
    }

<<<<<<< HEAD
=======
    /// Try to retrieve a function's body.
    /// If the function has not yet been resolved this will attempt to lazily resolve it.
    /// Afterwards, if the function's body is still not known or the function is still
    /// in a Resolving state we issue an error.
    fn get_function_body(&mut self, function: FuncId, location: Location) -> IResult<ExprId> {
        let meta = self.elaborator.interner.function_meta(&function);
        match self.elaborator.interner.function(&function).try_as_expr() {
            Some(body) => Ok(body),
            None => {
                if matches!(&meta.function_body, FunctionBody::Unresolved(..)) {
                    self.elaborator.elaborate_item_from_comptime(None, |elaborator| {
                        elaborator.elaborate_function(function);
                    });

                    self.get_function_body(function, location)
                } else {
                    let function = self.elaborator.interner.function_name(&function).to_owned();
                    Err(InterpreterError::NonComptimeFnCallInSameCrate { function, location })
                }
            }
        }
    }

>>>>>>> f7df0301
    fn call_special(
        &mut self,
        function: FuncId,
        arguments: Vec<(Value, Location)>,
        return_type: Type,
        location: Location,
    ) -> IResult<Value> {
        let attributes = self.elaborator.interner.function_attributes(&function);
        let func_attrs = attributes.function.as_ref()
            .expect("all builtin functions must contain a function  attribute which contains the opcode which it links to");

        if let Some(builtin) = func_attrs.builtin() {
            let builtin = builtin.clone();
            self.call_builtin(&builtin, arguments, return_type, location)
        } else if let Some(foreign) = func_attrs.foreign() {
            let foreign = foreign.clone();
            foreign::call_foreign(self.elaborator.interner, &foreign, arguments, location)
        } else if let Some(oracle) = func_attrs.oracle() {
            if oracle == "print" {
                self.print_oracle(arguments)
            } else {
                let item = format!("Comptime evaluation for oracle functions like {oracle}");
                Err(InterpreterError::Unimplemented { item, location })
            }
        } else {
            let name = self.elaborator.interner.function_name(&function);
            unreachable!("Non-builtin, lowlevel or oracle builtin fn '{name}'")
        }
    }

    fn call_closure(
        &mut self,
        closure: HirLambda,
        // TODO: How to define environment here?
        _environment: Vec<Value>,
        arguments: Vec<(Value, Location)>,
        call_location: Location,
    ) -> IResult<Value> {
        let previous_state = self.enter_function();

        if closure.parameters.len() != arguments.len() {
            return Err(InterpreterError::ArgumentCountMismatch {
                expected: closure.parameters.len(),
                actual: arguments.len(),
                location: call_location,
            });
        }

        let parameters = closure.parameters.iter().zip(arguments);
        for ((parameter, typ), (argument, arg_location)) in parameters {
            self.define_pattern(parameter, typ, argument, arg_location)?;
        }

        let result = self.evaluate(closure.body)?;

        self.exit_function(previous_state);
        Ok(result)
    }

    /// Enters a function, pushing a new scope and resetting any required state.
    /// Returns the previous values of the internal state, to be reset when
    /// `exit_function` is called.
    pub(super) fn enter_function(&mut self) -> (bool, Vec<HashMap<DefinitionId, Value>>) {
        // Drain every scope except the global scope
        let mut scope = Vec::new();
        if self.elaborator.comptime_scopes.len() > 1 {
            scope = self.elaborator.comptime_scopes.drain(1..).collect();
        }
        self.push_scope();
        (std::mem::take(&mut self.in_loop), scope)
    }

    pub(super) fn exit_function(&mut self, mut state: (bool, Vec<HashMap<DefinitionId, Value>>)) {
        self.in_loop = state.0;

        // Keep only the global scope
        self.elaborator.comptime_scopes.truncate(1);
        self.elaborator.comptime_scopes.append(&mut state.1);
    }

    pub(super) fn push_scope(&mut self) {
        self.elaborator.comptime_scopes.push(HashMap::default());
    }

    pub(super) fn pop_scope(&mut self) {
        self.elaborator.comptime_scopes.pop();
    }

    fn current_scope_mut(&mut self) -> &mut HashMap<DefinitionId, Value> {
        // the global scope is always at index zero, so this is always Some
        self.elaborator.comptime_scopes.last_mut().unwrap()
    }

    pub(super) fn define_pattern(
        &mut self,
        pattern: &HirPattern,
        typ: &Type,
        argument: Value,
        location: Location,
    ) -> IResult<()> {
        match pattern {
            HirPattern::Identifier(identifier) => {
                self.define(identifier.id, argument);
                Ok(())
            }
            HirPattern::Mutable(pattern, _) => {
                // Create a mutable reference to store to
                let argument = Value::Pointer(Shared::new(argument), true);
                self.define_pattern(pattern, typ, argument, location)
            }
            HirPattern::Tuple(pattern_fields, _) => match (argument, typ) {
                (Value::Tuple(fields), Type::Tuple(type_fields))
                    if fields.len() == pattern_fields.len() =>
                {
                    for ((pattern, typ), argument) in
                        pattern_fields.iter().zip(type_fields).zip(fields)
                    {
                        self.define_pattern(pattern, typ, argument, location)?;
                    }
                    Ok(())
                }
                (value, _) => {
                    Err(InterpreterError::TypeMismatch { expected: typ.clone(), value, location })
                }
            },
            HirPattern::Struct(struct_type, pattern_fields, _) => {
                self.push_scope();

                let res = match argument {
                    Value::Struct(fields, struct_type) if fields.len() == pattern_fields.len() => {
                        for (field_name, field_pattern) in pattern_fields {
                            let field = fields.get(&field_name.0.contents).ok_or_else(|| {
                                InterpreterError::ExpectedStructToHaveField {
                                    value: Value::Struct(fields.clone(), struct_type.clone()),
                                    field_name: field_name.0.contents.clone(),
                                    location,
                                }
                            })?;

                            let field_type = field.get_type().into_owned();
                            self.define_pattern(
                                field_pattern,
                                &field_type,
                                field.clone(),
                                location,
                            )?;
                        }
                        Ok(())
                    }
                    value => Err(InterpreterError::TypeMismatch {
                        expected: typ.clone(),
                        value,
                        location,
                    }),
                };
                self.pop_scope();
                res
            }
        }
    }

    /// Define a new variable in the current scope
    fn define(&mut self, id: DefinitionId, argument: Value) {
        self.current_scope_mut().insert(id, argument);
    }

    /// Mutate an existing variable, potentially from a prior scope
    fn mutate(&mut self, id: DefinitionId, argument: Value, location: Location) -> IResult<()> {
        // If the id is a dummy, assume the error was already issued elsewhere
        if id == DefinitionId::dummy_id() {
            return Ok(());
        }

        for scope in self.elaborator.comptime_scopes.iter_mut().rev() {
            if let Entry::Occupied(mut entry) = scope.entry(id) {
                entry.insert(argument);
                return Ok(());
            }
        }
        Err(InterpreterError::VariableNotInScope { location })
    }

    pub(super) fn lookup(&self, ident: &HirIdent) -> IResult<Value> {
        self.lookup_id(ident.id, ident.location)
    }

    pub fn lookup_id(&self, id: DefinitionId, location: Location) -> IResult<Value> {
        for scope in self.elaborator.comptime_scopes.iter().rev() {
            if let Some(value) = scope.get(&id) {
                return Ok(value.clone());
            }
        }

        if id == DefinitionId::dummy_id() {
            Err(InterpreterError::VariableNotInScope { location })
        } else {
            let name = self.elaborator.interner.definition_name(id).to_string();
            Err(InterpreterError::NonComptimeVarReferenced { name, location })
        }
    }

    /// Evaluate an expression and return the result.
    /// This will automatically dereference a mutable variable if used.
    pub fn evaluate(&mut self, id: ExprId) -> IResult<Value> {
        match self.evaluate_no_dereference(id)? {
            Value::Pointer(elem, true) => Ok(elem.borrow().clone()),
            other => Ok(other),
        }
    }

    /// Evaluating a mutable variable will dereference it automatically.
    /// This function should be used when that is not desired - e.g. when
    /// compiling a `&mut var` expression to grab the original reference.
    fn evaluate_no_dereference(&mut self, id: ExprId) -> IResult<Value> {
        match self.elaborator.interner.expression(&id) {
            HirExpression::Ident(ident, _) => self.evaluate_ident(ident, id),
            HirExpression::Literal(literal) => self.evaluate_literal(literal, id),
            HirExpression::Block(block) => self.evaluate_block(block),
            HirExpression::Prefix(prefix) => self.evaluate_prefix(prefix, id),
            HirExpression::Infix(infix) => self.evaluate_infix(infix, id),
            HirExpression::Index(index) => self.evaluate_index(index, id),
            HirExpression::Constructor(constructor) => self.evaluate_constructor(constructor, id),
            HirExpression::MemberAccess(access) => self.evaluate_access(access, id),
            HirExpression::Call(call) => self.evaluate_call(call, id),
            HirExpression::MethodCall(call) => self.evaluate_method_call(call, id),
            HirExpression::Cast(cast) => self.evaluate_cast(&cast, id),
            HirExpression::If(if_) => self.evaluate_if(if_, id),
            HirExpression::Tuple(tuple) => self.evaluate_tuple(tuple),
            HirExpression::Lambda(lambda) => self.evaluate_lambda(lambda, id),
            HirExpression::Quote(tokens) => self.evaluate_quote(tokens, id),
            HirExpression::Comptime(block) => self.evaluate_block(block),
            HirExpression::Unquote(tokens) => {
                // An Unquote expression being found is indicative of a macro being
                // expanded within another comptime fn which we don't currently support.
                let location = self.elaborator.interner.expr_location(&id);
                Err(InterpreterError::UnquoteFoundDuringEvaluation { location })
            }
            HirExpression::Error => {
                let location = self.elaborator.interner.expr_location(&id);
                Err(InterpreterError::ErrorNodeEncountered { location })
            }
        }
    }

    pub(super) fn evaluate_ident(&mut self, ident: HirIdent, id: ExprId) -> IResult<Value> {
        let definition = self.elaborator.interner.try_definition(ident.id).ok_or_else(|| {
            let location = self.elaborator.interner.expr_location(&id);
            InterpreterError::VariableNotInScope { location }
        })?;

        if let ImplKind::TraitMethod(method, _, _) = ident.impl_kind {
            let method_id = resolve_trait_method(self.elaborator.interner, method, id)?;
            let typ = self.elaborator.interner.id_type(id).follow_bindings();
            let bindings = self.elaborator.interner.get_instantiation_bindings(id).clone();
            return Ok(Value::Function(method_id, typ, Rc::new(bindings)));
        }

        match &definition.kind {
            DefinitionKind::Function(function_id) => {
                let typ = self.elaborator.interner.id_type(id).follow_bindings();
                let bindings =
                    Rc::new(self.elaborator.interner.get_instantiation_bindings(id).clone());
                Ok(Value::Function(*function_id, typ, bindings))
            }
            DefinitionKind::Local(_) => self.lookup(&ident),
            DefinitionKind::Global(global_id) => {
                // Avoid resetting the value if it is already known
                if let Ok(value) = self.lookup(&ident) {
                    Ok(value)
                } else {
                    let crate_of_global = self.elaborator.interner.get_global(*global_id).crate_id;
                    let let_ =
                        self.elaborator.interner.get_global_let_statement(*global_id).ok_or_else(
                            || {
                                let location = self.elaborator.interner.expr_location(&id);
                                InterpreterError::VariableNotInScope { location }
                            },
                        )?;

                    if let_.comptime || crate_of_global != self.crate_id {
                        self.evaluate_let(let_.clone())?;
                    }
                    self.lookup(&ident)
                }
            }
            DefinitionKind::GenericType(type_variable) => {
                let value = match &*type_variable.borrow() {
                    TypeBinding::Unbound(_) => None,
                    TypeBinding::Bound(binding) => binding.evaluate_to_u32(),
                };

                if let Some(value) = value {
                    let typ = self.elaborator.interner.id_type(id);
                    self.evaluate_integer((value as u128).into(), false, id)
                } else {
                    let location = self.elaborator.interner.expr_location(&id);
                    let typ = Type::TypeVariable(type_variable.clone(), TypeVariableKind::Normal);
                    Err(InterpreterError::NonIntegerArrayLength { typ, location })
                }
            }
        }
    }

    fn evaluate_literal(&mut self, literal: HirLiteral, id: ExprId) -> IResult<Value> {
        match literal {
            HirLiteral::Unit => Ok(Value::Unit),
            HirLiteral::Bool(value) => Ok(Value::Bool(value)),
            HirLiteral::Integer(value, is_negative) => {
                self.evaluate_integer(value, is_negative, id)
            }
            HirLiteral::Str(string) => Ok(Value::String(Rc::new(string))),
            HirLiteral::FmtStr(string, captures) => {
                self.evaluate_format_string(string, captures, id)
            }
            HirLiteral::Array(array) => self.evaluate_array(array, id),
            HirLiteral::Slice(array) => self.evaluate_slice(array, id),
        }
    }

    fn evaluate_format_string(
        &mut self,
        string: String,
        captures: Vec<ExprId>,
        id: ExprId,
    ) -> IResult<Value> {
        let mut result = String::new();
        let mut escaped = false;
        let mut consuming = false;

        let mut values: VecDeque<_> =
            captures.into_iter().map(|capture| self.evaluate(capture)).collect::<Result<_, _>>()?;

        for character in string.chars() {
            match character {
                '\\' => escaped = true,
                '{' if !escaped => consuming = true,
                '}' if !escaped && consuming => {
                    consuming = false;

                    if let Some(value) = values.pop_front() {
                        result.push_str(&value.to_string());
                    }
                }
                other if !consuming => {
                    escaped = false;
                    result.push(other);
                }
                _ => (),
            }
        }

        let typ = self.elaborator.interner.id_type(id);
        Ok(Value::FormatString(Rc::new(result), typ))
    }

    fn evaluate_integer(
        &self,
        value: FieldElement,
        is_negative: bool,
        id: ExprId,
    ) -> IResult<Value> {
        let typ = self.elaborator.interner.id_type(id).follow_bindings();
        let location = self.elaborator.interner.expr_location(&id);

        if let Type::FieldElement = &typ {
            Ok(Value::Field(value))
        } else if let Type::Integer(sign, bit_size) = &typ {
            match (sign, bit_size) {
                (Signedness::Unsigned, IntegerBitSize::One) => {
                    return Err(InterpreterError::TypeUnsupported { typ, location });
                }
                (Signedness::Unsigned, IntegerBitSize::Eight) => {
                    let value: u8 =
                        value.try_to_u64().and_then(|value| value.try_into().ok()).ok_or(
                            InterpreterError::IntegerOutOfRangeForType { value, typ, location },
                        )?;
                    let value = if is_negative { 0u8.wrapping_sub(value) } else { value };
                    Ok(Value::U8(value))
                }
                (Signedness::Unsigned, IntegerBitSize::Sixteen) => {
                    let value: u16 =
                        value.try_to_u64().and_then(|value| value.try_into().ok()).ok_or(
                            InterpreterError::IntegerOutOfRangeForType { value, typ, location },
                        )?;
                    let value = if is_negative { 0u16.wrapping_sub(value) } else { value };
                    Ok(Value::U16(value))
                }
                (Signedness::Unsigned, IntegerBitSize::ThirtyTwo) => {
                    let value: u32 =
                        value.try_to_u32().ok_or(InterpreterError::IntegerOutOfRangeForType {
                            value,
                            typ,
                            location,
                        })?;
                    let value = if is_negative { 0u32.wrapping_sub(value) } else { value };
                    Ok(Value::U32(value))
                }
                (Signedness::Unsigned, IntegerBitSize::SixtyFour) => {
                    let value: u64 =
                        value.try_to_u64().ok_or(InterpreterError::IntegerOutOfRangeForType {
                            value,
                            typ,
                            location,
                        })?;
                    let value = if is_negative { 0u64.wrapping_sub(value) } else { value };
                    Ok(Value::U64(value))
                }
                (Signedness::Signed, IntegerBitSize::One) => {
                    return Err(InterpreterError::TypeUnsupported { typ, location });
                }
                (Signedness::Signed, IntegerBitSize::Eight) => {
                    let value: i8 =
                        value.try_to_u64().and_then(|value| value.try_into().ok()).ok_or(
                            InterpreterError::IntegerOutOfRangeForType { value, typ, location },
                        )?;
                    let value = if is_negative { -value } else { value };
                    Ok(Value::I8(value))
                }
                (Signedness::Signed, IntegerBitSize::Sixteen) => {
                    let value: i16 =
                        value.try_to_u64().and_then(|value| value.try_into().ok()).ok_or(
                            InterpreterError::IntegerOutOfRangeForType { value, typ, location },
                        )?;
                    let value = if is_negative { -value } else { value };
                    Ok(Value::I16(value))
                }
                (Signedness::Signed, IntegerBitSize::ThirtyTwo) => {
                    let value: i32 =
                        value.try_to_u64().and_then(|value| value.try_into().ok()).ok_or(
                            InterpreterError::IntegerOutOfRangeForType { value, typ, location },
                        )?;
                    let value = if is_negative { -value } else { value };
                    Ok(Value::I32(value))
                }
                (Signedness::Signed, IntegerBitSize::SixtyFour) => {
                    let value: i64 =
                        value.try_to_u64().and_then(|value| value.try_into().ok()).ok_or(
                            InterpreterError::IntegerOutOfRangeForType { value, typ, location },
                        )?;
                    let value = if is_negative { -value } else { value };
                    Ok(Value::I64(value))
                }
            }
        } else if let Type::TypeVariable(variable, TypeVariableKind::IntegerOrField) = &typ {
            Ok(Value::Field(value))
        } else if let Type::TypeVariable(variable, TypeVariableKind::Integer) = &typ {
            let value: u64 = value
                .try_to_u64()
                .ok_or(InterpreterError::IntegerOutOfRangeForType { value, typ, location })?;
            let value = if is_negative { 0u64.wrapping_sub(value) } else { value };
            Ok(Value::U64(value))
        } else {
            Err(InterpreterError::NonIntegerIntegerLiteral { typ, location })
        }
    }

    pub fn evaluate_block(&mut self, mut block: HirBlockExpression) -> IResult<Value> {
        let last_statement = block.statements.pop();
        self.push_scope();

        for statement in block.statements {
            self.evaluate_statement(statement)?;
        }

        let result = if let Some(statement) = last_statement {
            self.evaluate_statement(statement)
        } else {
            Ok(Value::Unit)
        };

        self.pop_scope();
        result
    }

    fn evaluate_array(&mut self, array: HirArrayLiteral, id: ExprId) -> IResult<Value> {
        let typ = self.elaborator.interner.id_type(id).follow_bindings();

        match array {
            HirArrayLiteral::Standard(elements) => {
                let elements = elements
                    .into_iter()
                    .map(|id| self.evaluate(id))
                    .collect::<IResult<Vector<_>>>()?;

                Ok(Value::Array(elements, typ))
            }
            HirArrayLiteral::Repeated { repeated_element, length } => {
                let element = self.evaluate(repeated_element)?;

                if let Some(length) = length.evaluate_to_u32() {
                    let elements = (0..length).map(|_| element.clone()).collect();
                    Ok(Value::Array(elements, typ))
                } else {
                    let location = self.elaborator.interner.expr_location(&id);
                    Err(InterpreterError::NonIntegerArrayLength { typ: length, location })
                }
            }
        }
    }

    fn evaluate_slice(&mut self, array: HirArrayLiteral, id: ExprId) -> IResult<Value> {
        self.evaluate_array(array, id).map(|value| match value {
            Value::Array(array, typ) => Value::Slice(array, typ),
            other => unreachable!("Non-array value returned from evaluate array: {other:?}"),
        })
    }

    fn evaluate_prefix(&mut self, prefix: HirPrefixExpression, id: ExprId) -> IResult<Value> {
        let rhs = match prefix.operator {
            UnaryOp::MutableReference => self.evaluate_no_dereference(prefix.rhs)?,
            _ => self.evaluate(prefix.rhs)?,
        };

        if self.elaborator.interner.get_selected_impl_for_expression(id).is_some() {
            self.evaluate_overloaded_prefix(prefix, rhs, id)
        } else {
            self.evaluate_prefix_with_value(rhs, prefix.operator, id)
        }
    }

    fn evaluate_prefix_with_value(
        &mut self,
        rhs: Value,
        operator: UnaryOp,
        id: ExprId,
    ) -> IResult<Value> {
        match operator {
            UnaryOp::Minus => match rhs {
                Value::Field(value) => Ok(Value::Field(FieldElement::zero() - value)),
                Value::I8(value) => Ok(Value::I8(-value)),
                Value::I16(value) => Ok(Value::I16(-value)),
                Value::I32(value) => Ok(Value::I32(-value)),
                Value::I64(value) => Ok(Value::I64(-value)),
                Value::U8(value) => Ok(Value::U8(0 - value)),
                Value::U16(value) => Ok(Value::U16(0 - value)),
                Value::U32(value) => Ok(Value::U32(0 - value)),
                Value::U64(value) => Ok(Value::U64(0 - value)),
                value => {
                    let location = self.elaborator.interner.expr_location(&id);
                    let operator = "minus";
                    Err(InterpreterError::InvalidValueForUnary { value, location, operator })
                }
            },
            UnaryOp::Not => match rhs {
                Value::Bool(value) => Ok(Value::Bool(!value)),
                Value::I8(value) => Ok(Value::I8(!value)),
                Value::I16(value) => Ok(Value::I16(!value)),
                Value::I32(value) => Ok(Value::I32(!value)),
                Value::I64(value) => Ok(Value::I64(!value)),
                Value::U8(value) => Ok(Value::U8(!value)),
                Value::U16(value) => Ok(Value::U16(!value)),
                Value::U32(value) => Ok(Value::U32(!value)),
                Value::U64(value) => Ok(Value::U64(!value)),
                value => {
                    let location = self.elaborator.interner.expr_location(&id);
                    Err(InterpreterError::InvalidValueForUnary { value, location, operator: "not" })
                }
            },
            UnaryOp::MutableReference => {
                // If this is a mutable variable (auto_deref = true), turn this into an explicit
                // mutable reference just by switching the value of `auto_deref`. Otherwise, wrap
                // the value in a fresh reference.
                match rhs {
                    Value::Pointer(elem, true) => Ok(Value::Pointer(elem, false)),
                    other => Ok(Value::Pointer(Shared::new(other), false)),
                }
            }
            UnaryOp::Dereference { implicitly_added: _ } => match rhs {
                Value::Pointer(element, _) => Ok(element.borrow().clone()),
                value => {
                    let location = self.elaborator.interner.expr_location(&id);
                    Err(InterpreterError::NonPointerDereferenced { value, location })
                }
            },
        }
    }

    fn evaluate_infix(&mut self, infix: HirInfixExpression, id: ExprId) -> IResult<Value> {
        let lhs = self.evaluate(infix.lhs)?;
        let rhs = self.evaluate(infix.rhs)?;

        if self.elaborator.interner.get_selected_impl_for_expression(id).is_some() {
            return self.evaluate_overloaded_infix(infix, lhs, rhs, id);
        }

        use InterpreterError::InvalidValuesForBinary;
        match infix.operator.kind {
            BinaryOpKind::Add => match (lhs, rhs) {
                (Value::Field(lhs), Value::Field(rhs)) => Ok(Value::Field(lhs + rhs)),
                (Value::I8(lhs), Value::I8(rhs)) => Ok(Value::I8(lhs + rhs)),
                (Value::I16(lhs), Value::I16(rhs)) => Ok(Value::I16(lhs + rhs)),
                (Value::I32(lhs), Value::I32(rhs)) => Ok(Value::I32(lhs + rhs)),
                (Value::I64(lhs), Value::I64(rhs)) => Ok(Value::I64(lhs + rhs)),
                (Value::U8(lhs), Value::U8(rhs)) => Ok(Value::U8(lhs + rhs)),
                (Value::U16(lhs), Value::U16(rhs)) => Ok(Value::U16(lhs + rhs)),
                (Value::U32(lhs), Value::U32(rhs)) => Ok(Value::U32(lhs + rhs)),
                (Value::U64(lhs), Value::U64(rhs)) => Ok(Value::U64(lhs + rhs)),
                (lhs, rhs) => {
                    let location = self.elaborator.interner.expr_location(&id);
                    Err(InvalidValuesForBinary { lhs, rhs, location, operator: "+" })
                }
            },
            BinaryOpKind::Subtract => match (lhs, rhs) {
                (Value::Field(lhs), Value::Field(rhs)) => Ok(Value::Field(lhs - rhs)),
                (Value::I8(lhs), Value::I8(rhs)) => Ok(Value::I8(lhs - rhs)),
                (Value::I16(lhs), Value::I16(rhs)) => Ok(Value::I16(lhs - rhs)),
                (Value::I32(lhs), Value::I32(rhs)) => Ok(Value::I32(lhs - rhs)),
                (Value::I64(lhs), Value::I64(rhs)) => Ok(Value::I64(lhs - rhs)),
                (Value::U8(lhs), Value::U8(rhs)) => Ok(Value::U8(lhs - rhs)),
                (Value::U16(lhs), Value::U16(rhs)) => Ok(Value::U16(lhs - rhs)),
                (Value::U32(lhs), Value::U32(rhs)) => Ok(Value::U32(lhs - rhs)),
                (Value::U64(lhs), Value::U64(rhs)) => Ok(Value::U64(lhs - rhs)),
                (lhs, rhs) => {
                    let location = self.elaborator.interner.expr_location(&id);
                    Err(InvalidValuesForBinary { lhs, rhs, location, operator: "-" })
                }
            },
            BinaryOpKind::Multiply => match (lhs, rhs) {
                (Value::Field(lhs), Value::Field(rhs)) => Ok(Value::Field(lhs * rhs)),
                (Value::I8(lhs), Value::I8(rhs)) => Ok(Value::I8(lhs * rhs)),
                (Value::I16(lhs), Value::I16(rhs)) => Ok(Value::I16(lhs * rhs)),
                (Value::I32(lhs), Value::I32(rhs)) => Ok(Value::I32(lhs * rhs)),
                (Value::I64(lhs), Value::I64(rhs)) => Ok(Value::I64(lhs * rhs)),
                (Value::U8(lhs), Value::U8(rhs)) => Ok(Value::U8(lhs * rhs)),
                (Value::U16(lhs), Value::U16(rhs)) => Ok(Value::U16(lhs * rhs)),
                (Value::U32(lhs), Value::U32(rhs)) => Ok(Value::U32(lhs * rhs)),
                (Value::U64(lhs), Value::U64(rhs)) => Ok(Value::U64(lhs * rhs)),
                (lhs, rhs) => {
                    let location = self.elaborator.interner.expr_location(&id);
                    Err(InvalidValuesForBinary { lhs, rhs, location, operator: "*" })
                }
            },
            BinaryOpKind::Divide => match (lhs, rhs) {
                (Value::Field(lhs), Value::Field(rhs)) => Ok(Value::Field(lhs / rhs)),
                (Value::I8(lhs), Value::I8(rhs)) => Ok(Value::I8(lhs / rhs)),
                (Value::I16(lhs), Value::I16(rhs)) => Ok(Value::I16(lhs / rhs)),
                (Value::I32(lhs), Value::I32(rhs)) => Ok(Value::I32(lhs / rhs)),
                (Value::I64(lhs), Value::I64(rhs)) => Ok(Value::I64(lhs / rhs)),
                (Value::U8(lhs), Value::U8(rhs)) => Ok(Value::U8(lhs / rhs)),
                (Value::U16(lhs), Value::U16(rhs)) => Ok(Value::U16(lhs / rhs)),
                (Value::U32(lhs), Value::U32(rhs)) => Ok(Value::U32(lhs / rhs)),
                (Value::U64(lhs), Value::U64(rhs)) => Ok(Value::U64(lhs / rhs)),
                (lhs, rhs) => {
                    let location = self.elaborator.interner.expr_location(&id);
                    Err(InvalidValuesForBinary { lhs, rhs, location, operator: "/" })
                }
            },
            BinaryOpKind::Equal => match (lhs, rhs) {
                (Value::Field(lhs), Value::Field(rhs)) => Ok(Value::Bool(lhs == rhs)),
                (Value::I8(lhs), Value::I8(rhs)) => Ok(Value::Bool(lhs == rhs)),
                (Value::I16(lhs), Value::I16(rhs)) => Ok(Value::Bool(lhs == rhs)),
                (Value::I32(lhs), Value::I32(rhs)) => Ok(Value::Bool(lhs == rhs)),
                (Value::I64(lhs), Value::I64(rhs)) => Ok(Value::Bool(lhs == rhs)),
                (Value::U8(lhs), Value::U8(rhs)) => Ok(Value::Bool(lhs == rhs)),
                (Value::U16(lhs), Value::U16(rhs)) => Ok(Value::Bool(lhs == rhs)),
                (Value::U32(lhs), Value::U32(rhs)) => Ok(Value::Bool(lhs == rhs)),
                (Value::U64(lhs), Value::U64(rhs)) => Ok(Value::Bool(lhs == rhs)),
                (lhs, rhs) => {
                    let location = self.elaborator.interner.expr_location(&id);
                    Err(InvalidValuesForBinary { lhs, rhs, location, operator: "==" })
                }
            },
            BinaryOpKind::NotEqual => match (lhs, rhs) {
                (Value::Field(lhs), Value::Field(rhs)) => Ok(Value::Bool(lhs != rhs)),
                (Value::I8(lhs), Value::I8(rhs)) => Ok(Value::Bool(lhs != rhs)),
                (Value::I16(lhs), Value::I16(rhs)) => Ok(Value::Bool(lhs != rhs)),
                (Value::I32(lhs), Value::I32(rhs)) => Ok(Value::Bool(lhs != rhs)),
                (Value::I64(lhs), Value::I64(rhs)) => Ok(Value::Bool(lhs != rhs)),
                (Value::U8(lhs), Value::U8(rhs)) => Ok(Value::Bool(lhs != rhs)),
                (Value::U16(lhs), Value::U16(rhs)) => Ok(Value::Bool(lhs != rhs)),
                (Value::U32(lhs), Value::U32(rhs)) => Ok(Value::Bool(lhs != rhs)),
                (Value::U64(lhs), Value::U64(rhs)) => Ok(Value::Bool(lhs != rhs)),
                (lhs, rhs) => {
                    let location = self.elaborator.interner.expr_location(&id);
                    Err(InvalidValuesForBinary { lhs, rhs, location, operator: "!=" })
                }
            },
            BinaryOpKind::Less => match (lhs, rhs) {
                (Value::Field(lhs), Value::Field(rhs)) => Ok(Value::Bool(lhs < rhs)),
                (Value::I8(lhs), Value::I8(rhs)) => Ok(Value::Bool(lhs < rhs)),
                (Value::I16(lhs), Value::I16(rhs)) => Ok(Value::Bool(lhs < rhs)),
                (Value::I32(lhs), Value::I32(rhs)) => Ok(Value::Bool(lhs < rhs)),
                (Value::I64(lhs), Value::I64(rhs)) => Ok(Value::Bool(lhs < rhs)),
                (Value::U8(lhs), Value::U8(rhs)) => Ok(Value::Bool(lhs < rhs)),
                (Value::U16(lhs), Value::U16(rhs)) => Ok(Value::Bool(lhs < rhs)),
                (Value::U32(lhs), Value::U32(rhs)) => Ok(Value::Bool(lhs < rhs)),
                (Value::U64(lhs), Value::U64(rhs)) => Ok(Value::Bool(lhs < rhs)),
                (lhs, rhs) => {
                    let location = self.elaborator.interner.expr_location(&id);
                    Err(InvalidValuesForBinary { lhs, rhs, location, operator: "<" })
                }
            },
            BinaryOpKind::LessEqual => match (lhs, rhs) {
                (Value::Field(lhs), Value::Field(rhs)) => Ok(Value::Bool(lhs <= rhs)),
                (Value::I8(lhs), Value::I8(rhs)) => Ok(Value::Bool(lhs <= rhs)),
                (Value::I16(lhs), Value::I16(rhs)) => Ok(Value::Bool(lhs <= rhs)),
                (Value::I32(lhs), Value::I32(rhs)) => Ok(Value::Bool(lhs <= rhs)),
                (Value::I64(lhs), Value::I64(rhs)) => Ok(Value::Bool(lhs <= rhs)),
                (Value::U8(lhs), Value::U8(rhs)) => Ok(Value::Bool(lhs <= rhs)),
                (Value::U16(lhs), Value::U16(rhs)) => Ok(Value::Bool(lhs <= rhs)),
                (Value::U32(lhs), Value::U32(rhs)) => Ok(Value::Bool(lhs <= rhs)),
                (Value::U64(lhs), Value::U64(rhs)) => Ok(Value::Bool(lhs <= rhs)),
                (lhs, rhs) => {
                    let location = self.elaborator.interner.expr_location(&id);
                    Err(InvalidValuesForBinary { lhs, rhs, location, operator: "<=" })
                }
            },
            BinaryOpKind::Greater => match (lhs, rhs) {
                (Value::Field(lhs), Value::Field(rhs)) => Ok(Value::Bool(lhs > rhs)),
                (Value::I8(lhs), Value::I8(rhs)) => Ok(Value::Bool(lhs > rhs)),
                (Value::I16(lhs), Value::I16(rhs)) => Ok(Value::Bool(lhs > rhs)),
                (Value::I32(lhs), Value::I32(rhs)) => Ok(Value::Bool(lhs > rhs)),
                (Value::I64(lhs), Value::I64(rhs)) => Ok(Value::Bool(lhs > rhs)),
                (Value::U8(lhs), Value::U8(rhs)) => Ok(Value::Bool(lhs > rhs)),
                (Value::U16(lhs), Value::U16(rhs)) => Ok(Value::Bool(lhs > rhs)),
                (Value::U32(lhs), Value::U32(rhs)) => Ok(Value::Bool(lhs > rhs)),
                (Value::U64(lhs), Value::U64(rhs)) => Ok(Value::Bool(lhs > rhs)),
                (lhs, rhs) => {
                    let location = self.elaborator.interner.expr_location(&id);
                    Err(InvalidValuesForBinary { lhs, rhs, location, operator: ">" })
                }
            },
            BinaryOpKind::GreaterEqual => match (lhs, rhs) {
                (Value::Field(lhs), Value::Field(rhs)) => Ok(Value::Bool(lhs >= rhs)),
                (Value::I8(lhs), Value::I8(rhs)) => Ok(Value::Bool(lhs >= rhs)),
                (Value::I16(lhs), Value::I16(rhs)) => Ok(Value::Bool(lhs >= rhs)),
                (Value::I32(lhs), Value::I32(rhs)) => Ok(Value::Bool(lhs >= rhs)),
                (Value::I64(lhs), Value::I64(rhs)) => Ok(Value::Bool(lhs >= rhs)),
                (Value::U8(lhs), Value::U8(rhs)) => Ok(Value::Bool(lhs >= rhs)),
                (Value::U16(lhs), Value::U16(rhs)) => Ok(Value::Bool(lhs >= rhs)),
                (Value::U32(lhs), Value::U32(rhs)) => Ok(Value::Bool(lhs >= rhs)),
                (Value::U64(lhs), Value::U64(rhs)) => Ok(Value::Bool(lhs >= rhs)),
                (lhs, rhs) => {
                    let location = self.elaborator.interner.expr_location(&id);
                    Err(InvalidValuesForBinary { lhs, rhs, location, operator: ">=" })
                }
            },
            BinaryOpKind::And => match (lhs, rhs) {
                (Value::Bool(lhs), Value::Bool(rhs)) => Ok(Value::Bool(lhs & rhs)),
                (Value::I8(lhs), Value::I8(rhs)) => Ok(Value::I8(lhs & rhs)),
                (Value::I16(lhs), Value::I16(rhs)) => Ok(Value::I16(lhs & rhs)),
                (Value::I32(lhs), Value::I32(rhs)) => Ok(Value::I32(lhs & rhs)),
                (Value::I64(lhs), Value::I64(rhs)) => Ok(Value::I64(lhs & rhs)),
                (Value::U8(lhs), Value::U8(rhs)) => Ok(Value::U8(lhs & rhs)),
                (Value::U16(lhs), Value::U16(rhs)) => Ok(Value::U16(lhs & rhs)),
                (Value::U32(lhs), Value::U32(rhs)) => Ok(Value::U32(lhs & rhs)),
                (Value::U64(lhs), Value::U64(rhs)) => Ok(Value::U64(lhs & rhs)),
                (lhs, rhs) => {
                    let location = self.elaborator.interner.expr_location(&id);
                    Err(InvalidValuesForBinary { lhs, rhs, location, operator: "&" })
                }
            },
            BinaryOpKind::Or => match (lhs, rhs) {
                (Value::Bool(lhs), Value::Bool(rhs)) => Ok(Value::Bool(lhs | rhs)),
                (Value::I8(lhs), Value::I8(rhs)) => Ok(Value::I8(lhs | rhs)),
                (Value::I16(lhs), Value::I16(rhs)) => Ok(Value::I16(lhs | rhs)),
                (Value::I32(lhs), Value::I32(rhs)) => Ok(Value::I32(lhs | rhs)),
                (Value::I64(lhs), Value::I64(rhs)) => Ok(Value::I64(lhs | rhs)),
                (Value::U8(lhs), Value::U8(rhs)) => Ok(Value::U8(lhs | rhs)),
                (Value::U16(lhs), Value::U16(rhs)) => Ok(Value::U16(lhs | rhs)),
                (Value::U32(lhs), Value::U32(rhs)) => Ok(Value::U32(lhs | rhs)),
                (Value::U64(lhs), Value::U64(rhs)) => Ok(Value::U64(lhs | rhs)),
                (lhs, rhs) => {
                    let location = self.elaborator.interner.expr_location(&id);
                    Err(InvalidValuesForBinary { lhs, rhs, location, operator: "|" })
                }
            },
            BinaryOpKind::Xor => match (lhs, rhs) {
                (Value::Bool(lhs), Value::Bool(rhs)) => Ok(Value::Bool(lhs ^ rhs)),
                (Value::I8(lhs), Value::I8(rhs)) => Ok(Value::I8(lhs ^ rhs)),
                (Value::I16(lhs), Value::I16(rhs)) => Ok(Value::I16(lhs ^ rhs)),
                (Value::I32(lhs), Value::I32(rhs)) => Ok(Value::I32(lhs ^ rhs)),
                (Value::I64(lhs), Value::I64(rhs)) => Ok(Value::I64(lhs ^ rhs)),
                (Value::U8(lhs), Value::U8(rhs)) => Ok(Value::U8(lhs ^ rhs)),
                (Value::U16(lhs), Value::U16(rhs)) => Ok(Value::U16(lhs ^ rhs)),
                (Value::U32(lhs), Value::U32(rhs)) => Ok(Value::U32(lhs ^ rhs)),
                (Value::U64(lhs), Value::U64(rhs)) => Ok(Value::U64(lhs ^ rhs)),
                (lhs, rhs) => {
                    let location = self.elaborator.interner.expr_location(&id);
                    Err(InvalidValuesForBinary { lhs, rhs, location, operator: "^" })
                }
            },
            BinaryOpKind::ShiftRight => match (lhs, rhs) {
                (Value::I8(lhs), Value::I8(rhs)) => Ok(Value::I8(lhs >> rhs)),
                (Value::I16(lhs), Value::I16(rhs)) => Ok(Value::I16(lhs >> rhs)),
                (Value::I32(lhs), Value::I32(rhs)) => Ok(Value::I32(lhs >> rhs)),
                (Value::I64(lhs), Value::I64(rhs)) => Ok(Value::I64(lhs >> rhs)),
                (Value::U8(lhs), Value::U8(rhs)) => Ok(Value::U8(lhs >> rhs)),
                (Value::U16(lhs), Value::U16(rhs)) => Ok(Value::U16(lhs >> rhs)),
                (Value::U32(lhs), Value::U32(rhs)) => Ok(Value::U32(lhs >> rhs)),
                (Value::U64(lhs), Value::U64(rhs)) => Ok(Value::U64(lhs >> rhs)),
                (lhs, rhs) => {
                    let location = self.elaborator.interner.expr_location(&id);
                    Err(InvalidValuesForBinary { lhs, rhs, location, operator: ">>" })
                }
            },
            BinaryOpKind::ShiftLeft => match (lhs, rhs) {
                (Value::I8(lhs), Value::I8(rhs)) => Ok(Value::I8(lhs << rhs)),
                (Value::I16(lhs), Value::I16(rhs)) => Ok(Value::I16(lhs << rhs)),
                (Value::I32(lhs), Value::I32(rhs)) => Ok(Value::I32(lhs << rhs)),
                (Value::I64(lhs), Value::I64(rhs)) => Ok(Value::I64(lhs << rhs)),
                (Value::U8(lhs), Value::U8(rhs)) => Ok(Value::U8(lhs << rhs)),
                (Value::U16(lhs), Value::U16(rhs)) => Ok(Value::U16(lhs << rhs)),
                (Value::U32(lhs), Value::U32(rhs)) => Ok(Value::U32(lhs << rhs)),
                (Value::U64(lhs), Value::U64(rhs)) => Ok(Value::U64(lhs << rhs)),
                (lhs, rhs) => {
                    let location = self.elaborator.interner.expr_location(&id);
                    Err(InvalidValuesForBinary { lhs, rhs, location, operator: "<<" })
                }
            },
            BinaryOpKind::Modulo => match (lhs, rhs) {
                (Value::I8(lhs), Value::I8(rhs)) => Ok(Value::I8(lhs % rhs)),
                (Value::I16(lhs), Value::I16(rhs)) => Ok(Value::I16(lhs % rhs)),
                (Value::I32(lhs), Value::I32(rhs)) => Ok(Value::I32(lhs % rhs)),
                (Value::I64(lhs), Value::I64(rhs)) => Ok(Value::I64(lhs % rhs)),
                (Value::U8(lhs), Value::U8(rhs)) => Ok(Value::U8(lhs % rhs)),
                (Value::U16(lhs), Value::U16(rhs)) => Ok(Value::U16(lhs % rhs)),
                (Value::U32(lhs), Value::U32(rhs)) => Ok(Value::U32(lhs % rhs)),
                (Value::U64(lhs), Value::U64(rhs)) => Ok(Value::U64(lhs % rhs)),
                (lhs, rhs) => {
                    let location = self.elaborator.interner.expr_location(&id);
                    Err(InvalidValuesForBinary { lhs, rhs, location, operator: "%" })
                }
            },
        }
    }

    fn evaluate_overloaded_infix(
        &mut self,
        infix: HirInfixExpression,
        lhs: Value,
        rhs: Value,
        id: ExprId,
    ) -> IResult<Value> {
        let method = infix.trait_method_id;
        let operator = infix.operator.kind;

        let method_id = resolve_trait_method(self.elaborator.interner, method, id)?;
        let type_bindings = self.elaborator.interner.get_instantiation_bindings(id).clone();

        let lhs = (lhs, self.elaborator.interner.expr_location(&infix.lhs));
        let rhs = (rhs, self.elaborator.interner.expr_location(&infix.rhs));

        let location = self.elaborator.interner.expr_location(&id);
        let value = self.call_function(method_id, vec![lhs, rhs], type_bindings, location)?;

        // Certain operators add additional operations after the trait call:
        // - `!=`: Reverse the result of Eq
        // - Comparator operators: Convert the returned `Ordering` to a boolean.
        use BinaryOpKind::*;
        match operator {
            NotEqual => self.evaluate_prefix_with_value(value, UnaryOp::Not, id),
            Less | LessEqual | Greater | GreaterEqual => self.evaluate_ordering(value, operator),
            _ => Ok(value),
        }
    }

    fn evaluate_overloaded_prefix(
        &mut self,
        prefix: HirPrefixExpression,
        rhs: Value,
        id: ExprId,
    ) -> IResult<Value> {
        let method =
            prefix.trait_method_id.expect("ice: expected prefix operator trait at this point");
        let operator = prefix.operator;

        let method_id = resolve_trait_method(self.elaborator.interner, method, id)?;
        let type_bindings = self.elaborator.interner.get_instantiation_bindings(id).clone();

        let rhs = (rhs, self.elaborator.interner.expr_location(&prefix.rhs));

        let location = self.elaborator.interner.expr_location(&id);
        self.call_function(method_id, vec![rhs], type_bindings, location)
    }

    /// Given the result of a `cmp` operation, convert it into the boolean result of the given operator.
    /// - `<`:  `ordering == Ordering::Less`
    /// - `<=`: `ordering != Ordering::Greater`
    /// - `>`:  `ordering == Ordering::Greater`
    /// - `<=`: `ordering != Ordering::Less`
    fn evaluate_ordering(&self, ordering: Value, operator: BinaryOpKind) -> IResult<Value> {
        let ordering = match ordering {
            Value::Struct(fields, _) => match fields.into_iter().next().unwrap().1 {
                Value::Field(ordering) => ordering,
                _ => unreachable!("`cmp` should always return an Ordering value"),
            },
            _ => unreachable!("`cmp` should always return an Ordering value"),
        };

        use BinaryOpKind::*;
        let less_or_greater = if matches!(operator, Less | GreaterEqual) {
            FieldElement::zero() // Ordering::Less
        } else {
            2u128.into() // Ordering::Greater
        };

        if matches!(operator, Less | Greater) {
            Ok(Value::Bool(ordering == less_or_greater))
        } else {
            Ok(Value::Bool(ordering != less_or_greater))
        }
    }

    fn evaluate_index(&mut self, index: HirIndexExpression, id: ExprId) -> IResult<Value> {
        let array = self.evaluate(index.collection)?;
        let index = self.evaluate(index.index)?;

        let location = self.elaborator.interner.expr_location(&id);
        let (array, index) = self.bounds_check(array, index, location)?;

        Ok(array[index].clone())
    }

    /// Bounds check the given array and index pair.
    /// This will also ensure the given arguments are in fact an array and integer.
    fn bounds_check(
        &self,
        array: Value,
        index: Value,
        location: Location,
    ) -> IResult<(Vector<Value>, usize)> {
        let collection = match array {
            Value::Array(array, _) => array,
            Value::Slice(array, _) => array,
            value => {
                return Err(InterpreterError::NonArrayIndexed { value, location });
            }
        };

        let index = match index {
            Value::Field(value) => {
                value.try_to_u64().and_then(|value| value.try_into().ok()).ok_or_else(|| {
                    let typ = Type::default_int_type();
                    InterpreterError::IntegerOutOfRangeForType { value, typ, location }
                })?
            }
            Value::I8(value) => value as usize,
            Value::I16(value) => value as usize,
            Value::I32(value) => value as usize,
            Value::I64(value) => value as usize,
            Value::U8(value) => value as usize,
            Value::U16(value) => value as usize,
            Value::U32(value) => value as usize,
            Value::U64(value) => value as usize,
            value => {
                return Err(InterpreterError::NonIntegerUsedAsIndex { value, location });
            }
        };

        if index >= collection.len() {
            use InterpreterError::IndexOutOfBounds;
            return Err(IndexOutOfBounds { index, location, length: collection.len() });
        }

        Ok((collection, index))
    }

    fn evaluate_constructor(
        &mut self,
        constructor: HirConstructorExpression,
        id: ExprId,
    ) -> IResult<Value> {
        let fields = constructor
            .fields
            .into_iter()
            .map(|(name, expr)| {
                let field_value = self.evaluate(expr)?;
                Ok((Rc::new(name.0.contents), field_value))
            })
            .collect::<Result<_, _>>()?;

        let typ = self.elaborator.interner.id_type(id).follow_bindings();
        Ok(Value::Struct(fields, typ))
    }

    fn evaluate_access(&mut self, access: HirMemberAccess, id: ExprId) -> IResult<Value> {
        let (fields, struct_type) = match self.evaluate(access.lhs)? {
            Value::Struct(fields, typ) => (fields, typ),
            Value::Tuple(fields) => {
                let (fields, field_types): (HashMap<Rc<String>, Value>, Vec<Type>) = fields
                    .into_iter()
                    .enumerate()
                    .map(|(i, field)| {
                        let field_type = field.get_type().into_owned();
                        let key_val_pair = (Rc::new(i.to_string()), field);
                        (key_val_pair, field_type)
                    })
                    .unzip();
                (fields, Type::Tuple(field_types))
            }
            value => {
                let location = self.elaborator.interner.expr_location(&id);
                return Err(InterpreterError::NonTupleOrStructInMemberAccess { value, location });
            }
        };

        fields.get(&access.rhs.0.contents).cloned().ok_or_else(|| {
            let location = self.elaborator.interner.expr_location(&id);
            let value = Value::Struct(fields, struct_type);
            let field_name = access.rhs.0.contents;
            InterpreterError::ExpectedStructToHaveField { value, field_name, location }
        })
    }

    fn evaluate_call(&mut self, call: HirCallExpression, id: ExprId) -> IResult<Value> {
        let function = self.evaluate(call.func)?;
        let arguments = try_vecmap(call.arguments, |arg| {
            Ok((self.evaluate(arg)?, self.elaborator.interner.expr_location(&arg)))
        })?;
        let location = self.elaborator.interner.expr_location(&id);

        match function {
            Value::Function(function_id, _, bindings) => {
                let bindings = unwrap_rc(bindings);
                let mut result = self.call_function(function_id, arguments, bindings, location)?;
                if call.is_macro_call {
                    let expr = result.into_expression(self.elaborator.interner, location)?;
                    let expr = self
                        .elaborator
                        .elaborate_item_from_comptime(self.current_function, |elab| {
                            elab.elaborate_expression(expr).0
                        });
                    result = self.evaluate(expr)?;
                }
                Ok(result)
            }
            Value::Closure(closure, env, _) => self.call_closure(closure, env, arguments, location),
            value => Err(InterpreterError::NonFunctionCalled { value, location }),
        }
    }

    fn evaluate_method_call(
        &mut self,
        call: HirMethodCallExpression,
        id: ExprId,
    ) -> IResult<Value> {
        let object = self.evaluate(call.object)?;
        let arguments = try_vecmap(call.arguments, |arg| {
            Ok((self.evaluate(arg)?, self.elaborator.interner.expr_location(&arg)))
        })?;
        let location = self.elaborator.interner.expr_location(&id);

        let typ = object.get_type().follow_bindings();
        let method_name = &call.method.0.contents;

        // TODO: Traits
        let method = match &typ {
            Type::Struct(struct_def, _) => self.elaborator.interner.lookup_method(
                &typ,
                struct_def.borrow().id,
                method_name,
                false,
            ),
            _ => self.elaborator.interner.lookup_primitive_method(&typ, method_name),
        };

        if let Some(method) = method {
            self.call_function(method, arguments, TypeBindings::new(), location)
        } else {
            Err(InterpreterError::NoMethodFound { name: method_name.clone(), typ, location })
        }
    }

    fn evaluate_cast(&mut self, cast: &HirCastExpression, id: ExprId) -> IResult<Value> {
        let evaluated_lhs = self.evaluate(cast.lhs)?;
        Self::evaluate_cast_one_step(cast, id, evaluated_lhs, self.elaborator.interner)
    }

    /// evaluate_cast without recursion
    pub fn evaluate_cast_one_step(
        cast: &HirCastExpression,
        id: ExprId,
        evaluated_lhs: Value,
        interner: &NodeInterner,
    ) -> IResult<Value> {
        macro_rules! signed_int_to_field {
            ($x:expr) => {{
                // Need to convert the signed integer to an i128 before
                // we negate it to preserve the MIN value.
                let mut value = $x as i128;
                let is_negative = value < 0;
                if is_negative {
                    value = -value;
                }
                ((value as u128).into(), is_negative)
            }};
        }

        let (mut lhs, lhs_is_negative) = match evaluated_lhs {
            Value::Field(value) => (value, false),
            Value::U8(value) => ((value as u128).into(), false),
            Value::U16(value) => ((value as u128).into(), false),
            Value::U32(value) => ((value as u128).into(), false),
            Value::U64(value) => ((value as u128).into(), false),
            Value::I8(value) => signed_int_to_field!(value),
            Value::I16(value) => signed_int_to_field!(value),
            Value::I32(value) => signed_int_to_field!(value),
            Value::I64(value) => signed_int_to_field!(value),
            Value::Bool(value) => {
                (if value { FieldElement::one() } else { FieldElement::zero() }, false)
            }
            value => {
                let location = interner.expr_location(&id);
                return Err(InterpreterError::NonNumericCasted { value, location });
            }
        };

        macro_rules! cast_to_int {
            ($x:expr, $method:ident, $typ:ty, $f:ident) => {{
                let mut value = $x.$method() as $typ;
                if lhs_is_negative {
                    value = 0 - value;
                }
                Ok(Value::$f(value))
            }};
        }

        // Now actually cast the lhs, bit casting and wrapping as necessary
        match cast.r#type.follow_bindings() {
            Type::FieldElement => {
                if lhs_is_negative {
                    lhs = FieldElement::zero() - lhs;
                }
                Ok(Value::Field(lhs))
            }
            Type::Integer(sign, bit_size) => match (sign, bit_size) {
                (Signedness::Unsigned, IntegerBitSize::One) => {
                    let location = interner.expr_location(&id);
                    Err(InterpreterError::TypeUnsupported { typ: cast.r#type.clone(), location })
                }
                (Signedness::Unsigned, IntegerBitSize::Eight) => cast_to_int!(lhs, to_u128, u8, U8),
                (Signedness::Unsigned, IntegerBitSize::Sixteen) => {
                    cast_to_int!(lhs, to_u128, u16, U16)
                }
                (Signedness::Unsigned, IntegerBitSize::ThirtyTwo) => {
                    cast_to_int!(lhs, to_u128, u32, U32)
                }
                (Signedness::Unsigned, IntegerBitSize::SixtyFour) => {
                    cast_to_int!(lhs, to_u128, u64, U64)
                }
                (Signedness::Signed, IntegerBitSize::One) => {
                    let location = interner.expr_location(&id);
                    Err(InterpreterError::TypeUnsupported { typ: cast.r#type.clone(), location })
                }
                (Signedness::Signed, IntegerBitSize::Eight) => cast_to_int!(lhs, to_i128, i8, I8),
                (Signedness::Signed, IntegerBitSize::Sixteen) => {
                    cast_to_int!(lhs, to_i128, i16, I16)
                }
                (Signedness::Signed, IntegerBitSize::ThirtyTwo) => {
                    cast_to_int!(lhs, to_i128, i32, I32)
                }
                (Signedness::Signed, IntegerBitSize::SixtyFour) => {
                    cast_to_int!(lhs, to_i128, i64, I64)
                }
            },
            Type::Bool => Ok(Value::Bool(!lhs.is_zero() || lhs_is_negative)),
            typ => {
                let location = interner.expr_location(&id);
                Err(InterpreterError::CastToNonNumericType { typ, location })
            }
        }
    }

    fn evaluate_if(&mut self, if_: HirIfExpression, id: ExprId) -> IResult<Value> {
        let condition = match self.evaluate(if_.condition)? {
            Value::Bool(value) => value,
            value => {
                let location = self.elaborator.interner.expr_location(&id);
                return Err(InterpreterError::NonBoolUsedInIf { value, location });
            }
        };

        self.push_scope();

        let result = if condition {
            if if_.alternative.is_some() {
                self.evaluate(if_.consequence)
            } else {
                self.evaluate(if_.consequence)?;
                Ok(Value::Unit)
            }
        } else {
            match if_.alternative {
                Some(alternative) => self.evaluate(alternative),
                None => Ok(Value::Unit),
            }
        };

        self.pop_scope();
        result
    }

    fn evaluate_tuple(&mut self, tuple: Vec<ExprId>) -> IResult<Value> {
        let fields = try_vecmap(tuple, |field| self.evaluate(field))?;
        Ok(Value::Tuple(fields))
    }

    fn evaluate_lambda(&mut self, lambda: HirLambda, id: ExprId) -> IResult<Value> {
        let location = self.elaborator.interner.expr_location(&id);
        let environment =
            try_vecmap(&lambda.captures, |capture| self.lookup_id(capture.ident.id, location))?;

        let typ = self.elaborator.interner.id_type(id).follow_bindings();
        Ok(Value::Closure(lambda, environment, typ))
    }

    fn evaluate_quote(&mut self, mut tokens: Tokens, expr_id: ExprId) -> IResult<Value> {
        let location = self.elaborator.interner.expr_location(&expr_id);
        tokens = self.substitute_unquoted_values_into_tokens(tokens, location)?;
        Ok(Value::Code(Rc::new(tokens)))
    }

    pub fn evaluate_statement(&mut self, statement: StmtId) -> IResult<Value> {
        match self.elaborator.interner.statement(&statement) {
            HirStatement::Let(let_) => self.evaluate_let(let_),
            HirStatement::Constrain(constrain) => self.evaluate_constrain(constrain),
            HirStatement::Assign(assign) => self.evaluate_assign(assign),
            HirStatement::For(for_) => self.evaluate_for(for_),
            HirStatement::Break => self.evaluate_break(statement),
            HirStatement::Continue => self.evaluate_continue(statement),
            HirStatement::Expression(expression) => self.evaluate(expression),
            HirStatement::Comptime(statement) => self.evaluate_comptime(statement),
            HirStatement::Semi(expression) => {
                self.evaluate(expression)?;
                Ok(Value::Unit)
            }
            HirStatement::Error => {
                let location = self.elaborator.interner.id_location(statement);
                Err(InterpreterError::ErrorNodeEncountered { location })
            }
        }
    }

    pub fn evaluate_let(&mut self, let_: HirLetStatement) -> IResult<Value> {
        let rhs = self.evaluate(let_.expression)?;
        let location = self.elaborator.interner.expr_location(&let_.expression);
        self.define_pattern(&let_.pattern, &let_.r#type, rhs, location)?;
        Ok(Value::Unit)
    }

    fn evaluate_constrain(&mut self, constrain: HirConstrainStatement) -> IResult<Value> {
        match self.evaluate(constrain.0)? {
            Value::Bool(true) => Ok(Value::Unit),
            Value::Bool(false) => {
                let location = self.elaborator.interner.expr_location(&constrain.0);
                let message = constrain.2.and_then(|expr| self.evaluate(expr).ok());
                Err(InterpreterError::FailingConstraint { location, message })
            }
            value => {
                let location = self.elaborator.interner.expr_location(&constrain.0);
                Err(InterpreterError::NonBoolUsedInConstrain { value, location })
            }
        }
    }

    fn evaluate_assign(&mut self, assign: HirAssignStatement) -> IResult<Value> {
        let rhs = self.evaluate(assign.expression)?;
        self.store_lvalue(assign.lvalue, rhs)?;
        Ok(Value::Unit)
    }

    fn store_lvalue(&mut self, lvalue: HirLValue, rhs: Value) -> IResult<()> {
        match lvalue {
            HirLValue::Ident(ident, typ) => self.mutate(ident.id, rhs, ident.location),
            HirLValue::Dereference { lvalue, element_type: _, location } => {
                match self.evaluate_lvalue(&lvalue)? {
                    Value::Pointer(value, _) => {
                        *value.borrow_mut() = rhs;
                        Ok(())
                    }
                    value => Err(InterpreterError::NonPointerDereferenced { value, location }),
                }
            }
            HirLValue::MemberAccess { object, field_name, field_index, typ: _, location } => {
                let object_value = self.evaluate_lvalue(&object)?;

                let index = field_index.ok_or_else(|| {
                    let value = object_value.clone();
                    let field_name = field_name.to_string();
                    InterpreterError::ExpectedStructToHaveField { value, field_name, location }
                })?;

                match object_value {
                    Value::Tuple(mut fields) => {
                        fields[index] = rhs;
                        self.store_lvalue(*object, Value::Tuple(fields))
                    }
                    Value::Struct(mut fields, typ) => {
                        fields.insert(Rc::new(field_name.0.contents), rhs);
                        self.store_lvalue(*object, Value::Struct(fields, typ.follow_bindings()))
                    }
                    value => {
                        Err(InterpreterError::NonTupleOrStructInMemberAccess { value, location })
                    }
                }
            }
            HirLValue::Index { array, index, typ: _, location } => {
                let array_value = self.evaluate_lvalue(&array)?;
                let index = self.evaluate(index)?;

                let constructor = match &array_value {
                    Value::Array(..) => Value::Array,
                    _ => Value::Slice,
                };

                let typ = array_value.get_type().into_owned();
                let (elements, index) = self.bounds_check(array_value, index, location)?;

                let new_array = constructor(elements.update(index, rhs), typ);
                self.store_lvalue(*array, new_array)
            }
        }
    }

    fn evaluate_lvalue(&mut self, lvalue: &HirLValue) -> IResult<Value> {
        match lvalue {
            HirLValue::Ident(ident, _) => match self.lookup(ident)? {
                Value::Pointer(elem, true) => Ok(elem.borrow().clone()),
                other => Ok(other),
            },
            HirLValue::Dereference { lvalue, element_type: _, location } => {
                match self.evaluate_lvalue(lvalue)? {
                    Value::Pointer(value, _) => Ok(value.borrow().clone()),
                    value => {
                        Err(InterpreterError::NonPointerDereferenced { value, location: *location })
                    }
                }
            }
            HirLValue::MemberAccess { object, field_name, field_index, typ: _, location } => {
                let object_value = self.evaluate_lvalue(object)?;

                let index = field_index.ok_or_else(|| {
                    let value = object_value.clone();
                    let field_name = field_name.to_string();
                    let location = *location;
                    InterpreterError::ExpectedStructToHaveField { value, field_name, location }
                })?;

                match object_value {
                    Value::Tuple(mut values) => Ok(values.swap_remove(index)),
                    Value::Struct(fields, _) => Ok(fields[&field_name.0.contents].clone()),
                    value => Err(InterpreterError::NonTupleOrStructInMemberAccess {
                        value,
                        location: *location,
                    }),
                }
            }
            HirLValue::Index { array, index, typ: _, location } => {
                let array = self.evaluate_lvalue(array)?;
                let index = self.evaluate(*index)?;
                let (elements, index) = self.bounds_check(array, index, *location)?;
                Ok(elements[index].clone())
            }
        }
    }

    fn evaluate_for(&mut self, for_: HirForStatement) -> IResult<Value> {
        // i128 can store all values from i8 - u64
        let get_index = |this: &mut Self, expr| -> IResult<(_, fn(_) -> _)> {
            match this.evaluate(expr)? {
                Value::I8(value) => Ok((value as i128, |i| Value::I8(i as i8))),
                Value::I16(value) => Ok((value as i128, |i| Value::I16(i as i16))),
                Value::I32(value) => Ok((value as i128, |i| Value::I32(i as i32))),
                Value::I64(value) => Ok((value as i128, |i| Value::I64(i as i64))),
                Value::U8(value) => Ok((value as i128, |i| Value::U8(i as u8))),
                Value::U16(value) => Ok((value as i128, |i| Value::U16(i as u16))),
                Value::U32(value) => Ok((value as i128, |i| Value::U32(i as u32))),
                Value::U64(value) => Ok((value as i128, |i| Value::U64(i as u64))),
                value => {
                    let location = this.elaborator.interner.expr_location(&expr);
                    Err(InterpreterError::NonIntegerUsedInLoop { value, location })
                }
            }
        };

        let (start, make_value) = get_index(self, for_.start_range)?;
        let (end, _) = get_index(self, for_.end_range)?;
        let was_in_loop = std::mem::replace(&mut self.in_loop, true);

        for i in start..end {
            self.push_scope();
            self.current_scope_mut().insert(for_.identifier.id, make_value(i));

            match self.evaluate(for_.block) {
                Ok(_) => (),
                Err(InterpreterError::Break) => break,
                Err(InterpreterError::Continue) => continue,
                Err(other) => return Err(other),
            }

            self.pop_scope();
        }

        self.in_loop = was_in_loop;
        Ok(Value::Unit)
    }

    fn evaluate_break(&mut self, id: StmtId) -> IResult<Value> {
        if self.in_loop {
            Err(InterpreterError::Break)
        } else {
            let location = self.elaborator.interner.statement_location(id);
            Err(InterpreterError::BreakNotInLoop { location })
        }
    }

    fn evaluate_continue(&mut self, id: StmtId) -> IResult<Value> {
        if self.in_loop {
            Err(InterpreterError::Continue)
        } else {
            let location = self.elaborator.interner.statement_location(id);
            Err(InterpreterError::ContinueNotInLoop { location })
        }
    }

    pub(super) fn evaluate_comptime(&mut self, statement: StmtId) -> IResult<Value> {
        self.evaluate_statement(statement)
    }

    fn print_oracle(&self, arguments: Vec<(Value, Location)>) -> Result<Value, InterpreterError> {
        assert_eq!(arguments.len(), 2);

        let print_newline = arguments[0].0 == Value::Bool(true);
        if print_newline {
            println!("{}", arguments[1].0);
        } else {
            print!("{}", arguments[1].0);
        }

        Ok(Value::Unit)
    }
}<|MERGE_RESOLUTION|>--- conflicted
+++ resolved
@@ -136,23 +136,12 @@
             self.define_pattern(parameter, typ, argument, arg_location)?;
         }
 
-<<<<<<< HEAD
-        let function_body =
-            self.elaborator.interner.function(&function).try_as_expr().ok_or_else(|| {
-                let function = self.elaborator.interner.function_name(&function).to_owned();
-                InterpreterError::NonComptimeFnCallInSameCrate { function, location }
-            })?;
-
-=======
         let function_body = self.get_function_body(function, location)?;
->>>>>>> f7df0301
         let result = self.evaluate(function_body)?;
         self.exit_function(previous_state);
         Ok(result)
     }
 
-<<<<<<< HEAD
-=======
     /// Try to retrieve a function's body.
     /// If the function has not yet been resolved this will attempt to lazily resolve it.
     /// Afterwards, if the function's body is still not known or the function is still
@@ -176,7 +165,6 @@
         }
     }
 
->>>>>>> f7df0301
     fn call_special(
         &mut self,
         function: FuncId,
