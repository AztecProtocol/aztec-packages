--- conflicted
+++ resolved
@@ -613,16 +613,12 @@
             UnaryOp::MutableReference => self.evaluate_no_dereference(prefix.rhs)?,
             _ => self.evaluate(prefix.rhs)?,
         };
-<<<<<<< HEAD
-        self.evaluate_prefix_with_value(rhs, prefix.operator, id)
-=======
 
         if self.interner.get_selected_impl_for_expression(id).is_some() {
             self.evaluate_overloaded_prefix(prefix, rhs, id)
         } else {
             self.evaluate_prefix_with_value(rhs, prefix.operator, id)
         }
->>>>>>> 697795e9
     }
 
     fn evaluate_prefix_with_value(
