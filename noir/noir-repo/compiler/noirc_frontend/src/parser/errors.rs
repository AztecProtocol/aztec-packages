--- conflicted
+++ resolved
@@ -112,11 +112,8 @@
     DeprecatedAttributeExpectsAStringArgument,
     #[error("Unsafe block must start with a safety comment")]
     MissingSafetyComment,
-<<<<<<< HEAD
-=======
     #[error("Missing parameters for function definition")]
     MissingParametersForFunctionDefinition,
->>>>>>> 5badb7ae
 }
 
 /// Represents a parsing error, or a parsing error in the making.
@@ -290,8 +287,6 @@
                     "Unsafe block must start with a safety comment: //@safety".into(),
                     error.span,
                 ),
-<<<<<<< HEAD
-=======
                 ParserErrorReason::MissingParametersForFunctionDefinition => {
                     Diagnostic::simple_error(
                         "Missing parameters for function definition".into(),
@@ -299,7 +294,6 @@
                         error.span,
                     )
                 }
->>>>>>> 5badb7ae
                 other => Diagnostic::simple_error(format!("{other}"), String::new(), error.span),
             },
             None => {
