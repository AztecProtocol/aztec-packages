--- conflicted
+++ resolved
@@ -294,19 +294,13 @@
 
     /// LoopStatement = 'loop' Block
     fn parse_loop(&mut self) -> Option<Expression> {
-<<<<<<< HEAD
         let start_span = self.current_token_span;
-=======
->>>>>>> 6426d902
         if !self.eat_keyword(Keyword::Loop) {
             return None;
         }
 
-<<<<<<< HEAD
         self.push_error(ParserErrorReason::ExperimentalFeature("loops"), start_span);
 
-=======
->>>>>>> 6426d902
         let block_start_span = self.current_token_span;
         let block = if let Some(block) = self.parse_block() {
             Expression {
@@ -708,7 +702,7 @@
 
     #[test]
     fn parses_assignment_with_unsafe() {
-        let src = "/// Safety: test 
+        let src = "/// Safety: test
         x = unsafe { 1 }";
         let statement = parse_statement_no_errors(src);
         let StatementKind::Assign(assign) = statement.kind else {
@@ -828,12 +822,8 @@
     #[test]
     fn parses_empty_loop() {
         let src = "loop { }";
-<<<<<<< HEAD
         let mut parser = Parser::for_str(src);
         let statement = parser.parse_statement_or_error();
-=======
-        let statement = parse_statement_no_errors(src);
->>>>>>> 6426d902
         let StatementKind::Loop(block) = statement.kind else {
             panic!("Expected loop");
         };
@@ -846,12 +836,8 @@
     #[test]
     fn parses_loop_with_statements() {
         let src = "loop { 1; 2 }";
-<<<<<<< HEAD
         let mut parser = Parser::for_str(src);
         let statement = parser.parse_statement_or_error();
-=======
-        let statement = parse_statement_no_errors(src);
->>>>>>> 6426d902
         let StatementKind::Loop(block) = statement.kind else {
             panic!("Expected loop");
         };
