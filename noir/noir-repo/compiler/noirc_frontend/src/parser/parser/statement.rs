use noirc_errors::{Span, Spanned};

use crate::{
    ast::{
        AssignStatement, BinaryOp, BinaryOpKind, Expression, ExpressionKind, ForBounds,
        ForLoopStatement, ForRange, Ident, InfixExpression, LValue, LetStatement, Statement,
        StatementKind, WhileStatement,
    },
    parser::{labels::ParsingRuleLabel, ParserErrorReason},
    token::{Attribute, Keyword, Token, TokenKind},
};

use super::Parser;

impl<'a> Parser<'a> {
    pub(crate) fn parse_statement_or_error(&mut self) -> Statement {
        if let Some((statement, (_token, _span))) = self.parse_statement() {
            statement
        } else {
            self.expected_label(ParsingRuleLabel::Statement);
            Statement { kind: StatementKind::Error, span: self.span_at_previous_token_end() }
        }
    }

    /// Statement = Attributes StatementKind ';'?
    pub(crate) fn parse_statement(&mut self) -> Option<(Statement, (Option<Token>, Span))> {
        loop {
            let span_before_doc_comments = self.current_token_span;
            let doc_comments = self.parse_outer_doc_comments();
            if !doc_comments.is_empty() {
                self.push_error(
                    ParserErrorReason::DocCommentDoesNotDocumentAnything,
                    span_before_doc_comments,
                );
            }

            if !self.current_token_comments.is_empty() {
                self.statement_comments = Some(std::mem::take(&mut self.current_token_comments));
            } else {
                self.statement_comments = None;
            }

            let attributes = self.parse_attributes();
            let start_span = self.current_token_span;
            let kind = self.parse_statement_kind(attributes);

            self.statement_comments = None;

            let (semicolon_token, semicolon_span) = if self.at(Token::Semicolon) {
                let token = self.token.clone();
                self.bump();
                let span = token.to_span();

                (Some(token.into_token()), span)
            } else {
                (None, self.previous_token_span)
            };

            let span = self.span_since(start_span);

            if let Some(kind) = kind {
                let statement = Statement { kind, span };
                return Some((statement, (semicolon_token, semicolon_span)));
            }

            self.expected_label(ParsingRuleLabel::Statement);

            if semicolon_token.is_some() || self.at(Token::RightBrace) || self.at_eof() {
                return None;
            } else {
                self.bump();
            }
        }
    }

    /// StatementKind
    ///     = BreakStatement
    ///     | ContinueStatement
    ///     | ReturnStatement
    ///     | LetStatement
    ///     | ComptimeStatement
    ///     | ForStatement
    ///     | LoopStatement
    ///     | WhileStatement
    ///     | IfStatement
    ///     | BlockStatement
    ///     | AssignStatement
    ///     | ExpressionStatement
    ///
    /// BreakStatement = 'break'
    ///
    /// ContinueStatement = 'continue'
    ///
    /// ReturnStatement = 'return' Expression?
    ///
    /// IfStatement = IfExpression
    ///
    /// BlockStatement = Block
    ///
    /// AssignStatement = Expression '=' Expression
    ///
    /// ExpressionStatement = Expression
    fn parse_statement_kind(
        &mut self,
        attributes: Vec<(Attribute, Span)>,
    ) -> Option<StatementKind> {
        let start_span = self.current_token_span;

        if let Some(token) = self.eat_kind(TokenKind::InternedStatement) {
            match token.into_token() {
                Token::InternedStatement(statement) => {
                    return Some(StatementKind::Interned(statement))
                }
                _ => unreachable!(),
            }
        }

        if self.eat_keyword(Keyword::Break) {
            return Some(StatementKind::Break);
        }

        if self.eat_keyword(Keyword::Continue) {
            return Some(StatementKind::Continue);
        }

        if self.eat_keyword(Keyword::Return) {
            self.parse_expression();
            self.push_error(ParserErrorReason::EarlyReturn, self.span_since(start_span));
            return Some(StatementKind::Error);
        }

        if self.at_keyword(Keyword::Let) {
            let let_statement = self.parse_let_statement(attributes)?;
            return Some(StatementKind::Let(let_statement));
        }

        if self.at_keyword(Keyword::Comptime) {
            return self.parse_comptime_statement(attributes);
        }

        if let Some(for_loop) = self.parse_for() {
            return Some(StatementKind::For(for_loop));
        }

        if let Some((block, span)) = self.parse_loop() {
            return Some(StatementKind::Loop(block, span));
        }

        if let Some(while_) = self.parse_while() {
            return Some(StatementKind::While(while_));
        }

        if let Some(kind) = self.parse_if_expr() {
            let span = self.span_since(start_span);
            return Some(StatementKind::Expression(Expression { kind, span }));
        }

        if let Some(kind) = self.parse_match_expr() {
            let span = self.span_since(start_span);
            return Some(StatementKind::Expression(Expression { kind, span }));
        }

        if let Some(block) = self.parse_block() {
            return Some(StatementKind::Expression(Expression {
                kind: ExpressionKind::Block(block),
                span: self.span_since(start_span),
            }));
        }

        if let Some(token) = self.eat_kind(TokenKind::InternedLValue) {
            match token.into_token() {
                Token::InternedLValue(lvalue) => {
                    let lvalue = LValue::Interned(lvalue, self.span_since(start_span));
                    self.eat_or_error(Token::Assign);
                    let expression = self.parse_expression_or_error();
                    return Some(StatementKind::Assign(AssignStatement { lvalue, expression }));
                }
                _ => unreachable!(),
            }
        }

        let expression = self.parse_expression()?;

        if self.eat_assign() {
            if let Some(lvalue) = LValue::from_expression(expression.clone()) {
                let expression = self.parse_expression_or_error();
                return Some(StatementKind::Assign(AssignStatement { lvalue, expression }));
            } else {
                self.push_error(
                    ParserErrorReason::InvalidLeftHandSideOfAssignment,
                    expression.span,
                );
            }
        }

        if let Some(operator) = self.next_is_op_assign() {
            if let Some(lvalue) = LValue::from_expression(expression.clone()) {
                // Desugar `a <op>= b` to `a = a <op> b`. This relies on the evaluation of `a` having no side effects,
                // which is currently enforced by the restricted syntax of LValues.
                let infix = InfixExpression {
                    lhs: expression,
                    operator,
                    rhs: self.parse_expression_or_error(),
                };
                let expression = Expression::new(
                    ExpressionKind::Infix(Box::new(infix)),
                    self.span_since(start_span),
                );
                return Some(StatementKind::Assign(AssignStatement { lvalue, expression }));
            } else {
                self.push_error(
                    ParserErrorReason::InvalidLeftHandSideOfAssignment,
                    expression.span,
                );
            }
        }

        Some(StatementKind::Expression(expression))
    }

    fn next_is_op_assign(&mut self) -> Option<BinaryOp> {
        let start_span = self.current_token_span;
        let operator = if self.next_is(Token::Assign) {
            match self.token.token() {
                Token::Plus => Some(BinaryOpKind::Add),
                Token::Minus => Some(BinaryOpKind::Subtract),
                Token::Star => Some(BinaryOpKind::Multiply),
                Token::Slash => Some(BinaryOpKind::Divide),
                Token::Percent => Some(BinaryOpKind::Modulo),
                Token::Ampersand => Some(BinaryOpKind::And),
                Token::Caret => Some(BinaryOpKind::Xor),
                Token::ShiftLeft => Some(BinaryOpKind::ShiftLeft),
                Token::Pipe => Some(BinaryOpKind::Or),
                _ => None,
            }
        } else if self.at(Token::Greater) && self.next_is(Token::GreaterEqual) {
            // >>=
            Some(BinaryOpKind::ShiftRight)
        } else {
            None
        };

        if let Some(operator) = operator {
            self.bump();
            self.bump();
            Some(Spanned::from(self.span_since(start_span), operator))
        } else {
            None
        }
    }

    /// ForStatement = 'for' identifier 'in' ForRange Block
    fn parse_for(&mut self) -> Option<ForLoopStatement> {
        let start_span = self.current_token_span;

        if !self.eat_keyword(Keyword::For) {
            return None;
        }

        let Some(identifier) = self.eat_ident() else {
            self.expected_identifier();
            let identifier = Ident::default();
            return Some(self.empty_for_loop(identifier, start_span));
        };

        if !self.eat_keyword(Keyword::In) {
            self.expected_token(Token::Keyword(Keyword::In));
            return Some(self.empty_for_loop(identifier, start_span));
        }

        let range = self.parse_for_range();

        let block_start_span = self.current_token_span;
        let block = if let Some(block) = self.parse_block() {
            Expression {
                kind: ExpressionKind::Block(block),
                span: self.span_since(block_start_span),
            }
        } else {
            self.expected_token(Token::LeftBrace);
            Expression { kind: ExpressionKind::Error, span: self.span_since(block_start_span) }
        };

        Some(ForLoopStatement { identifier, range, block, span: self.span_since(start_span) })
    }

    /// LoopStatement = 'loop' Block
    fn parse_loop(&mut self) -> Option<(Expression, Span)> {
        let start_span = self.current_token_span;
        if !self.eat_keyword(Keyword::Loop) {
            return None;
        }

        self.push_error(ParserErrorReason::ExperimentalFeature("loops"), start_span);

        let block_start_span = self.current_token_span;
        let block = if let Some(block) = self.parse_block() {
            Expression {
                kind: ExpressionKind::Block(block),
                span: self.span_since(block_start_span),
            }
        } else {
            self.expected_token(Token::LeftBrace);
            Expression { kind: ExpressionKind::Error, span: self.span_since(block_start_span) }
        };

        Some((block, start_span))
    }

    /// WhileStatement = 'while' ExpressionExceptConstructor Block
    fn parse_while(&mut self) -> Option<WhileStatement> {
        let start_span = self.current_token_span;
        if !self.eat_keyword(Keyword::While) {
            return None;
        }

        self.push_error(ParserErrorReason::ExperimentalFeature("while loops"), start_span);

        let condition = self.parse_expression_except_constructor_or_error();

        let block_start_span = self.current_token_span;
        let block = if let Some(block) = self.parse_block() {
            Expression {
                kind: ExpressionKind::Block(block),
                span: self.span_since(block_start_span),
            }
        } else {
            self.expected_token(Token::LeftBrace);
            Expression { kind: ExpressionKind::Error, span: self.span_since(block_start_span) }
        };

        Some(WhileStatement { condition, body: block, while_keyword_span: start_span })
    }

    /// ForRange
    ///     = ExpressionExceptConstructor
    ///     | ExpressionExceptConstructor '..' ExpressionExceptConstructor
    fn parse_for_range(&mut self) -> ForRange {
        let expr = self.parse_expression_except_constructor_or_error();

        if self.eat(Token::DoubleDot) {
            let end = self.parse_expression_except_constructor_or_error();
            ForRange::Range(ForBounds { start: expr, end, inclusive: false })
        } else if self.eat(Token::DoubleDotEqual) {
            let end = self.parse_expression_except_constructor_or_error();
            ForRange::Range(ForBounds { start: expr, end, inclusive: true })
        } else {
            ForRange::Array(expr)
        }
    }

    fn empty_for_loop(&mut self, identifier: Ident, start_span: Span) -> ForLoopStatement {
        ForLoopStatement {
            identifier,
            range: ForRange::Array(Expression {
                kind: ExpressionKind::Error,
                span: Span::default(),
            }),
            block: Expression { kind: ExpressionKind::Error, span: Span::default() },
            span: self.span_since(start_span),
        }
    }

    /// ComptimeStatement
    ///     = ComptimeBlock
    ///     | ComptimeLet
    ///     | ComptimeFor
    ///
    /// ComptimeBlock = 'comptime' Block
    ///
    /// ComptimeLet = 'comptime' LetStatement
    ///
    /// ComptimeFor = 'comptime' ForStatement
    fn parse_comptime_statement(
        &mut self,
        attributes: Vec<(Attribute, Span)>,
    ) -> Option<StatementKind> {
        let start_span = self.current_token_span;

        if !self.eat_keyword(Keyword::Comptime) {
            return None;
        }

        if let Some(kind) = self.parse_comptime_statement_kind(attributes) {
            return Some(StatementKind::Comptime(Box::new(Statement {
                kind,
                span: self.span_since(start_span),
            })));
        }

        self.expected_one_of_tokens(&[
            Token::LeftBrace,
            Token::Keyword(Keyword::Let),
            Token::Keyword(Keyword::For),
        ]);

        None
    }

    fn parse_comptime_statement_kind(
        &mut self,
        attributes: Vec<(Attribute, Span)>,
    ) -> Option<StatementKind> {
        let start_span = self.current_token_span;

        if let Some(block) = self.parse_block() {
            return Some(StatementKind::Expression(Expression {
                kind: ExpressionKind::Block(block),
                span: self.span_since(start_span),
            }));
        }

        if let Some(let_statement) = self.parse_let_statement(attributes) {
            return Some(StatementKind::Let(let_statement));
        }

        if let Some(for_loop) = self.parse_for() {
            return Some(StatementKind::For(for_loop));
        }

        None
    }

    /// LetStatement = 'let' pattern OptionalTypeAnnotation '=' Expression
    fn parse_let_statement(&mut self, attributes: Vec<(Attribute, Span)>) -> Option<LetStatement> {
        if !self.eat_keyword(Keyword::Let) {
            return None;
        }

        let attributes = self.validate_secondary_attributes(attributes);
        let pattern = self.parse_pattern_or_error();
        let r#type = self.parse_optional_type_annotation();
        let expression = if self.eat_assign() {
            self.parse_expression_or_error()
        } else {
            self.expected_token(Token::Assign);
            Expression { kind: ExpressionKind::Error, span: self.current_token_span }
        };

        Some(LetStatement {
            pattern,
            r#type,
            expression,
            attributes,
            comptime: false,
            is_global_let: false,
        })
    }
}

#[cfg(test)]
mod tests {
    use crate::{
        ast::{ExpressionKind, ForRange, LValue, Statement, StatementKind, UnresolvedTypeData},
        parser::{
            parser::tests::{
                expect_no_errors, get_single_error, get_single_error_reason,
                get_source_with_error_span,
            },
            Parser, ParserErrorReason,
        },
    };

    fn parse_statement_no_errors(src: &str) -> Statement {
        let mut parser = Parser::for_str(src);
        let statement = parser.parse_statement_or_error();
        expect_no_errors(&parser.errors);
        statement
    }

    #[test]
    fn parses_break() {
        let src = "break";
        let statement = parse_statement_no_errors(src);
        assert!(matches!(statement.kind, StatementKind::Break));
    }

    #[test]
    fn parses_continue() {
        let src = "continue";
        let statement = parse_statement_no_errors(src);
        assert!(matches!(statement.kind, StatementKind::Continue));
    }

    #[test]
    fn parses_let_statement_no_type() {
        let src = "let x = 1;";
        let statement = parse_statement_no_errors(src);
        let StatementKind::Let(let_statement) = statement.kind else {
            panic!("Expected let statement");
        };
        assert_eq!(let_statement.pattern.to_string(), "x");
        assert!(matches!(let_statement.r#type.typ, UnresolvedTypeData::Unspecified));
        assert_eq!(let_statement.expression.to_string(), "1");
        assert!(!let_statement.comptime);
    }

    #[test]
    fn parses_let_statement_with_type() {
        let src = "let x: Field = 1;";
        let statement = parse_statement_no_errors(src);
        let StatementKind::Let(let_statement) = statement.kind else {
            panic!("Expected let statement");
        };
        assert_eq!(let_statement.pattern.to_string(), "x");
        assert_eq!(let_statement.r#type.to_string(), "Field");
        assert_eq!(let_statement.expression.to_string(), "1");
        assert!(!let_statement.comptime);
    }

    #[test]
    fn parses_let_statement_with_unsafe() {
        let src = "// Safety: comment
        let x = unsafe { 1 };";
        let statement = parse_statement_no_errors(src);
        let StatementKind::Let(let_statement) = statement.kind else {
            panic!("Expected let statement");
        };
        assert_eq!(let_statement.pattern.to_string(), "x");
    }

    #[test]
    fn parses_let_statement_with_unsafe_doc_comment() {
        let src = "/// Safety: doc comment
        let x = unsafe { 1 };";
        let mut parser = Parser::for_str(src);
        let (statement, _) = parser.parse_statement().unwrap();
        let StatementKind::Let(let_statement) = statement.kind else {
            panic!("Expected let statement");
        };
        assert_eq!(let_statement.pattern.to_string(), "x");
    }

    #[test]
    fn parses_comptime_block() {
        let src = "comptime { 1 }";
        let statement = parse_statement_no_errors(src);
        let StatementKind::Comptime(statement) = statement.kind else {
            panic!("Expected comptime statement");
        };
        let StatementKind::Expression(expr) = statement.kind else {
            panic!("Expected expression statement");
        };
        let ExpressionKind::Block(block) = expr.kind else {
            panic!("Expected block expression");
        };
        assert_eq!(block.statements.len(), 1);
    }

    #[test]
    fn parses_comptime_let() {
        let src = "comptime let x = 1;";
        let statement = parse_statement_no_errors(src);
        let StatementKind::Comptime(statement) = statement.kind else {
            panic!("Expected comptime statement");
        };
        let StatementKind::Let(..) = statement.kind else {
            panic!("Expected let statement");
        };
    }

    #[test]
    fn parses_for_array() {
        let src = "for i in x { }";
        let statement = parse_statement_no_errors(src);
        let StatementKind::For(for_loop) = statement.kind else {
            panic!("Expected for loop");
        };
        assert_eq!(for_loop.identifier.to_string(), "i");
        let ForRange::Array(expr) = for_loop.range else {
            panic!("Expected array");
        };
        assert_eq!(expr.to_string(), "x");
    }

    #[test]
    fn parses_for_range() {
        let src = "for i in 0..10 { }";
        let statement = parse_statement_no_errors(src);
        let StatementKind::For(for_loop) = statement.kind else {
            panic!("Expected for loop");
        };
        assert_eq!(for_loop.identifier.to_string(), "i");
        let ForRange::Range(bounds) = for_loop.range else {
            panic!("Expected range");
        };
        assert_eq!(bounds.start.to_string(), "0");
        assert_eq!(bounds.end.to_string(), "10");
        assert!(!bounds.inclusive);
    }

    #[test]
    fn parses_for_range_inclusive() {
        let src = "for i in 0..=10 { }";
        let statement = parse_statement_no_errors(src);
        let StatementKind::For(for_loop) = statement.kind else {
            panic!("Expected for loop");
        };
        assert_eq!(for_loop.identifier.to_string(), "i");
        let ForRange::Range(bounds) = for_loop.range else {
            panic!("Expected range");
        };
        assert_eq!(bounds.start.to_string(), "0");
        assert_eq!(bounds.end.to_string(), "10");
        assert!(bounds.inclusive);
    }

    #[test]
    fn parses_comptime_for() {
        let src = "comptime for i in x { }";
        let statement = parse_statement_no_errors(src);
        let StatementKind::Comptime(statement) = statement.kind else {
            panic!("Expected comptime");
        };
        let StatementKind::For(for_loop) = statement.kind else {
            panic!("Expected for loop");
        };
        assert_eq!(for_loop.identifier.to_string(), "i");
        assert!(matches!(for_loop.range, ForRange::Array(..)));
    }

    #[test]
    fn parses_assignment() {
        let src = "x = 1";
        let statement = parse_statement_no_errors(src);
        let StatementKind::Assign(assign) = statement.kind else {
            panic!("Expected assign");
        };
        let LValue::Ident(ident) = assign.lvalue else {
            panic!("Expected ident");
        };
        assert_eq!(ident.to_string(), "x");
        assert_eq!(assign.expression.to_string(), "1");
    }

    #[test]
    fn parses_assignment_with_parentheses() {
        let src = "(x)[0] = 1";
        let statement = parse_statement_no_errors(src);
        let StatementKind::Assign(..) = statement.kind else {
            panic!("Expected assign");
        };
    }

    #[test]
    fn parses_assignment_with_unsafe() {
<<<<<<< HEAD
        let src = "// Safety: test 
=======
        let src = "// Safety: test
>>>>>>> 13ad91cb
        x = unsafe { 1 }";
        let statement = parse_statement_no_errors(src);
        let StatementKind::Assign(assign) = statement.kind else {
            panic!("Expected assign");
        };
        let LValue::Ident(ident) = assign.lvalue else {
            panic!("Expected ident");
        };
        assert_eq!(ident.to_string(), "x");
    }

    #[test]
    fn parses_op_assignment() {
        let src = "x += 1";
        let statement = parse_statement_no_errors(src);
        let StatementKind::Assign(assign) = statement.kind else {
            panic!("Expected assign");
        };
        assert_eq!(assign.to_string(), "x = (x + 1)");
    }

    #[test]
    fn parses_op_assignment_with_shift_right() {
        let src = "x >>= 1";
        let statement = parse_statement_no_errors(src);
        let StatementKind::Assign(assign) = statement.kind else {
            panic!("Expected assign");
        };
        assert_eq!(assign.to_string(), "x = (x >> 1)");
    }

    #[test]
    fn parses_op_assignment_with_unsafe() {
        let src = "// Safety: comment
        x += unsafe { 1 }";
        let statement = parse_statement_no_errors(src);
        let StatementKind::Assign(_) = statement.kind else {
            panic!("Expected assign");
        };
    }

    #[test]
    fn parses_if_statement_followed_by_tuple() {
        // This shouldn't be parsed as a call
        let src = "{ if 1 { 2 } (3, 4) }";
        let statement = parse_statement_no_errors(src);
        let StatementKind::Expression(expr) = statement.kind else {
            panic!("Expected expr");
        };
        let ExpressionKind::Block(block) = expr.kind else {
            panic!("Expected block");
        };
        assert_eq!(block.statements.len(), 2);
    }

    #[test]
    fn parses_block_followed_by_tuple() {
        // This shouldn't be parsed as a call
        let src = "{ { 2 } (3, 4) }";
        let statement = parse_statement_no_errors(src);
        let StatementKind::Expression(expr) = statement.kind else {
            panic!("Expected expr");
        };
        let ExpressionKind::Block(block) = expr.kind else {
            panic!("Expected block");
        };
        assert_eq!(block.statements.len(), 2);
    }

    #[test]
    fn errors_on_return_statement() {
        // This shouldn't be parsed as a call
        let src = "
        return 1
        ^^^^^^^^
        ";
        let (src, span) = get_source_with_error_span(src);
        let mut parser = Parser::for_str(&src);
        let statement = parser.parse_statement_or_error();
        assert!(matches!(statement.kind, StatementKind::Error));
        let reason = get_single_error_reason(&parser.errors, span);
        assert!(matches!(reason, ParserErrorReason::EarlyReturn));
    }

    #[test]
    fn recovers_on_unknown_statement_followed_by_actual_statement() {
        let src = "
        ] let x = 1;
        ^
        ";
        let (src, span) = get_source_with_error_span(src);
        let mut parser = Parser::for_str(&src);
        let statement = parser.parse_statement_or_error();
        assert!(matches!(statement.kind, StatementKind::Let(..)));
        let error = get_single_error(&parser.errors, span);
        assert_eq!(error.to_string(), "Expected a statement but found ']'");
    }

    #[test]
    fn recovers_on_unknown_statement_followed_by_semicolon() {
        let src = " ] ;";
        let mut parser = Parser::for_str(src);
        let statement = parser.parse_statement();
        assert!(statement.is_none());
        assert_eq!(parser.errors.len(), 2);
    }

    #[test]
    fn recovers_on_unknown_statement_followed_by_right_brace() {
        let src = " ] }";
        let mut parser = Parser::for_str(src);
        let statement = parser.parse_statement();
        assert!(statement.is_none());
        assert_eq!(parser.errors.len(), 2);
    }

    #[test]
    fn parses_empty_loop() {
        let src = "loop { }";
        let mut parser = Parser::for_str(src);
        let statement = parser.parse_statement_or_error();
        let StatementKind::Loop(block, span) = statement.kind else {
            panic!("Expected loop");
        };
        let ExpressionKind::Block(block) = block.kind else {
            panic!("Expected block");
        };
        assert!(block.statements.is_empty());
        assert_eq!(span.start(), 0);
        assert_eq!(span.end(), 4);
    }

    #[test]
    fn parses_loop_with_statements() {
        let src = "loop { 1; 2 }";
        let mut parser = Parser::for_str(src);
        let statement = parser.parse_statement_or_error();
        let StatementKind::Loop(block, _) = statement.kind else {
            panic!("Expected loop");
        };
        let ExpressionKind::Block(block) = block.kind else {
            panic!("Expected block");
        };
        assert_eq!(block.statements.len(), 2);
    }

    #[test]
    fn parses_let_with_assert() {
        let src = "let _ = assert(true);";
        let mut parser = Parser::for_str(src);
        let statement = parser.parse_statement_or_error();
        let StatementKind::Let(let_statement) = statement.kind else {
            panic!("Expected let");
        };
        assert!(matches!(let_statement.expression.kind, ExpressionKind::Constrain(..)));
    }

    #[test]
    fn parses_empty_while() {
        let src = "while true { }";
        let mut parser = Parser::for_str(src);
        let statement = parser.parse_statement_or_error();
        let StatementKind::While(while_) = statement.kind else {
            panic!("Expected while");
        };
        let ExpressionKind::Block(block) = while_.body.kind else {
            panic!("Expected block");
        };
        assert!(block.statements.is_empty());
        assert_eq!(while_.while_keyword_span.start(), 0);
        assert_eq!(while_.while_keyword_span.end(), 5);

        assert_eq!(while_.condition.to_string(), "true");
    }

    #[test]
    fn parses_while_with_statements() {
        let src = "while true { 1; 2 }";
        let mut parser = Parser::for_str(src);
        let statement = parser.parse_statement_or_error();
        let StatementKind::While(while_) = statement.kind else {
            panic!("Expected while");
        };
        let ExpressionKind::Block(block) = while_.body.kind else {
            panic!("Expected block");
        };
        assert_eq!(block.statements.len(), 2);
    }
}<|MERGE_RESOLUTION|>--- conflicted
+++ resolved
@@ -644,11 +644,7 @@
 
     #[test]
     fn parses_assignment_with_unsafe() {
-<<<<<<< HEAD
-        let src = "// Safety: test 
-=======
         let src = "// Safety: test
->>>>>>> 13ad91cb
         x = unsafe { 1 }";
         let statement = parse_statement_no_errors(src);
         let StatementKind::Assign(assign) = statement.kind else {
