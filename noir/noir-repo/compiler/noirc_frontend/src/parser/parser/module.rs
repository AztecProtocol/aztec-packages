--- conflicted
+++ resolved
@@ -60,11 +60,7 @@
 mod tests {
     use crate::{
         parse_program_with_dummy_file,
-<<<<<<< HEAD
-        parser::{ItemKind, parser::tests::expect_no_errors},
-=======
         parser::{parser::tests::expect_no_errors, ItemKind},
->>>>>>> a0edfa3d
     };
 
     #[test]
