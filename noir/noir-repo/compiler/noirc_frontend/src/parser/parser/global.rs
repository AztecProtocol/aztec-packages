use noirc_errors::Location;

use crate::{
    ast::{
        Expression, ExpressionKind, Ident, LetStatement, Pattern, UnresolvedType,
        UnresolvedTypeData,
    },
    parser::ParserErrorReason,
    token::{Attribute, Token},
};

use super::Parser;

impl Parser<'_> {
    /// Global = 'global' identifier OptionalTypeAnnotation '=' Expression ';'
    pub(crate) fn parse_global(
        &mut self,
        attributes: Vec<(Attribute, Location)>,
        comptime: bool,
        mutable: bool,
    ) -> LetStatement {
        // Only comptime globals are allowed to be mutable, but we always parse the `mut`
        // and throw the error in name resolution.

        let attributes = self.validate_secondary_attributes(attributes);
        let is_global_let = true;

        let Some(ident) = self.eat_ident() else {
            self.eat_semicolons();
            return LetStatement {
                pattern: ident_to_pattern(Ident::default(), mutable),
                r#type: UnresolvedType {
                    typ: UnresolvedTypeData::Unspecified,
                    location: Location::dummy(),
                },
                expression: Expression { kind: ExpressionKind::Error, location: Location::dummy() },
                attributes,
                comptime,
                is_global_let,
            };
        };

        let pattern = ident_to_pattern(ident, mutable);

        let typ = self.parse_optional_type_annotation();

        let expression = if self.eat_assign() {
            self.parse_expression_or_error()
        } else {
            self.push_error(ParserErrorReason::GlobalWithoutValue, pattern.location());
            Expression { kind: ExpressionKind::Error, location: Location::dummy() }
        };

        if !self.eat_semicolons() {
            self.expected_token(Token::Semicolon);
        }

        LetStatement { pattern, r#type: typ, expression, attributes, comptime, is_global_let }
    }
}

fn ident_to_pattern(ident: Ident, mutable: bool) -> Pattern {
    if mutable {
        let location = ident.location();
        Pattern::Mutable(Box::new(Pattern::Identifier(ident)), location, false)
    } else {
        Pattern::Identifier(ident)
    }
}

#[cfg(test)]
mod tests {
    use acvm::FieldElement;

    use crate::{
        ast::{
            ExpressionKind, IntegerBitSize, ItemVisibility, LetStatement, Literal, Pattern,
            Signedness, UnresolvedTypeData,
        },
        parse_program_with_dummy_file,
        parser::{
<<<<<<< HEAD
=======
            parser::tests::{
                expect_no_errors, get_single_error, get_single_error_reason,
                get_source_with_error_span,
            },
>>>>>>> a0edfa3d
            ItemKind, ParserErrorReason,
            parser::tests::{
                expect_no_errors, get_single_error, get_single_error_reason,
                get_source_with_error_span,
            },
        },
    };

    fn parse_global_no_errors(src: &str) -> (LetStatement, ItemVisibility) {
        let (mut module, errors) = parse_program_with_dummy_file(src);
        expect_no_errors(&errors);
        assert_eq!(module.items.len(), 1);
        let item = module.items.remove(0);
        let ItemKind::Global(let_statement, visibility) = item.kind else {
            panic!("Expected global");
        };
        (let_statement, visibility)
    }

    #[test]
    fn parse_global_no_type_annotation() {
        let src = "global foo = 1;";
        let (let_statement, visibility) = parse_global_no_errors(src);
        let Pattern::Identifier(name) = &let_statement.pattern else {
            panic!("Expected identifier pattern");
        };
        assert_eq!("foo", name.to_string());
        assert!(matches!(let_statement.r#type.typ, UnresolvedTypeData::Unspecified));
        assert!(!let_statement.comptime);
        assert!(let_statement.is_global_let);
        assert_eq!(visibility, ItemVisibility::Private);
    }

    #[test]
    fn parse_global_with_type_annotation() {
        let src = "global foo: i32 = 1;";
        let (let_statement, _visibility) = parse_global_no_errors(src);
        let Pattern::Identifier(name) = &let_statement.pattern else {
            panic!("Expected identifier pattern");
        };
        assert_eq!("foo", name.to_string());
        assert!(matches!(
            let_statement.r#type.typ,
            UnresolvedTypeData::Integer(Signedness::Signed, IntegerBitSize::ThirtyTwo)
        ));
    }

    #[test]
    fn parse_comptime_global() {
        let src = "comptime global foo: i32 = 1;";
        let (let_statement, _visibility) = parse_global_no_errors(src);
        assert!(let_statement.comptime);
    }

    #[test]
    fn parse_mutable_global() {
        let src = "mut global foo: i32 = 1;";
        let (let_statement, _visibility) = parse_global_no_errors(src);
        let Pattern::Mutable(pattern, _, _) = &let_statement.pattern else {
            panic!("Expected mutable pattern");
        };
        let pattern: &Pattern = pattern;
        let Pattern::Identifier(name) = pattern else {
            panic!("Expected identifier pattern");
        };
        assert_eq!("foo", name.to_string());
        assert_eq!(pattern.span().start(), 11);
        assert_eq!(pattern.span().end(), 14);
    }

    #[test]
    fn parse_global_no_value() {
        let src = "
        global foo;
               ^^^
        ";
        let (src, span) = get_source_with_error_span(src);
        let (_, errors) = parse_program_with_dummy_file(&src);
        let reason = get_single_error_reason(&errors, span);
        assert!(matches!(reason, ParserErrorReason::GlobalWithoutValue));
    }

    #[test]
    fn parse_global_no_semicolon() {
        let src = "
        global foo = 1 
                      ^ 
        ";
        let (src, span) = get_source_with_error_span(src);
        let (_, errors) = parse_program_with_dummy_file(&src);
        let error = get_single_error(&errors, span);
        assert_eq!(error.to_string(), "Expected a ';' but found end of input");
    }

    #[test]
    fn parse_negative_field_global() {
        let src = "
        global foo: Field = -17;
        ";
        let (let_statement, _visibility) = parse_global_no_errors(src);
        let Pattern::Identifier(name) = &let_statement.pattern else {
            panic!("Expected identifier pattern");
        };
        assert_eq!("foo", name.to_string());
        assert_eq!(let_statement.pattern.span().start(), 16);
        assert_eq!(let_statement.pattern.span().end(), 19);

        let ExpressionKind::Literal(Literal::Integer(value)) = let_statement.expression.kind else {
            panic!("Expected integer literal expression, got {:?}", let_statement.expression.kind);
        };

        assert!(value.is_negative);
        assert_eq!(value.field, FieldElement::from(17u128));
    }
}<|MERGE_RESOLUTION|>--- conflicted
+++ resolved
@@ -79,18 +79,11 @@
         },
         parse_program_with_dummy_file,
         parser::{
-<<<<<<< HEAD
-=======
             parser::tests::{
                 expect_no_errors, get_single_error, get_single_error_reason,
                 get_source_with_error_span,
             },
->>>>>>> a0edfa3d
             ItemKind, ParserErrorReason,
-            parser::tests::{
-                expect_no_errors, get_single_error, get_single_error_reason,
-                get_source_with_error_span,
-            },
         },
     };
 
