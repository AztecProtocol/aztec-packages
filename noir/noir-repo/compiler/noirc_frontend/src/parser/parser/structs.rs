--- conflicted
+++ resolved
@@ -61,35 +61,24 @@
     fn parse_struct_field(&mut self) -> Option<Documented<StructField>> {
         let mut doc_comments;
         let name;
-<<<<<<< HEAD
-=======
         let mut visibility;
->>>>>>> 7c635e6b
 
         // Loop until we find an identifier, skipping anything that's not one
         loop {
             let doc_comments_start_span = self.current_token_span;
             doc_comments = self.parse_outer_doc_comments();
 
-<<<<<<< HEAD
+            visibility = self.parse_item_visibility();
+
             if let Some(ident) = self.eat_ident() {
                 name = ident;
                 break;
             }
 
-=======
-            visibility = self.parse_item_visibility();
-
-            if let Some(ident) = self.eat_ident() {
-                name = ident;
-                break;
-            }
-
             if visibility != ItemVisibility::Private {
                 self.expected_identifier();
             }
 
->>>>>>> 7c635e6b
             if !doc_comments.is_empty() {
                 self.push_error(
                     ParserErrorReason::DocCommentDoesNotDocumentAnything,
@@ -115,11 +104,7 @@
         self.eat_or_error(Token::Colon);
 
         let typ = self.parse_type_or_error();
-<<<<<<< HEAD
-        Some(Documented::new(StructField { name, typ }, doc_comments))
-=======
         Some(Documented::new(StructField { visibility, name, typ }, doc_comments))
->>>>>>> 7c635e6b
     }
 
     fn empty_struct(
