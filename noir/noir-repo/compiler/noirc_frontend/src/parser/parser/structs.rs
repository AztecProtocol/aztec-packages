--- conflicted
+++ resolved
@@ -34,22 +34,9 @@
         .then(ident())
         .then(function::generics())
         .then(fields)
-<<<<<<< HEAD
-        .validate(|((((attributes, is_comptime), name), generics), fields), span, emit| {
-            let attributes = validate_secondary_attributes(attributes, span, emit);
-            TopLevelStatement::Struct(NoirStruct {
-                name,
-                attributes,
-                generics,
-                fields,
-                span,
-                is_comptime,
-            })
-=======
         .validate(|(((attributes, name), generics), fields), span, emit| {
             let attributes = validate_secondary_attributes(attributes, span, emit);
             TopLevelStatement::Struct(NoirStruct { name, attributes, generics, fields, span })
->>>>>>> 234ecd15
         })
 }
 
