use noirc_errors::Location;

use crate::{
    ast::{Documented, Ident, ItemVisibility, NoirStruct, StructField, UnresolvedGenerics},
    parser::ParserErrorReason,
    token::{Attribute, SecondaryAttribute, Token},
};

use super::{Parser, parse_many::separated_by_comma_until_right_brace};

impl Parser<'_> {
    /// Struct = 'struct' identifier Generics '{' StructField* '}'
    ///
    /// StructField = OuterDocComments identifier ':' Type
    pub(crate) fn parse_struct(
        &mut self,
        attributes: Vec<(Attribute, Location)>,
        visibility: ItemVisibility,
        start_location: Location,
    ) -> NoirStruct {
        let attributes = self.validate_secondary_attributes(attributes);

        let Some(name) = self.eat_ident() else {
            self.expected_identifier();
            return self.empty_struct(
                Ident::default(),
                attributes,
                visibility,
                Vec::new(),
                start_location,
            );
        };

        let generics = self.parse_generics();

        if self.eat_semicolons() {
            return self.empty_struct(name, attributes, visibility, generics, start_location);
        }

        if !self.eat_left_brace() {
            self.expected_token(Token::LeftBrace);
            return self.empty_struct(name, attributes, visibility, generics, start_location);
        }

        let fields = self.parse_many(
            "struct fields",
            separated_by_comma_until_right_brace(),
            Self::parse_struct_field,
        );

        NoirStruct {
            name,
            attributes,
            visibility,
            generics,
            fields,
            location: self.location_since(start_location),
        }
    }

    fn parse_struct_field(&mut self) -> Option<Documented<StructField>> {
        let mut doc_comments;
        let name;
        let mut visibility;

        // Loop until we find an identifier, skipping anything that's not one
        loop {
            let doc_comments_start_location = self.current_token_location;
            doc_comments = self.parse_outer_doc_comments();

            visibility = self.parse_item_visibility();

            if let Some(ident) = self.eat_ident() {
                name = ident;
                break;
            }

            if visibility != ItemVisibility::Private {
                self.expected_identifier();
            }

            if !doc_comments.is_empty() {
                self.push_error(
                    ParserErrorReason::DocCommentDoesNotDocumentAnything,
                    self.location_since(doc_comments_start_location),
                );
            }

            // Though we do have to stop at EOF
            if self.at_eof() {
                self.expected_token(Token::RightBrace);
                return None;
            }

            // Or if we find a right brace
            if self.at(Token::RightBrace) {
                return None;
            }

            self.expected_identifier();
            self.bump();
        }

        self.eat_or_error(Token::Colon);

        let typ = self.parse_type_or_error();
        Some(Documented::new(StructField { visibility, name, typ }, doc_comments))
    }

    fn empty_struct(
        &self,
        name: Ident,
        attributes: Vec<SecondaryAttribute>,
        visibility: ItemVisibility,
        generics: UnresolvedGenerics,
        start_location: Location,
    ) -> NoirStruct {
        NoirStruct {
            name,
            attributes,
            visibility,
            generics,
            fields: Vec::new(),
            location: self.location_since(start_location),
        }
    }
}

#[cfg(test)]
mod tests {
    use crate::{
        ast::{IntegerBitSize, NoirStruct, Signedness, UnresolvedGeneric, UnresolvedTypeData},
        parse_program_with_dummy_file,
        parser::{
<<<<<<< HEAD
=======
            parser::tests::{
                expect_no_errors, get_single_error, get_single_error_reason,
                get_source_with_error_span,
            },
>>>>>>> a0edfa3d
            ItemKind, ParserErrorReason,
            parser::tests::{
                expect_no_errors, get_single_error, get_single_error_reason,
                get_source_with_error_span,
            },
        },
    };

    fn parse_struct_no_errors(src: &str) -> NoirStruct {
        let (mut module, errors) = parse_program_with_dummy_file(src);
        expect_no_errors(&errors);
        assert_eq!(module.items.len(), 1);
        let item = module.items.remove(0);
        let ItemKind::Struct(noir_struct) = item.kind else {
            panic!("Expected struct");
        };
        noir_struct
    }

    #[test]
    fn parse_empty_struct() {
        let src = "struct Foo {}";
        let noir_struct = parse_struct_no_errors(src);
        assert_eq!("Foo", noir_struct.name.to_string());
        assert!(noir_struct.fields.is_empty());
        assert!(noir_struct.generics.is_empty());
    }

    #[test]
    fn parse_empty_struct_followed_by_semicolon() {
        let src = "struct Foo;";
        let noir_struct = parse_struct_no_errors(src);
        assert_eq!("Foo", noir_struct.name.to_string());
        assert!(noir_struct.fields.is_empty());
        assert!(noir_struct.generics.is_empty());
    }

    #[test]
    fn parse_empty_struct_with_generics() {
        let src = "struct Foo<A, let B: u32> {}";
        let mut noir_struct = parse_struct_no_errors(src);
        assert_eq!("Foo", noir_struct.name.to_string());
        assert!(noir_struct.fields.is_empty());
        assert_eq!(noir_struct.generics.len(), 2);

        let generic = noir_struct.generics.remove(0);
        let UnresolvedGeneric::Variable(ident) = generic else {
            panic!("Expected generic variable");
        };
        assert_eq!("A", ident.to_string());

        let generic = noir_struct.generics.remove(0);
        let UnresolvedGeneric::Numeric { ident, typ } = generic else {
            panic!("Expected generic numeric");
        };
        assert_eq!("B", ident.to_string());
        assert_eq!(
            typ.typ,
            UnresolvedTypeData::Integer(Signedness::Unsigned, IntegerBitSize::ThirtyTwo)
        );
    }

    #[test]
    fn parse_struct_with_fields() {
        let src = "struct Foo { x: i32, y: Field }";
        let mut noir_struct = parse_struct_no_errors(src);
        assert_eq!("Foo", noir_struct.name.to_string());
        assert_eq!(noir_struct.fields.len(), 2);

        let field = noir_struct.fields.remove(0).item;
        assert_eq!("x", field.name.to_string());
        assert!(matches!(
            field.typ.typ,
            UnresolvedTypeData::Integer(Signedness::Signed, IntegerBitSize::ThirtyTwo)
        ));

        let field = noir_struct.fields.remove(0).item;
        assert_eq!("y", field.name.to_string());
        assert!(matches!(field.typ.typ, UnresolvedTypeData::FieldElement));
    }

    #[test]
    fn parse_empty_struct_with_doc_comments() {
        let src = "/// Hello\nstruct Foo {}";
        let (module, errors) = parse_program_with_dummy_file(src);
        expect_no_errors(&errors);
        assert_eq!(module.items.len(), 1);
        let item = &module.items[0];
        assert_eq!(item.doc_comments.len(), 1);
        let ItemKind::Struct(noir_struct) = &item.kind else {
            panic!("Expected struct");
        };
        assert_eq!("Foo", noir_struct.name.to_string());
    }

    #[test]
    fn parse_unclosed_struct() {
        let src = "struct Foo {";
        let (module, errors) = parse_program_with_dummy_file(src);
        assert_eq!(errors.len(), 1);
        assert_eq!(module.items.len(), 1);
        let item = &module.items[0];
        let ItemKind::Struct(noir_struct) = &item.kind else {
            panic!("Expected struct");
        };
        assert_eq!("Foo", noir_struct.name.to_string());
    }

    #[test]
    fn parse_error_no_function_attributes_allowed_on_struct() {
        let src = "
        #[test] struct Foo {}
        ^^^^^^^
        ";
        let (src, span) = get_source_with_error_span(src);
        let (_, errors) = parse_program_with_dummy_file(&src);
        let reason = get_single_error_reason(&errors, span);
        assert!(matches!(reason, ParserErrorReason::NoFunctionAttributesAllowedOnType));
    }

    #[test]
    fn recovers_on_non_field() {
        let src = "
        struct Foo { 42 x: i32 }
                     ^^
        ";
        let (src, span) = get_source_with_error_span(src);
        let (module, errors) = parse_program_with_dummy_file(&src);

        assert_eq!(module.items.len(), 1);
        let item = &module.items[0];
        let ItemKind::Struct(noir_struct) = &item.kind else {
            panic!("Expected struct");
        };
        assert_eq!("Foo", noir_struct.name.to_string());
        assert_eq!(noir_struct.fields.len(), 1);

        let error = get_single_error(&errors, span);
        assert_eq!(error.to_string(), "Expected an identifier but found '42'");
    }
}<|MERGE_RESOLUTION|>--- conflicted
+++ resolved
@@ -6,7 +6,7 @@
     token::{Attribute, SecondaryAttribute, Token},
 };
 
-use super::{Parser, parse_many::separated_by_comma_until_right_brace};
+use super::{parse_many::separated_by_comma_until_right_brace, Parser};
 
 impl Parser<'_> {
     /// Struct = 'struct' identifier Generics '{' StructField* '}'
@@ -132,18 +132,11 @@
         ast::{IntegerBitSize, NoirStruct, Signedness, UnresolvedGeneric, UnresolvedTypeData},
         parse_program_with_dummy_file,
         parser::{
-<<<<<<< HEAD
-=======
             parser::tests::{
                 expect_no_errors, get_single_error, get_single_error_reason,
                 get_source_with_error_span,
             },
->>>>>>> a0edfa3d
             ItemKind, ParserErrorReason,
-            parser::tests::{
-                expect_no_errors, get_single_error, get_single_error_reason,
-                get_source_with_error_span,
-            },
         },
     };
 
