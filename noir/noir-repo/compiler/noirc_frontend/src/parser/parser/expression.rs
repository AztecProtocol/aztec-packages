--- conflicted
+++ resolved
@@ -392,7 +392,6 @@
             return None;
         }
 
-<<<<<<< HEAD
         if doc_comments.is_empty() {
             if let Some(statement_doc_comments) = &mut self.statement_doc_comments {
                 statement_doc_comments.read = true;
@@ -419,23 +418,6 @@
             );
         }
 
-=======
-        let next_token = self.next_token.token();
-        if matches!(
-            next_token,
-            Token::LineComment(_, Some(DocStyle::Safety))
-                | Token::BlockComment(_, Some(DocStyle::Safety))
-        ) {
-            //Checks the safety comment is there, and skip it
-            let span = self.current_token_span;
-            self.eat_left_brace();
-            self.token = SpannedToken::new(Token::LeftBrace, span);
-        } else {
-            self.push_error(ParserErrorReason::MissingSafetyComment, self.current_token_span);
-        }
-
-        let start_span = self.current_token_span;
->>>>>>> 3883a0ea
         if let Some(block) = self.parse_block() {
             Some(ExpressionKind::Unsafe(block, self.span_since(start_span)))
         } else {
@@ -1017,7 +999,6 @@
 
     #[test]
     fn parses_unsafe_expression() {
-<<<<<<< HEAD
         let src = "
         /// Safety: test
         unsafe { 1 }";
@@ -1033,10 +1014,6 @@
         let src = "
         /// Safety: test
         unsafe { 1 }";
-=======
-        let src = "unsafe { //@safety: test
-        1 }";
->>>>>>> 3883a0ea
         let expr = parse_expression_no_errors(src);
         let ExpressionKind::Unsafe(block, _) = expr.kind else {
             panic!("Expected unsafe expression");
@@ -1047,7 +1024,7 @@
     #[test]
     fn parses_unclosed_parentheses() {
         let src = "
-        ( 
+        (
          ^
         ";
         let (src, span) = get_source_with_error_span(src);
@@ -1535,7 +1512,7 @@
     #[test]
     fn parses_cast_missing_type() {
         let src = "
-        1 as 
+        1 as
             ^
         ";
         let (src, span) = get_source_with_error_span(src);
