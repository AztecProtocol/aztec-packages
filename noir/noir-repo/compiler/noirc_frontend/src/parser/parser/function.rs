use super::{
    attributes::{attributes, validate_attributes},
    block, fresh_statement, ident, keyword, nothing, optional_distinctness, optional_visibility,
    parameter_name_recovery, parameter_recovery, parenthesized, parse_type, pattern,
    self_parameter, where_clause, NoirParser,
};
use crate::parser::labels::ParsingRuleLabel;
use crate::parser::spanned;
use crate::token::{Keyword, Token};
use crate::{
    Distinctness, FunctionDefinition, FunctionReturnType, Ident, ItemVisibility, NoirFunction,
    Param, Visibility,
};

use chumsky::prelude::*;

/// function_definition: attribute function_modifiers 'fn' ident generics '(' function_parameters ')' function_return_type block
///                      function_modifiers 'fn' ident generics '(' function_parameters ')' function_return_type block
pub(super) fn function_definition(allow_self: bool) -> impl NoirParser<NoirFunction> {
    attributes()
        .then(function_modifiers())
        .then_ignore(keyword(Keyword::Fn))
        .then(ident())
        .then(generics())
        .then(parenthesized(function_parameters(allow_self)))
        .then(function_return_type())
        .then(where_clause())
        .then(spanned(block(fresh_statement())))
        .validate(|(((args, ret), where_clause), (body, body_span)), span, emit| {
            let ((((attributes, modifiers), name), generics), parameters) = args;

            // Validate collected attributes, filtering them into function and secondary variants
            let attributes = validate_attributes(attributes, span, emit);
            FunctionDefinition {
                span: body_span,
                name,
                attributes,
                is_unconstrained: modifiers.0,
                visibility: modifiers.1,
                generics,
                parameters,
                body,
                where_clause,
                return_type: ret.1,
                return_visibility: ret.0 .1,
                return_distinctness: ret.0 .0,
            }
            .into()
        })
}

/// visibility_modifier: 'pub(crate)'? 'pub'? ''
fn visibility_modifier() -> impl NoirParser<ItemVisibility> {
    let is_pub_crate = (keyword(Keyword::Pub)
        .then_ignore(just(Token::LeftParen))
        .then_ignore(keyword(Keyword::Crate))
        .then_ignore(just(Token::RightParen)))
    .map(|_| ItemVisibility::PublicCrate);

    let is_pub = keyword(Keyword::Pub).map(|_| ItemVisibility::Public);

    let is_private = empty().map(|_| ItemVisibility::Private);

    choice((is_pub_crate, is_pub, is_private))
}

/// function_modifiers: 'unconstrained'? (visibility)?
///
<<<<<<< HEAD
/// returns (is_unconstrained, visibility) for whether each keyword was present
fn function_modifiers() -> impl NoirParser<(bool, FunctionVisibility)> {
=======
/// returns (is_unconstrained, visibility, is_open) for whether each keyword was present
fn function_modifiers() -> impl NoirParser<(bool, ItemVisibility, bool)> {
>>>>>>> 291b6a3f
    keyword(Keyword::Unconstrained)
        .or_not()
        .then(visibility_modifier())
        .map(|(unconstrained, visibility)| (unconstrained.is_some(), visibility))
}

/// non_empty_ident_list: ident ',' non_empty_ident_list
///                     | ident
///
/// generics: '<' non_empty_ident_list '>'
///         | %empty
pub(super) fn generics() -> impl NoirParser<Vec<Ident>> {
    ident()
        .separated_by(just(Token::Comma))
        .allow_trailing()
        .at_least(1)
        .delimited_by(just(Token::Less), just(Token::Greater))
        .or_not()
        .map(|opt| opt.unwrap_or_default())
}

fn function_return_type() -> impl NoirParser<((Distinctness, Visibility), FunctionReturnType)> {
    just(Token::Arrow)
        .ignore_then(optional_distinctness())
        .then(optional_visibility())
        .then(spanned(parse_type()))
        .or_not()
        .map_with_span(|ret, span| match ret {
            Some((head, (ty, _))) => (head, FunctionReturnType::Ty(ty)),
            None => (
                (Distinctness::DuplicationAllowed, Visibility::Private),
                FunctionReturnType::Default(span),
            ),
        })
}

fn function_parameters<'a>(allow_self: bool) -> impl NoirParser<Vec<Param>> + 'a {
    let typ = parse_type().recover_via(parameter_recovery());

    let full_parameter = pattern()
        .recover_via(parameter_name_recovery())
        .then_ignore(just(Token::Colon))
        .then(optional_visibility())
        .then(typ)
        .map_with_span(|((pattern, visibility), typ), span| Param {
            visibility,
            pattern,
            typ,
            span,
        });

    let self_parameter = if allow_self { self_parameter().boxed() } else { nothing().boxed() };

    let parameter = full_parameter.or(self_parameter);

    parameter
        .separated_by(just(Token::Comma))
        .allow_trailing()
        .labelled(ParsingRuleLabel::Parameter)
}

#[cfg(test)]
mod test {
    use super::*;
    use crate::parser::parser::test_helpers::*;

    #[test]
    fn regression_skip_comment() {
        parse_all(
            function_definition(false),
            vec![
                "fn main(
                // This comment should be skipped
                x : Field,
                // And this one
                y : Field,
            ) {
            }",
                "fn main(x : Field, y : Field,) {
                foo::bar(
                    // Comment for x argument
                    x,
                    // Comment for y argument
                    y
                )
            }",
            ],
        );
    }

    #[test]
    fn parse_function() {
        parse_all(
            function_definition(false),
            vec![
                "fn func_name() {}",
                "fn f(foo: pub u8, y : pub Field) -> u8 { x + a }",
                "fn f(f: pub Field, y : Field, z : Field) -> u8 { x + a }",
                "fn func_name(f: Field, y : pub Field, z : pub [u8;5],) {}",
                "fn f(f: pub Field, y : Field, z : Field) -> u8 { x + a }",
                "fn f<T>(f: pub Field, y : T, z : Field) -> u8 { x + a }",
                "fn func_name(x: [Field], y : [Field;2],y : pub [Field;2], z : pub [u8;5])  {}",
                "fn main(x: pub u8, y: pub u8) -> distinct pub [u8; 2] { [x, y] }",
                "fn f(f: pub Field, y : Field, z : comptime Field) -> u8 { x + a }",
                "fn f<T>(f: pub Field, y : T, z : comptime Field) -> u8 { x + a }",
                "fn func_name<T>(f: Field, y : T) where T: SomeTrait {}",
                "fn func_name<T>(f: Field, y : T) where T: SomeTrait + SomeTrait2 {}",
                "fn func_name<T>(f: Field, y : T) where T: SomeTrait, T: SomeTrait2 {}",
                "fn func_name<T>(f: Field, y : T) where T: SomeTrait<A> + SomeTrait2 {}",
                "fn func_name<T>(f: Field, y : T) where T: SomeTrait<A, B> + SomeTrait2 {}",
                "fn func_name<T>(f: Field, y : T) where T: SomeTrait<A, B> + SomeTrait2<C> {}",
                "fn func_name<T>(f: Field, y : T) where T: SomeTrait + SomeTrait2<C> {}",
                "fn func_name<T>(f: Field, y : T) where T: SomeTrait + SomeTrait2<C> + TraitY {}",
                "fn func_name<T>(f: Field, y : T, z : U) where SomeStruct<T>: SomeTrait<U> {}",
                // 'where u32: SomeTrait' is allowed in Rust.
                // It will result in compiler error in case SomeTrait isn't implemented for u32.
                "fn func_name<T>(f: Field, y : T) where u32: SomeTrait {}",
                // A trailing plus is allowed by Rust, so we support it as well.
                "fn func_name<T>(f: Field, y : T) where T: SomeTrait + {}",
                // The following should produce compile error on later stage. From the parser's perspective it's fine
                "fn func_name<A>(f: Field, y : Field, z : Field) where T: SomeTrait {}",
            ],
        );

        parse_all_failing(
            function_definition(false),
            vec![
                "fn x2( f: []Field,,) {}",
                "fn ( f: []Field) {}",
                "fn ( f: []Field) {}",
                // TODO: Check for more specific error messages
                "fn func_name<T>(f: Field, y : pub Field, z : pub [u8;5],) where T: {}",
                "fn func_name<T>(f: Field, y : pub Field, z : pub [u8;5],) where SomeTrait {}",
                "fn func_name<T>(f: Field, y : pub Field, z : pub [u8;5],) SomeTrait {}",
                // A leading plus is not allowed.
                "fn func_name<T>(f: Field, y : T) where T: + SomeTrait {}",
                "fn func_name<T>(f: Field, y : T) where T: TraitX + <Y> {}",
            ],
        );
    }
}<|MERGE_RESOLUTION|>--- conflicted
+++ resolved
@@ -66,13 +66,8 @@
 
 /// function_modifiers: 'unconstrained'? (visibility)?
 ///
-<<<<<<< HEAD
-/// returns (is_unconstrained, visibility) for whether each keyword was present
-fn function_modifiers() -> impl NoirParser<(bool, FunctionVisibility)> {
-=======
 /// returns (is_unconstrained, visibility, is_open) for whether each keyword was present
 fn function_modifiers() -> impl NoirParser<(bool, ItemVisibility, bool)> {
->>>>>>> 291b6a3f
     keyword(Keyword::Unconstrained)
         .or_not()
         .then(visibility_modifier())
