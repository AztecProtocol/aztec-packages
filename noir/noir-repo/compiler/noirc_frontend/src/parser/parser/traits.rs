use noirc_errors::Span;

<<<<<<< HEAD
use crate::ast::{
    Documented, Expression, ItemVisibility, NoirTrait, NoirTraitImpl, Pattern, TraitBound,
    TraitImplItem, TraitImplItemKind, TraitItem, UnresolvedTraitConstraint, UnresolvedType,
};
use crate::parser::spanned;
=======
use crate::ast::{Documented, ItemVisibility, NoirTrait, Pattern, TraitItem, UnresolvedType};
>>>>>>> b47ebaf6
use crate::{
    ast::{Ident, UnresolvedTypeData},
    parser::{labels::ParsingRuleLabel, ParserErrorReason},
    token::{Attribute, Keyword, SecondaryAttribute, Token},
};

use super::parse_many::without_separator;
use super::Parser;

impl<'a> Parser<'a> {
    /// Trait = 'trait' identifier Generics WhereClause TraitBody
    pub(crate) fn parse_trait(
        &mut self,
        attributes: Vec<(Attribute, Span)>,
        visibility: ItemVisibility,
        start_span: Span,
    ) -> NoirTrait {
        let attributes = self.validate_secondary_attributes(attributes);

        let Some(name) = self.eat_ident() else {
            self.expected_identifier();
            return empty_trait(attributes, visibility, self.span_since(start_span));
        };

        let generics = self.parse_generics();
        let where_clause = self.parse_where_clause();
        let items = self.parse_trait_body();

        NoirTrait {
            name,
            generics,
            where_clause,
            span: self.span_since(start_span),
            items,
            attributes,
            visibility,
        }
    }

    /// TraitBody = '{' ( OuterDocComments TraitItem )* '}'
    fn parse_trait_body(&mut self) -> Vec<Documented<TraitItem>> {
        if !self.eat_left_brace() {
            self.expected_token(Token::LeftBrace);
            return Vec::new();
        }

        self.parse_many(
            "trait items",
            without_separator().until(Token::RightBrace),
            Self::parse_trait_item_in_list,
        )
    }

    fn parse_trait_item_in_list(&mut self) -> Option<Documented<TraitItem>> {
        self.parse_item_in_list(ParsingRuleLabel::TraitItem, |parser| {
            let doc_comments = parser.parse_outer_doc_comments();
            parser.parse_trait_item().map(|item| Documented::new(item, doc_comments))
        })
    }

    /// TraitItem
    ///     = TraitType
    ///     | TraitConstant
    ///     | TraitFunction
    fn parse_trait_item(&mut self) -> Option<TraitItem> {
        if let Some(item) = self.parse_trait_type() {
            return Some(item);
        }

        if let Some(item) = self.parse_trait_constant() {
            return Some(item);
        }

        if let Some(item) = self.parse_trait_function() {
            return Some(item);
        }

        None
    }

    /// TraitType = 'type' identifier ';'
    fn parse_trait_type(&mut self) -> Option<TraitItem> {
        if !self.eat_keyword(Keyword::Type) {
            return None;
        }

        let name = match self.eat_ident() {
            Some(name) => name,
            None => {
                self.expected_identifier();
                Ident::default()
            }
        };

        self.eat_semicolons();

        Some(TraitItem::Type { name })
    }

    /// TraitConstant = 'let' identifier ':' Type ( '=' Expression ) ';'
    fn parse_trait_constant(&mut self) -> Option<TraitItem> {
        if !self.eat_keyword(Keyword::Let) {
            return None;
        }

        let name = match self.eat_ident() {
            Some(name) => name,
            None => {
                self.expected_identifier();
                Ident::default()
            }
        };

        let typ = if self.eat_colon() {
            self.parse_type_or_error()
        } else {
            self.expected_token(Token::Colon);
            UnresolvedType { typ: UnresolvedTypeData::Unspecified, span: Span::default() }
        };

        let default_value =
            if self.eat_assign() { Some(self.parse_expression_or_error()) } else { None };

        self.eat_semicolons();

        Some(TraitItem::Constant { name, typ, default_value })
    }

    /// TraitFunction = Modifiers Function
    fn parse_trait_function(&mut self) -> Option<TraitItem> {
        let modifiers = self.parse_modifiers(
            false, // allow mut
        );

        if !self.eat_keyword(Keyword::Fn) {
            self.modifiers_not_followed_by_an_item(modifiers);
            return None;
        }

        let function = self.parse_function_definition_with_optional_body(
            true, // allow optional body
            true, // allow self
        );

        let parameters = function
            .parameters
            .into_iter()
            .filter_map(|param| {
                if let Pattern::Identifier(ident) = param.pattern {
                    Some((ident, param.typ))
                } else {
                    self.push_error(ParserErrorReason::InvalidPattern, param.pattern.span());
                    None
                }
            })
            .collect();

        Some(TraitItem::Function {
            is_unconstrained: modifiers.unconstrained.is_some(),
            visibility: modifiers.visibility,
            is_comptime: modifiers.comptime.is_some(),
            name: function.name,
            generics: function.generics,
            parameters,
            return_type: function.return_type,
            where_clause: function.where_clause,
            body: function.body,
        })
    }
}

fn empty_trait(
    attributes: Vec<SecondaryAttribute>,
    visibility: ItemVisibility,
    span: Span,
) -> NoirTrait {
    NoirTrait {
        name: Ident::default(),
        generics: Vec::new(),
        where_clause: Vec::new(),
        span,
        items: Vec::new(),
        attributes,
        visibility,
    }
}

#[cfg(test)]
mod tests {
    use crate::{
        ast::{NoirTrait, TraitItem},
        parser::{
            parser::{parse_program, tests::expect_no_errors},
            ItemKind,
        },
    };

    fn parse_trait_no_errors(src: &str) -> NoirTrait {
        let (mut module, errors) = parse_program(src);
        expect_no_errors(&errors);
        assert_eq!(module.items.len(), 1);
        let item = module.items.remove(0);
        let ItemKind::Trait(noir_trait) = item.kind else {
            panic!("Expected trait");
        };
        noir_trait
    }

    #[test]
    fn parse_empty_trait() {
        let src = "trait Foo {}";
        let noir_trait = parse_trait_no_errors(src);
        assert_eq!(noir_trait.name.to_string(), "Foo");
        assert!(noir_trait.generics.is_empty());
        assert!(noir_trait.where_clause.is_empty());
        assert!(noir_trait.items.is_empty());
    }

    #[test]
    fn parse_trait_with_generics() {
        let src = "trait Foo<A, B> {}";
        let noir_trait = parse_trait_no_errors(src);
        assert_eq!(noir_trait.name.to_string(), "Foo");
        assert_eq!(noir_trait.generics.len(), 2);
        assert!(noir_trait.where_clause.is_empty());
        assert!(noir_trait.items.is_empty());
    }

    #[test]
    fn parse_trait_with_where_clause() {
        let src = "trait Foo<A, B> where A: Z {}";
        let noir_trait = parse_trait_no_errors(src);
        assert_eq!(noir_trait.name.to_string(), "Foo");
        assert_eq!(noir_trait.generics.len(), 2);
        assert_eq!(noir_trait.where_clause.len(), 1);
        assert!(noir_trait.items.is_empty());
    }

    #[test]
    fn parse_trait_with_type() {
        let src = "trait Foo { type Elem; }";
        let mut noir_trait = parse_trait_no_errors(src);
        assert_eq!(noir_trait.items.len(), 1);

        let item = noir_trait.items.remove(0).item;
        let TraitItem::Type { name } = item else {
            panic!("Expected type");
        };
        assert_eq!(name.to_string(), "Elem");
    }

    #[test]
    fn parse_trait_with_constant() {
        let src = "trait Foo { let x: Field = 1; }";
        let mut noir_trait = parse_trait_no_errors(src);
        assert_eq!(noir_trait.items.len(), 1);

        let item = noir_trait.items.remove(0).item;
        let TraitItem::Constant { name, typ, default_value } = item else {
            panic!("Expected constant");
        };
        assert_eq!(name.to_string(), "x");
        assert_eq!(typ.to_string(), "Field");
        assert_eq!(default_value.unwrap().to_string(), "1");
    }

    #[test]
    fn parse_trait_with_function_no_body() {
        let src = "trait Foo { fn foo(); }";
        let mut noir_trait = parse_trait_no_errors(src);
        assert_eq!(noir_trait.items.len(), 1);

        let item = noir_trait.items.remove(0).item;
        let TraitItem::Function { body, .. } = item else {
            panic!("Expected function");
        };
        assert!(body.is_none());
    }

    #[test]
    fn parse_trait_with_function_with_body() {
        let src = "trait Foo { fn foo() {} }";
        let mut noir_trait = parse_trait_no_errors(src);
        assert_eq!(noir_trait.items.len(), 1);

        let item = noir_trait.items.remove(0).item;
        let TraitItem::Function { body, .. } = item else {
            panic!("Expected function");
        };
        assert!(body.is_some());
    }
}<|MERGE_RESOLUTION|>--- conflicted
+++ resolved
@@ -1,14 +1,6 @@
 use noirc_errors::Span;
 
-<<<<<<< HEAD
-use crate::ast::{
-    Documented, Expression, ItemVisibility, NoirTrait, NoirTraitImpl, Pattern, TraitBound,
-    TraitImplItem, TraitImplItemKind, TraitItem, UnresolvedTraitConstraint, UnresolvedType,
-};
-use crate::parser::spanned;
-=======
 use crate::ast::{Documented, ItemVisibility, NoirTrait, Pattern, TraitItem, UnresolvedType};
->>>>>>> b47ebaf6
 use crate::{
     ast::{Ident, UnresolvedTypeData},
     parser::{labels::ParsingRuleLabel, ParserErrorReason},
