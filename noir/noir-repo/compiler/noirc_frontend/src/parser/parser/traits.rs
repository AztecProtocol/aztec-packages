use chumsky::prelude::*;

use super::attributes::{attributes, validate_secondary_attributes};
use super::function::function_return_type;
use super::path::path_no_turbofish;
<<<<<<< HEAD
use super::types::maybe_comp_time;
=======
>>>>>>> 234ecd15
use super::{block, expression, fresh_statement, function, function_declaration_parameters};

use crate::ast::{
    Expression, ItemVisibility, NoirTrait, NoirTraitImpl, TraitBound, TraitImplItem, TraitItem,
    UnresolvedTraitConstraint, UnresolvedType,
};
use crate::{
    parser::{
        ignore_then_commit, parenthesized, parser::primitives::keyword, NoirParser, ParserError,
        ParserErrorReason, TopLevelStatement,
    },
    token::{Keyword, Token},
};

use super::{generic_type_args, parse_type, primitives::ident};

pub(super) fn trait_definition() -> impl NoirParser<TopLevelStatement> {
    attributes()
        .then_ignore(keyword(Keyword::Trait))
        .then(ident())
        .then(function::generics())
        .then(where_clause())
        .then_ignore(just(Token::LeftBrace))
        .then(trait_body())
        .then_ignore(just(Token::RightBrace))
        .validate(|((((attributes, name), generics), where_clause), items), span, emit| {
            let attributes = validate_secondary_attributes(attributes, span, emit);
            TopLevelStatement::Trait(NoirTrait {
                name,
                generics,
                where_clause,
                span,
                items,
                attributes,
            })
        })
}

fn trait_body() -> impl NoirParser<Vec<TraitItem>> {
    trait_function_declaration()
        .or(trait_type_declaration())
        .or(trait_constant_declaration())
        .repeated()
}

fn optional_default_value() -> impl NoirParser<Option<Expression>> {
    ignore_then_commit(just(Token::Assign), expression()).or_not()
}

fn trait_constant_declaration() -> impl NoirParser<TraitItem> {
    keyword(Keyword::Let)
        .ignore_then(ident())
        .then_ignore(just(Token::Colon))
        .then(parse_type())
        .then(optional_default_value())
        .then_ignore(just(Token::Semicolon))
        .validate(|((name, typ), default_value), span, emit| {
            emit(ParserError::with_reason(
                ParserErrorReason::ExperimentalFeature("Associated constants"),
                span,
            ));
            TraitItem::Constant { name, typ, default_value }
        })
}

/// trait_function_declaration: 'fn' ident generics '(' declaration_parameters ')' function_return_type
fn trait_function_declaration() -> impl NoirParser<TraitItem> {
    let trait_function_body_or_semicolon =
        block(fresh_statement()).map(Option::from).or(just(Token::Semicolon).to(Option::None));

    keyword(Keyword::Fn)
        .ignore_then(ident())
        .then(function::generics())
        .then(parenthesized(function_declaration_parameters()))
        .then(function_return_type().map(|(_, typ)| typ))
        .then(where_clause())
        .then(trait_function_body_or_semicolon)
        .map(|(((((name, generics), parameters), return_type), where_clause), body)| {
            TraitItem::Function { name, generics, parameters, return_type, where_clause, body }
        })
}

/// trait_type_declaration: 'type' ident generics
fn trait_type_declaration() -> impl NoirParser<TraitItem> {
    keyword(Keyword::Type).ignore_then(ident()).then_ignore(just(Token::Semicolon)).validate(
        |name, span, emit| {
            emit(ParserError::with_reason(
                ParserErrorReason::ExperimentalFeature("Associated types"),
                span,
            ));
            TraitItem::Type { name }
        },
    )
}

/// Parses a trait implementation, implementing a particular trait for a type.
/// This has a similar syntax to `implementation`, but the `for type` clause is required,
/// and an optional `where` clause is also useable.
///
/// trait_implementation: 'impl' generics ident generic_args for type '{' trait_implementation_body '}'
pub(super) fn trait_implementation() -> impl NoirParser<TopLevelStatement> {
<<<<<<< HEAD
    maybe_comp_time()
        .then_ignore(keyword(Keyword::Impl))
        .then(function::generics())
=======
    keyword(Keyword::Impl)
        .ignore_then(function::generics())
>>>>>>> 234ecd15
        .then(path_no_turbofish())
        .then(generic_type_args(parse_type()))
        .then_ignore(keyword(Keyword::For))
        .then(parse_type())
        .then(where_clause())
        .then_ignore(just(Token::LeftBrace))
        .then(trait_implementation_body())
        .then_ignore(just(Token::RightBrace))
        .map(|args| {
            let (((other_args, object_type), where_clause), items) = args;
<<<<<<< HEAD
            let (((is_comptime, impl_generics), trait_name), trait_generics) = other_args;
=======
            let ((impl_generics, trait_name), trait_generics) = other_args;
>>>>>>> 234ecd15

            TopLevelStatement::TraitImpl(NoirTraitImpl {
                impl_generics,
                trait_name,
                trait_generics,
                object_type,
                items,
                where_clause,
                is_comptime,
            })
        })
}

fn trait_implementation_body() -> impl NoirParser<Vec<TraitImplItem>> {
    let function = function::function_definition(true).validate(|mut f, span, emit| {
        if f.def().is_unconstrained || f.def().visibility != ItemVisibility::Private {
            emit(ParserError::with_reason(ParserErrorReason::TraitImplFunctionModifiers, span));
        }
        // Trait impl functions are always public
        f.def_mut().visibility = ItemVisibility::Public;
        TraitImplItem::Function(f)
    });

    let alias = keyword(Keyword::Type)
        .ignore_then(ident())
        .then_ignore(just(Token::Assign))
        .then(parse_type())
        .then_ignore(just(Token::Semicolon))
        .map(|(name, alias)| TraitImplItem::Type { name, alias });

    function.or(alias).repeated()
}

pub(super) fn where_clause() -> impl NoirParser<Vec<UnresolvedTraitConstraint>> {
    struct MultiTraitConstraint {
        typ: UnresolvedType,
        trait_bounds: Vec<TraitBound>,
    }

    let constraints = parse_type()
        .then_ignore(just(Token::Colon))
        .then(trait_bounds())
        .map(|(typ, trait_bounds)| MultiTraitConstraint { typ, trait_bounds });

    keyword(Keyword::Where)
        .ignore_then(constraints.separated_by(just(Token::Comma)).allow_trailing())
        .or_not()
        .map(|option| option.unwrap_or_default())
        .map(|x: Vec<MultiTraitConstraint>| {
            let mut result: Vec<UnresolvedTraitConstraint> = Vec::new();
            for constraint in x {
                for bound in constraint.trait_bounds {
                    result.push(UnresolvedTraitConstraint {
                        typ: constraint.typ.clone(),
                        trait_bound: bound,
                    });
                }
            }
            result
        })
}

fn trait_bounds() -> impl NoirParser<Vec<TraitBound>> {
    trait_bound().separated_by(just(Token::Plus)).at_least(1).allow_trailing()
}

pub(super) fn trait_bound() -> impl NoirParser<TraitBound> {
    path_no_turbofish().then(generic_type_args(parse_type())).map(|(trait_path, trait_generics)| {
        TraitBound { trait_path, trait_generics, trait_id: None }
    })
}

#[cfg(test)]
mod test {
    use super::*;
    use crate::parser::parser::test_helpers::*;

    #[test]
    fn parse_trait() {
        parse_all(
            trait_definition(),
            vec![
                // Empty traits are legal in Rust and sometimes used as a way to whitelist certain types
                // for a particular operation. Also known as `tag` or `marker` traits:
                // https://stackoverflow.com/questions/71895489/what-is-the-purpose-of-defining-empty-impl-in-rust
                "trait Empty {}",
                "trait TraitWithDefaultBody { fn foo(self) {} }",
                "trait TraitAcceptingMutableRef { fn foo(&mut self); }",
                "trait TraitWithTypeBoundOperation { fn identity() -> Self; }",
                "trait TraitWithAssociatedType { type Element; fn item(self, index: Field) -> Self::Element; }",
                "trait TraitWithAssociatedConstant { let Size: Field; }",
                "trait TraitWithAssociatedConstantWithDefaultValue { let Size: Field = 10; }",
                "trait GenericTrait<T> { fn elem(&mut self, index: Field) -> T; }",
                "trait GenericTraitWithConstraints<T> where T: SomeTrait { fn elem(self, index: Field) -> T; }",
                "trait TraitWithMultipleGenericParams<A, B, C> where A: SomeTrait, B: AnotherTrait<C> { let Size: Field; fn zero() -> Self; }",
                "trait TraitWithMultipleGenericParams<A, B, C> where A: SomeTrait, B: AnotherTrait<C>, { let Size: Field; fn zero() -> Self; }",
            ],
        );

        parse_all_failing(
            trait_definition(),
            vec!["trait MissingBody", "trait WrongDelimiter { fn foo() -> u8, fn bar() -> u8 }"],
        );
    }
}<|MERGE_RESOLUTION|>--- conflicted
+++ resolved
@@ -3,10 +3,6 @@
 use super::attributes::{attributes, validate_secondary_attributes};
 use super::function::function_return_type;
 use super::path::path_no_turbofish;
-<<<<<<< HEAD
-use super::types::maybe_comp_time;
-=======
->>>>>>> 234ecd15
 use super::{block, expression, fresh_statement, function, function_declaration_parameters};
 
 use crate::ast::{
@@ -108,14 +104,8 @@
 ///
 /// trait_implementation: 'impl' generics ident generic_args for type '{' trait_implementation_body '}'
 pub(super) fn trait_implementation() -> impl NoirParser<TopLevelStatement> {
-<<<<<<< HEAD
-    maybe_comp_time()
-        .then_ignore(keyword(Keyword::Impl))
-        .then(function::generics())
-=======
     keyword(Keyword::Impl)
         .ignore_then(function::generics())
->>>>>>> 234ecd15
         .then(path_no_turbofish())
         .then(generic_type_args(parse_type()))
         .then_ignore(keyword(Keyword::For))
@@ -126,11 +116,7 @@
         .then_ignore(just(Token::RightBrace))
         .map(|args| {
             let (((other_args, object_type), where_clause), items) = args;
-<<<<<<< HEAD
-            let (((is_comptime, impl_generics), trait_name), trait_generics) = other_args;
-=======
             let ((impl_generics, trait_name), trait_generics) = other_args;
->>>>>>> 234ecd15
 
             TopLevelStatement::TraitImpl(NoirTraitImpl {
                 impl_generics,
