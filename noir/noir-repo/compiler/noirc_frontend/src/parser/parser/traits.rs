use iter_extended::vecmap;

use noirc_errors::{Located, Location};

use crate::ast::{
    Documented, GenericTypeArg, GenericTypeArgs, ItemVisibility, NoirTrait, Path, Pattern,
    TraitItem, UnresolvedGeneric, UnresolvedTraitConstraint, UnresolvedType,
};
use crate::{
    ast::{Ident, UnresolvedTypeData},
    parser::{NoirTraitImpl, ParserErrorReason, labels::ParsingRuleLabel},
    token::{Attribute, Keyword, SecondaryAttribute, Token},
};

use super::Parser;
use super::parse_many::without_separator;

impl Parser<'_> {
    /// Trait = 'trait' identifier Generics ( ':' TraitBounds )? WhereClause TraitBody
    ///       | 'trait' identifier Generics '=' TraitBounds WhereClause ';'
    pub(crate) fn parse_trait(
        &mut self,
        attributes: Vec<(Attribute, Location)>,
        visibility: ItemVisibility,
        start_location: Location,
    ) -> (NoirTrait, Option<NoirTraitImpl>) {
        let attributes = self.validate_secondary_attributes(attributes);

        let Some(name) = self.eat_ident() else {
            self.expected_identifier();
            let noir_trait =
                empty_trait(attributes, visibility, self.location_since(start_location));
            let no_implicit_impl = None;
            return (noir_trait, no_implicit_impl);
        };

        let generics = self.parse_generics();

        // Trait aliases:
        // trait Foo<..> = A + B + E where ..;
        let (bounds, where_clause, items, is_alias) = if self.eat_assign() {
            let bounds = self.parse_trait_bounds();

            if bounds.is_empty() {
                self.push_error(ParserErrorReason::EmptyTraitAlias, self.previous_token_location);
            }

            let where_clause = self.parse_where_clause();
            let items = Vec::new();
            if !self.eat_semicolon() {
                self.expected_token(Token::Semicolon);
            }

            let is_alias = true;
            (bounds, where_clause, items, is_alias)
        } else {
            let bounds = if self.eat_colon() { self.parse_trait_bounds() } else { Vec::new() };
            let where_clause = self.parse_where_clause();
            let items = self.parse_trait_body();
            let is_alias = false;
            (bounds, where_clause, items, is_alias)
        };

        let location = self.location_since(start_location);

        let noir_impl = is_alias.then(|| {
            let object_type_ident = Ident::from(Located::from(location, "#T".to_string()));
            let object_type_path = Path::from_ident(object_type_ident.clone());
            let object_type_generic = UnresolvedGeneric::Variable(object_type_ident);

            let is_synthesized = true;
            let object_type = UnresolvedType {
                typ: UnresolvedTypeData::Named(object_type_path, vec![].into(), is_synthesized),
                location,
            };

            let mut impl_generics = generics.clone();
            impl_generics.push(object_type_generic);

            let trait_name = Path::from_ident(name.clone());
            let trait_generics: GenericTypeArgs = vecmap(generics.clone(), |generic| {
                let is_synthesized = true;
                let generic_type = UnresolvedType {
                    typ: UnresolvedTypeData::Named(
                        Path::from_ident(generic.ident().clone()),
                        vec![].into(),
                        is_synthesized,
                    ),
                    location,
                };

                GenericTypeArg::Ordered(generic_type)
            })
            .into();

            let r#trait = UnresolvedType {
                typ: UnresolvedTypeData::Named(trait_name, trait_generics, false),
                location,
            };

            // bounds from trait
            let mut where_clause = where_clause.clone();
            for bound in bounds.clone() {
                where_clause.push(UnresolvedTraitConstraint {
                    typ: object_type.clone(),
                    trait_bound: bound,
                });
            }

            let items = vec![];
            let is_synthetic = true;

            NoirTraitImpl { impl_generics, r#trait, object_type, where_clause, items, is_synthetic }
        });

        let noir_trait = NoirTrait {
            name,
            generics,
            bounds,
            where_clause,
            location,
            items,
            attributes,
            visibility,
            is_alias,
        };

        (noir_trait, noir_impl)
    }

    /// TraitBody = '{' ( OuterDocComments TraitItem )* '}'
    fn parse_trait_body(&mut self) -> Vec<Documented<TraitItem>> {
        if !self.eat_left_brace() {
            self.expected_token(Token::LeftBrace);
            return Vec::new();
        }

        self.parse_many(
            "trait items",
            without_separator().until(Token::RightBrace),
            Self::parse_trait_item_in_list,
        )
    }

    fn parse_trait_item_in_list(&mut self) -> Option<Documented<TraitItem>> {
        self.parse_item_in_list(ParsingRuleLabel::TraitItem, |parser| {
            let doc_comments = parser.parse_outer_doc_comments();
            parser.parse_trait_item().map(|item| Documented::new(item, doc_comments))
        })
    }

    /// TraitItem
    ///     = TraitType
    ///     | TraitConstant
    ///     | TraitFunction
    fn parse_trait_item(&mut self) -> Option<TraitItem> {
        if let Some(item) = self.parse_trait_type() {
            return Some(item);
        }

        if let Some(item) = self.parse_trait_constant() {
            return Some(item);
        }

        if let Some(item) = self.parse_trait_function() {
            return Some(item);
        }

        None
    }

    /// TraitType = 'type' identifier ';'
    fn parse_trait_type(&mut self) -> Option<TraitItem> {
        if !self.eat_keyword(Keyword::Type) {
            return None;
        }

        let name = match self.eat_ident() {
            Some(name) => name,
            None => {
                self.expected_identifier();
                Ident::default()
            }
        };

        self.eat_semicolons();

        Some(TraitItem::Type { name })
    }

    /// TraitConstant = 'let' identifier ':' Type ( '=' Expression ) ';'
    fn parse_trait_constant(&mut self) -> Option<TraitItem> {
        if !self.eat_keyword(Keyword::Let) {
            return None;
        }

        let name = match self.eat_ident() {
            Some(name) => name,
            None => {
                self.expected_identifier();
                Ident::default()
            }
        };

        let typ = if self.eat_colon() {
            self.parse_type_or_error()
        } else {
            self.expected_token(Token::Colon);
            UnresolvedType { typ: UnresolvedTypeData::Unspecified, location: Location::dummy() }
        };

        let default_value =
            if self.eat_assign() { Some(self.parse_expression_or_error()) } else { None };

        self.eat_semicolons();

        Some(TraitItem::Constant { name, typ, default_value })
    }

    /// TraitFunction = Modifiers Function
    fn parse_trait_function(&mut self) -> Option<TraitItem> {
        let modifiers = self.parse_modifiers(
            false, // allow mut
        );

        if modifiers.visibility != ItemVisibility::Private {
            self.push_error(
                ParserErrorReason::TraitVisibilityIgnored,
                modifiers.visibility_location,
            );
        }

        if !self.eat_keyword(Keyword::Fn) {
            self.modifiers_not_followed_by_an_item(modifiers);
            return None;
        }

        let function = self.parse_function_definition_with_optional_body(
            true, // allow optional body
            true, // allow self
        );

        let parameters = function
            .parameters
            .into_iter()
            .filter_map(|param| {
                if let Pattern::Identifier(ident) = param.pattern {
                    Some((ident, param.typ))
                } else {
                    self.push_error(ParserErrorReason::InvalidPattern, param.pattern.location());
                    None
                }
            })
            .collect();

        Some(TraitItem::Function {
            is_unconstrained: modifiers.unconstrained.is_some(),
            visibility: modifiers.visibility,
            is_comptime: modifiers.comptime.is_some(),
            name: function.name,
            generics: function.generics,
            parameters,
            return_type: function.return_type,
            where_clause: function.where_clause,
            body: function.body,
        })
    }
}

fn empty_trait(
    attributes: Vec<SecondaryAttribute>,
    visibility: ItemVisibility,
    location: Location,
) -> NoirTrait {
    NoirTrait {
        name: Ident::default(),
        generics: Vec::new(),
        bounds: Vec::new(),
        where_clause: Vec::new(),
        location,
        items: Vec::new(),
        attributes,
        visibility,
        is_alias: false,
    }
}

#[cfg(test)]
mod tests {
    use crate::{
        ast::{NoirTrait, NoirTraitImpl, TraitItem, UnresolvedTypeData},
        parse_program_with_dummy_file,
        parser::{
            ItemKind,
            parser::{
<<<<<<< HEAD
=======
                tests::{expect_no_errors, get_single_error, get_source_with_error_span},
>>>>>>> a0edfa3d
                ParserErrorReason,
                tests::{expect_no_errors, get_single_error, get_source_with_error_span},
            },
        },
    };

    fn parse_trait_opt_impl_no_errors(src: &str) -> (NoirTrait, Option<NoirTraitImpl>) {
        let (mut module, errors) = parse_program_with_dummy_file(src);
        expect_no_errors(&errors);
        let (item, impl_item) = if module.items.len() == 2 {
            let item = module.items.remove(0);
            let impl_item = module.items.remove(0);
            (item, Some(impl_item))
        } else {
            assert_eq!(module.items.len(), 1);
            let item = module.items.remove(0);
            (item, None)
        };
        let ItemKind::Trait(noir_trait) = item.kind else {
            panic!("Expected trait");
        };
        let noir_trait_impl = impl_item.map(|impl_item| {
            let ItemKind::TraitImpl(noir_trait_impl) = impl_item.kind else {
                panic!("Expected impl");
            };
            noir_trait_impl
        });
        (noir_trait, noir_trait_impl)
    }

    fn parse_trait_with_impl_no_errors(src: &str) -> (NoirTrait, NoirTraitImpl) {
        let (noir_trait, noir_trait_impl) = parse_trait_opt_impl_no_errors(src);
        (noir_trait, noir_trait_impl.expect("expected a NoirTraitImpl"))
    }

    fn parse_trait_no_errors(src: &str) -> NoirTrait {
        parse_trait_opt_impl_no_errors(src).0
    }

    #[test]
    fn parse_empty_trait() {
        let src = "trait Foo {}";
        let noir_trait = parse_trait_no_errors(src);
        assert_eq!(noir_trait.name.to_string(), "Foo");
        assert!(noir_trait.generics.is_empty());
        assert!(noir_trait.where_clause.is_empty());
        assert!(noir_trait.items.is_empty());
        assert!(!noir_trait.is_alias);
    }

    #[test]
    fn parse_empty_trait_alias() {
        let src = "trait Foo = ;";
        let (_module, errors) = parse_program_with_dummy_file(src);
        assert_eq!(errors.len(), 2);
        assert_eq!(errors[1].reason(), Some(ParserErrorReason::EmptyTraitAlias).as_ref());
    }

    #[test]
    fn parse_trait_with_generics() {
        let src = "trait Foo<A, B> {}";
        let noir_trait = parse_trait_no_errors(src);
        assert_eq!(noir_trait.name.to_string(), "Foo");
        assert_eq!(noir_trait.generics.len(), 2);
        assert!(noir_trait.where_clause.is_empty());
        assert!(noir_trait.items.is_empty());
        assert!(!noir_trait.is_alias);
    }

    #[test]
    fn parse_trait_alias_with_generics() {
        let src = "trait Foo<A, B> = Bar + Baz<A>;";
        let (noir_trait_alias, noir_trait_impl) = parse_trait_with_impl_no_errors(src);
        assert_eq!(noir_trait_alias.name.to_string(), "Foo");
        assert_eq!(noir_trait_alias.generics.len(), 2);
        assert_eq!(noir_trait_alias.bounds.len(), 2);
        assert_eq!(noir_trait_alias.bounds[0].to_string(), "Bar");
        assert_eq!(noir_trait_alias.bounds[1].to_string(), "Baz<A>");
        assert!(noir_trait_alias.where_clause.is_empty());
        assert!(noir_trait_alias.items.is_empty());
        assert!(noir_trait_alias.is_alias);

        let UnresolvedTypeData::Named(trait_name, trait_generics, _) = noir_trait_impl.r#trait.typ
        else {
            panic!("Expected name type");
        };

        assert_eq!(trait_name.to_string(), "Foo");
        assert_eq!(noir_trait_impl.impl_generics.len(), 3);
        assert_eq!(trait_generics.ordered_args.len(), 2);
        assert_eq!(noir_trait_impl.where_clause.len(), 2);
        assert_eq!(noir_trait_alias.bounds.len(), 2);
        assert_eq!(noir_trait_alias.bounds[0].to_string(), "Bar");
        assert_eq!(noir_trait_alias.bounds[1].to_string(), "Baz<A>");
        assert!(noir_trait_impl.items.is_empty());
        assert!(noir_trait_impl.is_synthetic);

        // Equivalent to
        let src = "trait Foo<A, B>: Bar + Baz<A> {}";
        let noir_trait = parse_trait_no_errors(src);
        assert_eq!(noir_trait.name.to_string(), noir_trait_alias.name.to_string());
        assert_eq!(noir_trait.generics.len(), noir_trait_alias.generics.len());
        assert_eq!(noir_trait.bounds.len(), noir_trait_alias.bounds.len());
        assert_eq!(noir_trait.bounds[0].to_string(), noir_trait_alias.bounds[0].to_string());
        assert_eq!(noir_trait.where_clause.is_empty(), noir_trait_alias.where_clause.is_empty());
        assert_eq!(noir_trait.items.is_empty(), noir_trait_alias.items.is_empty());
        assert!(!noir_trait.is_alias);
    }

    #[test]
    fn parse_empty_trait_alias_with_generics() {
        let src = "trait Foo<A, B> = ;";
        let (_module, errors) = parse_program_with_dummy_file(src);
        assert_eq!(errors.len(), 2);
        assert_eq!(errors[1].reason(), Some(ParserErrorReason::EmptyTraitAlias).as_ref());
    }

    #[test]
    fn parse_trait_with_where_clause() {
        let src = "trait Foo<A, B> where A: Z {}";
        let noir_trait = parse_trait_no_errors(src);
        assert_eq!(noir_trait.name.to_string(), "Foo");
        assert_eq!(noir_trait.generics.len(), 2);
        assert_eq!(noir_trait.where_clause.len(), 1);
        assert!(noir_trait.items.is_empty());
        assert!(!noir_trait.is_alias);
    }

    #[test]
    fn parse_trait_alias_with_where_clause() {
        let src = "trait Foo<A, B> = Bar + Baz<A> where A: Z;";
        let (noir_trait_alias, noir_trait_impl) = parse_trait_with_impl_no_errors(src);
        assert_eq!(noir_trait_alias.name.to_string(), "Foo");
        assert_eq!(noir_trait_alias.generics.len(), 2);
        assert_eq!(noir_trait_alias.bounds.len(), 2);
        assert_eq!(noir_trait_alias.bounds[0].to_string(), "Bar");
        assert_eq!(noir_trait_alias.bounds[1].to_string(), "Baz<A>");
        assert_eq!(noir_trait_alias.where_clause.len(), 1);
        assert!(noir_trait_alias.items.is_empty());
        assert!(noir_trait_alias.is_alias);

        let UnresolvedTypeData::Named(trait_name, trait_generics, _) = noir_trait_impl.r#trait.typ
        else {
            panic!("Expected name type");
        };

        assert_eq!(trait_name.to_string(), "Foo");
        assert_eq!(noir_trait_impl.impl_generics.len(), 3);
        assert_eq!(trait_generics.ordered_args.len(), 2);
        assert_eq!(noir_trait_impl.where_clause.len(), 3);
        assert_eq!(noir_trait_impl.where_clause[0].to_string(), "A: Z");
        assert_eq!(noir_trait_impl.where_clause[1].to_string(), "#T: Bar");
        assert_eq!(noir_trait_impl.where_clause[2].to_string(), "#T: Baz<A>");
        assert!(noir_trait_impl.items.is_empty());
        assert!(noir_trait_impl.is_synthetic);

        // Equivalent to
        let src = "trait Foo<A, B>: Bar + Baz<A> where A: Z {}";
        let noir_trait = parse_trait_no_errors(src);
        assert_eq!(noir_trait.name.to_string(), noir_trait_alias.name.to_string());
        assert_eq!(noir_trait.generics.len(), noir_trait_alias.generics.len());
        assert_eq!(noir_trait.bounds.len(), noir_trait_alias.bounds.len());
        assert_eq!(noir_trait.bounds[0].to_string(), noir_trait_alias.bounds[0].to_string());
        assert_eq!(noir_trait.where_clause.len(), noir_trait_alias.where_clause.len());
        assert_eq!(
            noir_trait.where_clause[0].to_string(),
            noir_trait_alias.where_clause[0].to_string()
        );
        assert_eq!(noir_trait.items.is_empty(), noir_trait_alias.items.is_empty());
        assert!(!noir_trait.is_alias);
    }

    #[test]
    fn parse_empty_trait_alias_with_where_clause() {
        let src = "trait Foo<A, B> = where A: Z;";
        let (_module, errors) = parse_program_with_dummy_file(src);
        assert_eq!(errors.len(), 2);
        assert_eq!(errors[1].reason(), Some(ParserErrorReason::EmptyTraitAlias).as_ref());
    }

    #[test]
    fn parse_trait_with_type() {
        let src = "trait Foo { type Elem; }";
        let mut noir_trait = parse_trait_no_errors(src);
        assert_eq!(noir_trait.items.len(), 1);

        let item = noir_trait.items.remove(0).item;
        let TraitItem::Type { name } = item else {
            panic!("Expected type");
        };
        assert_eq!(name.to_string(), "Elem");
        assert!(!noir_trait.is_alias);
    }

    #[test]
    fn parse_trait_with_constant() {
        let src = "trait Foo { let x: Field = 1; }";
        let mut noir_trait = parse_trait_no_errors(src);
        assert_eq!(noir_trait.items.len(), 1);

        let item = noir_trait.items.remove(0).item;
        let TraitItem::Constant { name, typ, default_value } = item else {
            panic!("Expected constant");
        };
        assert_eq!(name.to_string(), "x");
        assert_eq!(typ.to_string(), "Field");
        assert_eq!(default_value.unwrap().to_string(), "1");
        assert!(!noir_trait.is_alias);
    }

    #[test]
    fn parse_trait_with_function_no_body() {
        let src = "trait Foo { fn foo(); }";
        let mut noir_trait = parse_trait_no_errors(src);
        assert_eq!(noir_trait.items.len(), 1);

        let item = noir_trait.items.remove(0).item;
        let TraitItem::Function { body, .. } = item else {
            panic!("Expected function");
        };
        assert!(body.is_none());
        assert!(!noir_trait.is_alias);
    }

    #[test]
    fn parse_trait_with_function_with_body() {
        let src = "trait Foo { fn foo() {} }";
        let mut noir_trait = parse_trait_no_errors(src);
        assert_eq!(noir_trait.items.len(), 1);

        let item = noir_trait.items.remove(0).item;
        let TraitItem::Function { body, .. } = item else {
            panic!("Expected function");
        };
        assert!(body.is_some());
        assert!(!noir_trait.is_alias);
    }

    #[test]
    fn parse_trait_function_with_visibility() {
        let src = "
        trait Foo { pub fn foo(); }
                    ^^^
        ";
        let (src, span) = get_source_with_error_span(src);
        let (_module, errors) = parse_program_with_dummy_file(&src);
        let error = get_single_error(&errors, span);
        assert!(error.to_string().contains("Visibility is ignored on a trait method"));
    }

    #[test]
    fn parse_trait_inheritance() {
        let src = "trait Foo: Bar + Baz {}";
        let noir_trait = parse_trait_no_errors(src);
        assert_eq!(noir_trait.bounds.len(), 2);

        assert_eq!(noir_trait.bounds[0].to_string(), "Bar");
        assert_eq!(noir_trait.bounds[1].to_string(), "Baz");

        assert_eq!(noir_trait.to_string(), "trait Foo: Bar + Baz {\n}");
        assert!(!noir_trait.is_alias);
    }

    #[test]
    fn parse_trait_alias() {
        let src = "trait Foo = Bar + Baz;";
        let (noir_trait_alias, noir_trait_impl) = parse_trait_with_impl_no_errors(src);
        assert_eq!(noir_trait_alias.bounds.len(), 2);

        assert_eq!(noir_trait_alias.bounds[0].to_string(), "Bar");
        assert_eq!(noir_trait_alias.bounds[1].to_string(), "Baz");

        assert_eq!(noir_trait_alias.to_string(), "trait Foo = Bar + Baz;");
        assert!(noir_trait_alias.is_alias);

        let UnresolvedTypeData::Named(trait_name, trait_generics, _) = noir_trait_impl.r#trait.typ
        else {
            panic!("Expected name type");
        };

        assert_eq!(trait_name.to_string(), "Foo");
        assert_eq!(noir_trait_impl.impl_generics.len(), 1);
        assert_eq!(trait_generics.ordered_args.len(), 0);
        assert_eq!(noir_trait_impl.where_clause.len(), 2);
        assert_eq!(noir_trait_impl.where_clause[0].to_string(), "#T: Bar");
        assert_eq!(noir_trait_impl.where_clause[1].to_string(), "#T: Baz");
        assert!(noir_trait_impl.items.is_empty());
        assert!(noir_trait_impl.is_synthetic);

        // Equivalent to
        let src = "trait Foo: Bar + Baz {}";
        let noir_trait = parse_trait_no_errors(src);
        assert_eq!(noir_trait.name.to_string(), noir_trait_alias.name.to_string());
        assert_eq!(noir_trait.generics.len(), noir_trait_alias.generics.len());
        assert_eq!(noir_trait.bounds.len(), noir_trait_alias.bounds.len());
        assert_eq!(noir_trait.bounds[0].to_string(), noir_trait_alias.bounds[0].to_string());
        assert_eq!(noir_trait.where_clause.is_empty(), noir_trait_alias.where_clause.is_empty());
        assert_eq!(noir_trait.items.is_empty(), noir_trait_alias.items.is_empty());
        assert!(!noir_trait.is_alias);
    }
}<|MERGE_RESOLUTION|>--- conflicted
+++ resolved
@@ -8,12 +8,12 @@
 };
 use crate::{
     ast::{Ident, UnresolvedTypeData},
-    parser::{NoirTraitImpl, ParserErrorReason, labels::ParsingRuleLabel},
+    parser::{labels::ParsingRuleLabel, NoirTraitImpl, ParserErrorReason},
     token::{Attribute, Keyword, SecondaryAttribute, Token},
 };
 
+use super::parse_many::without_separator;
 use super::Parser;
-use super::parse_many::without_separator;
 
 impl Parser<'_> {
     /// Trait = 'trait' identifier Generics ( ':' TraitBounds )? WhereClause TraitBody
@@ -291,15 +291,11 @@
         ast::{NoirTrait, NoirTraitImpl, TraitItem, UnresolvedTypeData},
         parse_program_with_dummy_file,
         parser::{
+            parser::{
+                tests::{expect_no_errors, get_single_error, get_source_with_error_span},
+                ParserErrorReason,
+            },
             ItemKind,
-            parser::{
-<<<<<<< HEAD
-=======
-                tests::{expect_no_errors, get_single_error, get_source_with_error_span},
->>>>>>> a0edfa3d
-                ParserErrorReason,
-                tests::{expect_no_errors, get_single_error, get_source_with_error_span},
-            },
         },
     };
 
