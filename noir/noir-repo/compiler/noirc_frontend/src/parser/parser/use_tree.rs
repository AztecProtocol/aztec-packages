use noirc_errors::Location;

use crate::{
    ast::{Ident, Path, PathKind, UseTree, UseTreeKind},
    parser::labels::ParsingRuleLabel,
    token::{Keyword, Token},
};

use super::{Parser, parse_many::separated_by_comma_until_right_brace};

impl Parser<'_> {
    /// Use = 'use' PathKind PathNoTurbofish UseTree
    ///
    /// UseTree = PathNoTurbofish ( '::' '{' UseTreeList? '}' )?
    ///
    /// UseTreeList = UseTree (',' UseTree)* ','?
    pub(super) fn parse_use_tree(&mut self) -> UseTree {
        let start_location = self.current_token_location;

        let kind = self.parse_path_kind();

        let use_tree = self.parse_use_tree_without_kind(
            start_location,
            kind,
            false, // nested
        );
        if !self.eat_semicolons() {
            self.expected_token(Token::Semicolon);
        }
        use_tree
    }

    pub(super) fn parse_use_tree_without_kind(
        &mut self,
        start_location: Location,
        kind: PathKind,
        nested: bool,
    ) -> UseTree {
        let prefix = self.parse_path_after_kind(
            kind,
            false, // allow turbofish
            false, // allow trailing double colon
            start_location,
        );
        let trailing_double_colon = if prefix.segments.is_empty() && kind != PathKind::Plain {
            true
        } else {
            self.eat_double_colon()
        };

        if trailing_double_colon {
            if self.eat_left_brace() {
                let use_trees = self.parse_many(
                    "use trees",
                    separated_by_comma_until_right_brace(),
                    Self::parse_use_tree_in_list,
                );

                UseTree {
                    prefix,
                    kind: UseTreeKind::List(use_trees),
                    location: self.location_since(start_location),
                }
            } else {
                self.expected_token(Token::LeftBrace);
                self.parse_path_use_tree_end(prefix, nested, start_location)
            }
        } else {
            self.parse_path_use_tree_end(prefix, nested, start_location)
        }
    }

    fn parse_use_tree_in_list(&mut self) -> Option<UseTree> {
        let start_location = self.current_token_location;

        // Special case: "self" cannot be followed by anything else
        if self.eat_self() {
            return Some(UseTree {
<<<<<<< HEAD
                prefix: Path::plain(Vec::new(), start_location),
=======
                prefix: Path {
                    segments: Vec::new(),
                    kind: PathKind::Plain,
                    location: start_location,
                },
>>>>>>> a0edfa3d
                kind: UseTreeKind::Path(Ident::new("self".to_string(), start_location), None),
                location: start_location,
            });
        }

        let use_tree = self.parse_use_tree_without_kind(
            start_location,
            PathKind::Plain,
            true, // nested
        );

        // If we didn't advance at all, we are done
        if start_location.span == self.current_token_location.span {
            self.expected_label(ParsingRuleLabel::UseSegment);
            None
        } else {
            Some(use_tree)
        }
    }

    pub(super) fn parse_path_use_tree_end(
        &mut self,
        mut prefix: Path,
        nested: bool,
        start_location: Location,
    ) -> UseTree {
        if prefix.segments.is_empty() {
            if nested {
                self.expected_identifier();
            } else {
                self.expected_label(ParsingRuleLabel::UseSegment);
            }
            UseTree {
                prefix,
                kind: UseTreeKind::Path(Ident::default(), None),
                location: self.location_since(start_location),
            }
        } else {
            let ident = prefix.segments.pop().unwrap().ident;
            if self.eat_keyword(Keyword::As) {
                if let Some(alias) = self.eat_ident() {
                    UseTree {
                        prefix,
                        kind: UseTreeKind::Path(ident, Some(alias)),
                        location: self.location_since(start_location),
                    }
                } else {
                    self.expected_identifier();
                    UseTree {
                        prefix,
                        kind: UseTreeKind::Path(ident, None),
                        location: self.location_since(start_location),
                    }
                }
            } else {
                UseTree {
                    prefix,
                    kind: UseTreeKind::Path(ident, None),
                    location: self.location_since(start_location),
                }
            }
        }
    }
}

#[cfg(test)]
mod tests {
    use crate::{
        ast::{ItemVisibility, PathKind, UseTree, UseTreeKind},
        parse_program_with_dummy_file,
<<<<<<< HEAD
        parser::{ItemKind, parser::tests::expect_no_errors},
=======
        parser::{parser::tests::expect_no_errors, ItemKind},
>>>>>>> a0edfa3d
    };

    fn parse_use_tree_no_errors(src: &str) -> (UseTree, ItemVisibility) {
        let (mut module, errors) = parse_program_with_dummy_file(src);
        expect_no_errors(&errors);
        assert_eq!(module.items.len(), 1);
        let item = module.items.remove(0);
        let ItemKind::Import(use_tree, visibility) = item.kind else {
            panic!("Expected import");
        };
        (use_tree, visibility)
    }

    #[test]
    fn parse_simple() {
        let src = "use foo;";
        let (use_tree, visibility) = parse_use_tree_no_errors(src);
        assert_eq!(visibility, ItemVisibility::Private);
        assert_eq!(use_tree.prefix.kind, PathKind::Plain);
        assert_eq!("foo", use_tree.to_string());
        let UseTreeKind::Path(ident, alias) = &use_tree.kind else {
            panic!("Expected path");
        };
        assert_eq!("foo", ident.to_string());
        assert!(alias.is_none());
    }

    #[test]
    fn parse_simple_pub() {
        let src = "pub use foo;";
        let (_use_tree, visibility) = parse_use_tree_no_errors(src);
        assert_eq!(visibility, ItemVisibility::Public);
    }

    #[test]
    fn parse_simple_pub_crate() {
        let src = "pub(crate) use foo;";
        let (_use_tree, visibility) = parse_use_tree_no_errors(src);
        assert_eq!(visibility, ItemVisibility::PublicCrate);
    }

    #[test]
    fn parse_simple_with_alias() {
        let src = "use foo as bar;";
        let (use_tree, visibility) = parse_use_tree_no_errors(src);
        assert_eq!(visibility, ItemVisibility::Private);
        assert_eq!(use_tree.prefix.kind, PathKind::Plain);
        assert_eq!("foo as bar", use_tree.to_string());
        let UseTreeKind::Path(ident, alias) = use_tree.kind else {
            panic!("Expected path");
        };
        assert_eq!("foo", ident.to_string());
        assert_eq!("bar", alias.unwrap().to_string());
    }

    #[test]
    fn parse_with_crate_prefix() {
        let src = "use crate::foo;";
        let (use_tree, visibility) = parse_use_tree_no_errors(src);
        assert_eq!(visibility, ItemVisibility::Private);
        assert_eq!(use_tree.prefix.kind, PathKind::Crate);
        assert_eq!("crate::foo", use_tree.to_string());
        let UseTreeKind::Path(ident, alias) = use_tree.kind else {
            panic!("Expected path");
        };
        assert_eq!("foo", ident.to_string());
        assert!(alias.is_none());
    }

    #[test]
    fn parse_with_dep_prefix() {
        let src = "use dep::foo;";
        let (use_tree, visibility) = parse_use_tree_no_errors(src);
        assert_eq!(visibility, ItemVisibility::Private);
        assert_eq!(use_tree.prefix.kind, PathKind::Dep);
        assert_eq!("dep::foo", use_tree.to_string());
        let UseTreeKind::Path(ident, alias) = use_tree.kind else {
            panic!("Expected path");
        };
        assert_eq!("foo", ident.to_string());
        assert!(alias.is_none());
    }

    #[test]
    fn parse_with_super_prefix() {
        let src = "use super::foo;";
        let (use_tree, visibility) = parse_use_tree_no_errors(src);
        assert_eq!(visibility, ItemVisibility::Private);
        assert_eq!(use_tree.prefix.kind, PathKind::Super);
        assert_eq!("super::foo", use_tree.to_string());
        let UseTreeKind::Path(ident, alias) = use_tree.kind else {
            panic!("Expected path");
        };
        assert_eq!("foo", ident.to_string());
        assert!(alias.is_none());
    }

    #[test]
    fn parse_list() {
        let src = "use foo::{bar, baz};";
        let (use_tree, visibility) = parse_use_tree_no_errors(src);
        assert_eq!(visibility, ItemVisibility::Private);
        assert_eq!(use_tree.prefix.kind, PathKind::Plain);
        assert_eq!("foo::{bar, baz}", use_tree.to_string());
        let UseTreeKind::List(use_trees) = &use_tree.kind else {
            panic!("Expected list");
        };
        assert_eq!(use_trees.len(), 2);
    }

    #[test]
    fn parse_list_trailing_comma() {
        let src = "use foo::{bar, baz, };";
        let (use_tree, visibility) = parse_use_tree_no_errors(src);
        assert_eq!(visibility, ItemVisibility::Private);
        assert_eq!(use_tree.prefix.kind, PathKind::Plain);
        assert_eq!("foo::{bar, baz}", use_tree.to_string());
        let UseTreeKind::List(use_trees) = &use_tree.kind else {
            panic!("Expected list");
        };
        assert_eq!(use_trees.len(), 2);
    }

    #[test]
    fn parse_list_that_starts_with_crate() {
        let src = "use crate::{foo, bar};";
        let (use_tree, visibility) = parse_use_tree_no_errors(src);
        assert_eq!(visibility, ItemVisibility::Private);
        assert_eq!("crate::{foo, bar}", use_tree.to_string());
    }

    #[test]
    fn errors_on_crate_in_subtree() {
        let src = "use foo::{crate::bar}";
        let (_, errors) = parse_program_with_dummy_file(src);
        assert!(!errors.is_empty());
    }

    #[test]
    fn errors_on_double_colon_after_self() {
        let src = "use foo::{self::bar};";
        let (_, errors) = parse_program_with_dummy_file(src);
        assert!(!errors.is_empty());
    }
}<|MERGE_RESOLUTION|>--- conflicted
+++ resolved
@@ -6,7 +6,7 @@
     token::{Keyword, Token},
 };
 
-use super::{Parser, parse_many::separated_by_comma_until_right_brace};
+use super::{parse_many::separated_by_comma_until_right_brace, Parser};
 
 impl Parser<'_> {
     /// Use = 'use' PathKind PathNoTurbofish UseTree
@@ -76,15 +76,7 @@
         // Special case: "self" cannot be followed by anything else
         if self.eat_self() {
             return Some(UseTree {
-<<<<<<< HEAD
                 prefix: Path::plain(Vec::new(), start_location),
-=======
-                prefix: Path {
-                    segments: Vec::new(),
-                    kind: PathKind::Plain,
-                    location: start_location,
-                },
->>>>>>> a0edfa3d
                 kind: UseTreeKind::Path(Ident::new("self".to_string(), start_location), None),
                 location: start_location,
             });
@@ -155,11 +147,7 @@
     use crate::{
         ast::{ItemVisibility, PathKind, UseTree, UseTreeKind},
         parse_program_with_dummy_file,
-<<<<<<< HEAD
-        parser::{ItemKind, parser::tests::expect_no_errors},
-=======
         parser::{parser::tests::expect_no_errors, ItemKind},
->>>>>>> a0edfa3d
     };
 
     fn parse_use_tree_no_errors(src: &str) -> (UseTree, ItemVisibility) {
