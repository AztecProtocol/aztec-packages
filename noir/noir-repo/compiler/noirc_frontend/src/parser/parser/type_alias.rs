--- conflicted
+++ resolved
@@ -57,11 +57,7 @@
     use crate::{
         ast::{NoirTypeAlias, UnresolvedTypeData},
         parse_program_with_dummy_file,
-<<<<<<< HEAD
-        parser::{ItemKind, parser::tests::expect_no_errors},
-=======
         parser::{parser::tests::expect_no_errors, ItemKind},
->>>>>>> a0edfa3d
     };
 
     fn parse_type_alias_no_errors(src: &str) -> NoirTypeAlias {
