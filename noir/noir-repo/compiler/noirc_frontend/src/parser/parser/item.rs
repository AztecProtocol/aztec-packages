--- conflicted
+++ resolved
@@ -255,7 +255,7 @@
     #[test]
     fn errors_on_eof_in_nested_mod() {
         let src = "
-        mod foo { fn foo() {} 
+        mod foo { fn foo() {}
                              ^
         ";
         let (src, span) = get_source_with_error_span(src);
@@ -276,10 +276,6 @@
         let (module, errors) = parse_program(&src);
         assert_eq!(module.items.len(), 1);
         let error = get_single_error(&errors, span);
-<<<<<<< HEAD
         assert!(error.to_string().contains("This doc comment doesn't document anything"));
-=======
-        assert!(error.to_string().contains("Documentation comment does not document anything"));
->>>>>>> 914ead09
     }
 }