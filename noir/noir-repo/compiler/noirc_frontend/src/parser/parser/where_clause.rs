use crate::{
    ast::{GenericTypeArgs, Path, TraitBound, UnresolvedTraitConstraint, UnresolvedType},
    parser::labels::ParsingRuleLabel,
    token::{Keyword, Token},
};

use super::{
    Parser,
    parse_many::{separated_by, separated_by_comma},
};

impl Parser<'_> {
    /// WhereClause = 'where' WhereClauseItems?
    ///
    /// WhereClauseItems = WhereClauseItem ( ',' WhereClauseItem )* ','?
    ///
    /// WhereClauseItem = Type ':' TraitBounds
    pub(super) fn parse_where_clause(&mut self) -> Vec<UnresolvedTraitConstraint> {
        if !self.eat_keyword(Keyword::Where) {
            return Vec::new();
        }

        // Constraints might end up being empty, but that's accepted as valid syntax
        let constraints =
            self.parse_many("where clauses", separated_by_comma(), Self::parse_single_where_clause);

        constraints
            .into_iter()
            .flat_map(|(typ, trait_bounds)| {
                trait_bounds.into_iter().map(move |trait_bound| UnresolvedTraitConstraint {
                    typ: typ.clone(),
                    trait_bound,
                })
            })
            .collect()
    }

    fn parse_single_where_clause(&mut self) -> Option<(UnresolvedType, Vec<TraitBound>)> {
        let typ = self.parse_type()?;

        self.eat_or_error(Token::Colon);

        let trait_bounds = self.parse_trait_bounds();

        Some((typ, trait_bounds))
    }

    /// TraitBounds = TraitBound ( '+' TraitBound )? '+'?
    pub(super) fn parse_trait_bounds(&mut self) -> Vec<TraitBound> {
        self.parse_many(
            "trait bounds",
            separated_by(Token::Plus).stop_if_separator_is_missing(),
            Self::parse_trait_bound_in_list,
        )
    }

    fn parse_trait_bound_in_list(&mut self) -> Option<TraitBound> {
        if let Some(trait_bound) = self.parse_trait_bound() {
            Some(trait_bound)
        } else {
            self.expected_label(ParsingRuleLabel::TraitBound);
            None
        }
    }

    pub(crate) fn parse_trait_bound_or_error(&mut self) -> TraitBound {
        if let Some(trait_bound) = self.parse_trait_bound() {
            return trait_bound;
        }

        self.expected_label(ParsingRuleLabel::TraitBound);
        TraitBound {
<<<<<<< HEAD
            trait_path: Path::plain(Vec::new(), self.location_at_previous_token_end()),
=======
            trait_path: Path {
                kind: PathKind::Plain,
                segments: Vec::new(),
                location: self.location_at_previous_token_end(),
            },
>>>>>>> a0edfa3d
            trait_id: None,
            trait_generics: GenericTypeArgs::default(),
        }
    }

    /// TraitBound = PathNoTurbofish GenericTypeArgs
    pub(crate) fn parse_trait_bound(&mut self) -> Option<TraitBound> {
        let trait_path = self.parse_path_no_turbofish()?;
        let trait_generics = self.parse_generic_type_args();
        Some(TraitBound { trait_path, trait_generics, trait_id: None })
    }
}

#[cfg(test)]
mod tests {
    use crate::{
        ast::UnresolvedTraitConstraint,
        parser::{
            Parser, ParserErrorReason,
            parser::tests::{
                expect_no_errors, get_single_error_reason, get_source_with_error_span,
            },
        },
        token::Token,
    };

    fn parse_where_clause_no_errors(src: &str) -> Vec<UnresolvedTraitConstraint> {
        let mut parser = Parser::for_str_with_dummy_file(src);
        let constraints = parser.parse_where_clause();
        expect_no_errors(&parser.errors);
        constraints
    }

    #[test]
    fn parses_no_where_clause() {
        let src = "{";
        let constraints = parse_where_clause_no_errors(src);
        assert!(constraints.is_empty());
    }

    #[test]
    fn parses_one_where_clause_with_two_constraints() {
        let src = "where Foo: Bar<T> + Baz";
        let mut constraints = parse_where_clause_no_errors(src);
        assert_eq!(constraints.len(), 2);

        let constraint = constraints.remove(0);
        assert_eq!(constraint.typ.to_string(), "Foo");
        assert_eq!(constraint.trait_bound.trait_path.to_string(), "Bar");
        assert_eq!(constraint.trait_bound.trait_generics.ordered_args[0].to_string(), "T");

        let constraint = constraints.remove(0);
        assert_eq!(constraint.typ.to_string(), "Foo");
        assert_eq!(constraint.trait_bound.trait_path.to_string(), "Baz");
    }

    #[test]
    fn parses_two_where_clauses() {
        let src = "where Foo: Bar<T>, i32: Qux {";
        let mut constraints = parse_where_clause_no_errors(src);
        assert_eq!(constraints.len(), 2);

        let constraint = constraints.remove(0);
        assert_eq!(constraint.typ.to_string(), "Foo");
        assert_eq!(constraint.trait_bound.trait_path.to_string(), "Bar");
        assert_eq!(constraint.trait_bound.trait_generics.ordered_args[0].to_string(), "T");

        let constraint = constraints.remove(0);
        assert_eq!(constraint.typ.to_string(), "i32");
        assert_eq!(constraint.trait_bound.trait_path.to_string(), "Qux");
    }

    #[test]
    fn parses_two_where_clauses_missing_comma() {
        let src = "
        where Foo: Bar<T> i32: Qux {
                          ^^^
        ";
        let (src, span) = get_source_with_error_span(src);
        let mut parser = Parser::for_str_with_dummy_file(&src);
        let mut constraints = parser.parse_where_clause();

        let reason = get_single_error_reason(&parser.errors, span);
        let ParserErrorReason::ExpectedTokenSeparatingTwoItems { token, items } = reason else {
            panic!("Expected a different error");
        };
        assert_eq!(token, &Token::Comma);
        assert_eq!(*items, "where clauses");

        assert_eq!(constraints.len(), 2);

        let constraint = constraints.remove(0);
        assert_eq!(constraint.typ.to_string(), "Foo");
        assert_eq!(constraint.trait_bound.trait_path.to_string(), "Bar");
        assert_eq!(constraint.trait_bound.trait_generics.ordered_args[0].to_string(), "T");

        let constraint = constraints.remove(0);
        assert_eq!(constraint.typ.to_string(), "i32");
        assert_eq!(constraint.trait_bound.trait_path.to_string(), "Qux");
    }

    #[test]
    fn parses_where_clause_missing_trait_bound() {
        let src = "where Foo: ";
        let mut parser = Parser::for_str_with_dummy_file(src);
        parser.parse_where_clause();
        assert!(!parser.errors.is_empty());
    }
}<|MERGE_RESOLUTION|>--- conflicted
+++ resolved
@@ -5,8 +5,8 @@
 };
 
 use super::{
+    parse_many::{separated_by, separated_by_comma},
     Parser,
-    parse_many::{separated_by, separated_by_comma},
 };
 
 impl Parser<'_> {
@@ -70,15 +70,7 @@
 
         self.expected_label(ParsingRuleLabel::TraitBound);
         TraitBound {
-<<<<<<< HEAD
             trait_path: Path::plain(Vec::new(), self.location_at_previous_token_end()),
-=======
-            trait_path: Path {
-                kind: PathKind::Plain,
-                segments: Vec::new(),
-                location: self.location_at_previous_token_end(),
-            },
->>>>>>> a0edfa3d
             trait_id: None,
             trait_generics: GenericTypeArgs::default(),
         }
@@ -97,10 +89,10 @@
     use crate::{
         ast::UnresolvedTraitConstraint,
         parser::{
-            Parser, ParserErrorReason,
             parser::tests::{
                 expect_no_errors, get_single_error_reason, get_source_with_error_span,
             },
+            Parser, ParserErrorReason,
         },
         token::Token,
     };
