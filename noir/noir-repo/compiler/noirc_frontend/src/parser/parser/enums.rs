use noirc_errors::Location;

use crate::{
    ast::{Documented, EnumVariant, Ident, ItemVisibility, NoirEnumeration, UnresolvedGenerics},
    parser::ParserErrorReason,
    token::{Attribute, SecondaryAttribute, Token},
};

use super::{
    Parser,
    parse_many::{separated_by_comma_until_right_brace, separated_by_comma_until_right_paren},
};

impl Parser<'_> {
    /// Enum = 'enum' identifier Generics '{' EnumVariant* '}'
    ///
    /// EnumField = OuterDocComments identifier ':' Type
    pub(crate) fn parse_enum(
        &mut self,
        attributes: Vec<(Attribute, Location)>,
        visibility: ItemVisibility,
        start_location: Location,
    ) -> NoirEnumeration {
        let attributes = self.validate_secondary_attributes(attributes);

<<<<<<< HEAD
=======
        self.push_error(ParserErrorReason::ExperimentalFeature("Enums"), start_location);

>>>>>>> a0edfa3d
        let Some(name) = self.eat_ident() else {
            self.expected_identifier();
            return self.empty_enum(
                Ident::default(),
                attributes,
                visibility,
                Vec::new(),
                start_location,
            );
        };

        let generics = self.parse_generics();

        if !self.eat_left_brace() {
            self.expected_token(Token::LeftBrace);
            return self.empty_enum(name, attributes, visibility, generics, start_location);
        }

        let comma_separated = separated_by_comma_until_right_brace();
        let variants = self.parse_many("enum variants", comma_separated, Self::parse_enum_variant);

        NoirEnumeration {
            name,
            attributes,
            visibility,
            generics,
            variants,
            location: self.location_since(start_location),
        }
    }

    fn parse_enum_variant(&mut self) -> Option<Documented<EnumVariant>> {
        let mut doc_comments;
        let name;

        // Loop until we find an identifier, skipping anything that's not one
        loop {
            let doc_comments_start_location = self.current_token_location;
            doc_comments = self.parse_outer_doc_comments();

            if let Some(ident) = self.eat_ident() {
                name = ident;
                break;
            }

            if !doc_comments.is_empty() {
                self.push_error(
                    ParserErrorReason::DocCommentDoesNotDocumentAnything,
                    self.location_since(doc_comments_start_location),
                );
            }

            // Though we do have to stop at EOF
            if self.at_eof() {
                self.expected_token(Token::RightBrace);
                return None;
            }

            // Or if we find a right brace
            if self.at(Token::RightBrace) {
                return None;
            }

            self.expected_identifier();
            self.bump();
        }

        let parameters = self.eat_left_paren().then(|| {
            let comma_separated = separated_by_comma_until_right_paren();
            self.parse_many("variant parameters", comma_separated, Self::parse_type)
        });

        Some(Documented::new(EnumVariant { name, parameters }, doc_comments))
    }

    fn empty_enum(
        &self,
        name: Ident,
        attributes: Vec<SecondaryAttribute>,
        visibility: ItemVisibility,
        generics: UnresolvedGenerics,
        start_location: Location,
    ) -> NoirEnumeration {
        NoirEnumeration {
            name,
            attributes,
            visibility,
            generics,
            variants: Vec::new(),
            location: self.location_since(start_location),
        }
    }
}

#[cfg(test)]
mod tests {
    use crate::{
        ast::{IntegerBitSize, NoirEnumeration, Signedness, UnresolvedGeneric, UnresolvedTypeData},
        parse_program_with_dummy_file,
        parser::{
<<<<<<< HEAD
=======
            parser::tests::{expect_no_errors, get_source_with_error_span},
>>>>>>> a0edfa3d
            ItemKind, ParserErrorReason,
            parser::tests::{expect_no_errors, get_source_with_error_span},
        },
    };

    fn parse_enum_no_errors(src: &str) -> NoirEnumeration {
        let (mut module, errors) = parse_program_with_dummy_file(src);
        expect_no_errors(&errors);
        assert_eq!(module.items.len(), 1);
        let item = module.items.remove(0);
        let ItemKind::Enum(noir_enum) = item.kind else {
            panic!("Expected enum");
        };
        noir_enum
    }

    #[test]
    fn parse_empty_enum() {
        let src = "enum Foo {}";
        let noir_enum = parse_enum_no_errors(src);
        assert_eq!("Foo", noir_enum.name.to_string());
        assert!(noir_enum.variants.is_empty());
        assert!(noir_enum.generics.is_empty());
    }

    #[test]
    fn parse_empty_enum_with_generics() {
        let src = "enum Foo<A, let B: u32> {}";
        let mut noir_enum = parse_enum_no_errors(src);
        assert_eq!("Foo", noir_enum.name.to_string());
        assert!(noir_enum.variants.is_empty());
        assert_eq!(noir_enum.generics.len(), 2);

        let generic = noir_enum.generics.remove(0);
        let UnresolvedGeneric::Variable(ident) = generic else {
            panic!("Expected generic variable");
        };
        assert_eq!("A", ident.to_string());

        let generic = noir_enum.generics.remove(0);
        let UnresolvedGeneric::Numeric { ident, typ } = generic else {
            panic!("Expected generic numeric");
        };
        assert_eq!("B", ident.to_string());
        assert_eq!(
            typ.typ,
            UnresolvedTypeData::Integer(Signedness::Unsigned, IntegerBitSize::ThirtyTwo)
        );
    }

    #[test]
    fn parse_enum_with_variants() {
        let src = "enum Foo { X(i32), y(Field, u32), Z }";
        let mut noir_enum = parse_enum_no_errors(src);
        assert_eq!("Foo", noir_enum.name.to_string());
        assert_eq!(noir_enum.variants.len(), 3);

        let variant = noir_enum.variants.remove(0).item;
        assert_eq!("X", variant.name.to_string());
        assert!(matches!(
            variant.parameters.as_ref().unwrap()[0].typ,
            UnresolvedTypeData::Integer(Signedness::Signed, IntegerBitSize::ThirtyTwo)
        ));

        let variant = noir_enum.variants.remove(0).item;
        assert_eq!("y", variant.name.to_string());
        let parameters = variant.parameters.as_ref().unwrap();
        assert!(matches!(parameters[0].typ, UnresolvedTypeData::FieldElement));
        assert!(matches!(parameters[1].typ, UnresolvedTypeData::Integer(..)));

        let variant = noir_enum.variants.remove(0).item;
        assert_eq!("Z", variant.name.to_string());
        assert!(variant.parameters.is_none());
    }

    #[test]
    fn parse_empty_enum_with_doc_comments() {
        let src = "/// Hello\nenum Foo {}";
        let (module, errors) = parse_program_with_dummy_file(src);
        expect_no_errors(&errors);
        assert_eq!(module.items.len(), 1);
        let item = &module.items[0];
        assert_eq!(item.doc_comments.len(), 1);
        let ItemKind::Enum(noir_enum) = &item.kind else {
            panic!("Expected enum");
        };
        assert_eq!("Foo", noir_enum.name.to_string());
    }

    #[test]
    fn parse_unclosed_enum() {
        let src = "enum Foo {";
        let (module, errors) = parse_program_with_dummy_file(src);
<<<<<<< HEAD
        assert_eq!(errors.len(), 1);
=======
        assert_eq!(errors.len(), 2);
>>>>>>> a0edfa3d
        assert_eq!(module.items.len(), 1);
        let item = &module.items[0];
        let ItemKind::Enum(noir_enum) = &item.kind else {
            panic!("Expected enum");
        };
        assert_eq!("Foo", noir_enum.name.to_string());
    }

    #[test]
    fn parse_error_no_function_attributes_allowed_on_enum() {
        let src = "
        #[test] enum Foo {}
        ^^^^^^^
        ";
        let (src, _) = get_source_with_error_span(src);
        let (_, errors) = parse_program_with_dummy_file(&src);
        let reason = errors[0].reason().unwrap();
        assert!(matches!(reason, ParserErrorReason::NoFunctionAttributesAllowedOnType));
    }

    #[test]
    fn recovers_on_non_field() {
        let src = "
        enum Foo { 42 X(i32) }
                   ^^
        ";
        let (src, _) = get_source_with_error_span(src);
        let (module, errors) = parse_program_with_dummy_file(&src);

        assert_eq!(module.items.len(), 1);
        let item = &module.items[0];
        let ItemKind::Enum(noir_enum) = &item.kind else {
            panic!("Expected enum");
        };
        assert_eq!("Foo", noir_enum.name.to_string());
        assert_eq!(noir_enum.variants.len(), 1);

        assert_eq!(errors.len(), 1);
        let error = &errors[0];
        assert_eq!(error.to_string(), "Expected an identifier but found '42'");
    }
}<|MERGE_RESOLUTION|>--- conflicted
+++ resolved
@@ -7,8 +7,8 @@
 };
 
 use super::{
+    parse_many::{separated_by_comma_until_right_brace, separated_by_comma_until_right_paren},
     Parser,
-    parse_many::{separated_by_comma_until_right_brace, separated_by_comma_until_right_paren},
 };
 
 impl Parser<'_> {
@@ -23,11 +23,6 @@
     ) -> NoirEnumeration {
         let attributes = self.validate_secondary_attributes(attributes);
 
-<<<<<<< HEAD
-=======
-        self.push_error(ParserErrorReason::ExperimentalFeature("Enums"), start_location);
-
->>>>>>> a0edfa3d
         let Some(name) = self.eat_ident() else {
             self.expected_identifier();
             return self.empty_enum(
@@ -128,12 +123,8 @@
         ast::{IntegerBitSize, NoirEnumeration, Signedness, UnresolvedGeneric, UnresolvedTypeData},
         parse_program_with_dummy_file,
         parser::{
-<<<<<<< HEAD
-=======
             parser::tests::{expect_no_errors, get_source_with_error_span},
->>>>>>> a0edfa3d
             ItemKind, ParserErrorReason,
-            parser::tests::{expect_no_errors, get_source_with_error_span},
         },
     };
 
@@ -225,11 +216,7 @@
     fn parse_unclosed_enum() {
         let src = "enum Foo {";
         let (module, errors) = parse_program_with_dummy_file(src);
-<<<<<<< HEAD
         assert_eq!(errors.len(), 1);
-=======
-        assert_eq!(errors.len(), 2);
->>>>>>> a0edfa3d
         assert_eq!(module.items.len(), 1);
         let item = &module.items[0];
         let ItemKind::Enum(noir_enum) = &item.kind else {
