--- conflicted
+++ resolved
@@ -581,22 +581,14 @@
     #[test]
     fn errors_if_missing_right_bracket_after_slice_type() {
         let src = "
-<<<<<<< HEAD
-        [Field
-=======
         [Field 
->>>>>>> f451abdd
               ^
         ";
         let (src, span) = get_source_with_error_span(src);
         let mut parser = Parser::for_str(&src);
         parser.parse_type();
         let error = get_single_error(&parser.errors, span);
-<<<<<<< HEAD
-        assert_eq!(error.to_string(), "Expected a ] but found end of input");
-=======
         assert_eq!(error.to_string(), "Expected a ']' but found end of input");
->>>>>>> f451abdd
     }
 
     #[test]
