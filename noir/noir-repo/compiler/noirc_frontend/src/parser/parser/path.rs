--- conflicted
+++ resolved
@@ -28,11 +28,7 @@
         path_kind(Keyword::Crate, PathKind::Crate),
         path_kind(Keyword::Dep, PathKind::Dep),
         path_kind(Keyword::Super, PathKind::Super),
-<<<<<<< HEAD
-        idents().map_with_span(make_path(PathKind::Plain)),
-=======
         segments.map_with_span(make_path(PathKind::Plain)),
->>>>>>> f7df0301
     ))
 }
 
