--- conflicted
+++ resolved
@@ -17,15 +17,7 @@
         } else {
             self.expected_label(ParsingRuleLabel::Path);
 
-<<<<<<< HEAD
             Path::plain(Vec::new(), self.location_at_previous_token_end())
-=======
-            Path {
-                segments: Vec::new(),
-                kind: PathKind::Plain,
-                location: self.location_at_previous_token_end(),
-            }
->>>>>>> a0edfa3d
         }
     }
 
@@ -48,15 +40,7 @@
         } else {
             self.expected_label(ParsingRuleLabel::Path);
 
-<<<<<<< HEAD
             Path::plain(Vec::new(), self.location_at_previous_token_end())
-=======
-            Path {
-                segments: Vec::new(),
-                kind: PathKind::Plain,
-                location: self.location_at_previous_token_end(),
-            }
->>>>>>> a0edfa3d
         }
     }
 
@@ -107,7 +91,11 @@
             start_location,
         );
 
-        if path.segments.is_empty() && path.kind == PathKind::Plain { None } else { Some(path) }
+        if path.segments.is_empty() && path.kind == PathKind::Plain {
+            None
+        } else {
+            Some(path)
+        }
     }
 
     /// Parses a path assuming the path's kind (plain, `crate::`, `super::`, etc.)
@@ -137,15 +125,11 @@
                     None
                 };
 
-<<<<<<< HEAD
                 segments.push(PathSegment {
                     ident,
                     generics,
                     location: self.location_since(location),
                 });
-=======
-                segments.push(PathSegment { ident, generics, location });
->>>>>>> a0edfa3d
 
                 if self.at(Token::DoubleColon)
                     && matches!(self.next_token.token(), Token::Ident(..))
@@ -163,12 +147,8 @@
             }
         }
 
-<<<<<<< HEAD
         let location = self.location_since(start_location);
         Path { segments, kind, kind_location: start_location, location }
-=======
-        Path { segments, kind, location: self.location_since(start_location) }
->>>>>>> a0edfa3d
     }
 
     /// PathGenerics = GenericTypeArgs
@@ -238,8 +218,8 @@
     use crate::{
         ast::{Path, PathKind},
         parser::{
+            parser::tests::{expect_no_errors, get_single_error, get_source_with_error_span},
             Parser,
-            parser::tests::{expect_no_errors, get_single_error, get_source_with_error_span},
         },
     };
 
