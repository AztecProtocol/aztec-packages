use acvm::FieldElement;
use modifiers::Modifiers;
use noirc_errors::Span;

use crate::{
    ast::{Ident, ItemVisibility, LValue},
    lexer::{Lexer, SpannedTokenResult},
    token::{IntType, Keyword, SpannedToken, Token, TokenKind, Tokens},
};

use super::{labels::ParsingRuleLabel, ParsedModule, ParserError, ParserErrorReason};

mod arguments;
mod attributes;
mod doc_comments;
mod expression;
mod function;
mod generics;
mod global;
mod impls;
mod infix;
mod item;
mod item_visibility;
mod lambda;
mod modifiers;
mod module;
mod parse_many;
mod path;
mod pattern;
mod statement;
mod structs;
mod tests;
mod traits;
mod type_alias;
mod type_expression;
mod types;
mod use_tree;
mod where_clause;

/// Entry function for the parser - also handles lexing internally.
///
/// Given a source_program string, return the ParsedModule Ast representation
/// of the program along with any parsing errors encountered. If the parsing errors
/// Vec is non-empty, there may be Error nodes in the Ast to fill in the gaps that
/// failed to parse. Otherwise the Ast is guaranteed to have 0 Error nodes.
pub fn parse_program(source_program: &str) -> (ParsedModule, Vec<ParserError>) {
    let lexer = Lexer::new(source_program);
    let mut parser = Parser::for_lexer(lexer);
    let program = parser.parse_program();
    let errors = parser.errors;
    (program, errors)
}

enum TokenStream<'a> {
    Lexer(Lexer<'a>),
    Tokens(Tokens),
}

impl<'a> TokenStream<'a> {
    fn next(&mut self) -> Option<SpannedTokenResult> {
        match self {
            TokenStream::Lexer(lexer) => lexer.next(),
            TokenStream::Tokens(tokens) => {
                // NOTE: `TokenStream::Tokens` is only created via `Parser::for_tokens(tokens)` which
                // reverses `tokens`. That's why using `pop` here is fine (done for performance reasons).
                tokens.0.pop().map(Ok)
            }
        }
    }
}

pub struct Parser<'a> {
    pub(crate) errors: Vec<ParserError>,
    tokens: TokenStream<'a>,

    // We always have one look-ahead token for these cases:
    // - check if we get `&` or `&mut`
    // - check if we get `>` or `>>`
    token: SpannedToken,
    next_token: SpannedToken,
    current_token_span: Span,
    previous_token_span: Span,
}

impl<'a> Parser<'a> {
    pub fn for_lexer(lexer: Lexer<'a>) -> Self {
        Self::new(TokenStream::Lexer(lexer))
    }

    pub fn for_tokens(mut tokens: Tokens) -> Self {
        tokens.0.reverse();
        Self::new(TokenStream::Tokens(tokens))
    }

    pub fn for_str(str: &'a str) -> Self {
        Self::for_lexer(Lexer::new(str))
    }

    fn new(tokens: TokenStream<'a>) -> Self {
        let mut parser = Self {
            errors: Vec::new(),
            tokens,
            token: eof_spanned_token(),
            next_token: eof_spanned_token(),
            current_token_span: Default::default(),
            previous_token_span: Default::default(),
        };
        parser.read_two_first_tokens();
        parser
    }

    /// Program = Module
    pub(crate) fn parse_program(&mut self) -> ParsedModule {
        self.parse_module(
            false, // nested
        )
    }

    /// Module = InnerDocComments Item*
    pub(crate) fn parse_module(&mut self, nested: bool) -> ParsedModule {
        let inner_doc_comments = self.parse_inner_doc_comments();
        let items = self.parse_module_items(nested);

        ParsedModule { items, inner_doc_comments }
    }

    /// Parses an LValue. If an LValue can't be parsed, an error is recorded and a default LValue is returned.
    pub(crate) fn parse_lvalue_or_error(&mut self) -> LValue {
        let start_span = self.current_token_span;

        if let Some(token) = self.eat_kind(TokenKind::InternedLValue) {
            match token.into_token() {
                Token::InternedLValue(lvalue) => {
                    return LValue::Interned(lvalue, self.span_since(start_span));
                }
                _ => unreachable!(),
            }
        }

        let expr = self.parse_expression_or_error();
        if let Some(lvalue) = LValue::from_expression(expr) {
            lvalue
        } else {
            self.expected_label(ParsingRuleLabel::LValue);
            LValue::Ident(Ident::default())
        }
    }

    /// Invokes `parsing_function` (`parsing_function` must be some `parse_*` method of the parser)
    /// and returns the result if the parser has no errors, and if the parser consumed all tokens.
    /// Otherwise returns the list of errors.
    pub fn parse_result<T, F>(mut self, parsing_function: F) -> Result<T, Vec<ParserError>>
    where
        F: FnOnce(&mut Parser<'a>) -> T,
    {
        let item = parsing_function(&mut self);
        if !self.at_eof() {
            self.expected_token(Token::EOF);
            return Err(self.errors);
        }

        if self.errors.is_empty() {
            Ok(item)
        } else {
            Err(self.errors)
        }
    }

    /// Invokes `parsing_function` (`parsing_function` must be some `parse_*` method of the parser)
    /// and returns the result if the parser has no errors, and if the parser consumed all tokens.
    /// Otherwise returns None.
    pub fn parse_option<T, F>(self, parsing_function: F) -> Option<T>
    where
        F: FnOnce(&mut Parser<'a>) -> Option<T>,
    {
        match self.parse_result(parsing_function) {
            Ok(item) => item,
            Err(_) => None,
        }
    }

    /// Bumps this parser by one token. Returns the token that was previously the "current" token.
    fn bump(&mut self) -> SpannedToken {
        self.previous_token_span = self.current_token_span;
        let next_next_token = self.read_token_internal();
        let next_token = std::mem::replace(&mut self.next_token, next_next_token);
        let token = std::mem::replace(&mut self.token, next_token);
        self.current_token_span = self.token.to_span();
        token
    }

    fn read_two_first_tokens(&mut self) {
        self.token = self.read_token_internal();
        self.current_token_span = self.token.to_span();
        self.next_token = self.read_token_internal();
    }

    fn read_token_internal(&mut self) -> SpannedToken {
        loop {
            let token = self.tokens.next();
            if let Some(token) = token {
                match token {
                    Ok(token) => return token,
                    Err(lexer_error) => self.errors.push(lexer_error.into()),
                }
            } else {
                return eof_spanned_token();
            }
        }
    }

    fn eat_kind(&mut self, kind: TokenKind) -> Option<SpannedToken> {
        if self.token.kind() == kind {
            Some(self.bump())
        } else {
            None
        }
    }

    fn eat_keyword(&mut self, keyword: Keyword) -> bool {
        if let Token::Keyword(kw) = self.token.token() {
            if *kw == keyword {
                self.bump();
                true
            } else {
                false
            }
        } else {
            false
        }
    }

    fn eat_ident(&mut self) -> Option<Ident> {
        if let Some(token) = self.eat_kind(TokenKind::Ident) {
            match token.into_token() {
                Token::Ident(ident) => Some(Ident::new(ident, self.previous_token_span)),
                _ => unreachable!(),
            }
        } else {
            None
        }
    }

    fn eat_self(&mut self) -> bool {
        if let Token::Ident(ident) = self.token.token() {
            if ident == "self" {
                self.bump();
                return true;
            }
<<<<<<< HEAD
            UnaryRhs::JustADot => lhs,
        },
    )
}

fn if_expr<'a, P, S>(expr_no_constructors: P, statement: S) -> impl NoirParser<ExpressionKind> + 'a
where
    P: ExprParser + 'a,
    S: NoirParser<StatementKind> + 'a,
{
    recursive(|if_parser| {
        let if_block = block_expr(statement.clone());
        // The else block could also be an `else if` block, in which case we must recursively parse it.
        let else_block = block_expr(statement).or(if_parser.map_with_span(|kind, span| {
            // Wrap the inner `if` expression in a block expression.
            // i.e. rewrite the sugared form `if cond1 {} else if cond2 {}` as `if cond1 {} else { if cond2 {} }`.
            let if_expression = Expression::new(kind, span);
            let desugared_else = BlockExpression {
                statements: vec![Statement {
                    kind: StatementKind::Expression(if_expression),
                    span,
                }],
            };
            Expression::new(ExpressionKind::Block(desugared_else), span)
        }));

        keyword(Keyword::If)
            .ignore_then(expr_no_constructors)
            .then(if_block.then(keyword(Keyword::Else).ignore_then(else_block).or_not()).or_not())
            .validate(|(condition, consequence_and_alternative), span, emit_error| {
                if let Some((consequence, alternative)) = consequence_and_alternative {
                    ExpressionKind::If(Box::new(IfExpression {
                        condition,
                        consequence,
                        alternative,
                    }))
                } else {
                    // We allow `if cond` without a block mainly for LSP, so that it parses right
                    // and autocompletion works there.
                    emit_error(ParserError::with_reason(
                        ParserErrorReason::ExpectedLeftBraceAfterIfCondition,
                        span,
                    ));

                    let span_end = condition.span.end();
                    ExpressionKind::If(Box::new(IfExpression {
                        condition,
                        consequence: Expression::new(
                            ExpressionKind::Error,
                            Span::from(span_end..span_end),
                        ),
                        alternative: None,
                    }))
                }
            })
    })
}

fn if_statement<'a, P, S>(
    expr_no_constructors: P,
    statement: S,
) -> impl NoirParser<StatementKind> + 'a
where
    P: ExprParser + 'a,
    S: NoirParser<StatementKind> + 'a,
{
    if_expr(expr_no_constructors, statement).map_with_span(|expression_kind, span| {
        StatementKind::Expression(Expression::new(expression_kind, span))
    })
}

fn block_statement<'a, S>(statement: S) -> impl NoirParser<StatementKind> + 'a
where
    S: NoirParser<StatementKind> + 'a,
{
    block(statement).map_with_span(|block, span| {
        StatementKind::Expression(Expression::new(ExpressionKind::Block(block), span))
    })
}

fn for_loop<'a, P, S>(expr_no_constructors: P, statement: S) -> impl NoirParser<StatementKind> + 'a
where
    P: ExprParser + 'a,
    S: NoirParser<StatementKind> + 'a,
{
    keyword(Keyword::For)
        .ignore_then(ident())
        .then_ignore(keyword(Keyword::In))
        .then(for_range(expr_no_constructors))
        .then(block_expr(statement))
        .map_with_span(|((identifier, range), block), span| {
            StatementKind::For(ForLoopStatement { identifier, range, block, span })
        })
}

/// The 'range' of a for loop. Either an actual range `start .. end` or an array expression.
fn for_range<P>(expr_no_constructors: P) -> impl NoirParser<ForRange>
where
    P: ExprParser,
{
    expr_no_constructors
        .clone()
        .then(just(Token::DoubleDot).or(just(Token::DoubleDotEqual)))
        .then(expr_no_constructors.clone())
        .map(|((start, dots), end)| {
            if dots == Token::DoubleDotEqual {
                ForRange::range_inclusive(start, end)
            } else {
                ForRange::range(start, end)
            }
        })
        .or(expr_no_constructors.map(ForRange::Array))
}

fn array_expr<P>(expr_parser: P) -> impl NoirParser<ExpressionKind>
where
    P: ExprParser,
{
    standard_array(expr_parser.clone()).or(array_sugar(expr_parser))
}

/// [a, b, c, ...]
fn standard_array<P>(expr_parser: P) -> impl NoirParser<ExpressionKind>
where
    P: ExprParser,
{
    expression_list(expr_parser)
        .delimited_by(just(Token::LeftBracket), just(Token::RightBracket))
        .validate(|elements, _span, _emit| ExpressionKind::array(elements))
}

/// [a; N]
fn array_sugar<P>(expr_parser: P) -> impl NoirParser<ExpressionKind>
where
    P: ExprParser,
{
    expr_parser
        .clone()
        .then(just(Token::Semicolon).ignore_then(expr_parser))
        .delimited_by(just(Token::LeftBracket), just(Token::RightBracket))
        .map(|(lhs, count)| ExpressionKind::repeated_array(lhs, count))
}

fn slice_expr<P>(expr_parser: P) -> impl NoirParser<ExpressionKind>
where
    P: ExprParser,
{
    just(Token::Ampersand)
        .ignore_then(standard_slice(expr_parser.clone()).or(slice_sugar(expr_parser)))
}

/// &[a, b, c, ...]
fn standard_slice<P>(expr_parser: P) -> impl NoirParser<ExpressionKind>
where
    P: ExprParser,
{
    expression_list(expr_parser)
        .delimited_by(just(Token::LeftBracket), just(Token::RightBracket))
        .validate(|elements, _span, _emit| ExpressionKind::slice(elements))
}

/// &[a; N]
fn slice_sugar<P>(expr_parser: P) -> impl NoirParser<ExpressionKind>
where
    P: ExprParser,
{
    expr_parser
        .clone()
        .then(just(Token::Semicolon).ignore_then(expr_parser))
        .delimited_by(just(Token::LeftBracket), just(Token::RightBracket))
        .map(|(lhs, count)| ExpressionKind::repeated_slice(lhs, count))
}
=======
        }
>>>>>>> b47ebaf6

        false
    }

    fn eat_int_type(&mut self) -> Option<IntType> {
        let is_int_type = matches!(self.token.token(), Token::IntType(..));
        if is_int_type {
            let token = self.bump();
            match token.into_token() {
                Token::IntType(int_type) => Some(int_type),
                _ => unreachable!(),
            }
        } else {
            None
        }
    }

    fn eat_int(&mut self) -> Option<FieldElement> {
        if matches!(self.token.token(), Token::Int(..)) {
            let token = self.bump();
            match token.into_token() {
                Token::Int(int) => Some(int),
                _ => unreachable!(),
            }
        } else {
            None
        }
    }

    fn eat_bool(&mut self) -> Option<bool> {
        if matches!(self.token.token(), Token::Bool(..)) {
            let token = self.bump();
            match token.into_token() {
                Token::Bool(bool) => Some(bool),
                _ => unreachable!(),
            }
        } else {
            None
        }
    }

    fn eat_str(&mut self) -> Option<String> {
        if matches!(self.token.token(), Token::Str(..)) {
            let token = self.bump();
            match token.into_token() {
                Token::Str(string) => Some(string),
                _ => unreachable!(),
            }
        } else {
            None
        }
    }

    fn eat_raw_str(&mut self) -> Option<(String, u8)> {
        if matches!(self.token.token(), Token::RawStr(..)) {
            let token = self.bump();
            match token.into_token() {
                Token::RawStr(string, n) => Some((string, n)),
                _ => unreachable!(),
            }
        } else {
            None
        }
    }

    fn eat_fmt_str(&mut self) -> Option<String> {
        if matches!(self.token.token(), Token::FmtStr(..)) {
            let token = self.bump();
            match token.into_token() {
                Token::FmtStr(string) => Some(string),
                _ => unreachable!(),
            }
        } else {
            None
        }
    }

    fn eat_quote(&mut self) -> Option<Tokens> {
        if matches!(self.token.token(), Token::Quote(..)) {
            let token = self.bump();
            match token.into_token() {
                Token::Quote(tokens) => Some(tokens),
                _ => unreachable!(),
            }
        } else {
            None
        }
    }

    fn eat_comma(&mut self) -> bool {
        self.eat(Token::Comma)
    }

    fn eat_commas(&mut self) -> bool {
        if self.eat_comma() {
            while self.eat_comma() {
                self.push_error(ParserErrorReason::UnexpectedComma, self.previous_token_span);
            }
            true
        } else {
            false
        }
    }

    fn eat_semicolon(&mut self) -> bool {
        self.eat(Token::Semicolon)
    }

    fn eat_semicolons(&mut self) -> bool {
        if self.eat_semicolon() {
            while self.eat_semicolon() {
                self.push_error(ParserErrorReason::UnexpectedSemicolon, self.previous_token_span);
            }
            true
        } else {
            false
        }
    }

    fn eat_colon(&mut self) -> bool {
        self.eat(Token::Colon)
    }

    fn eat_double_colon(&mut self) -> bool {
        self.eat(Token::DoubleColon)
    }

    fn eat_left_paren(&mut self) -> bool {
        self.eat(Token::LeftParen)
    }

    fn eat_right_paren(&mut self) -> bool {
        self.eat(Token::RightParen)
    }

<<<<<<< HEAD
    #[test]
    fn parse_for_loop() {
        parse_all(
            for_loop(expression_no_constructors(expression()), fresh_statement()),
            vec![
                "for i in x+y..z {}",
                "for i in 0..100 { foo; bar }",
                "for i in 90..=100 { foo; bar }",
            ],
        );

        parse_all_failing(
            for_loop(expression_no_constructors(expression()), fresh_statement()),
            vec![
                "for 1 in x+y..z {}",  // Cannot have a literal as the loop identifier
                "for i in 0...100 {}", // Only '..' is supported
                "for i in .. {}",      // Range needs needs bounds
                "for i in ..=10 {}",   // Range needs lower bound
                "for i in 0.. {}",     // Range needs upper bound
            ],
        );
=======
    fn eat_left_brace(&mut self) -> bool {
        self.eat(Token::LeftBrace)
>>>>>>> b47ebaf6
    }

    fn eat_left_bracket(&mut self) -> bool {
        self.eat(Token::LeftBracket)
    }

    fn eat_right_bracket(&mut self) -> bool {
        self.eat(Token::RightBracket)
    }

    fn eat_less(&mut self) -> bool {
        self.eat(Token::Less)
    }

    fn eat_assign(&mut self) -> bool {
        self.eat(Token::Assign)
    }

    fn eat_dot(&mut self) -> bool {
        self.eat(Token::Dot)
    }

    fn eat_pipe(&mut self) -> bool {
        self.eat(Token::Pipe)
    }

    fn eat(&mut self, token: Token) -> bool {
        if self.token.token() == &token {
            self.bump();
            true
        } else {
            false
        }
    }

    fn eat_keyword_or_error(&mut self, keyword: Keyword) {
        if !self.eat_keyword(keyword) {
            self.expected_token(Token::Keyword(keyword));
        }
    }

    fn eat_or_error(&mut self, token: Token) {
        if !self.eat(token.clone()) {
            self.expected_token(token);
        }
    }

    fn at(&self, token: Token) -> bool {
        self.token.token() == &token
    }

    fn at_keyword(&self, keyword: Keyword) -> bool {
        self.at(Token::Keyword(keyword))
    }

    fn next_is(&self, token: Token) -> bool {
        self.next_token.token() == &token
    }

    fn at_eof(&self) -> bool {
        self.token.token() == &Token::EOF
    }

    fn span_since(&self, start_span: Span) -> Span {
        if self.current_token_span == start_span {
            start_span
        } else {
            let end_span = self.previous_token_span;
            Span::from(start_span.start()..end_span.end())
        }
    }

    fn span_at_previous_token_end(&self) -> Span {
        Span::from(self.previous_token_span.end()..self.previous_token_span.end())
    }

    fn expected_identifier(&mut self) {
        self.expected_label(ParsingRuleLabel::Identifier);
    }

    fn expected_token(&mut self, token: Token) {
        self.errors.push(ParserError::expected_token(
            token,
            self.token.token().clone(),
            self.current_token_span,
        ));
    }

    fn expected_one_of_tokens(&mut self, tokens: &[Token]) {
        self.errors.push(ParserError::expected_one_of_tokens(
            tokens,
            self.token.token().clone(),
            self.current_token_span,
        ));
    }

    fn expected_label(&mut self, label: ParsingRuleLabel) {
        self.errors.push(ParserError::expected_label(
            label,
            self.token.token().clone(),
            self.current_token_span,
        ));
    }

    fn expected_token_separating_items(&mut self, token: Token, items: &'static str, span: Span) {
        self.push_error(ParserErrorReason::ExpectedTokenSeparatingTwoItems { token, items }, span);
    }

    fn modifiers_not_followed_by_an_item(&mut self, modifiers: Modifiers) {
        self.visibility_not_followed_by_an_item(modifiers);
        self.unconstrained_not_followed_by_an_item(modifiers);
        self.comptime_not_followed_by_an_item(modifiers);
    }

    fn visibility_not_followed_by_an_item(&mut self, modifiers: Modifiers) {
        if modifiers.visibility != ItemVisibility::Private {
            self.push_error(
                ParserErrorReason::VisibilityNotFollowedByAnItem {
                    visibility: modifiers.visibility,
                },
                modifiers.visibility_span,
            );
        }
    }

    fn unconstrained_not_followed_by_an_item(&mut self, modifiers: Modifiers) {
        if let Some(span) = modifiers.unconstrained {
            self.push_error(ParserErrorReason::UnconstrainedNotFollowedByAnItem, span);
        }
    }

    fn comptime_not_followed_by_an_item(&mut self, modifiers: Modifiers) {
        if let Some(span) = modifiers.comptime {
            self.push_error(ParserErrorReason::ComptimeNotFollowedByAnItem, span);
        }
    }

    fn comptime_mutable_and_unconstrained_not_applicable(&mut self, modifiers: Modifiers) {
        self.mutable_not_applicable(modifiers);
        self.comptime_not_applicable(modifiers);
        self.unconstrained_not_applicable(modifiers);
    }

    fn mutable_not_applicable(&mut self, modifiers: Modifiers) {
        if let Some(span) = modifiers.mutable {
            self.push_error(ParserErrorReason::MutableNotApplicable, span);
        }
    }

    fn comptime_not_applicable(&mut self, modifiers: Modifiers) {
        if let Some(span) = modifiers.comptime {
            self.push_error(ParserErrorReason::ComptimeNotApplicable, span);
        }
    }

    fn unconstrained_not_applicable(&mut self, modifiers: Modifiers) {
        if let Some(span) = modifiers.unconstrained {
            self.push_error(ParserErrorReason::UnconstrainedNotApplicable, span);
        }
    }

    fn push_error(&mut self, reason: ParserErrorReason, span: Span) {
        self.errors.push(ParserError::with_reason(reason, span));
    }
}

fn eof_spanned_token() -> SpannedToken {
    SpannedToken::new(Token::EOF, Default::default())
}<|MERGE_RESOLUTION|>--- conflicted
+++ resolved
@@ -247,182 +247,7 @@
                 self.bump();
                 return true;
             }
-<<<<<<< HEAD
-            UnaryRhs::JustADot => lhs,
-        },
-    )
-}
-
-fn if_expr<'a, P, S>(expr_no_constructors: P, statement: S) -> impl NoirParser<ExpressionKind> + 'a
-where
-    P: ExprParser + 'a,
-    S: NoirParser<StatementKind> + 'a,
-{
-    recursive(|if_parser| {
-        let if_block = block_expr(statement.clone());
-        // The else block could also be an `else if` block, in which case we must recursively parse it.
-        let else_block = block_expr(statement).or(if_parser.map_with_span(|kind, span| {
-            // Wrap the inner `if` expression in a block expression.
-            // i.e. rewrite the sugared form `if cond1 {} else if cond2 {}` as `if cond1 {} else { if cond2 {} }`.
-            let if_expression = Expression::new(kind, span);
-            let desugared_else = BlockExpression {
-                statements: vec![Statement {
-                    kind: StatementKind::Expression(if_expression),
-                    span,
-                }],
-            };
-            Expression::new(ExpressionKind::Block(desugared_else), span)
-        }));
-
-        keyword(Keyword::If)
-            .ignore_then(expr_no_constructors)
-            .then(if_block.then(keyword(Keyword::Else).ignore_then(else_block).or_not()).or_not())
-            .validate(|(condition, consequence_and_alternative), span, emit_error| {
-                if let Some((consequence, alternative)) = consequence_and_alternative {
-                    ExpressionKind::If(Box::new(IfExpression {
-                        condition,
-                        consequence,
-                        alternative,
-                    }))
-                } else {
-                    // We allow `if cond` without a block mainly for LSP, so that it parses right
-                    // and autocompletion works there.
-                    emit_error(ParserError::with_reason(
-                        ParserErrorReason::ExpectedLeftBraceAfterIfCondition,
-                        span,
-                    ));
-
-                    let span_end = condition.span.end();
-                    ExpressionKind::If(Box::new(IfExpression {
-                        condition,
-                        consequence: Expression::new(
-                            ExpressionKind::Error,
-                            Span::from(span_end..span_end),
-                        ),
-                        alternative: None,
-                    }))
-                }
-            })
-    })
-}
-
-fn if_statement<'a, P, S>(
-    expr_no_constructors: P,
-    statement: S,
-) -> impl NoirParser<StatementKind> + 'a
-where
-    P: ExprParser + 'a,
-    S: NoirParser<StatementKind> + 'a,
-{
-    if_expr(expr_no_constructors, statement).map_with_span(|expression_kind, span| {
-        StatementKind::Expression(Expression::new(expression_kind, span))
-    })
-}
-
-fn block_statement<'a, S>(statement: S) -> impl NoirParser<StatementKind> + 'a
-where
-    S: NoirParser<StatementKind> + 'a,
-{
-    block(statement).map_with_span(|block, span| {
-        StatementKind::Expression(Expression::new(ExpressionKind::Block(block), span))
-    })
-}
-
-fn for_loop<'a, P, S>(expr_no_constructors: P, statement: S) -> impl NoirParser<StatementKind> + 'a
-where
-    P: ExprParser + 'a,
-    S: NoirParser<StatementKind> + 'a,
-{
-    keyword(Keyword::For)
-        .ignore_then(ident())
-        .then_ignore(keyword(Keyword::In))
-        .then(for_range(expr_no_constructors))
-        .then(block_expr(statement))
-        .map_with_span(|((identifier, range), block), span| {
-            StatementKind::For(ForLoopStatement { identifier, range, block, span })
-        })
-}
-
-/// The 'range' of a for loop. Either an actual range `start .. end` or an array expression.
-fn for_range<P>(expr_no_constructors: P) -> impl NoirParser<ForRange>
-where
-    P: ExprParser,
-{
-    expr_no_constructors
-        .clone()
-        .then(just(Token::DoubleDot).or(just(Token::DoubleDotEqual)))
-        .then(expr_no_constructors.clone())
-        .map(|((start, dots), end)| {
-            if dots == Token::DoubleDotEqual {
-                ForRange::range_inclusive(start, end)
-            } else {
-                ForRange::range(start, end)
-            }
-        })
-        .or(expr_no_constructors.map(ForRange::Array))
-}
-
-fn array_expr<P>(expr_parser: P) -> impl NoirParser<ExpressionKind>
-where
-    P: ExprParser,
-{
-    standard_array(expr_parser.clone()).or(array_sugar(expr_parser))
-}
-
-/// [a, b, c, ...]
-fn standard_array<P>(expr_parser: P) -> impl NoirParser<ExpressionKind>
-where
-    P: ExprParser,
-{
-    expression_list(expr_parser)
-        .delimited_by(just(Token::LeftBracket), just(Token::RightBracket))
-        .validate(|elements, _span, _emit| ExpressionKind::array(elements))
-}
-
-/// [a; N]
-fn array_sugar<P>(expr_parser: P) -> impl NoirParser<ExpressionKind>
-where
-    P: ExprParser,
-{
-    expr_parser
-        .clone()
-        .then(just(Token::Semicolon).ignore_then(expr_parser))
-        .delimited_by(just(Token::LeftBracket), just(Token::RightBracket))
-        .map(|(lhs, count)| ExpressionKind::repeated_array(lhs, count))
-}
-
-fn slice_expr<P>(expr_parser: P) -> impl NoirParser<ExpressionKind>
-where
-    P: ExprParser,
-{
-    just(Token::Ampersand)
-        .ignore_then(standard_slice(expr_parser.clone()).or(slice_sugar(expr_parser)))
-}
-
-/// &[a, b, c, ...]
-fn standard_slice<P>(expr_parser: P) -> impl NoirParser<ExpressionKind>
-where
-    P: ExprParser,
-{
-    expression_list(expr_parser)
-        .delimited_by(just(Token::LeftBracket), just(Token::RightBracket))
-        .validate(|elements, _span, _emit| ExpressionKind::slice(elements))
-}
-
-/// &[a; N]
-fn slice_sugar<P>(expr_parser: P) -> impl NoirParser<ExpressionKind>
-where
-    P: ExprParser,
-{
-    expr_parser
-        .clone()
-        .then(just(Token::Semicolon).ignore_then(expr_parser))
-        .delimited_by(just(Token::LeftBracket), just(Token::RightBracket))
-        .map(|(lhs, count)| ExpressionKind::repeated_slice(lhs, count))
-}
-=======
-        }
->>>>>>> b47ebaf6
+        }
 
         false
     }
@@ -558,32 +383,8 @@
         self.eat(Token::RightParen)
     }
 
-<<<<<<< HEAD
-    #[test]
-    fn parse_for_loop() {
-        parse_all(
-            for_loop(expression_no_constructors(expression()), fresh_statement()),
-            vec![
-                "for i in x+y..z {}",
-                "for i in 0..100 { foo; bar }",
-                "for i in 90..=100 { foo; bar }",
-            ],
-        );
-
-        parse_all_failing(
-            for_loop(expression_no_constructors(expression()), fresh_statement()),
-            vec![
-                "for 1 in x+y..z {}",  // Cannot have a literal as the loop identifier
-                "for i in 0...100 {}", // Only '..' is supported
-                "for i in .. {}",      // Range needs needs bounds
-                "for i in ..=10 {}",   // Range needs lower bound
-                "for i in 0.. {}",     // Range needs upper bound
-            ],
-        );
-=======
     fn eat_left_brace(&mut self) -> bool {
         self.eat(Token::LeftBrace)
->>>>>>> b47ebaf6
     }
 
     fn eat_left_bracket(&mut self) -> bool {
