//! This file contains the bulk of the implementation of noir's parser.
//!
//! Noir's parser is built off the [chumsky library](https://docs.rs/chumsky/latest/chumsky/)
//! for parser combinators. In this technique, parsers are built from smaller parsers that
//! parse e.g. only a single token. Then there are functions which can combine multiple
//! parsers together to create a larger one. These functions are called parser combinators.
//! For example, `a.then(b)` combines two parsers a and b and returns one that parses a
//! then parses b and fails if either fails. Other combinators like `a.or(b)` exist as well
//! and are used extensively. Note that these form a PEG grammar so if there are multiple
//! options as in `a.or(b)` the first matching parse will be chosen.
//!
//! Noir's grammar is not formally specified but can be estimated by inspecting each function.
//! For example, a function `f` parsing `choice((a, b, c))` can be roughly translated to
//! BNF as `f: a | b | c`.
//!
//! Occasionally there will also be recovery strategies present, either via `recover_via(Parser)`
//! or `recover_with(Strategy)`. The difference between the two functions isn't quite so important,
//! but both allow the parser to recover from a parsing error, log the error, and return an error
//! expression instead. These are used to parse cases such as `fn foo( { }` where we know the user
//! meant to write a function and thus we should log the error and return a function with no parameters,
//! rather than failing to parse a function and trying to subsequently parse a struct. Generally using
//! recovery strategies improves parser errors but using them incorrectly can be problematic since they
//! prevent other parsers from being tried afterward since there is no longer an error. Thus, they should
//! be limited to cases like the above `fn` example where it is clear we shouldn't back out of the
//! current parser to try alternative parsers in a `choice` expression.
use self::path::as_trait_path;
use self::primitives::{keyword, macro_quote_marker, mutable_reference, variable};
use self::types::{generic_type_args, maybe_comp_time};
pub use types::parse_type;

use super::{
    foldl_with_span, labels::ParsingRuleLabel, parameter_name_recovery, parameter_recovery,
    parenthesized, then_commit, then_commit_ignore, top_level_statement_recovery, ExprParser,
    NoirParser, ParsedModule, ParsedSubModule, ParserError, ParserErrorReason, Precedence,
    TopLevelStatement,
};
use super::{spanned, Item, ItemKind};
use crate::ast::{
    BinaryOp, BinaryOpKind, BlockExpression, ForLoopStatement, ForRange, Ident, IfExpression,
    InfixExpression, LValue, Literal, ModuleDeclaration, NoirTypeAlias, Param, Path, Pattern,
    Recoverable, Statement, TypeImpl, UnaryRhsMemberAccess, UnaryRhsMethodCall, UseTree,
    UseTreeKind, Visibility,
};
use crate::ast::{
    Expression, ExpressionKind, LetStatement, StatementKind, UnresolvedType, UnresolvedTypeData,
};
use crate::lexer::{lexer::from_spanned_token_result, Lexer};
use crate::parser::{force, ignore_then_commit, statement_recovery};
use crate::token::{Keyword, Token, TokenKind};
use acvm::AcirField;

use chumsky::prelude::*;
use iter_extended::vecmap;
use lalrpop_util::lalrpop_mod;
use noirc_errors::{Span, Spanned};

mod assertion;
mod attributes;
mod function;
mod lambdas;
mod literals;
pub(super) mod path;
mod primitives;
mod structs;
pub(super) mod traits;
mod types;

// synthesized by LALRPOP
lalrpop_mod!(pub noir_parser);

#[cfg(test)]
mod test_helpers;

use literals::literal;
use path::{maybe_empty_path, path};
use primitives::{dereference, ident, negation, not, nothing, right_shift_operator, token_kind};
use traits::where_clause;

/// Entry function for the parser - also handles lexing internally.
///
/// Given a source_program string, return the ParsedModule Ast representation
/// of the program along with any parsing errors encountered. If the parsing errors
/// Vec is non-empty, there may be Error nodes in the Ast to fill in the gaps that
/// failed to parse. Otherwise the Ast is guaranteed to have 0 Error nodes.
pub fn parse_program(source_program: &str) -> (ParsedModule, Vec<ParserError>) {
    let (tokens, lexing_errors) = Lexer::lex(source_program);
    let (module, mut parsing_errors) = program().parse_recovery_verbose(tokens);

    parsing_errors.extend(lexing_errors.into_iter().map(Into::into));
    let parsed_module = module.unwrap_or(ParsedModule { items: vec![] });

    if cfg!(feature = "experimental_parser") {
        for parsed_item in &parsed_module.items {
            if lalrpop_parser_supports_kind(&parsed_item.kind) {
                match &parsed_item.kind {
                    ItemKind::Import(parsed_use_tree) => {
                        prototype_parse_use_tree(Some(parsed_use_tree), source_program);
                    }
                    // other kinds prevented by lalrpop_parser_supports_kind
                    _ => unreachable!(),
                }
            }
        }
    }
    (parsed_module, parsing_errors)
}

fn prototype_parse_use_tree(expected_use_tree_opt: Option<&UseTree>, input: &str) {
    // TODO(https://github.com/noir-lang/noir/issues/4777): currently skipping
    // recursive use trees, e.g. "use std::{foo, bar}"
    if input.contains('{') {
        return;
    }

    let mut lexer = Lexer::new(input);
    lexer = lexer.skip_whitespaces(false);
    let mut errors = Vec::new();

    // NOTE: this is a hack to get the references working
    // => this likely means that we'll want to propagate the <'input> lifetime further into Token
    let lexer_result = lexer.collect::<Vec<_>>();
    let referenced_lexer_result = lexer_result.iter().map(from_spanned_token_result);

    let calculated = noir_parser::TopLevelStatementParser::new().parse(
        input,
        &mut errors,
        referenced_lexer_result,
    );

    if let Some(expected_use_tree) = expected_use_tree_opt {
        assert!(
            calculated.is_ok(),
            "calculated not Ok(_): {:?}\n\nlexer: {:?}\n\ninput: {:?}",
            calculated,
            lexer_result,
            input
        );

        match calculated.unwrap() {
            TopLevelStatement::Import(parsed_use_tree) => {
                assert_eq!(expected_use_tree, &parsed_use_tree);
            }
            unexpected_calculated => {
                panic!(
                    "expected a TopLevelStatement::Import, but found: {:?}",
                    unexpected_calculated
                )
            }
        }
    } else {
        assert!(
            calculated.is_err(),
            "calculated not Err(_): {:?}\n\nlexer: {:?}\n\ninput: {:?}",
            calculated,
            lexer_result,
            input
        );
    }
}

fn lalrpop_parser_supports_kind(kind: &ItemKind) -> bool {
    matches!(kind, ItemKind::Import(_))
}

/// program: module EOF
fn program() -> impl NoirParser<ParsedModule> {
    module().then_ignore(just(Token::EOF))
}

/// module: top_level_statement module
///       | %empty
fn module() -> impl NoirParser<ParsedModule> {
    recursive(|module_parser| {
        empty()
            .to(ParsedModule::default())
            .then(spanned(top_level_statement(module_parser)).repeated())
            .foldl(|mut program, (statement, span)| {
                if let Some(kind) = statement.into_item_kind() {
                    program.items.push(Item { kind, span });
                }
                program
            })
    })
}

/// This parser is used for parsing top level statements in macros
pub fn top_level_items() -> impl NoirParser<Vec<TopLevelStatement>> {
    top_level_statement(module()).repeated()
}

/// top_level_statement: function_definition
///                    | struct_definition
///                    | trait_definition
///                    | implementation
///                    | submodule
///                    | module_declaration
///                    | use_statement
///                    | global_declaration
fn top_level_statement<'a>(
    module_parser: impl NoirParser<ParsedModule> + 'a,
) -> impl NoirParser<TopLevelStatement> + 'a {
    choice((
        function::function_definition(false).map(TopLevelStatement::Function),
        structs::struct_definition(),
        traits::trait_definition(),
        traits::trait_implementation(),
        implementation(),
        type_alias_definition().then_ignore(force(just(Token::Semicolon))),
        submodule(module_parser.clone()),
        contract(module_parser),
        module_declaration().then_ignore(force(just(Token::Semicolon))),
        use_statement().then_ignore(force(just(Token::Semicolon))),
        global_declaration().then_ignore(force(just(Token::Semicolon))),
    ))
    .recover_via(top_level_statement_recovery())
}

/// Parses a non-trait implementation, adding a set of methods to a type.
///
/// implementation: 'impl' generics type '{' function_definition ... '}'
fn implementation() -> impl NoirParser<TopLevelStatement> {
    let methods_or_error = just(Token::LeftBrace)
        .ignore_then(spanned(function::function_definition(true)).repeated())
        .then_ignore(just(Token::RightBrace))
        .or_not()
        .validate(|methods, span, emit| {
            if let Some(methods) = methods {
                methods
            } else {
                emit(ParserError::with_reason(
                    ParserErrorReason::ExpectedLeftBracketOrWhereOrLeftBraceOrArrowAfterImplType,
                    span,
                ));
                vec![]
            }
        });

    keyword(Keyword::Impl)
        .ignore_then(function::generics())
        .then(parse_type().map_with_span(|typ, span| (typ, span)))
        .then(where_clause())
        .then(methods_or_error)
        .map(|args| {
            let ((other_args, where_clause), methods) = args;
            let (generics, (object_type, type_span)) = other_args;
            TopLevelStatement::Impl(TypeImpl {
                generics,
                object_type,
                type_span,
                where_clause,
                methods,
            })
        })
}

/// global_declaration: 'global' ident global_type_annotation '=' literal
fn global_declaration() -> impl NoirParser<TopLevelStatement> {
    let p = attributes::attributes()
        .then(maybe_comp_time())
        .then(spanned(keyword(Keyword::Mut)).or_not())
        .then_ignore(keyword(Keyword::Global).labelled(ParsingRuleLabel::Global))
        .then(ident().map(Pattern::Identifier));

    let p = then_commit(p, optional_type_annotation());
    let p = then_commit_ignore(p, just(Token::Assign));
    let p = then_commit(p, expression());
    p.validate(
        |(((((attributes, comptime), mutable), mut pattern), r#type), expression), span, emit| {
            let global_attributes =
                attributes::validate_secondary_attributes(attributes, span, emit);

            // Only comptime globals are allowed to be mutable, but we always parse the `mut`
            // and throw the error in name resolution.
            if let Some((_, mut_span)) = mutable {
                let span = mut_span.merge(pattern.span());
                pattern = Pattern::Mutable(Box::new(pattern), span, false);
            }
            LetStatement { pattern, r#type, comptime, expression, attributes: global_attributes }
        },
    )
    .map(TopLevelStatement::Global)
}

/// submodule: 'mod' ident '{' module '}'
fn submodule(module_parser: impl NoirParser<ParsedModule>) -> impl NoirParser<TopLevelStatement> {
    keyword(Keyword::Mod)
        .ignore_then(ident())
        .then_ignore(just(Token::LeftBrace))
        .then(module_parser)
        .then_ignore(just(Token::RightBrace))
        .map(|(name, contents)| {
            TopLevelStatement::SubModule(ParsedSubModule { name, contents, is_contract: false })
        })
}

/// contract: 'contract' ident '{' module '}'
fn contract(module_parser: impl NoirParser<ParsedModule>) -> impl NoirParser<TopLevelStatement> {
    keyword(Keyword::Contract)
        .ignore_then(ident())
        .then_ignore(just(Token::LeftBrace))
        .then(module_parser)
        .then_ignore(just(Token::RightBrace))
        .map(|(name, contents)| {
            TopLevelStatement::SubModule(ParsedSubModule { name, contents, is_contract: true })
        })
}

fn type_alias_definition() -> impl NoirParser<TopLevelStatement> {
    use self::Keyword::Type;

    let p = ignore_then_commit(keyword(Type), ident());
    let p = then_commit(p, function::generics());
    let p = then_commit_ignore(p, just(Token::Assign));
    let p = then_commit(p, parse_type());

    p.map_with_span(|((name, generics), typ), span| {
        TopLevelStatement::TypeAlias(NoirTypeAlias { name, generics, typ, span })
    })
}

fn self_parameter() -> impl NoirParser<Param> {
    let mut_ref_pattern = just(Token::Ampersand).then_ignore(keyword(Keyword::Mut));
    let mut_pattern = keyword(Keyword::Mut);

    mut_ref_pattern
        .or(mut_pattern)
        .map_with_span(|token, span| (token, span))
        .or_not()
        .then(filter_map(move |span, found: Token| match found {
            Token::Ident(ref word) if word == "self" => Ok(span),
            _ => Err(ParserError::expected_label(ParsingRuleLabel::Parameter, found, span)),
        }))
        .map(|(pattern_keyword, ident_span)| {
            let ident = Ident::new("self".to_string(), ident_span);
            let path = Path::from_single("Self".to_owned(), ident_span);
            let mut self_type = UnresolvedTypeData::Named(path, vec![], true).with_span(ident_span);
            let mut pattern = Pattern::Identifier(ident);

            match pattern_keyword {
                Some((Token::Ampersand, _)) => {
                    self_type = UnresolvedTypeData::MutableReference(Box::new(self_type))
                        .with_span(ident_span);
                }
                Some((Token::Keyword(_), span)) => {
                    pattern = Pattern::Mutable(Box::new(pattern), span.merge(ident_span), true);
                }
                _ => (),
            }

            Param { span: pattern.span(), pattern, typ: self_type, visibility: Visibility::Private }
        })
}

/// Function declaration parameters differ from other parameters in that parameter
/// patterns are not allowed in declarations. All parameters must be identifiers.
fn function_declaration_parameters() -> impl NoirParser<Vec<(Ident, UnresolvedType)>> {
    let typ = parse_type().recover_via(parameter_recovery());
    let typ = just(Token::Colon).ignore_then(typ);

    let full_parameter = ident().recover_via(parameter_name_recovery()).then(typ);
    let self_parameter = self_parameter().validate(|param, span, emit| {
        match param.pattern {
            Pattern::Identifier(ident) => (ident, param.typ),
            other => {
                emit(ParserError::with_reason(
                    ParserErrorReason::PatternInTraitFunctionParameter,
                    span,
                ));
                // into_ident panics on tuple or struct patterns but should be fine to call here
                // since the `self` parser can only parse `self`, `mut self` or `&mut self`.
                (other.into_ident(), param.typ)
            }
        }
    });

    let parameter = full_parameter.or(self_parameter);

    parameter
        .separated_by(just(Token::Comma))
        .allow_trailing()
        .labelled(ParsingRuleLabel::Parameter)
}

fn block_expr<'a>(
    statement: impl NoirParser<StatementKind> + 'a,
) -> impl NoirParser<Expression> + 'a {
    block(statement).map(ExpressionKind::Block).map_with_span(Expression::new)
}

pub fn block<'a>(
    statement: impl NoirParser<StatementKind> + 'a,
) -> impl NoirParser<BlockExpression> + 'a {
    use Token::*;

    statement
        .recover_via(statement_recovery())
        .then(just(Semicolon).or_not().map_with_span(|s, span| (s, span)))
        .map_with_span(|(kind, rest), span| (Statement { kind, span }, rest))
        .repeated()
        .validate(check_statements_require_semicolon)
        .delimited_by(just(LeftBrace), just(RightBrace))
        .recover_with(nested_delimiters(
            LeftBrace,
            RightBrace,
            [(LeftParen, RightParen), (LeftBracket, RightBracket)],
            |span| vec![Statement { kind: StatementKind::Error, span }],
        ))
        .map(|statements| BlockExpression { statements })
}

fn check_statements_require_semicolon(
    statements: Vec<(Statement, (Option<Token>, Span))>,
    _span: Span,
    emit: &mut dyn FnMut(ParserError),
) -> Vec<Statement> {
    let last = statements.len().saturating_sub(1);
    let iter = statements.into_iter().enumerate();
    vecmap(iter, |(i, (statement, (semicolon, span)))| {
        statement.add_semicolon(semicolon, span, i == last, emit)
    })
}

/// Parse an optional ': type'
fn optional_type_annotation<'a>() -> impl NoirParser<UnresolvedType> + 'a {
    ignore_then_commit(just(Token::Colon), parse_type())
        .or_not()
        .map(|r#type| r#type.unwrap_or_else(UnresolvedType::unspecified))
}

fn module_declaration() -> impl NoirParser<TopLevelStatement> {
    keyword(Keyword::Mod)
        .ignore_then(ident())
        .map(|ident| TopLevelStatement::Module(ModuleDeclaration { ident }))
}

fn use_statement() -> impl NoirParser<TopLevelStatement> {
    keyword(Keyword::Use).ignore_then(use_tree()).map(TopLevelStatement::Import)
}

fn rename() -> impl NoirParser<Option<Ident>> {
    ignore_then_commit(keyword(Keyword::As), ident()).or_not()
}

fn use_tree() -> impl NoirParser<UseTree> {
    recursive(|use_tree| {
        let simple = path::path_no_turbofish().then(rename()).map(|(mut prefix, alias)| {
            let ident = prefix.pop().ident;
            UseTree { prefix, kind: UseTreeKind::Path(ident, alias) }
        });

        let list = {
            let prefix = maybe_empty_path().then_ignore(just(Token::DoubleColon));
            let tree = use_tree
                .separated_by(just(Token::Comma))
                .allow_trailing()
                .delimited_by(just(Token::LeftBrace), just(Token::RightBrace))
                .map(UseTreeKind::List);

            prefix.then(tree).map(|(prefix, kind)| UseTree { prefix, kind })
        };

        choice((list, simple))
    })
}

fn statement<'a, P, P2>(
    expr_parser: P,
    expr_no_constructors: P2,
) -> impl NoirParser<StatementKind> + 'a
where
    P: ExprParser + 'a,
    P2: ExprParser + 'a,
{
    recursive(|statement| {
        choice((
            assertion::constrain(expr_parser.clone()),
            assertion::assertion(expr_parser.clone()),
            assertion::assertion_eq(expr_parser.clone()),
            declaration(expr_parser.clone()),
            assignment(expr_parser.clone()),
            if_statement(expr_no_constructors.clone(), statement.clone()),
            block_statement(statement.clone()),
            for_loop(expr_no_constructors.clone(), statement.clone()),
            break_statement(),
            continue_statement(),
            return_statement(expr_parser.clone()),
            comptime_statement(expr_parser.clone(), expr_no_constructors, statement),
            expr_parser.map(StatementKind::Expression),
        ))
    })
}

pub fn fresh_statement() -> impl NoirParser<StatementKind> {
    statement(expression(), expression_no_constructors(expression()))
}

fn break_statement() -> impl NoirParser<StatementKind> {
    keyword(Keyword::Break).to(StatementKind::Break)
}

fn continue_statement() -> impl NoirParser<StatementKind> {
    keyword(Keyword::Continue).to(StatementKind::Continue)
}

fn comptime_statement<'a, P1, P2, S>(
    expr: P1,
    expr_no_constructors: P2,
    statement: S,
) -> impl NoirParser<StatementKind> + 'a
where
    P1: ExprParser + 'a,
    P2: ExprParser + 'a,
    S: NoirParser<StatementKind> + 'a,
{
    let comptime_statement = choice((
        declaration(expr),
        for_loop(expr_no_constructors, statement.clone()),
        block(statement).map_with_span(|block, span| {
            StatementKind::Expression(Expression::new(ExpressionKind::Block(block), span))
        }),
    ))
    .map_with_span(|kind, span| Box::new(Statement { kind, span }));

    keyword(Keyword::Comptime).ignore_then(comptime_statement).map(StatementKind::Comptime)
}

/// Comptime in an expression position only accepts entire blocks
fn comptime_expr<'a, S>(statement: S) -> impl NoirParser<ExpressionKind> + 'a
where
    S: NoirParser<StatementKind> + 'a,
{
    keyword(Keyword::Comptime)
        .ignore_then(spanned(block(statement)))
        .map(|(block, span)| ExpressionKind::Comptime(block, span))
}

fn unsafe_expr<'a, S>(statement: S) -> impl NoirParser<ExpressionKind> + 'a
where
    S: NoirParser<StatementKind> + 'a,
{
    keyword(Keyword::Unsafe)
        .ignore_then(spanned(block(statement)))
        .map(|(block, span)| ExpressionKind::Unsafe(block, span))
}

fn let_statement<'a, P>(
    expr_parser: P,
) -> impl NoirParser<((Pattern, UnresolvedType), Expression)> + 'a
where
    P: ExprParser + 'a,
{
    let p =
        ignore_then_commit(keyword(Keyword::Let).labelled(ParsingRuleLabel::Statement), pattern());
    let p = p.then(optional_type_annotation());
    let p = then_commit_ignore(p, just(Token::Assign));
    then_commit(p, expr_parser)
}

fn declaration<'a, P>(expr_parser: P) -> impl NoirParser<StatementKind> + 'a
where
    P: ExprParser + 'a,
{
    let_statement(expr_parser).map(StatementKind::new_let)
}

pub fn pattern() -> impl NoirParser<Pattern> {
    recursive(|pattern| {
        let ident_pattern = ident().map(Pattern::Identifier).map_err(|mut error| {
            if matches!(error.found(), Token::IntType(..)) {
                error = ParserError::with_reason(
                    ParserErrorReason::ExpectedPatternButFoundType(error.found().clone()),
                    error.span(),
                );
            }

            error
        });

        let mut_pattern = keyword(Keyword::Mut)
            .ignore_then(pattern.clone())
            .map_with_span(|inner, span| Pattern::Mutable(Box::new(inner), span, false));

        let short_field = ident().map(|name| (name.clone(), Pattern::Identifier(name)));
        let long_field = ident().then_ignore(just(Token::Colon)).then(pattern.clone());

        let struct_pattern_fields = long_field
            .or(short_field)
            .separated_by(just(Token::Comma))
            .delimited_by(just(Token::LeftBrace), just(Token::RightBrace));

        let struct_pattern = path(super::parse_type())
            .then(struct_pattern_fields)
            .map_with_span(|(typename, fields), span| Pattern::Struct(typename, fields, span));

        let tuple_pattern = pattern
            .separated_by(just(Token::Comma))
            .delimited_by(just(Token::LeftParen), just(Token::RightParen))
            .map_with_span(Pattern::Tuple);

        choice((mut_pattern, tuple_pattern, struct_pattern, ident_pattern))
    })
    .labelled(ParsingRuleLabel::Pattern)
}

fn assignment<'a, P>(expr_parser: P) -> impl NoirParser<StatementKind> + 'a
where
    P: ExprParser + 'a,
{
    let fallible =
        lvalue(expr_parser.clone()).then(assign_operator()).labelled(ParsingRuleLabel::Statement);

    then_commit(fallible, expr_parser).map_with_span(
        |((identifier, operator), expression), span| {
            StatementKind::assign(identifier, operator, expression, span)
        },
    )
}

/// Parse an assignment operator `=` optionally prefixed by a binary operator for a combined
/// assign statement shorthand. Notably, this must handle a few corner cases with how `>>` is
/// lexed as two separate greater-than operators rather than a single right-shift.
fn assign_operator() -> impl NoirParser<Token> {
    let shorthand_operators = Token::assign_shorthand_operators();
    // We need to explicitly check for right_shift here since it is actually
    // two separate greater-than operators.
    let shorthand_operators = right_shift_operator().or(one_of(shorthand_operators));
    let shorthand_syntax = shorthand_operators.then_ignore(just(Token::Assign));

    // Since >> is lexed as two separate "greater-than"s, >>= is lexed as > >=, so
    // we need to account for that case here as well.
    let right_shift_fix =
        just(Token::Greater).then(just(Token::GreaterEqual)).to(Token::ShiftRight);

    let shorthand_syntax = shorthand_syntax.or(right_shift_fix);
    just(Token::Assign).or(shorthand_syntax)
}

enum LValueRhs {
    MemberAccess(Ident, Span),
    Index(Expression, Span),
}

fn lvalue<'a, P>(expr_parser: P) -> impl NoirParser<LValue> + 'a
where
    P: ExprParser + 'a,
{
    recursive(|lvalue| {
        let l_ident = ident().map(LValue::Ident);

        let dereferences = just(Token::Star)
            .ignore_then(lvalue.clone())
            .map_with_span(|lvalue, span| LValue::Dereference(Box::new(lvalue), span));

        let parenthesized = lvalue.delimited_by(just(Token::LeftParen), just(Token::RightParen));

        let term = choice((parenthesized, dereferences, l_ident));

        let l_member_rhs =
            just(Token::Dot).ignore_then(field_name()).map_with_span(LValueRhs::MemberAccess);

        let l_index = expr_parser
            .delimited_by(just(Token::LeftBracket), just(Token::RightBracket))
            .map_with_span(LValueRhs::Index);

        term.then(l_member_rhs.or(l_index).repeated()).foldl(|lvalue, rhs| match rhs {
            LValueRhs::MemberAccess(field_name, span) => {
                let span = lvalue.span().merge(span);
                LValue::MemberAccess { object: Box::new(lvalue), field_name, span }
            }
            LValueRhs::Index(index, span) => {
                let span = lvalue.span().merge(span);
                LValue::Index { array: Box::new(lvalue), index, span }
            }
        })
    })
}

fn call_data() -> impl NoirParser<Visibility> {
    keyword(Keyword::CallData).then(parenthesized(literal())).validate(|token, span, emit| {
        match token {
            (_, ExpressionKind::Literal(Literal::Integer(x, _))) => {
                let id = x.to_u128() as u32;
                Visibility::CallData(id)
            }
            _ => {
                emit(ParserError::with_reason(ParserErrorReason::InvalidCallDataIdentifier, span));
                Visibility::CallData(0)
            }
        }
    })
}

fn optional_visibility() -> impl NoirParser<Visibility> {
    keyword(Keyword::Pub)
        .map(|_| Visibility::Public)
        .or(call_data())
        .or(keyword(Keyword::ReturnData).map(|_| Visibility::ReturnData))
        .or_not()
        .map(|opt| opt.unwrap_or(Visibility::Private))
}

pub fn expression() -> impl ExprParser {
    recursive(|expr| {
        expression_with_precedence(
            Precedence::Lowest,
            expr.clone(),
            expression_no_constructors(expr.clone()),
            statement(expr.clone(), expression_no_constructors(expr)),
            false,
            true,
        )
    })
    .labelled(ParsingRuleLabel::Expression)
}

fn expression_no_constructors<'a, P>(expr_parser: P) -> impl ExprParser + 'a
where
    P: ExprParser + 'a,
{
    recursive(|expr_no_constructors| {
        expression_with_precedence(
            Precedence::Lowest,
            expr_parser.clone(),
            expr_no_constructors.clone(),
            statement(expr_parser, expr_no_constructors),
            false,
            false,
        )
    })
    .labelled(ParsingRuleLabel::Expression)
}

fn return_statement<'a, P>(expr_parser: P) -> impl NoirParser<StatementKind> + 'a
where
    P: ExprParser + 'a,
{
    ignore_then_commit(keyword(Keyword::Return), expr_parser.or_not())
        .validate(|_, span, emit| {
            emit(ParserError::with_reason(ParserErrorReason::EarlyReturn, span));
            StatementKind::Error
        })
        .labelled(ParsingRuleLabel::Statement)
}

// An expression is a single term followed by 0 or more (OP subexpression)*
// where OP is an operator at the given precedence level and subexpression
// is an expression at the current precedence level plus one.
fn expression_with_precedence<'a, P, P2, S>(
    precedence: Precedence,
    expr_parser: P,
    expr_no_constructors: P2,
    statement: S,
    // True if we should only parse the restricted subset of operators valid within type expressions
    is_type_expression: bool,
    // True if we should also parse constructors `Foo { field1: value1, ... }` as an expression.
    // This is disabled when parsing the condition of an if statement due to a parsing conflict
    // with `then` bodies containing only a single variable.
    allow_constructors: bool,
) -> impl NoirParser<Expression> + 'a
where
    P: ExprParser + 'a,
    P2: ExprParser + 'a,
    S: NoirParser<StatementKind> + 'a,
{
    if precedence == Precedence::Highest {
        if is_type_expression {
            type_expression_term(expr_parser).boxed().labelled(ParsingRuleLabel::Term)
        } else {
            term(expr_parser, expr_no_constructors, statement, allow_constructors)
                .boxed()
                .labelled(ParsingRuleLabel::Term)
        }
    } else {
        let next_precedence =
            if is_type_expression { precedence.next_type_precedence() } else { precedence.next() };

        let next_expr = expression_with_precedence(
            next_precedence,
            expr_parser,
            expr_no_constructors,
            statement,
            is_type_expression,
            allow_constructors,
        );

        next_expr
            .clone()
            .then(then_commit(operator_with_precedence(precedence), next_expr).repeated())
            .foldl(create_infix_expression)
            .boxed()
            .labelled(ParsingRuleLabel::Expression)
    }
}

fn create_infix_expression(lhs: Expression, (operator, rhs): (BinaryOp, Expression)) -> Expression {
    let span = lhs.span.merge(rhs.span);
    let infix = Box::new(InfixExpression { lhs, operator, rhs });

    Expression { span, kind: ExpressionKind::Infix(infix) }
}

fn operator_with_precedence(precedence: Precedence) -> impl NoirParser<Spanned<BinaryOpKind>> {
    right_shift_operator()
        .or(any()) // Parse any single token, we're validating it as an operator next
        .try_map(move |token, span| {
            if Precedence::token_precedence(&token) == Some(precedence) {
                Ok(token.try_into_binary_op(span).unwrap())
            } else {
                Err(ParserError::expected_label(ParsingRuleLabel::BinaryOperator, token, span))
            }
        })
}

fn term<'a, P, P2, S>(
    expr_parser: P,
    expr_no_constructors: P2,
    statement: S,
    allow_constructors: bool,
) -> impl NoirParser<Expression> + 'a
where
    P: ExprParser + 'a,
    P2: ExprParser + 'a,
    S: NoirParser<StatementKind> + 'a,
{
    recursive(move |term_parser| {
        choice((
            not(term_parser.clone()),
            negation(term_parser.clone()),
            mutable_reference(term_parser.clone()),
            dereference(term_parser),
        ))
        .map_with_span(Expression::new)
        // right-unary operators like a[0] or a.f bind more tightly than left-unary
        // operators like  - or !, so that !a[0] is parsed as !(a[0]). This is a bit
        // awkward for casts so -a as i32 actually binds as -(a as i32).
        .or(atom_or_right_unary(
            expr_parser,
            expr_no_constructors,
            statement,
            allow_constructors,
            parse_type(),
        ))
    })
}

/// The equivalent of a 'term' for use in type expressions. Unlike regular terms, the grammar here
/// is restricted to no longer include right-unary expressions, unary not, and most atoms.
fn type_expression_term<'a, P>(expr_parser: P) -> impl NoirParser<Expression> + 'a
where
    P: ExprParser + 'a,
{
    recursive(move |term_parser| {
        negation(term_parser).map_with_span(Expression::new).or(type_expression_atom(expr_parser))
    })
}

fn atom_or_right_unary<'a, P, P2, S>(
    expr_parser: P,
    expr_no_constructors: P2,
    statement: S,
    allow_constructors: bool,
    type_parser: impl NoirParser<UnresolvedType> + 'a,
) -> impl NoirParser<Expression> + 'a
where
    P: ExprParser + 'a,
    P2: ExprParser + 'a,
    S: NoirParser<StatementKind> + 'a,
{
    enum UnaryRhs {
        Call((Option<Token>, Vec<Expression>)),
        ArrayIndex(Expression),
        Cast(UnresolvedType),
        MemberAccess(UnaryRhsMemberAccess),
        /// This is to allow `foo.` (no identifier afterwards) to be parsed as `foo`
        /// and produce an error, rather than just erroring (for LSP).
        JustADot,
    }

    // `(arg1, ..., argN)` in `my_func(arg1, ..., argN)`
    // Optionally accepts a leading `!` for macro calls.
    let call_rhs = just(Token::Bang)
        .or_not()
        .then(parenthesized(expression_list(expr_parser.clone())))
        .map(UnaryRhs::Call);

    // `[expr]` in `arr[expr]`
    let array_rhs = expr_parser
        .clone()
        .delimited_by(just(Token::LeftBracket), just(Token::RightBracket))
        .map(UnaryRhs::ArrayIndex);

    // `as Type` in `atom as Type`
    let cast_rhs = keyword(Keyword::As)
        .ignore_then(type_parser.clone())
        .map(UnaryRhs::Cast)
        .labelled(ParsingRuleLabel::Cast);

    // A turbofish operator is optional in a method call to specify generic types
    let turbofish = primitives::turbofish(type_parser);

    // `::<A, B>!(arg1, .., argN)` with the turbofish and macro portions being optional.
    let method_call_rhs = turbofish
        .then(just(Token::Bang).or_not())
        .then(parenthesized(expression_list(expr_parser.clone())))
        .map(|((turbofish, macro_call), args)| UnaryRhsMethodCall {
            turbofish,
            macro_call: macro_call.is_some(),
            args,
        });

    // `.foo` or `.foo(args)` in `atom.foo` or `atom.foo(args)`
    let member_rhs = just(Token::Dot)
        .ignore_then(field_name())
        .then(method_call_rhs.or_not())
        .map(|(method_or_field, method_call)| {
            UnaryRhs::MemberAccess(UnaryRhsMemberAccess { method_or_field, method_call })
        })
        .labelled(ParsingRuleLabel::FieldAccess);

    let just_a_dot =
        just(Token::Dot).map(|_| UnaryRhs::JustADot).validate(|value, span, emit_error| {
            emit_error(ParserError::with_reason(
                ParserErrorReason::ExpectedIdentifierAfterDot,
                span,
            ));
            value
        });

    let rhs = choice((call_rhs, array_rhs, cast_rhs, member_rhs, just_a_dot));

    foldl_with_span(
        atom(expr_parser, expr_no_constructors, statement, allow_constructors),
        rhs,
        |lhs, rhs, span| match rhs {
            UnaryRhs::Call((is_macro, args)) => {
                Expression::call(lhs, is_macro.is_some(), args, span)
            }
            UnaryRhs::ArrayIndex(index) => Expression::index(lhs, index, span),
            UnaryRhs::Cast(r#type) => Expression::cast(lhs, r#type, span),
            UnaryRhs::MemberAccess(field) => {
                Expression::member_access_or_method_call(lhs, field, span)
            }
            UnaryRhs::JustADot => lhs,
        },
    )
}

fn if_expr<'a, P, S>(expr_no_constructors: P, statement: S) -> impl NoirParser<ExpressionKind> + 'a
where
    P: ExprParser + 'a,
    S: NoirParser<StatementKind> + 'a,
{
    recursive(|if_parser| {
        let if_block = block_expr(statement.clone());
        // The else block could also be an `else if` block, in which case we must recursively parse it.
        let else_block = block_expr(statement).or(if_parser.map_with_span(|kind, span| {
            // Wrap the inner `if` expression in a block expression.
            // i.e. rewrite the sugared form `if cond1 {} else if cond2 {}` as `if cond1 {} else { if cond2 {} }`.
            let if_expression = Expression::new(kind, span);
            let desugared_else = BlockExpression {
                statements: vec![Statement {
                    kind: StatementKind::Expression(if_expression),
                    span,
                }],
            };
            Expression::new(ExpressionKind::Block(desugared_else), span)
        }));

        keyword(Keyword::If)
            .ignore_then(expr_no_constructors)
            .then(if_block.then(keyword(Keyword::Else).ignore_then(else_block).or_not()).or_not())
            .validate(|(condition, consequence_and_alternative), span, emit_error| {
                if let Some((consequence, alternative)) = consequence_and_alternative {
                    ExpressionKind::If(Box::new(IfExpression {
                        condition,
                        consequence,
                        alternative,
                    }))
                } else {
                    // We allow `if cond` without a block mainly for LSP, so that it parses right
                    // and autocompletion works there.
                    emit_error(ParserError::with_reason(
                        ParserErrorReason::ExpectedLeftBraceAfterIfCondition,
                        span,
                    ));

                    let span_end = condition.span.end();
                    ExpressionKind::If(Box::new(IfExpression {
                        condition,
                        consequence: Expression::new(
                            ExpressionKind::Error,
                            Span::from(span_end..span_end),
                        ),
                        alternative: None,
                    }))
                }
            })
    })
}

fn if_statement<'a, P, S>(
    expr_no_constructors: P,
    statement: S,
) -> impl NoirParser<StatementKind> + 'a
where
    P: ExprParser + 'a,
    S: NoirParser<StatementKind> + 'a,
{
    if_expr(expr_no_constructors, statement).map_with_span(|expression_kind, span| {
        StatementKind::Expression(Expression::new(expression_kind, span))
    })
}

fn block_statement<'a, S>(statement: S) -> impl NoirParser<StatementKind> + 'a
where
    S: NoirParser<StatementKind> + 'a,
{
    block(statement).map_with_span(|block, span| {
        StatementKind::Expression(Expression::new(ExpressionKind::Block(block), span))
    })
}

fn for_loop<'a, P, S>(expr_no_constructors: P, statement: S) -> impl NoirParser<StatementKind> + 'a
where
    P: ExprParser + 'a,
    S: NoirParser<StatementKind> + 'a,
{
    keyword(Keyword::For)
        .ignore_then(ident())
        .then_ignore(keyword(Keyword::In))
        .then(for_range(expr_no_constructors))
        .then(block_expr(statement))
        .map_with_span(|((identifier, range), block), span| {
            StatementKind::For(ForLoopStatement { identifier, range, block, span })
        })
}

/// The 'range' of a for loop. Either an actual range `start .. end` or an array expression.
fn for_range<P>(expr_no_constructors: P) -> impl NoirParser<ForRange>
where
    P: ExprParser,
{
    expr_no_constructors
        .clone()
        .then_ignore(just(Token::DoubleDot))
        .then(expr_no_constructors.clone())
        .map(|(start, end)| ForRange::Range(start, end))
        .or(expr_no_constructors.map(ForRange::Array))
}

fn array_expr<P>(expr_parser: P) -> impl NoirParser<ExpressionKind>
where
    P: ExprParser,
{
    standard_array(expr_parser.clone()).or(array_sugar(expr_parser))
}

/// [a, b, c, ...]
fn standard_array<P>(expr_parser: P) -> impl NoirParser<ExpressionKind>
where
    P: ExprParser,
{
    expression_list(expr_parser)
        .delimited_by(just(Token::LeftBracket), just(Token::RightBracket))
        .validate(|elements, _span, _emit| ExpressionKind::array(elements))
}

/// [a; N]
fn array_sugar<P>(expr_parser: P) -> impl NoirParser<ExpressionKind>
where
    P: ExprParser,
{
    expr_parser
        .clone()
        .then(just(Token::Semicolon).ignore_then(expr_parser))
        .delimited_by(just(Token::LeftBracket), just(Token::RightBracket))
        .map(|(lhs, count)| ExpressionKind::repeated_array(lhs, count))
}

fn slice_expr<P>(expr_parser: P) -> impl NoirParser<ExpressionKind>
where
    P: ExprParser,
{
    just(Token::Ampersand)
        .ignore_then(standard_slice(expr_parser.clone()).or(slice_sugar(expr_parser)))
}

/// &[a, b, c, ...]
fn standard_slice<P>(expr_parser: P) -> impl NoirParser<ExpressionKind>
where
    P: ExprParser,
{
    expression_list(expr_parser)
        .delimited_by(just(Token::LeftBracket), just(Token::RightBracket))
        .validate(|elements, _span, _emit| ExpressionKind::slice(elements))
}

/// &[a; N]
fn slice_sugar<P>(expr_parser: P) -> impl NoirParser<ExpressionKind>
where
    P: ExprParser,
{
    expr_parser
        .clone()
        .then(just(Token::Semicolon).ignore_then(expr_parser))
        .delimited_by(just(Token::LeftBracket), just(Token::RightBracket))
        .map(|(lhs, count)| ExpressionKind::repeated_slice(lhs, count))
}

fn expression_list<P>(expr_parser: P) -> impl NoirParser<Vec<Expression>>
where
    P: ExprParser,
{
    expr_parser.separated_by(just(Token::Comma)).allow_trailing()
}

/// Atoms are parameterized on whether constructor expressions are allowed or not.
/// Certain constructs like `if` and `for` disallow constructor expressions when a
/// block may be expected.
fn atom<'a, P, P2, S>(
    expr_parser: P,
    expr_no_constructors: P2,
    statement: S,
    allow_constructors: bool,
) -> impl NoirParser<Expression> + 'a
where
    P: ExprParser + 'a,
    P2: ExprParser + 'a,
    S: NoirParser<StatementKind> + 'a,
{
    choice((
        if_expr(expr_no_constructors, statement.clone()),
        slice_expr(expr_parser.clone()),
        array_expr(expr_parser.clone()),
        if allow_constructors {
            constructor(expr_parser.clone()).boxed()
        } else {
            nothing().boxed()
        },
        lambdas::lambda(expr_parser.clone()),
        block(statement.clone()).map(ExpressionKind::Block),
        comptime_expr(statement.clone()),
        unsafe_expr(statement),
        quote(),
        unquote(expr_parser.clone()),
        variable(),
        literal(),
        as_trait_path(parse_type()).map(ExpressionKind::AsTraitPath),
        macro_quote_marker(),
    ))
    .map_with_span(Expression::new)
    .or(parenthesized(expr_parser.clone()).map_with_span(|sub_expr, span| {
        Expression::new(ExpressionKind::Parenthesized(sub_expr.into()), span)
    }))
    .or(tuple(expr_parser))
    .labelled(ParsingRuleLabel::Atom)
}

/// Atoms within type expressions are limited to only variables, literals, and parenthesized
/// type expressions.
fn type_expression_atom<'a, P>(expr_parser: P) -> impl NoirParser<Expression> + 'a
where
    P: ExprParser + 'a,
{
    primitives::variable_no_turbofish()
        .or(literal())
        .map_with_span(Expression::new)
        .or(parenthesized(expr_parser))
        .labelled(ParsingRuleLabel::Atom)
}

fn quote() -> impl NoirParser<ExpressionKind> {
    token_kind(TokenKind::Quote).map(|token| {
        ExpressionKind::Quote(match token {
            Token::Quote(tokens) => tokens,
            _ => unreachable!("token_kind(Quote) should guarantee parsing only a quote token"),
        })
    })
}

/// unquote: '$' variable
///        | '$' '(' expression ')'
fn unquote<'a, P>(expr_parser: P) -> impl NoirParser<ExpressionKind> + 'a
where
    P: ExprParser + 'a,
{
    let unquote = variable().map_with_span(Expression::new).or(parenthesized(expr_parser));
    just(Token::DollarSign).ignore_then(unquote).map(|expr| ExpressionKind::Unquote(Box::new(expr)))
}

fn tuple<P>(expr_parser: P) -> impl NoirParser<Expression>
where
    P: ExprParser,
{
    parenthesized(expression_list(expr_parser)).map_with_span(|elements, span| {
        let kind = if elements.is_empty() {
            ExpressionKind::Literal(Literal::Unit)
        } else {
            ExpressionKind::Tuple(elements)
        };
        Expression::new(kind, span)
    })
}

fn field_name() -> impl NoirParser<Ident> {
    ident().or(token_kind(TokenKind::Literal).validate(|token, span, emit| match token {
        Token::Int(_) => Ident::from(Spanned::from(span, token.to_string())),
        other => {
            emit(ParserError::with_reason(ParserErrorReason::ExpectedFieldName(other), span));
            Ident::error(span)
        }
    }))
}

fn constructor(expr_parser: impl ExprParser) -> impl NoirParser<ExpressionKind> {
    let args = constructor_field(expr_parser)
        .separated_by(just(Token::Comma))
        .allow_trailing()
        .delimited_by(just(Token::LeftBrace), just(Token::RightBrace));

    path(super::parse_type()).then(args).map(ExpressionKind::constructor)
}

fn constructor_field<P>(expr_parser: P) -> impl NoirParser<(Ident, Expression)>
where
    P: ExprParser,
{
    let long_form = ident().then_ignore(just(Token::Colon)).then(expr_parser);
    let short_form = ident().map(|ident| (ident.clone(), ident.into()));
    long_form.or(short_form)
}

#[cfg(test)]
mod test {
    use super::test_helpers::*;
    use super::*;
    use crate::ast::ArrayLiteral;

    #[test]
    fn parse_infix() {
        let valid = vec!["x + 6", "x - k", "x + (x + a)", " x * (x + a) + (x - 4)"];
        parse_all(expression(), valid);
        parse_all_failing(expression(), vec!["y ! x"]);
    }

    #[test]
    fn parse_function_call() {
        let valid = vec![
            "std::hash ()",
            " std::hash(x,y,a+b)",
            "crate::foo (x)",
            "hash (x,)",
            "(foo + bar)()",
            "(bar)()()()",
        ];
        parse_all(expression(), valid);
    }

    #[test]
    fn parse_cast() {
        let expression_nc = expression_no_constructors(expression());
        parse_all(
            atom_or_right_unary(
                expression(),
                expression_no_constructors(expression()),
                fresh_statement(),
                true,
                parse_type(),
            ),
            vec!["x as u8", "x as u16", "0 as Field", "(x + 3) as [Field; 8]"],
        );
        parse_all_failing(
            atom_or_right_unary(expression(), expression_nc, fresh_statement(), true, parse_type()),
            vec!["x as pub u8"],
        );
    }

    #[test]
    fn parse_array_index() {
        let valid = vec![
            "x[9]",
            "y[x+a]",
            " foo [foo+5]",
            "baz[bar]",
            "foo.bar[3] as Field .baz as u32 [7]",
        ];
        parse_all(
            atom_or_right_unary(
                expression(),
                expression_no_constructors(expression()),
                fresh_statement(),
                true,
                parse_type(),
            ),
            valid,
        );
    }

    fn expr_to_array(expr: ExpressionKind) -> ArrayLiteral {
        let lit = match expr {
            ExpressionKind::Literal(literal) => literal,
            _ => unreachable!("expected a literal"),
        };

        match lit {
            Literal::Array(arr) => arr,
            _ => unreachable!("expected an array"),
        }
    }

    #[test]
    fn parse_array() {
        let valid = vec![
            "[0, 1, 2,3, 4]",
            "[0,1,2,3,4,]", // Trailing commas are valid syntax
            "[0;5]",
        ];

        for expr in parse_all(array_expr(expression()), valid) {
            match expr_to_array(expr) {
                ArrayLiteral::Standard(elements) => assert_eq!(elements.len(), 5),
                ArrayLiteral::Repeated { length, .. } => {
                    assert_eq!(length.kind, ExpressionKind::integer(5i128.into()));
                }
            }
        }

        parse_all_failing(
            array_expr(expression()),
            vec!["0,1,2,3,4]", "[[0,1,2,3,4]", "[0,1,2,,]", "[0,1,2,3,4"],
        );
    }

    #[test]
    fn parse_array_sugar() {
        let valid = vec!["[0;7]", "[(1, 2); 4]", "[0;Four]", "[2;1+3-a]"];
        parse_all(array_expr(expression()), valid);

        let invalid = vec!["[0;;4]", "[1, 2; 3]"];
        parse_all_failing(array_expr(expression()), invalid);
    }

    fn expr_to_slice(expr: ExpressionKind) -> ArrayLiteral {
        let lit = match expr {
            ExpressionKind::Literal(literal) => literal,
            _ => unreachable!("expected a literal"),
        };

        match lit {
            Literal::Slice(arr) => arr,
            _ => unreachable!("expected a slice: {:?}", lit),
        }
    }

    #[test]
    fn parse_slice() {
        let valid = vec![
            "&[0, 1, 2,3, 4]",
            "&[0,1,2,3,4,]", // Trailing commas are valid syntax
            "&[0;5]",
        ];

        for expr in parse_all(slice_expr(expression()), valid) {
            match expr_to_slice(expr) {
                ArrayLiteral::Standard(elements) => assert_eq!(elements.len(), 5),
                ArrayLiteral::Repeated { length, .. } => {
                    assert_eq!(length.kind, ExpressionKind::integer(5i128.into()));
                }
            }
        }

        parse_all_failing(
            slice_expr(expression()),
            vec!["0,1,2,3,4]", "&[[0,1,2,3,4]", "&[0,1,2,,]", "&[0,1,2,3,4"],
        );
    }

    #[test]
    fn parse_slice_sugar() {
        let valid = vec!["&[0;7]", "&[(1, 2); 4]", "&[0;Four]", "&[2;1+3-a]"];
        parse_all(slice_expr(expression()), valid);

        let invalid = vec!["&[0;;4]", "&[1, 2; 3]"];
        parse_all_failing(slice_expr(expression()), invalid);
    }

    #[test]
    fn parse_block() {
        parse_with(block(fresh_statement()), "{ [0,1,2,3,4] }").unwrap();

        parse_all_failing(
            block(fresh_statement()),
            vec![
                "[0,1,2,3,4] }",
                "{ [0,1,2,3,4]",
                "{ [0,1,2,,] }", // Contents of the block must still be a valid expression
                "{ [0,1,2,3 }",
                "{ 0,1,2,3] }",
                "[[0,1,2,3,4]}",
            ],
        );
    }

    #[test]
    fn parse_let() {
        // Why is it valid to specify a let declaration as having type u8?
        //
        // Let statements are not type checked here, so the parser will accept as
        // long as it is a type. Other statements such as Public are type checked
        // Because for now, they can only have one type
        parse_all(
            declaration(expression()),
            vec!["let _ = 42", "let x = y", "let x : u8 = y", "let x: u16 = y"],
        );
    }

    #[test]
    fn parse_invalid_pub() {
        // pub cannot be used to declare a statement
        parse_all_failing(fresh_statement(), vec!["pub x = y", "pub x : pub Field = y"]);
    }

    #[test]
    fn parse_for_loop() {
        parse_all(
            for_loop(expression_no_constructors(expression()), fresh_statement()),
            vec!["for i in x+y..z {}", "for i in 0..100 { foo; bar }"],
        );

        parse_all_failing(
            for_loop(expression_no_constructors(expression()), fresh_statement()),
            vec![
                "for 1 in x+y..z {}",  // Cannot have a literal as the loop identifier
                "for i in 0...100 {}", // Only '..' is supported, there are no inclusive ranges yet
                "for i in 0..=100 {}", // Only '..' is supported, there are no inclusive ranges yet
            ],
        );
    }

    #[test]
    fn parse_parenthesized_expression() {
        parse_all(
            atom(expression(), expression_no_constructors(expression()), fresh_statement(), true),
            vec!["(0)", "(x+a)", "({(({{({(nested)})}}))})"],
        );
        parse_all_failing(
            atom(expression(), expression_no_constructors(expression()), fresh_statement(), true),
            vec!["(x+a", "((x+a)", "(,)"],
        );
    }

    #[test]
    fn parse_tuple() {
        parse_all(tuple(expression()), vec!["()", "(x,)", "(a,b+2)", "(a,(b,c,),d,)"]);
    }

    #[test]
    fn parse_if_expr() {
        parse_all(
            if_expr(expression_no_constructors(expression()), fresh_statement()),
            vec!["if x + a {  } else {  }", "if x {}", "if x {} else if y {} else {}"],
        );

        parse_all_failing(
            if_expr(expression_no_constructors(expression()), fresh_statement()),
            vec!["if (x / a) + 1 {} else", "if foo then 1 else 2", "if true { 1 }else 3"],
        );
    }

    #[test]
    fn parse_if_without_block() {
        let src = "if foo";
        let parser = if_expr(expression_no_constructors(expression()), fresh_statement());
        let (expression_kind, errors) = parse_recover(parser, src);

        let expression_kind = expression_kind.unwrap();
        let ExpressionKind::If(if_expression) = expression_kind else {
            panic!("Expected an if expression, got {:?}", expression_kind);
        };

        assert_eq!(if_expression.consequence.kind, ExpressionKind::Error);
        assert_eq!(if_expression.alternative, None);

        assert_eq!(errors.len(), 1);
        assert_eq!(errors[0].message, "expected { after if condition");
    }

    #[test]
    fn parse_module_declaration() {
        parse_with(module_declaration(), "mod foo").unwrap();
        parse_with(module_declaration(), "mod 1").unwrap_err();
    }

    #[test]
    fn parse_use() {
        let valid_use_statements = [
            "use std::hash",
            "use std",
            "use foo::bar as hello",
            "use bar as bar",
            "use foo::{}",
            "use foo::{bar,}",
            "use foo::{bar, hello}",
            "use foo::{bar as bar2, hello}",
            "use foo::{bar as bar2, hello::{foo}, nested::{foo, bar}}",
            "use std::{println, bar::baz}",
        ];

        let invalid_use_statements = [
            "use std as ;",
            "use foobar as as;",
            "use hello:: as foo;",
            "use foo bar::baz",
            "use foo bar::{baz}",
            "use foo::{,}",
        ];

        let use_statements = valid_use_statements
            .into_iter()
            .map(|valid_str| (valid_str, true))
            .chain(invalid_use_statements.into_iter().map(|invalid_str| (invalid_str, false)));

        for (use_statement_str, expect_valid) in use_statements {
            let mut use_statement_str = use_statement_str.to_string();
            let expected_use_statement = if expect_valid {
                let (result_opt, _diagnostics) =
                    parse_recover(&use_statement(), &use_statement_str);
                use_statement_str.push(';');
                match result_opt.unwrap() {
                    TopLevelStatement::Import(expected_use_statement) => {
                        Some(expected_use_statement)
                    }
                    _ => unreachable!(),
                }
            } else {
                let result = parse_with(&use_statement(), &use_statement_str);
                assert!(result.is_err());
                None
            };

            prototype_parse_use_tree(expected_use_statement.as_ref(), &use_statement_str);
        }
    }

    #[test]
    fn parse_type_aliases() {
        let cases = vec!["type foo = u8", "type bar = String", "type baz<T> = Vec<T>"];
        parse_all(type_alias_definition(), cases);

        let failing = vec!["type = u8", "type foo", "type foo = 1"];
        parse_all_failing(type_alias_definition(), failing);
    }

    #[test]
    fn parse_member_access() {
        let cases = vec!["a.b", "a + b.c", "foo.bar as u32"];
        parse_all(expression(), cases);
    }

    #[test]
    fn parse_constructor() {
        let cases = vec![
            "Baz",
            "Bar { ident: 32 }",
            "Baz { other: 2 + 42, ident: foo() + 1 }",
            "Baz { other, ident: foo() + 1, foo }",
        ];

        parse_all(expression(), cases);
        parse_with(expression(), "Foo { a + b }").unwrap_err();
    }

    // Semicolons are:
    // - Required after non-expression statements
    // - Optional after for, if, block expressions
    // - Optional after an expression as the last statement of a block
    // - Required after an expression as the non-final statement of a block
    #[test]
    fn parse_semicolons() {
        let cases = vec![
            "{ if true {} if false {} foo }",
            "{ if true {}; if false {} foo }",
            "{ for x in 0..1 {} if false {} foo; }",
            "{ let x = 2; }",
            "{ expr1; expr2 }",
            "{ expr1; expr2; }",
        ];
        parse_all(block(fresh_statement()), cases);

        let failing = vec![
            // We disallow multiple semicolons after a statement unlike rust where it is a warning
            "{ test;; foo }",
            "{ for x in 0..1 {} foo if false {} }",
            "{ let x = 2 }",
            "{ expr1 expr2 }",
        ];
        parse_all_failing(block(fresh_statement()), failing);
    }

    #[test]
    fn statement_recovery() {
        let cases = vec![
            Case { source: "let a = 4 + 3", expect: "let a: unspecified = (4 + 3)", errors: 0 },
            Case { source: "let a: = 4 + 3", expect: "let a: error = (4 + 3)", errors: 1 },
            Case { source: "let = 4 + 3", expect: "let $error: unspecified = (4 + 3)", errors: 1 },
            Case { source: "let = ", expect: "let $error: unspecified = Error", errors: 2 },
            Case { source: "let", expect: "let $error: unspecified = Error", errors: 3 },
            Case { source: "foo = one two three", expect: "foo = one", errors: 1 },
            Case { source: "constrain", expect: "constrain Error", errors: 2 },
            Case { source: "assert", expect: "constrain Error", errors: 1 },
            Case { source: "constrain x ==", expect: "constrain (x == Error)", errors: 2 },
            Case { source: "assert(x ==)", expect: "constrain (x == Error)", errors: 1 },
            Case { source: "assert(x == x, x)", expect: "constrain (x == x)", errors: 0 },
            Case { source: "assert_eq(x,)", expect: "constrain (Error == Error)", errors: 1 },
            Case {
                source: "assert_eq(x, x, x, x)",
                expect: "constrain (Error == Error)",
                errors: 1,
            },
            Case { source: "assert_eq(x, x, x)", expect: "constrain (x == x)", errors: 0 },
        ];

        check_cases_with_errors(&cases[..], fresh_statement());
    }

    #[test]
    fn return_validation() {
        let cases = [
            Case {
                source: "{ return 42; }",
                expect: concat!("{\n", "    Error\n", "}",),
                errors: 1,
            },
            Case {
                source: "{ return 1; return 2; }",
                expect: concat!("{\n", "    Error\n", "    Error\n", "}"),
                errors: 2,
            },
            Case {
                source: "{ return 123; let foo = 4 + 3; }",
                expect: concat!("{\n", "    Error\n", "    let foo: unspecified = (4 + 3)\n", "}"),
                errors: 1,
            },
            Case {
                source: "{ return 1 + 2 }",
                expect: concat!("{\n", "    Error\n", "}",),
                errors: 2,
            },
            Case { source: "{ return; }", expect: concat!("{\n", "    Error\n", "}",), errors: 1 },
        ];

        check_cases_with_errors(&cases[..], block(fresh_statement()));
    }

    #[test]
    fn expr_no_constructors() {
        let cases = [
            Case {
                source: "{ if structure { a: 1 } {} }",
                expect: concat!(
                    "{\n",
                    "    if structure {\n",
                    "        Error\n",
                    "    }\n",
                    "    {\n",
                    "    }\n",
                    "}",
                ),
                errors: 1,
            },
            Case {
                source: "{ if ( structure { a: 1 } ) {} }",
                expect: concat!("{\n", "    if ((structure { a: 1 })) {\n", "    }\n", "}",),
                errors: 0,
            },
            Case {
                source: "{ if ( structure {} ) {} }",
                expect: concat!("{\n", "    if ((structure {  })) {\n", "    }\n", "}"),
                errors: 0,
            },
            Case {
                source: "{ if (a { x: 1 }, b { y: 2 }) {} }",
                expect: concat!("{\n", "    if ((a { x: 1 }), (b { y: 2 })) {\n", "    }\n", "}",),
                errors: 0,
            },
            Case {
                source: "{ if ({ let foo = bar { baz: 42 }; foo == bar { baz: 42 }}) {} }",
                expect: concat!(
                    "{\n",
                    "    if ({\n",
                    "        let foo: unspecified = (bar { baz: 42 })\n",
                    "        (foo == (bar { baz: 42 }))\n",
                    "    }) {\n",
                    "    }\n",
                    "}",
                ),
                errors: 0,
            },
        ];

        check_cases_with_errors(&cases[..], block(fresh_statement()));
    }

    #[test]
    fn test_quote() {
        let cases = vec![
            "quote {}",
            "quote { a.b }",
            "quote { ) ( }", // invalid syntax is fine in a quote
            "quote { { } }", // Nested `{` and `}` shouldn't close the quote as long as they are matched.
            "quote { 1 { 2 { 3 { 4 { 5 } 4 4 } 3 3 } 2 2 } 1 1 }",
        ];
        parse_all(quote(), cases);

        let failing = vec!["quote {}}", "quote a", "quote { { { } } } }"];
        parse_all_failing(quote(), failing);
    }

    #[test]
    fn test_parses_block_statement_not_infix_expression() {
        let src = r#"
        {
          {}
          -1
        }"#;
        let (block_expr, _) = parse_recover(block(fresh_statement()), src);
        let block_expr = block_expr.expect("Failed to parse module");
        assert_eq!(block_expr.statements.len(), 2);
    }

    #[test]
    fn test_parses_if_statement_not_infix_expression() {
        let src = r#"
        {
          if 1 { 2 } else { 3 }
          -1
        }"#;
        let (block_expr, _) = parse_recover(block(fresh_statement()), src);
        let block_expr = block_expr.expect("Failed to parse module");
        assert_eq!(block_expr.statements.len(), 2);
    }

    #[test]
    fn test_parses_if_statement_followed_by_tuple_as_two_separate_statements() {
        // Regression for #1310: this should not be parsed as a function call
        let src = r#"
        {
          if 1 { 2 } else { 3 } (1, 2)
        }"#;
        let (block_expr, _) = parse_recover(block(fresh_statement()), src);
        let block_expr = block_expr.expect("Failed to parse module");
        assert_eq!(block_expr.statements.len(), 2);
    }

    #[test]
    fn test_parses_member_access_without_member_name() {
        let src = "{ foo. }";

        let (Some(block_expression), errors) = parse_recover(block(fresh_statement()), src) else {
            panic!("Expected to be able to parse a block expression");
        };

        assert_eq!(errors.len(), 1);
        assert_eq!(errors[0].message, "expected an identifier after .");

        let statement = &block_expression.statements[0];
        let StatementKind::Expression(expr) = &statement.kind else {
            panic!("Expected an expression statement");
        };

        let ExpressionKind::Variable(var) = &expr.kind else {
            panic!("Expected a variable expression");
        };

        assert_eq!(var.to_string(), "foo");
    }
<<<<<<< HEAD
=======

    #[test]
    fn parse_recover_impl_without_body() {
        let src = "impl Foo";

        let (top_level_statement, errors) = parse_recover(implementation(), src);
        assert_eq!(errors.len(), 1);
        assert_eq!(errors[0].message, "expected <, where or { after impl type");

        let top_level_statement = top_level_statement.unwrap();
        let TopLevelStatement::Impl(impl_) = top_level_statement else {
            panic!("Expected to parse an impl");
        };

        assert_eq!(impl_.object_type.to_string(), "Foo");
        assert!(impl_.methods.is_empty());
    }
>>>>>>> 551576db
}<|MERGE_RESOLUTION|>--- conflicted
+++ resolved
@@ -1774,8 +1774,6 @@
 
         assert_eq!(var.to_string(), "foo");
     }
-<<<<<<< HEAD
-=======
 
     #[test]
     fn parse_recover_impl_without_body() {
@@ -1793,5 +1791,4 @@
         assert_eq!(impl_.object_type.to_string(), "Foo");
         assert!(impl_.methods.is_empty());
     }
->>>>>>> 551576db
 }