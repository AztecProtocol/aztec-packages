--- conflicted
+++ resolved
@@ -151,19 +151,6 @@
         }
     }
 
-<<<<<<< HEAD
-    /// Invokes `parsing_function` (`parsing_function` must be some `parse_*` method of the parser)
-    /// and returns the result if the parser has no errors, and if the parser consumed all tokens.
-    /// Otherwise returns None.
-    pub fn parse_option<T, F>(self, parsing_function: F) -> Option<T>
-    where
-        F: FnOnce(&mut Parser<'a>) -> Option<T>,
-    {
-        self.parse_result(parsing_function).unwrap_or_default()
-    }
-
-=======
->>>>>>> 5badb7ae
     /// Bumps this parser by one token. Returns the token that was previously the "current" token.
     fn bump(&mut self) -> SpannedToken {
         self.previous_token_span = self.current_token_span;
