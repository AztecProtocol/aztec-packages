use std::fmt;

use crate::token::TokenKind;

/// Used to annotate parsing rules with extra context that can be presented to the user later in
/// the case of an error.
#[derive(Debug, Clone, PartialEq, Eq, PartialOrd, Ord)]
pub enum ParsingRuleLabel {
    Atom,
    BinaryOperator,
    Cast,
    Expression,
    FieldAccess,
<<<<<<< HEAD
=======
    Function,
>>>>>>> f451abdd
    GenericParameter,
    Global,
    Identifier,
    Integer,
    IntegerType,
    Item,
    LValue,
    Parameter,
    Path,
    Pattern,
    Statement,
    Term,
    TraitBound,
    TraitImplItem,
    TraitItem,
    Type,
    TypeExpression,
    TypeOrTypeExpression,
    TokenKind(TokenKind),
    UseSegment,
}

impl fmt::Display for ParsingRuleLabel {
    fn fmt(&self, f: &mut fmt::Formatter) -> fmt::Result {
        match self {
            ParsingRuleLabel::Atom => write!(f, "atom"),
            ParsingRuleLabel::BinaryOperator => write!(f, "binary operator"),
            ParsingRuleLabel::Cast => write!(f, "cast"),
            ParsingRuleLabel::Expression => write!(f, "expression"),
            ParsingRuleLabel::FieldAccess => write!(f, "field access"),
<<<<<<< HEAD
=======
            ParsingRuleLabel::Function => write!(f, "function"),
>>>>>>> f451abdd
            ParsingRuleLabel::GenericParameter => write!(f, "generic parameter"),
            ParsingRuleLabel::Global => write!(f, "global"),
            ParsingRuleLabel::Identifier => write!(f, "identifier"),
            ParsingRuleLabel::Integer => write!(f, "integer"),
            ParsingRuleLabel::IntegerType => write!(f, "integer type"),
            ParsingRuleLabel::Item => write!(f, "item"),
            ParsingRuleLabel::LValue => write!(f, "left-hand side of assignment"),
            ParsingRuleLabel::Parameter => write!(f, "parameter"),
            ParsingRuleLabel::Path => write!(f, "path"),
            ParsingRuleLabel::Pattern => write!(f, "pattern"),
            ParsingRuleLabel::Statement => write!(f, "statement"),
            ParsingRuleLabel::Term => write!(f, "term"),
            ParsingRuleLabel::TraitBound => write!(f, "trait bound"),
            ParsingRuleLabel::TraitImplItem => write!(f, "trait impl item"),
            ParsingRuleLabel::TraitItem => write!(f, "trait item"),
            ParsingRuleLabel::Type => write!(f, "type"),
            ParsingRuleLabel::TypeExpression => write!(f, "type expression"),
            ParsingRuleLabel::TypeOrTypeExpression => write!(f, "type or type expression"),
            ParsingRuleLabel::TokenKind(token_kind) => write!(f, "{token_kind}"),
            ParsingRuleLabel::UseSegment => write!(f, "identifier, `crate`, `dep` or `super`"),
        }
    }
}<|MERGE_RESOLUTION|>--- conflicted
+++ resolved
@@ -11,10 +11,7 @@
     Cast,
     Expression,
     FieldAccess,
-<<<<<<< HEAD
-=======
     Function,
->>>>>>> f451abdd
     GenericParameter,
     Global,
     Identifier,
@@ -45,10 +42,7 @@
             ParsingRuleLabel::Cast => write!(f, "cast"),
             ParsingRuleLabel::Expression => write!(f, "expression"),
             ParsingRuleLabel::FieldAccess => write!(f, "field access"),
-<<<<<<< HEAD
-=======
             ParsingRuleLabel::Function => write!(f, "function"),
->>>>>>> f451abdd
             ParsingRuleLabel::GenericParameter => write!(f, "generic parameter"),
             ParsingRuleLabel::Global => write!(f, "global"),
             ParsingRuleLabel::Identifier => write!(f, "identifier"),
