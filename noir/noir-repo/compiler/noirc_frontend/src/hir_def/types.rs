--- conflicted
+++ resolved
@@ -155,10 +155,7 @@
     TraitConstraint,
     TraitDefinition,
     TraitImpl,
-<<<<<<< HEAD
-=======
     UnresolvedType,
->>>>>>> c01b3de7
     FunctionDefinition,
     Module,
 }
@@ -746,10 +743,7 @@
             QuotedType::TraitDefinition => write!(f, "TraitDefinition"),
             QuotedType::TraitConstraint => write!(f, "TraitConstraint"),
             QuotedType::TraitImpl => write!(f, "TraitImpl"),
-<<<<<<< HEAD
-=======
             QuotedType::UnresolvedType => write!(f, "UnresolvedType"),
->>>>>>> c01b3de7
             QuotedType::FunctionDefinition => write!(f, "FunctionDefinition"),
             QuotedType::Module => write!(f, "Module"),
         }
