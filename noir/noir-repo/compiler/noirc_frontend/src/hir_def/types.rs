--- conflicted
+++ resolved
@@ -881,11 +881,7 @@
     }
 
     pub fn type_variable(id: TypeVariableId) -> Type {
-<<<<<<< HEAD
-        let var = TypeVariable::unbound(id, Kind::Normal);
-=======
         let var = TypeVariable::unbound(id, Kind::Any);
->>>>>>> 354dfc47
         Type::TypeVariable(var)
     }
 
