use std::{
    borrow::Cow,
    cell::RefCell,
    collections::{BTreeSet, HashMap},
    rc::Rc,
};

use crate::{
    ast::IntegerBitSize,
    hir::type_check::{generics::TraitGenerics, TypeCheckError},
    node_interner::{ExprId, NodeInterner, TraitId, TypeAliasId},
};
use iter_extended::vecmap;
use noirc_errors::{Location, Span};
use noirc_printable_type::PrintableType;

use crate::{
    ast::{Ident, Signedness},
    node_interner::StructId,
};

use super::{
    expr::{HirCallExpression, HirExpression, HirIdent},
    traits::NamedType,
};
<<<<<<< HEAD
=======

mod arithmetic;
>>>>>>> 5a6289cb

#[derive(Eq, Clone, Ord, PartialOrd)]
pub enum Type {
    /// A primitive Field type
    FieldElement,

    /// Array(N, E) is an array of N elements of type E. It is expected that N
    /// is either a type variable of some kind or a Type::Constant.
    Array(Box<Type>, Box<Type>),

    /// Slice(E) is a slice of elements of type E.
    Slice(Box<Type>),

    /// A primitive integer type with the given sign and bit count.
    /// E.g. `u32` would be `Integer(Unsigned, ThirtyTwo)`
    Integer(Signedness, IntegerBitSize),

    /// The primitive `bool` type.
    Bool,

    /// String(N) is an array of characters of length N. It is expected that N
    /// is either a type variable of some kind or a Type::Constant.
    String(Box<Type>),

    /// FmtString(N, Vec<E>) is an array of characters of length N that contains
    /// a list of fields specified inside the string by the following regular expression r"\{([\S]+)\}"
    FmtString(Box<Type>, Box<Type>),

    /// The unit type `()`.
    Unit,

    /// A tuple type with the given list of fields in the order they appear in source code.
    Tuple(Vec<Type>),

    /// A user-defined struct type. The `Shared<StructType>` field here refers to
    /// the shared definition for each instance of this struct type. The `Vec<Type>`
    /// represents the generic arguments (if any) to this struct type.
    Struct(Shared<StructType>, Vec<Type>),

    /// A user-defined alias to another type. Similar to a Struct, this carries a shared
    /// reference to the definition of the alias along with any generics that may have
    /// been applied to the alias.
    Alias(Shared<TypeAlias>, Vec<Type>),

    /// TypeVariables are stand-in variables for some type which is not yet known.
    /// They are not to be confused with NamedGenerics. While the later mostly works
    /// as with normal types (ie. for two NamedGenerics T and U, T != U), TypeVariables
    /// will be automatically rebound as necessary to satisfy any calls to unify.
    ///
    /// TypeVariables are often created when a generic function is instantiated. This
    /// is a process that replaces each NamedGeneric in a generic function with a TypeVariable.
    /// Doing this at each call site of a generic function is how they can be called with
    /// different argument types each time.
    TypeVariable(TypeVariable, TypeVariableKind),

    /// `impl Trait` when used in a type position.
    /// These are only matched based on the TraitId. The trait name parameter is only
    /// used for displaying error messages using the name of the trait.
    TraitAsType(TraitId, Rc<String>, TraitGenerics),

    /// NamedGenerics are the 'T' or 'U' in a user-defined generic function
    /// like `fn foo<T, U>(...) {}`. Unlike TypeVariables, they cannot be bound over.
    NamedGeneric(TypeVariable, Rc<String>, Kind),

    /// A functions with arguments, a return type and environment.
    /// the environment should be `Unit` by default,
    /// for closures it should contain a `Tuple` type with the captured
    /// variable types.
    Function(
        Vec<Type>,
        /*return_type:*/ Box<Type>,
        /*environment:*/ Box<Type>,
        /*unconstrained*/ bool,
    ),

    /// &mut T
    MutableReference(Box<Type>),

    /// A type generic over the given type variables.
    /// Storing both the TypeVariableId and TypeVariable isn't necessary
    /// but it makes handling them both easier. The TypeVariableId should
    /// never be bound over during type checking, but during monomorphization it
    /// will be and thus needs the full TypeVariable link.
    Forall(GenericTypeVars, Box<Type>),

    /// A type-level integer. Included to let an Array's size type variable
    /// bind to an integer without special checks to bind it to a non-type.
    Constant(u32),

    /// The type of quoted code in macros. This is always a comptime-only type
    Quoted(QuotedType),

    InfixExpr(Box<Type>, BinaryTypeOperator, Box<Type>),

    /// The result of some type error. Remembering type errors as their own type variant lets
    /// us avoid issuing repeat type errors for the same item. For example, a lambda with
    /// an invalid type would otherwise issue a new error each time it is called
    /// if not for this variant.
    Error,
}

/// A Kind is the type of a Type. These are used since only certain kinds of types are allowed in
/// certain positions.
///
/// For example, the type of a struct field or a function parameter is expected to be
/// a type of kind * (represented here as `Normal`). Types used in positions where a number
/// is expected (such as in an array length position) are expected to be of kind `Kind::Numeric`.
#[derive(PartialEq, Eq, Clone, Hash, Debug, PartialOrd, Ord)]
pub enum Kind {
    Normal,
    Numeric(Box<Type>),
}

impl std::fmt::Display for Kind {
    fn fmt(&self, f: &mut std::fmt::Formatter<'_>) -> std::fmt::Result {
        match self {
            Kind::Normal => write!(f, "normal"),
            Kind::Numeric(typ) => write!(f, "numeric {}", typ),
        }
    }
}

#[derive(Debug, PartialEq, Eq, Copy, Clone, Hash, PartialOrd, Ord)]
pub enum QuotedType {
    Expr,
    Quoted,
    TopLevelItem,
    Type,
    StructDefinition,
    TraitConstraint,
    TraitDefinition,
    TraitImpl,
    UnresolvedType,
    FunctionDefinition,
    Module,
}

/// A list of TypeVariableIds to bind to a type. Storing the
/// TypeVariable in addition to the matching TypeVariableId allows
/// the binding to later be undone if needed.
pub type TypeBindings = HashMap<TypeVariableId, (TypeVariable, Type)>;

/// Represents a struct type in the type system. Each instance of this
/// rust struct will be shared across all Type::Struct variants that represent
/// the same struct type.
#[derive(Eq)]
pub struct StructType {
    /// A unique id representing this struct type. Used to check if two
    /// struct types are equal.
    pub id: StructId,

    pub name: Ident,

    /// Fields are ordered and private, they should only
    /// be accessed through get_field(), get_fields(), or instantiate()
    /// since these will handle applying generic arguments to fields as well.
    fields: Vec<(Ident, Type)>,

    pub generics: Generics,
    pub location: Location,
}

/// Corresponds to generic lists such as `<T, U>` in the source program.
/// Used mainly for resolved types which no longer need information such
/// as names or kinds.
pub type GenericTypeVars = Vec<TypeVariable>;

/// Corresponds to generic lists such as `<T, U>` with additional
/// information gathered during name resolution that is necessary
/// correctly resolving types.
pub type Generics = Vec<ResolvedGeneric>;

#[derive(Debug, Clone, PartialEq, Eq)]
pub struct ResolvedGeneric {
    pub name: Rc<String>,
    pub type_var: TypeVariable,
    pub kind: Kind,
    pub span: Span,
}

impl ResolvedGeneric {
    pub fn as_named_generic(self) -> Type {
        Type::NamedGeneric(self.type_var, self.name, self.kind)
    }
}

enum FunctionCoercionResult {
    NoCoercion,
    Coerced(Type),
    UnconstrainedMismatch(Type),
}

impl std::hash::Hash for StructType {
    fn hash<H: std::hash::Hasher>(&self, state: &mut H) {
        self.id.hash(state);
    }
}

impl PartialEq for StructType {
    fn eq(&self, other: &Self) -> bool {
        self.id == other.id
    }
}

impl PartialOrd for StructType {
    fn partial_cmp(&self, other: &Self) -> Option<std::cmp::Ordering> {
        Some(self.cmp(other))
    }
}

impl Ord for StructType {
    fn cmp(&self, other: &Self) -> std::cmp::Ordering {
        self.id.cmp(&other.id)
    }
}

impl StructType {
    pub fn new(
        id: StructId,
        name: Ident,

        location: Location,
        fields: Vec<(Ident, Type)>,
        generics: Generics,
    ) -> StructType {
        StructType { id, fields, name, location, generics }
    }

    /// To account for cyclic references between structs, a struct's
    /// fields are resolved strictly after the struct itself is initially
    /// created. Therefore, this method is used to set the fields once they
    /// become known.
    pub fn set_fields(&mut self, fields: Vec<(Ident, Type)>) {
        assert!(self.fields.is_empty());
        self.fields = fields;
    }

    pub fn num_fields(&self) -> usize {
        self.fields.len()
    }

    /// Returns the field matching the given field name, as well as its field index.
    pub fn get_field(&self, field_name: &str, generic_args: &[Type]) -> Option<(Type, usize)> {
        assert_eq!(self.generics.len(), generic_args.len());

        self.fields.iter().enumerate().find(|(_, (name, _))| name.0.contents == field_name).map(
            |(i, (_, typ))| {
                let substitutions = self
                    .generics
                    .iter()
                    .zip(generic_args)
                    .map(|(old, new)| (old.type_var.id(), (old.type_var.clone(), new.clone())))
                    .collect();

                (typ.substitute(&substitutions), i)
            },
        )
    }

    /// Returns all the fields of this type, after being applied to the given generic arguments.
    pub fn get_fields(&self, generic_args: &[Type]) -> Vec<(String, Type)> {
        assert_eq!(self.generics.len(), generic_args.len());

        let substitutions = self
            .generics
            .iter()
            .zip(generic_args)
            .map(|(old, new)| (old.type_var.id(), (old.type_var.clone(), new.clone())))
            .collect();

        vecmap(&self.fields, |(name, typ)| {
            let name = name.0.contents.clone();
            (name, typ.substitute(&substitutions))
        })
    }

    /// Returns the name and raw types of each field of this type.
    /// This will not substitute any generic arguments so a generic field like `x`
    /// in `struct Foo<T> { x: T }` will return a `("x", T)` pair.
    ///
    /// This method is almost never what is wanted for type checking or monomorphization,
    /// prefer to use `get_fields` whenever possible.
    pub fn get_fields_as_written(&self) -> Vec<(String, Type)> {
        vecmap(&self.fields, |(name, typ)| (name.0.contents.clone(), typ.clone()))
    }

    /// Returns the field at the given index. Panics if no field exists at the given index.
    pub fn field_at(&self, index: usize) -> &(Ident, Type) {
        &self.fields[index]
    }

    pub fn field_names(&self) -> BTreeSet<Ident> {
        self.fields.iter().map(|(name, _)| name.clone()).collect()
    }

    /// Search the fields of a struct for any types with a `TypeKind::Numeric`
    pub fn find_numeric_generics_in_fields(&self, found_names: &mut Vec<String>) {
        for (_, field) in self.fields.iter() {
            field.find_numeric_type_vars(found_names);
        }
    }

    /// True if the given index is the same index as a generic type of this struct
    /// which is expected to be a numeric generic.
    /// This is needed because we infer type kinds in Noir and don't have extensive kind checking.
    /// TODO(https://github.com/noir-lang/noir/issues/5156): This is outdated and we should remove this implicit searching for numeric generics
    pub fn generic_is_numeric(&self, index_of_generic: usize) -> bool {
        let target_id = self.generics[index_of_generic].type_var.id();
        self.fields.iter().any(|(_, field)| field.contains_numeric_typevar(target_id))
    }

    /// Instantiate this struct type, returning a Vec of the new generic args (in
    /// the same order as self.generics)
    pub fn instantiate(&self, interner: &mut NodeInterner) -> Vec<Type> {
        vecmap(&self.generics, |_| interner.next_type_variable())
    }
}

impl std::fmt::Display for StructType {
    fn fmt(&self, f: &mut std::fmt::Formatter<'_>) -> std::fmt::Result {
        write!(f, "{}", self.name)
    }
}

/// Wrap around an unsolved type
#[derive(Debug, Clone, Eq)]
pub struct TypeAlias {
    pub name: Ident,
    pub id: TypeAliasId,
    pub typ: Type,
    pub generics: Generics,
    pub location: Location,
}

impl std::hash::Hash for TypeAlias {
    fn hash<H: std::hash::Hasher>(&self, state: &mut H) {
        self.id.hash(state);
    }
}

impl PartialEq for TypeAlias {
    fn eq(&self, other: &Self) -> bool {
        self.id == other.id
    }
}

impl Ord for TypeAlias {
    fn cmp(&self, other: &Self) -> std::cmp::Ordering {
        self.id.cmp(&other.id)
    }
}

impl PartialOrd for TypeAlias {
    fn partial_cmp(&self, other: &Self) -> Option<std::cmp::Ordering> {
        Some(self.cmp(other))
    }
}

impl std::fmt::Display for TypeAlias {
    fn fmt(&self, f: &mut std::fmt::Formatter<'_>) -> std::fmt::Result {
        write!(f, "{}", self.name)
    }
}

impl TypeAlias {
    pub fn new(
        id: TypeAliasId,
        name: Ident,
        location: Location,
        typ: Type,
        generics: Generics,
    ) -> TypeAlias {
        TypeAlias { id, typ, name, location, generics }
    }

    pub fn set_type_and_generics(&mut self, new_typ: Type, new_generics: Generics) {
        assert_eq!(self.typ, Type::Error);
        self.typ = new_typ;
        self.generics = new_generics;
    }

    pub fn get_type(&self, generic_args: &[Type]) -> Type {
        assert_eq!(self.generics.len(), generic_args.len());

        let substitutions = self
            .generics
            .iter()
            .zip(generic_args)
            .map(|(old, new)| (old.type_var.id(), (old.type_var.clone(), new.clone())))
            .collect();

        self.typ.substitute(&substitutions)
    }

    /// True if the given index is the same index as a generic type of this alias
    /// which is expected to be a numeric generic.
    /// This is needed because we infer type kinds in Noir and don't have extensive kind checking.
    pub fn generic_is_numeric(&self, index_of_generic: usize) -> bool {
        let target_id = self.generics[index_of_generic].type_var.id();
        self.typ.contains_numeric_typevar(target_id)
    }
}

/// A shared, mutable reference to some T.
/// Wrapper is required for Hash impl of RefCell.
#[derive(Debug, Eq, PartialOrd, Ord)]
pub struct Shared<T>(Rc<RefCell<T>>);

impl<T: std::hash::Hash> std::hash::Hash for Shared<T> {
    fn hash<H: std::hash::Hasher>(&self, state: &mut H) {
        self.0.borrow().hash(state);
    }
}

impl<T: PartialEq> PartialEq for Shared<T> {
    fn eq(&self, other: &Self) -> bool {
        let ref1 = self.0.borrow();
        let ref2 = other.0.borrow();
        *ref1 == *ref2
    }
}

impl<T> Clone for Shared<T> {
    fn clone(&self) -> Self {
        Shared(self.0.clone())
    }
}

impl<T> From<T> for Shared<T> {
    fn from(thing: T) -> Shared<T> {
        Shared::new(thing)
    }
}

impl<T> Shared<T> {
    pub fn new(thing: T) -> Shared<T> {
        Shared(Rc::new(RefCell::new(thing)))
    }

    pub fn borrow(&self) -> std::cell::Ref<T> {
        self.0.borrow()
    }

    pub fn borrow_mut(&self) -> std::cell::RefMut<T> {
        self.0.borrow_mut()
    }
}

/// A restricted subset of binary operators useable on
/// type level integers for use in the array length positions of types.
#[derive(Debug, Copy, Clone, Hash, PartialEq, Eq, PartialOrd, Ord)]
pub enum BinaryTypeOperator {
    Addition,
    Subtraction,
    Multiplication,
    Division,
    Modulo,
}

#[derive(Debug, PartialEq, Eq, Clone, Hash, PartialOrd, Ord)]
pub enum TypeVariableKind {
    /// Can bind to any type
    Normal,

    /// A generic integer or field type. This is a more specific kind of TypeVariable
    /// that can only be bound to Type::Field, Type::Integer, or other polymorphic integers.
    /// This is the type of undecorated integer literals like `46`. Typing them in this way
    /// allows them to be polymorphic over the actual integer/field type used without requiring
    /// type annotations on each integer literal.
    IntegerOrField,

    /// A generic integer type. This is a more specific kind of TypeVariable
    /// that can only be bound to Type::Integer, or other polymorphic integers.
    Integer,

    /// A potentially constant array size. This will only bind to itself or
    /// Type::Constant(n) with a matching size. This defaults to Type::Constant(n) if still unbound
    /// during monomorphization.
    Constant(u32),
}

/// A TypeVariable is a mutable reference that is either
/// bound to some type, or unbound with a given TypeVariableId.
#[derive(PartialEq, Eq, Clone, Hash, PartialOrd, Ord)]
pub struct TypeVariable(TypeVariableId, Shared<TypeBinding>);

impl TypeVariable {
    pub fn unbound(id: TypeVariableId) -> Self {
        TypeVariable(id, Shared::new(TypeBinding::Unbound(id)))
    }

    pub fn id(&self) -> TypeVariableId {
        self.0
    }

    /// Bind this type variable to a value.
    ///
    /// Panics if this TypeVariable is already Bound.
    /// Also Panics if the ID of this TypeVariable occurs within the given
    /// binding, as that would cause an infinitely recursive type.
    pub fn bind(&self, typ: Type) {
        let id = match &*self.1.borrow() {
            TypeBinding::Bound(binding) => {
                unreachable!("TypeVariable::bind, cannot bind bound var {} to {}", binding, typ)
            }
            TypeBinding::Unbound(id) => *id,
        };

        assert!(!typ.occurs(id), "{self:?} occurs within {typ:?}");
        *self.1.borrow_mut() = TypeBinding::Bound(typ);
    }

    pub fn try_bind(&self, binding: Type, span: Span) -> Result<(), TypeCheckError> {
        let id = match &*self.1.borrow() {
            TypeBinding::Bound(binding) => {
                unreachable!("Expected unbound, found bound to {binding}")
            }
            TypeBinding::Unbound(id) => *id,
        };

        if binding.occurs(id) {
            Err(TypeCheckError::CyclicType { span, typ: binding })
        } else {
            *self.1.borrow_mut() = TypeBinding::Bound(binding);
            Ok(())
        }
    }

    /// Borrows this TypeVariable to (e.g.) manually match on the inner TypeBinding.
    pub fn borrow(&self) -> std::cell::Ref<TypeBinding> {
        self.1.borrow()
    }

    /// Unbind this type variable, setting it to Unbound(id).
    ///
    /// This is generally a logic error to use outside of monomorphization.
    pub fn unbind(&self, id: TypeVariableId) {
        *self.1.borrow_mut() = TypeBinding::Unbound(id);
    }

    /// Forcibly bind a type variable to a new type - even if the type
    /// variable is already bound to a different type. This generally
    /// a logic error to use outside of monomorphization.
    pub fn force_bind(&self, typ: Type) {
        if !typ.occurs(self.id()) {
            *self.1.borrow_mut() = TypeBinding::Bound(typ);
        }
    }
}

/// TypeBindings are the mutable insides of a TypeVariable.
/// They are either bound to some type, or are unbound.
#[derive(Clone, PartialEq, Eq, Hash, Debug, PartialOrd, Ord)]
pub enum TypeBinding {
    Bound(Type),
    Unbound(TypeVariableId),
}

impl TypeBinding {
    pub fn is_unbound(&self) -> bool {
        matches!(self, TypeBinding::Unbound(_))
    }
}

/// A unique ID used to differentiate different type variables
#[derive(Copy, Clone, PartialEq, Eq, Hash, PartialOrd, Ord)]
pub struct TypeVariableId(pub usize);

impl std::fmt::Display for Type {
    fn fmt(&self, f: &mut std::fmt::Formatter<'_>) -> std::fmt::Result {
        match self {
            Type::FieldElement => {
                write!(f, "Field")
            }
            Type::Array(len, typ) => {
                write!(f, "[{typ}; {len}]")
            }
            Type::Slice(typ) => {
                write!(f, "[{typ}]")
            }
            Type::Integer(sign, num_bits) => match sign {
                Signedness::Signed => write!(f, "i{num_bits}"),
                Signedness::Unsigned => write!(f, "u{num_bits}"),
            },
            Type::TypeVariable(var, TypeVariableKind::Normal) => write!(f, "{}", var.borrow()),
            Type::TypeVariable(binding, TypeVariableKind::Integer) => {
                if let TypeBinding::Unbound(_) = &*binding.borrow() {
                    write!(f, "{}", Type::default_int_type())
                } else {
                    write!(f, "{}", binding.borrow())
                }
            }
            Type::TypeVariable(binding, TypeVariableKind::IntegerOrField) => {
                if let TypeBinding::Unbound(_) = &*binding.borrow() {
                    // Show a Field by default if this TypeVariableKind::IntegerOrField is unbound, since that is
                    // what they bind to by default anyway. It is less confusing than displaying it
                    // as a generic.
                    write!(f, "Field")
                } else {
                    write!(f, "{}", binding.borrow())
                }
            }
            Type::TypeVariable(binding, TypeVariableKind::Constant(n)) => {
                if let TypeBinding::Unbound(_) = &*binding.borrow() {
                    // TypeVariableKind::Constant(n) binds to Type::Constant(n) by default, so just show that.
                    write!(f, "{n}")
                } else {
                    write!(f, "{}", binding.borrow())
                }
            }
            Type::Struct(s, args) => {
                let args = vecmap(args, |arg| arg.to_string());
                if args.is_empty() {
                    write!(f, "{}", s.borrow())
                } else {
                    write!(f, "{}<{}>", s.borrow(), args.join(", "))
                }
            }
            Type::Alias(alias, args) => {
                let args = vecmap(args, |arg| arg.to_string());
                if args.is_empty() {
                    write!(f, "{}", alias.borrow())
                } else {
                    write!(f, "{}<{}>", alias.borrow(), args.join(", "))
                }
            }
            Type::TraitAsType(_id, name, generics) => {
                write!(f, "impl {}{}", name, generics)
            }
            Type::Tuple(elements) => {
                let elements = vecmap(elements, ToString::to_string);
                write!(f, "({})", elements.join(", "))
            }
            Type::Bool => write!(f, "bool"),
            Type::String(len) => write!(f, "str<{len}>"),
            Type::FmtString(len, elements) => {
                write!(f, "fmtstr<{len}, {elements}>")
            }
            Type::Unit => write!(f, "()"),
            Type::Error => write!(f, "error"),
            Type::NamedGeneric(binding, name, _) => match &*binding.borrow() {
                TypeBinding::Bound(binding) => binding.fmt(f),
                TypeBinding::Unbound(_) if name.is_empty() => write!(f, "_"),
                TypeBinding::Unbound(_) => write!(f, "{name}"),
            },
            Type::Constant(x) => x.fmt(f),
            Type::Forall(typevars, typ) => {
                let typevars = vecmap(typevars, |var| var.id().to_string());
                write!(f, "forall {}. {}", typevars.join(" "), typ)
            }
            Type::Function(args, ret, env, unconstrained) => {
                if *unconstrained {
                    write!(f, "unconstrained ")?;
                }

                let closure_env_text = match **env {
                    Type::Unit => "".to_string(),
                    _ => format!("[{env}]"),
                };

                let args = vecmap(args.iter(), ToString::to_string);

                write!(f, "fn{closure_env_text}({}) -> {ret}", args.join(", "))
            }
            Type::MutableReference(element) => {
                write!(f, "&mut {element}")
            }
            Type::Quoted(quoted) => write!(f, "{}", quoted),
            Type::InfixExpr(lhs, op, rhs) => {
                let this = self.canonicalize();

                // Prevent infinite recursion
                if this != *self {
                    write!(f, "{this}")
                } else {
                    write!(f, "({lhs} {op} {rhs})")
                }
            }
        }
    }
}

impl std::fmt::Display for BinaryTypeOperator {
    fn fmt(&self, f: &mut std::fmt::Formatter<'_>) -> std::fmt::Result {
        match self {
            BinaryTypeOperator::Addition => write!(f, "+"),
            BinaryTypeOperator::Subtraction => write!(f, "-"),
            BinaryTypeOperator::Multiplication => write!(f, "*"),
            BinaryTypeOperator::Division => write!(f, "/"),
            BinaryTypeOperator::Modulo => write!(f, "%"),
        }
    }
}

impl std::fmt::Display for TypeVariableId {
    fn fmt(&self, f: &mut std::fmt::Formatter<'_>) -> std::fmt::Result {
        write!(f, "_")
    }
}

impl std::fmt::Display for TypeBinding {
    fn fmt(&self, f: &mut std::fmt::Formatter<'_>) -> std::fmt::Result {
        match self {
            TypeBinding::Bound(typ) => typ.fmt(f),
            TypeBinding::Unbound(id) => id.fmt(f),
        }
    }
}

impl std::fmt::Display for QuotedType {
    fn fmt(&self, f: &mut std::fmt::Formatter<'_>) -> std::fmt::Result {
        match self {
            QuotedType::Expr => write!(f, "Expr"),
            QuotedType::Quoted => write!(f, "Quoted"),
            QuotedType::TopLevelItem => write!(f, "TopLevelItem"),
            QuotedType::Type => write!(f, "Type"),
            QuotedType::StructDefinition => write!(f, "StructDefinition"),
            QuotedType::TraitDefinition => write!(f, "TraitDefinition"),
            QuotedType::TraitConstraint => write!(f, "TraitConstraint"),
            QuotedType::TraitImpl => write!(f, "TraitImpl"),
            QuotedType::UnresolvedType => write!(f, "UnresolvedType"),
            QuotedType::FunctionDefinition => write!(f, "FunctionDefinition"),
            QuotedType::Module => write!(f, "Module"),
        }
    }
}

pub struct UnificationError;

impl Type {
    pub fn default_int_or_field_type() -> Type {
        Type::FieldElement
    }

    pub fn default_int_type() -> Type {
        Type::Integer(Signedness::Unsigned, IntegerBitSize::ThirtyTwo)
    }

    pub fn type_variable(id: TypeVariableId) -> Type {
        let var = TypeVariable::unbound(id);
        Type::TypeVariable(var, TypeVariableKind::Normal)
    }

    /// Returns a TypeVariable(_, TypeVariableKind::Constant(length)) to bind to
    /// a constant integer for e.g. an array length.
    pub fn constant_variable(length: u32, interner: &mut NodeInterner) -> Type {
        let id = interner.next_type_variable_id();
        let kind = TypeVariableKind::Constant(length);
        let var = TypeVariable::unbound(id);
        Type::TypeVariable(var, kind)
    }

    pub fn polymorphic_integer_or_field(interner: &mut NodeInterner) -> Type {
        let id = interner.next_type_variable_id();
        let kind = TypeVariableKind::IntegerOrField;
        let var = TypeVariable::unbound(id);
        Type::TypeVariable(var, kind)
    }

    pub fn polymorphic_integer(interner: &mut NodeInterner) -> Type {
        let id = interner.next_type_variable_id();
        let kind = TypeVariableKind::Integer;
        let var = TypeVariable::unbound(id);
        Type::TypeVariable(var, kind)
    }

    /// A bit of an awkward name for this function - this function returns
    /// true for type variables or polymorphic integers which are unbound.
    /// NamedGenerics will always be false as although they are bindable,
    /// they shouldn't be bound over until monomorphization.
    pub fn is_bindable(&self) -> bool {
        match self {
            Type::TypeVariable(binding, _) => match &*binding.borrow() {
                TypeBinding::Bound(binding) => binding.is_bindable(),
                TypeBinding::Unbound(_) => true,
            },
            Type::Alias(alias, args) => alias.borrow().get_type(args).is_bindable(),
            _ => false,
        }
    }

    pub fn is_field(&self) -> bool {
        matches!(self.follow_bindings(), Type::FieldElement)
    }

    pub fn is_bool(&self) -> bool {
        matches!(self.follow_bindings(), Type::Bool)
    }

    pub fn is_integer(&self) -> bool {
        matches!(self.follow_bindings(), Type::Integer(_, _))
    }

    pub fn is_signed(&self) -> bool {
        matches!(self.follow_bindings(), Type::Integer(Signedness::Signed, _))
    }

    pub fn is_unsigned(&self) -> bool {
        matches!(self.follow_bindings(), Type::Integer(Signedness::Unsigned, _))
    }

    pub fn is_numeric(&self) -> bool {
        use Type::*;
        use TypeVariableKind as K;
        matches!(
            self.follow_bindings(),
            FieldElement | Integer(..) | Bool | TypeVariable(_, K::Integer | K::IntegerOrField)
        )
    }

    fn contains_numeric_typevar(&self, target_id: TypeVariableId) -> bool {
        // True if the given type is a NamedGeneric with the target_id
        let named_generic_id_matches_target = |typ: &Type| {
            if let Type::NamedGeneric(type_variable, _, _) = typ {
                match &*type_variable.borrow() {
                    TypeBinding::Bound(_) => {
                        unreachable!("Named generics should not be bound until monomorphization")
                    }
                    TypeBinding::Unbound(id) => target_id == *id,
                }
            } else {
                false
            }
        };

        match self {
            Type::FieldElement
            | Type::Integer(_, _)
            | Type::Bool
            | Type::Unit
            | Type::Error
            | Type::TypeVariable(_, _)
            | Type::Constant(_)
            | Type::NamedGeneric(_, _, _)
            | Type::Forall(_, _)
            | Type::Quoted(_) => false,

            Type::TraitAsType(_, _, generics) => {
                generics.ordered.iter().any(|generic| generic.contains_numeric_typevar(target_id))
                    || generics.named.iter().any(|typ| typ.typ.contains_numeric_typevar(target_id))
            }
            Type::Array(length, elem) => {
                elem.contains_numeric_typevar(target_id) || named_generic_id_matches_target(length)
            }
            Type::Slice(elem) => elem.contains_numeric_typevar(target_id),
            Type::Tuple(fields) => {
                fields.iter().any(|field| field.contains_numeric_typevar(target_id))
            }
            Type::Function(parameters, return_type, env, _unconstrained) => {
                parameters.iter().any(|parameter| parameter.contains_numeric_typevar(target_id))
                    || return_type.contains_numeric_typevar(target_id)
                    || env.contains_numeric_typevar(target_id)
            }
            Type::Struct(struct_type, generics) => {
                generics.iter().enumerate().any(|(i, generic)| {
                    if named_generic_id_matches_target(generic) {
                        struct_type.borrow().generic_is_numeric(i)
                    } else {
                        generic.contains_numeric_typevar(target_id)
                    }
                })
            }
            Type::Alias(alias, generics) => generics.iter().enumerate().any(|(i, generic)| {
                if named_generic_id_matches_target(generic) {
                    alias.borrow().generic_is_numeric(i)
                } else {
                    generic.contains_numeric_typevar(target_id)
                }
            }),
            Type::MutableReference(element) => element.contains_numeric_typevar(target_id),
            Type::String(length) => named_generic_id_matches_target(length),
            Type::FmtString(length, elements) => {
                elements.contains_numeric_typevar(target_id)
                    || named_generic_id_matches_target(length)
            }
            Type::InfixExpr(lhs, _op, rhs) => {
                lhs.contains_numeric_typevar(target_id) || rhs.contains_numeric_typevar(target_id)
            }
        }
    }

    /// TODO(https://github.com/noir-lang/noir/issues/5156): Remove with explicit numeric generics
    pub fn find_numeric_type_vars(&self, found_names: &mut Vec<String>) {
        // Return whether the named generic has a TypeKind::Numeric and save its name
        let named_generic_is_numeric = |typ: &Type, found_names: &mut Vec<String>| {
            if let Type::NamedGeneric(_, name, Kind::Numeric { .. }) = typ {
                found_names.push(name.to_string());
                true
            } else {
                false
            }
        };

        match self {
            Type::FieldElement
            | Type::Integer(_, _)
            | Type::Bool
            | Type::Unit
            | Type::Error
            | Type::Constant(_)
            | Type::Forall(_, _)
            | Type::Quoted(_) => {}

            Type::TypeVariable(type_var, _) => {
                if let TypeBinding::Bound(typ) = &*type_var.borrow() {
                    named_generic_is_numeric(typ, found_names);
                }
            }

            Type::NamedGeneric(_, _, _) => {
                named_generic_is_numeric(self, found_names);
            }

            Type::TraitAsType(_, _, args) => {
                for arg in args.ordered.iter() {
                    arg.find_numeric_type_vars(found_names);
                }
                for arg in args.named.iter() {
                    arg.typ.find_numeric_type_vars(found_names);
                }
            }
            Type::Array(length, elem) => {
                elem.find_numeric_type_vars(found_names);
                named_generic_is_numeric(length, found_names);
            }
            Type::Slice(elem) => elem.find_numeric_type_vars(found_names),
            Type::Tuple(fields) => {
                for field in fields.iter() {
                    field.find_numeric_type_vars(found_names);
                }
            }
            Type::Function(parameters, return_type, env, _unconstrained) => {
                for parameter in parameters.iter() {
                    parameter.find_numeric_type_vars(found_names);
                }
                return_type.find_numeric_type_vars(found_names);
                env.find_numeric_type_vars(found_names);
            }
            Type::Struct(_, generics) => {
                for generic in generics.iter() {
                    if !named_generic_is_numeric(generic, found_names) {
                        generic.find_numeric_type_vars(found_names);
                    }
                }
            }
            Type::Alias(_, generics) => {
                for generic in generics.iter() {
                    if !named_generic_is_numeric(generic, found_names) {
                        generic.find_numeric_type_vars(found_names);
                    }
                }
            }
            Type::MutableReference(element) => element.find_numeric_type_vars(found_names),
            Type::String(length) => {
                named_generic_is_numeric(length, found_names);
            }
            Type::FmtString(length, elements) => {
                elements.find_numeric_type_vars(found_names);
                named_generic_is_numeric(length, found_names);
            }
            Type::InfixExpr(lhs, _op, rhs) => {
                lhs.find_numeric_type_vars(found_names);
                rhs.find_numeric_type_vars(found_names);
            }
        }
    }

    /// True if this type can be used as a parameter to `main` or a contract function.
    /// This is only false for unsized types like slices or slices that do not make sense
    /// as a program input such as named generics or mutable references.
    ///
    /// This function should match the same check done in `create_value_from_type` in acir_gen.
    /// If this function does not catch a case where a type should be valid, it will later lead to a
    /// panic in that function instead of a user-facing compiler error message.
    pub(crate) fn is_valid_for_program_input(&self) -> bool {
        match self {
            // Type::Error is allowed as usual since it indicates an error was already issued and
            // we don't need to issue further errors about this likely unresolved type
            Type::FieldElement
            | Type::Integer(_, _)
            | Type::Bool
            | Type::Unit
            | Type::Constant(_)
            | Type::Error => true,

            Type::FmtString(_, _)
            | Type::TypeVariable(_, _)
            | Type::NamedGeneric(_, _, _)
            | Type::Function(_, _, _, _)
            | Type::MutableReference(_)
            | Type::Forall(_, _)
            | Type::Quoted(_)
            | Type::Slice(_)
            | Type::InfixExpr(_, _, _)
            | Type::TraitAsType(..) => false,

            Type::Alias(alias, generics) => {
                let alias = alias.borrow();
                alias.get_type(generics).is_valid_for_program_input()
            }

            Type::Array(length, element) => {
                length.is_valid_for_program_input() && element.is_valid_for_program_input()
            }
            Type::String(length) => length.is_valid_for_program_input(),
            Type::Tuple(elements) => elements.iter().all(|elem| elem.is_valid_for_program_input()),
            Type::Struct(definition, generics) => definition
                .borrow()
                .get_fields(generics)
                .into_iter()
                .all(|(_, field)| field.is_valid_for_program_input()),
        }
    }

    /// True if this type can be used as a parameter to an ACIR function that is not `main` or a contract function.
    /// This encapsulates functions for which we may not want to inline during compilation.
    ///
    /// The inputs allowed for a function entry point differ from those allowed as input to a program as there are
    /// certain types which through compilation we know what their size should be.
    /// This includes types such as numeric generics.
    pub(crate) fn is_valid_non_inlined_function_input(&self) -> bool {
        match self {
            // Type::Error is allowed as usual since it indicates an error was already issued and
            // we don't need to issue further errors about this likely unresolved type
            Type::FieldElement
            | Type::Integer(_, _)
            | Type::Bool
            | Type::Unit
            | Type::Constant(_)
            | Type::TypeVariable(_, _)
            | Type::NamedGeneric(_, _, _)
            | Type::InfixExpr(..)
            | Type::Error => true,

            Type::FmtString(_, _)
            // To enable this we would need to determine the size of the closure outputs at compile-time.
            // This is possible as long as the output size is not dependent upon a witness condition.
            | Type::Function(_, _, _, _)
            | Type::Slice(_)
            | Type::MutableReference(_)
            | Type::Forall(_, _)
            // TODO: probably can allow code as it is all compile time
            | Type::Quoted(_)
            | Type::TraitAsType(..) => false,

            Type::Alias(alias, generics) => {
                let alias = alias.borrow();
                alias.get_type(generics).is_valid_non_inlined_function_input()
            }

            Type::Array(length, element) => {
                length.is_valid_non_inlined_function_input() && element.is_valid_non_inlined_function_input()
            }
            Type::String(length) => length.is_valid_non_inlined_function_input(),
            Type::Tuple(elements) => elements.iter().all(|elem| elem.is_valid_non_inlined_function_input()),
            Type::Struct(definition, generics) => definition
                .borrow()
                .get_fields(generics)
                .into_iter()
                .all(|(_, field)| field.is_valid_non_inlined_function_input()),
        }
    }

    /// Returns true if a value of this type can safely pass between constrained and
    /// unconstrained functions (and vice-versa).
    pub(crate) fn is_valid_for_unconstrained_boundary(&self) -> bool {
        match self {
            Type::FieldElement
            | Type::Integer(_, _)
            | Type::Bool
            | Type::Unit
            | Type::Constant(_)
            | Type::Slice(_)
            | Type::TypeVariable(_, _)
            | Type::NamedGeneric(_, _, _)
            | Type::Function(_, _, _, _)
            | Type::FmtString(_, _)
            | Type::InfixExpr(..)
            | Type::Error => true,

            // Quoted objects only exist at compile-time where the only execution
            // environment is the interpreter. In this environment, they are valid.
            Type::Quoted(_) => true,

            Type::MutableReference(_) | Type::Forall(_, _) | Type::TraitAsType(..) => false,

            Type::Alias(alias, generics) => {
                let alias = alias.borrow();
                alias.get_type(generics).is_valid_for_unconstrained_boundary()
            }

            Type::Array(length, element) => {
                length.is_valid_for_unconstrained_boundary()
                    && element.is_valid_for_unconstrained_boundary()
            }
            Type::String(length) => length.is_valid_for_unconstrained_boundary(),
            Type::Tuple(elements) => {
                elements.iter().all(|elem| elem.is_valid_for_unconstrained_boundary())
            }
            Type::Struct(definition, generics) => definition
                .borrow()
                .get_fields(generics)
                .into_iter()
                .all(|(_, field)| field.is_valid_for_unconstrained_boundary()),
        }
    }

    /// Returns the number of `Forall`-quantified type variables on this type.
    /// Returns 0 if this is not a Type::Forall
    pub fn generic_count(&self) -> usize {
        match self {
            Type::Forall(generics, _) => generics.len(),
            Type::TypeVariable(type_variable, _) | Type::NamedGeneric(type_variable, _, _) => {
                match &*type_variable.borrow() {
                    TypeBinding::Bound(binding) => binding.generic_count(),
                    TypeBinding::Unbound(_) => 0,
                }
            }
            _ => 0,
        }
    }

    /// Takes a monomorphic type and generalizes it over each of the type variables in the
    /// given type bindings, ignoring what each type variable is bound to in the TypeBindings.
    pub(crate) fn generalize_from_substitutions(self, type_bindings: TypeBindings) -> Type {
        let polymorphic_type_vars = vecmap(type_bindings, |(_, (type_var, _))| type_var);
        Type::Forall(polymorphic_type_vars, Box::new(self))
    }

    /// Return this type as a monomorphic type - without a `Type::Forall` if there is one.
    /// This is only a shallow check since Noir's type system prohibits `Type::Forall` anywhere
    /// inside other types.
    pub fn as_monotype(&self) -> &Type {
        match self {
            Type::Forall(_, typ) => typ.as_ref(),
            other => other,
        }
    }

    /// Return the generics and type within this `Type::Forall`.
    /// Panics if `self` is not `Type::Forall`
    pub fn unwrap_forall(&self) -> (Cow<GenericTypeVars>, &Type) {
        match self {
            Type::Forall(generics, typ) => (Cow::Borrowed(generics), typ.as_ref()),
            other => (Cow::Owned(GenericTypeVars::new()), other),
        }
    }

    // TODO(https://github.com/noir-lang/noir/issues/5156): Bring back this method when we remove implicit numeric generics
    // It has been commented out as to not trigger clippy for an unused method
    // pub(crate) fn kind(&self) -> Kind {
    //     match self {
    //         Type::NamedGeneric(_, _, kind) => kind.clone(),
    //         Type::Constant(_) => Kind::Numeric(Box::new(Type::Integer(
    //             Signedness::Unsigned,
    //             IntegerBitSize::ThirtyTwo,
    //         ))),
    //         Type::FieldElement
    //         | Type::Array(_, _)
    //         | Type::Slice(_)
    //         | Type::Integer(_, _)
    //         | Type::Bool
    //         | Type::String(_)
    //         | Type::FmtString(_, _)
    //         | Type::Unit
    //         | Type::Tuple(_)
    //         | Type::Struct(_, _)
    //         | Type::Alias(_, _)
    //         | Type::TypeVariable(_, _)
    //         | Type::TraitAsType(_, _, _)
    //         | Type::Function(_, _, _)
    //         | Type::MutableReference(_)
    //         | Type::Forall(_, _)
    //         | Type::Quoted(_)
    //         | Type::Error => Kind::Normal,
    //     }
    // }

    /// Returns the number of field elements required to represent the type once encoded.
    pub fn field_count(&self) -> u32 {
        match self {
            Type::FieldElement | Type::Integer { .. } | Type::Bool => 1,
            Type::Array(size, typ) => {
                let length = size
                    .evaluate_to_u32()
                    .expect("Cannot have variable sized arrays as a parameter to main");
                let typ = typ.as_ref();
                length * typ.field_count()
            }
            Type::Struct(def, args) => {
                let struct_type = def.borrow();
                let fields = struct_type.get_fields(args);
                fields.iter().fold(0, |acc, (_, field_type)| acc + field_type.field_count())
            }
            Type::Alias(def, generics) => def.borrow().get_type(generics).field_count(),
            Type::Tuple(fields) => {
                fields.iter().fold(0, |acc, field_typ| acc + field_typ.field_count())
            }
            Type::String(size) => size
                .evaluate_to_u32()
                .expect("Cannot have variable sized strings as a parameter to main"),
            Type::FmtString(_, _)
            | Type::Unit
            | Type::TypeVariable(_, _)
            | Type::TraitAsType(..)
            | Type::NamedGeneric(_, _, _)
            | Type::Function(_, _, _, _)
            | Type::MutableReference(_)
            | Type::Forall(_, _)
            | Type::Constant(_)
            | Type::Quoted(_)
            | Type::Slice(_)
            | Type::InfixExpr(..)
            | Type::Error => unreachable!("This type cannot exist as a parameter to main"),
        }
    }

    pub(crate) fn is_nested_slice(&self) -> bool {
        match self {
            Type::Slice(elem) => elem.as_ref().contains_slice(),
            Type::Array(_, elem) => elem.as_ref().contains_slice(),
            Type::Alias(alias, generics) => alias.borrow().get_type(generics).is_nested_slice(),
            _ => false,
        }
    }

    pub(crate) fn contains_slice(&self) -> bool {
        match self {
            Type::Slice(_) => true,
            Type::Struct(struct_typ, generics) => {
                let fields = struct_typ.borrow().get_fields(generics);
                for field in fields.iter() {
                    if field.1.contains_slice() {
                        return true;
                    }
                }
                false
            }
            Type::Tuple(types) => {
                for typ in types.iter() {
                    if typ.contains_slice() {
                        return true;
                    }
                }
                false
            }
            _ => false,
        }
    }

    /// Try to bind a MaybeConstant variable to self, succeeding if self is a Constant,
    /// MaybeConstant, or type variable. If successful, the binding is placed in the
    /// given TypeBindings map rather than linked immediately.
    fn try_bind_to_maybe_constant(
        &self,
        var: &TypeVariable,
        target_length: u32,
        bindings: &mut TypeBindings,
    ) -> Result<(), UnificationError> {
        let target_id = match &*var.borrow() {
            TypeBinding::Bound(_) => unreachable!(),
            TypeBinding::Unbound(id) => *id,
        };

        let this = self.substitute(bindings).follow_bindings();

        match &this {
            Type::Constant(length) if *length == target_length => {
                bindings.insert(target_id, (var.clone(), this));
                Ok(())
            }
            // A TypeVariable is less specific than a MaybeConstant, so we bind
            // to the other type variable instead.
            Type::TypeVariable(new_var, kind) => {
                let borrow = new_var.borrow();
                match &*borrow {
                    TypeBinding::Bound(typ) => {
                        typ.try_bind_to_maybe_constant(var, target_length, bindings)
                    }
                    // Avoid infinitely recursive bindings
                    TypeBinding::Unbound(id) if *id == target_id => Ok(()),
                    TypeBinding::Unbound(new_target_id) => match kind {
                        TypeVariableKind::Normal => {
                            let clone = Type::TypeVariable(
                                var.clone(),
                                TypeVariableKind::Constant(target_length),
                            );
                            bindings.insert(*new_target_id, (new_var.clone(), clone));
                            Ok(())
                        }
                        TypeVariableKind::Constant(length) if *length == target_length => {
                            let clone = Type::TypeVariable(
                                var.clone(),
                                TypeVariableKind::Constant(target_length),
                            );
                            bindings.insert(*new_target_id, (new_var.clone(), clone));
                            Ok(())
                        }
                        // *length != target_length
                        TypeVariableKind::Constant(_) => Err(UnificationError),
                        TypeVariableKind::IntegerOrField => Err(UnificationError),
                        TypeVariableKind::Integer => Err(UnificationError),
                    },
                }
            }
            _ => Err(UnificationError),
        }
    }

    /// Try to bind a PolymorphicInt variable to self, succeeding if self is an integer, field,
    /// other PolymorphicInt type, or type variable. If successful, the binding is placed in the
    /// given TypeBindings map rather than linked immediately.
    fn try_bind_to_polymorphic_int(
        &self,
        var: &TypeVariable,
        bindings: &mut TypeBindings,
        only_integer: bool,
    ) -> Result<(), UnificationError> {
        let target_id = match &*var.borrow() {
            TypeBinding::Bound(_) => unreachable!(),
            TypeBinding::Unbound(id) => *id,
        };

        let this = self.substitute(bindings).follow_bindings();
        match &this {
            Type::Integer(..) => {
                bindings.insert(target_id, (var.clone(), this));
                Ok(())
            }
            Type::FieldElement if !only_integer => {
                bindings.insert(target_id, (var.clone(), this));
                Ok(())
            }
            Type::TypeVariable(self_var, TypeVariableKind::IntegerOrField) => {
                let borrow = self_var.borrow();
                match &*borrow {
                    TypeBinding::Bound(typ) => {
                        typ.try_bind_to_polymorphic_int(var, bindings, only_integer)
                    }
                    // Avoid infinitely recursive bindings
                    TypeBinding::Unbound(id) if *id == target_id => Ok(()),
                    TypeBinding::Unbound(new_target_id) => {
                        if only_integer {
                            // Integer is more specific than IntegerOrField so we bind the type
                            // variable to Integer instead.
                            let clone = Type::TypeVariable(var.clone(), TypeVariableKind::Integer);
                            bindings.insert(*new_target_id, (self_var.clone(), clone));
                        } else {
                            bindings.insert(target_id, (var.clone(), this.clone()));
                        }
                        Ok(())
                    }
                }
            }
            Type::TypeVariable(self_var, TypeVariableKind::Integer) => {
                let borrow = self_var.borrow();
                match &*borrow {
                    TypeBinding::Bound(typ) => {
                        typ.try_bind_to_polymorphic_int(var, bindings, only_integer)
                    }
                    // Avoid infinitely recursive bindings
                    TypeBinding::Unbound(id) if *id == target_id => Ok(()),
                    TypeBinding::Unbound(_) => {
                        bindings.insert(target_id, (var.clone(), this.clone()));
                        Ok(())
                    }
                }
            }
            Type::TypeVariable(self_var, TypeVariableKind::Normal) => {
                let borrow = self_var.borrow();
                match &*borrow {
                    TypeBinding::Bound(typ) => {
                        typ.try_bind_to_polymorphic_int(var, bindings, only_integer)
                    }
                    // Avoid infinitely recursive bindings
                    TypeBinding::Unbound(id) if *id == target_id => Ok(()),
                    TypeBinding::Unbound(new_target_id) => {
                        // Bind to the most specific type variable kind
                        let clone_kind = if only_integer {
                            TypeVariableKind::Integer
                        } else {
                            TypeVariableKind::IntegerOrField
                        };
                        let clone = Type::TypeVariable(var.clone(), clone_kind);
                        bindings.insert(*new_target_id, (self_var.clone(), clone));
                        Ok(())
                    }
                }
            }
            _ => Err(UnificationError),
        }
    }

    /// Try to bind the given type variable to self. Although the given type variable
    /// is expected to be of TypeVariableKind::Normal, this binding can still fail
    /// if the given type variable occurs within `self` as that would create a recursive type.
    ///
    /// If successful, the binding is placed in the
    /// given TypeBindings map rather than linked immediately.
    fn try_bind_to(
        &self,
        var: &TypeVariable,
        bindings: &mut TypeBindings,
    ) -> Result<(), UnificationError> {
        let target_id = match &*var.borrow() {
            TypeBinding::Bound(_) => unreachable!(),
            TypeBinding::Unbound(id) => *id,
        };

        let this = self.substitute(bindings).follow_bindings();
        if let Some(binding) = this.get_inner_type_variable() {
            match &*binding.borrow() {
                TypeBinding::Bound(typ) => return typ.try_bind_to(var, bindings),
                // Don't recursively bind the same id to itself
                TypeBinding::Unbound(id) if *id == target_id => return Ok(()),
                _ => (),
            }
        }

        // Check if the target id occurs within `this` before binding. Otherwise this could
        // cause infinitely recursive types
        if this.occurs(target_id) {
            Err(UnificationError)
        } else {
            bindings.insert(target_id, (var.clone(), this.clone()));
            Ok(())
        }
    }

    fn get_inner_type_variable(&self) -> Option<Shared<TypeBinding>> {
        match self {
            Type::TypeVariable(var, _) | Type::NamedGeneric(var, _, _) => Some(var.1.clone()),
            _ => None,
        }
    }

    /// Try to unify this type with another, setting any type variables found
    /// equal to the other type in the process. When comparing types, unification
    /// (including try_unify) are almost always preferred over Type::eq as unification
    /// will correctly handle generic types.
    pub fn unify(
        &self,
        expected: &Type,
        errors: &mut Vec<TypeCheckError>,
        make_error: impl FnOnce() -> TypeCheckError,
    ) {
        let mut bindings = TypeBindings::new();

        match self.try_unify(expected, &mut bindings) {
            Ok(()) => {
                // Commit any type bindings on success
                Self::apply_type_bindings(bindings);
            }
            Err(UnificationError) => errors.push(make_error()),
        }
    }

    /// `try_unify` is a bit of a misnomer since although errors are not committed,
    /// any unified bindings are on success.
    pub fn try_unify(
        &self,
        other: &Type,
        bindings: &mut TypeBindings,
    ) -> Result<(), UnificationError> {
        use Type::*;
        use TypeVariableKind as Kind;

        let lhs = match self {
            Type::InfixExpr(..) => Cow::Owned(self.canonicalize()),
            other => Cow::Borrowed(other),
        };

        let rhs = match other {
            Type::InfixExpr(..) => Cow::Owned(other.canonicalize()),
            other => Cow::Borrowed(other),
        };

        match (lhs.as_ref(), rhs.as_ref()) {
            (Error, _) | (_, Error) => Ok(()),

            (Alias(alias, args), other) | (other, Alias(alias, args)) => {
                let alias = alias.borrow().get_type(args);
                alias.try_unify(other, bindings)
            }

            (TypeVariable(var, Kind::IntegerOrField), other)
            | (other, TypeVariable(var, Kind::IntegerOrField)) => {
                other.try_unify_to_type_variable(var, bindings, |bindings| {
                    let only_integer = false;
                    other.try_bind_to_polymorphic_int(var, bindings, only_integer)
                })
            }

            (TypeVariable(var, Kind::Integer), other)
            | (other, TypeVariable(var, Kind::Integer)) => {
                other.try_unify_to_type_variable(var, bindings, |bindings| {
                    let only_integer = true;
                    other.try_bind_to_polymorphic_int(var, bindings, only_integer)
                })
            }

            (TypeVariable(var, Kind::Normal), other) | (other, TypeVariable(var, Kind::Normal)) => {
                other.try_unify_to_type_variable(var, bindings, |bindings| {
                    other.try_bind_to(var, bindings)
                })
            }

            (TypeVariable(var, Kind::Constant(length)), other)
            | (other, TypeVariable(var, Kind::Constant(length))) => other
                .try_unify_to_type_variable(var, bindings, |bindings| {
                    other.try_bind_to_maybe_constant(var, *length, bindings)
                }),

            (Array(len_a, elem_a), Array(len_b, elem_b)) => {
                len_a.try_unify(len_b, bindings)?;
                elem_a.try_unify(elem_b, bindings)
            }

            (Slice(elem_a), Slice(elem_b)) => elem_a.try_unify(elem_b, bindings),

            (String(len_a), String(len_b)) => len_a.try_unify(len_b, bindings),

            (FmtString(len_a, elements_a), FmtString(len_b, elements_b)) => {
                len_a.try_unify(len_b, bindings)?;
                elements_a.try_unify(elements_b, bindings)
            }

            (Tuple(elements_a), Tuple(elements_b)) => {
                if elements_a.len() != elements_b.len() {
                    Err(UnificationError)
                } else {
                    for (a, b) in elements_a.iter().zip(elements_b) {
                        a.try_unify(b, bindings)?;
                    }
                    Ok(())
                }
            }

            // No recursive try_unify call for struct fields. Don't want
            // to mutate shared type variables within struct definitions.
            // This isn't possible currently but will be once noir gets generic types
            (Struct(id_a, args_a), Struct(id_b, args_b)) => {
                if id_a == id_b && args_a.len() == args_b.len() {
                    for (a, b) in args_a.iter().zip(args_b) {
                        a.try_unify(b, bindings)?;
                    }
                    Ok(())
                } else {
                    Err(UnificationError)
                }
            }

            (NamedGeneric(binding, _, _), other) | (other, NamedGeneric(binding, _, _))
                if !binding.borrow().is_unbound() =>
            {
                if let TypeBinding::Bound(link) = &*binding.borrow() {
                    link.try_unify(other, bindings)
                } else {
                    unreachable!("If guard ensures binding is bound")
                }
            }

            (NamedGeneric(binding_a, name_a, _), NamedGeneric(binding_b, name_b, _)) => {
                // Bound NamedGenerics are caught by the check above
                assert!(binding_a.borrow().is_unbound());
                assert!(binding_b.borrow().is_unbound());

                if name_a == name_b {
                    Ok(())
                } else {
                    Err(UnificationError)
                }
            }

            (
                Function(params_a, ret_a, env_a, unconstrained_a),
                Function(params_b, ret_b, env_b, unconstrained_b),
            ) => {
                if unconstrained_a == unconstrained_b && params_a.len() == params_b.len() {
                    for (a, b) in params_a.iter().zip(params_b.iter()) {
                        a.try_unify(b, bindings)?;
                    }

                    env_a.try_unify(env_b, bindings)?;
                    ret_b.try_unify(ret_a, bindings)
                } else {
                    Err(UnificationError)
                }
            }

            (MutableReference(elem_a), MutableReference(elem_b)) => {
                elem_a.try_unify(elem_b, bindings)
            }

            (InfixExpr(lhs_a, op_a, rhs_a), InfixExpr(lhs_b, op_b, rhs_b)) => {
                if op_a == op_b {
                    lhs_a.try_unify(lhs_b, bindings)?;
                    rhs_a.try_unify(rhs_b, bindings)
                } else {
                    Err(UnificationError)
                }
            }

            (Constant(value), other) | (other, Constant(value)) => {
                if let Some(other_value) = other.evaluate_to_u32() {
                    if *value == other_value {
                        Ok(())
                    } else {
                        Err(UnificationError)
                    }
                } else if let InfixExpr(lhs, op, rhs) = other {
                    if let Some(inverse) = op.inverse() {
                        // Handle cases like `4 = a + b` by trying to solve to `a = 4 - b`
                        let new_type = InfixExpr(Box::new(Constant(*value)), inverse, rhs.clone());
                        new_type.try_unify(lhs, bindings)?;
                        Ok(())
                    } else {
                        Err(UnificationError)
                    }
                } else {
                    Err(UnificationError)
                }
            }

            (other_a, other_b) => {
                if other_a == other_b {
                    Ok(())
                } else {
                    Err(UnificationError)
                }
            }
        }
    }

<<<<<<< HEAD
    /// Try to canonicalize the representation of this type.
    /// Currently the only type with a canonical representation is
    /// `Type::Infix` where for each consecutive commutative operator
    /// we sort the non-constant operands by `Type: Ord` and place all constant
    /// operands at the end, constant folded.
    ///
    /// For example:
    /// - `canonicalize[((1 + N) + M) + 2] = (M + N) + 3`
    /// - `canonicalize[A + 2 * B + 3 - 2] = A + (B * 2) + 3 - 2`
    pub fn canonicalize(&self) -> Type {
        match self.follow_bindings() {
            Type::InfixExpr(lhs, op, rhs) => {
                // evaluate_to_u32 also calls canonicalize so if we just called
                // `self.evaluate_to_u32()` we'd get infinite recursion.
                if let (Some(lhs), Some(rhs)) = (lhs.evaluate_to_u32(), rhs.evaluate_to_u32()) {
                    return Type::Constant(op.function(lhs, rhs));
                }

                let lhs = lhs.canonicalize();
                let rhs = rhs.canonicalize();
                if let Some(result) = Self::try_simplify_addition(&lhs, op, &rhs) {
                    return result;
                }

                if let Some(result) = Self::try_simplify_subtraction(&lhs, op, &rhs) {
                    return result;
                }

                if op.is_commutative() {
                    return Self::sort_commutative(&lhs, op, &rhs);
                }

                Type::InfixExpr(Box::new(lhs), op, Box::new(rhs))
            }
            other => other,
        }
    }

    fn sort_commutative(lhs: &Type, op: BinaryTypeOperator, rhs: &Type) -> Type {
        let mut queue = vec![lhs.clone(), rhs.clone()];

        let mut sorted = BTreeSet::new();

        let zero_value = if op == BinaryTypeOperator::Addition { 0 } else { 1 };
        let mut constant = zero_value;

        // Push each non-constant term to `sorted` to sort them. Recur on InfixExprs with the same operator.
        while let Some(item) = queue.pop() {
            match item.canonicalize() {
                Type::InfixExpr(lhs, new_op, rhs) if new_op == op => {
                    queue.push(*lhs);
                    queue.push(*rhs);
                }
                Type::Constant(new_constant) => {
                    constant = op.function(constant, new_constant);
                }
                other => {
                    sorted.insert(other);
                }
            }
        }

        if let Some(first) = sorted.pop_first() {
            let mut typ = first.clone();

            for rhs in sorted {
                typ = Type::InfixExpr(Box::new(typ), op, Box::new(rhs.clone()));
            }

            if constant != zero_value {
                typ = Type::InfixExpr(Box::new(typ), op, Box::new(Type::Constant(constant)));
            }

            typ
        } else {
            // Every type must have been a constant
            Type::Constant(constant)
        }
    }

    /// Try to simplify an addition expression of `lhs + rhs`.
    ///
    /// - Simplifies `(a - b) + b` to `a`.
    fn try_simplify_addition(lhs: &Type, op: BinaryTypeOperator, rhs: &Type) -> Option<Type> {
        use BinaryTypeOperator::*;
        match lhs {
            Type::InfixExpr(l_lhs, l_op, l_rhs) => {
                if op == Addition && *l_op == Subtraction {
                    // TODO: Propagate type bindings. Can do in another PR, this one is large enough.
                    let unifies = l_rhs.try_unify(rhs, &mut TypeBindings::new());
                    if unifies.is_ok() {
                        return Some(l_lhs.as_ref().clone());
                    }
                }
                None
            }
            _ => None,
        }
    }

    /// Try to simplify a subtraction expression of `lhs - rhs`.
    ///
    /// - Simplifies `(a + C1) - C2` to `a + (C1 - C2)` if C1 and C2 are constants.
    fn try_simplify_subtraction(lhs: &Type, op: BinaryTypeOperator, rhs: &Type) -> Option<Type> {
        use BinaryTypeOperator::*;
        match lhs {
            Type::InfixExpr(l_lhs, l_op, l_rhs) => {
                // Simplify `(N + 2) - 1`
                if op == Subtraction && *l_op == Addition {
                    if let (Some(lhs_const), Some(rhs_const)) =
                        (l_rhs.evaluate_to_u32(), rhs.evaluate_to_u32())
                    {
                        if lhs_const > rhs_const {
                            let constant = Box::new(Type::Constant(lhs_const - rhs_const));
                            return Some(
                                Type::InfixExpr(l_lhs.clone(), *l_op, constant).canonicalize(),
                            );
                        }
                    }
                }
                None
            }
            _ => None,
        }
    }

=======
>>>>>>> 5a6289cb
    /// Try to unify a type variable to `self`.
    /// This is a helper function factored out from try_unify.
    fn try_unify_to_type_variable(
        &self,
        type_variable: &TypeVariable,
        bindings: &mut TypeBindings,

        // Bind the type variable to a type. This is factored out since depending on the
        // TypeVariableKind, there are different methods to check whether the variable can
        // bind to the given type or not.
        bind_variable: impl FnOnce(&mut TypeBindings) -> Result<(), UnificationError>,
    ) -> Result<(), UnificationError> {
        match &*type_variable.borrow() {
            // If it is already bound, unify against what it is bound to
            TypeBinding::Bound(link) => link.try_unify(self, bindings),
            TypeBinding::Unbound(id) => {
                // We may have already "bound" this type variable in this call to
                // try_unify, so check those bindings as well.
                match bindings.get(id) {
                    Some((_, binding)) => binding.clone().try_unify(self, bindings),

                    // Otherwise, bind it
                    None => bind_variable(bindings),
                }
            }
        }
    }

    /// Similar to `unify` but if the check fails this will attempt to coerce the
    /// argument to the target type. When this happens, the given expression is wrapped in
    /// a new expression to convert its type. E.g. `array` -> `array.as_slice()`
    ///
    /// Currently the only type coercion in Noir is `[T; N]` into `[T]` via `.as_slice()`.
    pub fn unify_with_coercions(
        &self,
        expected: &Type,
        expression: ExprId,
        span: Span,
        interner: &mut NodeInterner,
        errors: &mut Vec<TypeCheckError>,
        make_error: impl FnOnce() -> TypeCheckError,
    ) {
        let mut bindings = TypeBindings::new();

        if let Ok(()) = self.try_unify(expected, &mut bindings) {
            Type::apply_type_bindings(bindings);
            return;
        }

        if self.try_array_to_slice_coercion(expected, expression, interner) {
            return;
        }

        // Try to coerce `fn (..) -> T` to `unconstrained fn (..) -> T`
        match self.try_fn_to_unconstrained_fn_coercion(expected) {
            FunctionCoercionResult::NoCoercion => errors.push(make_error()),
            FunctionCoercionResult::Coerced(coerced_self) => {
                coerced_self
                    .unify_with_coercions(expected, expression, span, interner, errors, make_error);
            }
            FunctionCoercionResult::UnconstrainedMismatch(coerced_self) => {
                errors.push(TypeCheckError::UnsafeFn { span });

                coerced_self
                    .unify_with_coercions(expected, expression, span, interner, errors, make_error);
            }
        }
    }

    // If `self` and `expected` are function types, tries to coerce `self` to `expected`.
    // Returns None if no coercion can be applied, otherwise returns `self` coerced to `expected`.
    fn try_fn_to_unconstrained_fn_coercion(&self, expected: &Type) -> FunctionCoercionResult {
        // If `self` and `expected` are function types, `self` can be coerced to `expected`
        // if `self` is unconstrained and `expected` is not. The other way around is an error, though.
        if let (
            Type::Function(params, ret, env, unconstrained_self),
            Type::Function(_, _, _, unconstrained_expected),
        ) = (self.follow_bindings(), expected.follow_bindings())
        {
            let coerced_type = Type::Function(params, ret, env, unconstrained_expected);

            match (unconstrained_self, unconstrained_expected) {
                (true, true) | (false, false) => FunctionCoercionResult::NoCoercion,
                (false, true) => FunctionCoercionResult::Coerced(coerced_type),
                (true, false) => FunctionCoercionResult::UnconstrainedMismatch(coerced_type),
            }
        } else {
            FunctionCoercionResult::NoCoercion
        }
    }

    /// Try to apply the array to slice coercion to this given type pair and expression.
    /// If self can be converted to target this way, do so and return true to indicate success.
    fn try_array_to_slice_coercion(
        &self,
        target: &Type,
        expression: ExprId,
        interner: &mut NodeInterner,
    ) -> bool {
        let this = self.follow_bindings();
        let target = target.follow_bindings();

        if let (Type::Array(_size, element1), Type::Slice(element2)) = (&this, &target) {
            // We can only do the coercion if the `as_slice` method exists.
            // This is usually true, but some tests don't have access to the standard library.
            if let Some(as_slice) = interner.lookup_primitive_method(&this, "as_slice") {
                // Still have to ensure the element types match.
                // Don't need to issue an error here if not, it will be done in unify_with_coercions
                let mut bindings = TypeBindings::new();
                if element1.try_unify(element2, &mut bindings).is_ok() {
                    convert_array_expression_to_slice(expression, this, target, as_slice, interner);
                    Self::apply_type_bindings(bindings);
                    return true;
                }
            }
        }
        false
    }

    /// Apply the given type bindings, making them permanently visible for each
    /// clone of each type variable bound.
    pub fn apply_type_bindings(bindings: TypeBindings) {
        for (type_variable, binding) in bindings.values() {
            type_variable.bind(binding.clone());
        }
    }

    /// If this type is a Type::Constant (used in array lengths), or is bound
    /// to a Type::Constant, return the constant as a u32.
    pub fn evaluate_to_u32(&self) -> Option<u32> {
        if let Some(binding) = self.get_inner_type_variable() {
            if let TypeBinding::Bound(binding) = &*binding.borrow() {
                return binding.evaluate_to_u32();
            }
        }

        match self.canonicalize() {
            Type::TypeVariable(_, TypeVariableKind::Constant(size)) => Some(size),
            Type::Array(len, _elem) => len.evaluate_to_u32(),
            Type::Constant(x) => Some(x),
            Type::InfixExpr(lhs, op, rhs) => {
                let lhs = lhs.evaluate_to_u32()?;
                let rhs = rhs.evaluate_to_u32()?;
                op.function(lhs, rhs)
            }
            _ => None,
        }
    }

    /// Iterate over the fields of this type.
    /// Panics if the type is not a struct or tuple.
    pub fn iter_fields(&self) -> impl Iterator<Item = (String, Type)> {
        let fields: Vec<_> = match self {
            // Unfortunately the .borrow() here forces us to collect into a Vec
            // only to have to call .into_iter again afterward. Trying to elide
            // collecting to a Vec leads to us dropping the temporary Ref before
            // the iterator is returned
            Type::Struct(def, args) => vecmap(&def.borrow().fields, |(name, _)| {
                let name = &name.0.contents;
                let typ = def.borrow().get_field(name, args).unwrap().0;
                (name.clone(), typ)
            }),
            Type::Tuple(fields) => {
                let fields = fields.iter().enumerate();
                vecmap(fields, |(i, field)| (i.to_string(), field.clone()))
            }
            other => panic!("Tried to iterate over the fields of '{other}', which has none"),
        };
        fields.into_iter()
    }

    /// Retrieves the type of the given field name
    /// Panics if the type is not a struct or tuple.
    pub fn get_field_type(&self, field_name: &str) -> Option<Type> {
        match self.follow_bindings() {
            Type::Struct(def, args) => {
                def.borrow().get_field(field_name, &args).map(|(typ, _)| typ)
            }
            Type::Tuple(fields) => {
                let mut fields = fields.into_iter().enumerate();
                fields.find(|(i, _)| i.to_string() == *field_name).map(|(_, typ)| typ)
            }
            _ => None,
        }
    }

    /// Instantiate this type with the given type bindings.
    /// If any type variables which would be instantiated are contained in the
    /// given type bindings instead, the value from the type bindings is used.
    pub fn instantiate_with_bindings(
        &self,
        mut bindings: TypeBindings,
        interner: &NodeInterner,
    ) -> (Type, TypeBindings) {
        match self {
            Type::Forall(typevars, typ) => {
                for var in typevars {
                    bindings
                        .entry(var.id())
                        .or_insert_with(|| (var.clone(), interner.next_type_variable()));
                }

                let instantiated = typ.force_substitute(&bindings);
                (instantiated, bindings)
            }
            other => (other.clone(), bindings),
        }
    }

    /// Instantiate this type, replacing any type variables it is quantified
    /// over with fresh type variables. If this type is not a Type::Forall,
    /// it is unchanged.
    pub fn instantiate(&self, interner: &NodeInterner) -> (Type, TypeBindings) {
        match self {
            Type::Forall(typevars, typ) => {
                let replacements = typevars
                    .iter()
                    .map(|var| {
                        let new = interner.next_type_variable();
                        (var.id(), (var.clone(), new))
                    })
                    .collect();

                let instantiated = typ.force_substitute(&replacements);
                (instantiated, replacements)
            }
            other => (other.clone(), HashMap::new()),
        }
    }

    /// Instantiates a type with the given types.
    /// This differs from substitute in that only the quantified type variables
    /// are matched against the type list and are eligible for substitution - similar
    /// to normal instantiation. This function is used when the turbofish operator
    /// is used and generic substitutions are provided manually by users.
    ///
    /// Expects the given type vector to be the same length as the Forall type variables.
    pub fn instantiate_with(
        &self,
        types: Vec<Type>,
        interner: &NodeInterner,
        implicit_generic_count: usize,
    ) -> (Type, TypeBindings) {
        match self {
            Type::Forall(typevars, typ) => {
                assert_eq!(types.len() + implicit_generic_count, typevars.len(), "Turbofish operator used with incorrect generic count which was not caught by name resolution");

                let bindings =
                    (0..implicit_generic_count).map(|_| interner.next_type_variable()).chain(types);

                let replacements = typevars
                    .iter()
                    .zip(bindings)
                    .map(|(var, binding)| (var.id(), (var.clone(), binding)))
                    .collect();

                let instantiated = typ.substitute(&replacements);
                (instantiated, replacements)
            }
            other => (other.clone(), HashMap::new()),
        }
    }

    fn type_variable_id(&self) -> Option<TypeVariableId> {
        match self {
            Type::TypeVariable(variable, _) | Type::NamedGeneric(variable, _, _) => {
                Some(variable.0)
            }
            _ => None,
        }
    }

    /// Substitute any type variables found within this type with the
    /// given bindings if found. If a type variable is not found within
    /// the given TypeBindings, it is unchanged.
    pub fn substitute(&self, type_bindings: &TypeBindings) -> Type {
        self.substitute_helper(type_bindings, false)
    }

    /// Forcibly substitute any type variables found within this type with the
    /// given bindings if found. If a type variable is not found within
    /// the given TypeBindings, it is unchanged.
    ///
    /// Compared to `substitute`, this function will also substitute any type variables
    /// from type_bindings, even if they are bound in `self`. Since this can undo previous
    /// bindings, this function should be avoided unless necessary. Currently, it is only
    /// needed when handling bindings between trait methods and their corresponding impl
    /// method during monomorphization.
    pub fn force_substitute(&self, type_bindings: &TypeBindings) -> Type {
        self.substitute_helper(type_bindings, true)
    }

    /// This helper function only differs in the additional parameter which, if set,
    /// allows substitutions on already-bound type variables. This should be `false`
    /// for most uses, but is currently needed during monomorphization when instantiating
    /// trait functions to shed any previous bindings from recursive parent calls to the
    /// same trait.
    fn substitute_helper(
        &self,
        type_bindings: &TypeBindings,
        substitute_bound_typevars: bool,
    ) -> Type {
        if type_bindings.is_empty() {
            return self.clone();
        }

        let recur_on_binding = |id, replacement: &Type| {
            // Prevent recuring forever if there's a `T := T` binding
            if replacement.type_variable_id() == Some(id) {
                replacement.clone()
            } else {
                replacement.substitute_helper(type_bindings, substitute_bound_typevars)
            }
        };

        let substitute_binding = |binding: &TypeVariable| {
            // Check the id first to allow substituting to
            // type variables that have already been bound over.
            // This is needed for monomorphizing trait impl methods.
            match type_bindings.get(&binding.0) {
                Some((_, replacement)) if substitute_bound_typevars => {
                    recur_on_binding(binding.0, replacement)
                }
                _ => match &*binding.borrow() {
                    TypeBinding::Bound(binding) => {
                        binding.substitute_helper(type_bindings, substitute_bound_typevars)
                    }
                    TypeBinding::Unbound(id) => match type_bindings.get(id) {
                        Some((_, replacement)) => recur_on_binding(binding.0, replacement),
                        None => self.clone(),
                    },
                },
            }
        };

        match self {
            Type::Array(size, element) => {
                let size = size.substitute_helper(type_bindings, substitute_bound_typevars);
                let element = element.substitute_helper(type_bindings, substitute_bound_typevars);
                Type::Array(Box::new(size), Box::new(element))
            }
            Type::Slice(element) => {
                let element = element.substitute_helper(type_bindings, substitute_bound_typevars);
                Type::Slice(Box::new(element))
            }
            Type::String(size) => {
                let size = size.substitute_helper(type_bindings, substitute_bound_typevars);
                Type::String(Box::new(size))
            }
            Type::FmtString(size, fields) => {
                let size = size.substitute_helper(type_bindings, substitute_bound_typevars);
                let fields = fields.substitute_helper(type_bindings, substitute_bound_typevars);
                Type::FmtString(Box::new(size), Box::new(fields))
            }
            Type::NamedGeneric(binding, _, _) | Type::TypeVariable(binding, _) => {
                substitute_binding(binding)
            }
            // Do not substitute_helper fields, it can lead to infinite recursion
            // and we should not match fields when type checking anyway.
            Type::Struct(fields, args) => {
                let args = vecmap(args, |arg| {
                    arg.substitute_helper(type_bindings, substitute_bound_typevars)
                });
                Type::Struct(fields.clone(), args)
            }
            Type::Alias(alias, args) => {
                let args = vecmap(args, |arg| {
                    arg.substitute_helper(type_bindings, substitute_bound_typevars)
                });
                Type::Alias(alias.clone(), args)
            }
            Type::Tuple(fields) => {
                let fields = vecmap(fields, |field| {
                    field.substitute_helper(type_bindings, substitute_bound_typevars)
                });
                Type::Tuple(fields)
            }
            Type::Forall(typevars, typ) => {
                // Trying to substitute_helper a variable de, substitute_bound_typevarsfined within a nested Forall
                // is usually impossible and indicative of an error in the type checker somewhere.
                for var in typevars {
                    assert!(!type_bindings.contains_key(&var.id()));
                }
                let typ = Box::new(typ.substitute_helper(type_bindings, substitute_bound_typevars));
                Type::Forall(typevars.clone(), typ)
            }
            Type::Function(args, ret, env, unconstrained) => {
                let args = vecmap(args, |arg| {
                    arg.substitute_helper(type_bindings, substitute_bound_typevars)
                });
                let ret = Box::new(ret.substitute_helper(type_bindings, substitute_bound_typevars));
                let env = Box::new(env.substitute_helper(type_bindings, substitute_bound_typevars));
                Type::Function(args, ret, env, *unconstrained)
            }
            Type::MutableReference(element) => Type::MutableReference(Box::new(
                element.substitute_helper(type_bindings, substitute_bound_typevars),
            )),

            Type::TraitAsType(s, name, generics) => {
                let ordered = vecmap(&generics.ordered, |arg| {
                    arg.substitute_helper(type_bindings, substitute_bound_typevars)
                });
                let named = vecmap(&generics.named, |arg| {
                    let typ = arg.typ.substitute_helper(type_bindings, substitute_bound_typevars);
                    NamedType { name: arg.name.clone(), typ }
                });
                Type::TraitAsType(*s, name.clone(), TraitGenerics { ordered, named })
            }
            Type::InfixExpr(lhs, op, rhs) => {
                let lhs = lhs.substitute_helper(type_bindings, substitute_bound_typevars);
                let rhs = rhs.substitute_helper(type_bindings, substitute_bound_typevars);
                Type::InfixExpr(Box::new(lhs), *op, Box::new(rhs))
            }

            Type::FieldElement
            | Type::Integer(_, _)
            | Type::Bool
            | Type::Constant(_)
            | Type::Error
            | Type::Quoted(_)
            | Type::Unit => self.clone(),
        }
    }

    /// True if the given TypeVariableId is free anywhere within self
    pub fn occurs(&self, target_id: TypeVariableId) -> bool {
        match self {
            Type::Array(len, elem) => len.occurs(target_id) || elem.occurs(target_id),
            Type::Slice(elem) => elem.occurs(target_id),
            Type::String(len) => len.occurs(target_id),
            Type::FmtString(len, fields) => {
                let len_occurs = len.occurs(target_id);
                let field_occurs = fields.occurs(target_id);
                len_occurs || field_occurs
            }
            Type::Struct(_, generic_args) | Type::Alias(_, generic_args) => {
                generic_args.iter().any(|arg| arg.occurs(target_id))
            }
            Type::TraitAsType(_, _, args) => {
                args.ordered.iter().any(|arg| arg.occurs(target_id))
                    || args.named.iter().any(|arg| arg.typ.occurs(target_id))
            }
            Type::Tuple(fields) => fields.iter().any(|field| field.occurs(target_id)),
            Type::NamedGeneric(type_var, _, _) | Type::TypeVariable(type_var, _) => {
                match &*type_var.borrow() {
                    TypeBinding::Bound(binding) => {
                        type_var.id() == target_id || binding.occurs(target_id)
                    }
                    TypeBinding::Unbound(id) => *id == target_id,
                }
            }
            Type::Forall(typevars, typ) => {
                !typevars.iter().any(|var| var.id() == target_id) && typ.occurs(target_id)
            }
            Type::Function(args, ret, env, _unconstrained) => {
                args.iter().any(|arg| arg.occurs(target_id))
                    || ret.occurs(target_id)
                    || env.occurs(target_id)
            }
            Type::MutableReference(element) => element.occurs(target_id),
            Type::InfixExpr(lhs, _op, rhs) => lhs.occurs(target_id) || rhs.occurs(target_id),

            Type::FieldElement
            | Type::Integer(_, _)
            | Type::Bool
            | Type::Constant(_)
            | Type::Error
            | Type::Quoted(_)
            | Type::Unit => false,
        }
    }

    /// Follow any TypeVariable bindings within this type. Doing so ensures
    /// that if the bindings are rebound or unbound from under the type then the
    /// returned type will not change (because it will no longer contain the
    /// links that may be unbound).
    ///
    /// Expected to be called on an instantiated type (with no Type::Foralls)
    pub fn follow_bindings(&self) -> Type {
        use Type::*;
        match self {
            Array(size, elem) => {
                Array(Box::new(size.follow_bindings()), Box::new(elem.follow_bindings()))
            }
            Slice(elem) => Slice(Box::new(elem.follow_bindings())),
            String(size) => String(Box::new(size.follow_bindings())),
            FmtString(size, args) => {
                let size = Box::new(size.follow_bindings());
                let args = Box::new(args.follow_bindings());
                FmtString(size, args)
            }
            Struct(def, args) => {
                let args = vecmap(args, |arg| arg.follow_bindings());
                Struct(def.clone(), args)
            }
            Alias(def, args) => {
                // We don't need to vecmap(args, follow_bindings) since we're recursively
                // calling follow_bindings here already.
                def.borrow().get_type(args).follow_bindings()
            }
            Tuple(args) => Tuple(vecmap(args, |arg| arg.follow_bindings())),
            TypeVariable(var, _) | NamedGeneric(var, _, _) => {
                if let TypeBinding::Bound(typ) = &*var.borrow() {
                    return typ.follow_bindings();
                }
                self.clone()
            }

            Function(args, ret, env, unconstrained) => {
                let args = vecmap(args, |arg| arg.follow_bindings());
                let ret = Box::new(ret.follow_bindings());
                let env = Box::new(env.follow_bindings());
                Function(args, ret, env, *unconstrained)
            }

            MutableReference(element) => MutableReference(Box::new(element.follow_bindings())),

            TraitAsType(s, name, args) => {
                let ordered = vecmap(&args.ordered, |arg| arg.follow_bindings());
                let named = vecmap(&args.named, |arg| NamedType {
                    name: arg.name.clone(),
                    typ: arg.typ.follow_bindings(),
                });
                TraitAsType(*s, name.clone(), TraitGenerics { ordered, named })
            }
            InfixExpr(lhs, op, rhs) => {
                let lhs = lhs.follow_bindings();
                let rhs = rhs.follow_bindings();
                InfixExpr(Box::new(lhs), *op, Box::new(rhs))
            }

            // Expect that this function should only be called on instantiated types
            Forall(..) => unreachable!(),
            FieldElement | Integer(_, _) | Bool | Constant(_) | Unit | Quoted(_) | Error => {
                self.clone()
            }
        }
    }

    pub fn from_generics(generics: &GenericTypeVars) -> Vec<Type> {
        vecmap(generics, |var| Type::TypeVariable(var.clone(), TypeVariableKind::Normal))
    }

    /// Replace any `Type::NamedGeneric` in this type with a `Type::TypeVariable`
    /// using to the same inner `TypeVariable`. This is used during monomorphization
    /// to bind to named generics since they are unbindable during type checking.
    pub fn replace_named_generics_with_type_variables(&mut self) {
        match self {
            Type::FieldElement
            | Type::Constant(_)
            | Type::Integer(_, _)
            | Type::Bool
            | Type::Unit
            | Type::Error
            | Type::Quoted(_) => (),

            Type::Array(len, elem) => {
                len.replace_named_generics_with_type_variables();
                elem.replace_named_generics_with_type_variables();
            }

            Type::Slice(elem) => elem.replace_named_generics_with_type_variables(),
            Type::String(len) => len.replace_named_generics_with_type_variables(),
            Type::FmtString(len, captures) => {
                len.replace_named_generics_with_type_variables();
                captures.replace_named_generics_with_type_variables();
            }
            Type::Tuple(fields) => {
                for field in fields {
                    field.replace_named_generics_with_type_variables();
                }
            }
            Type::Struct(_, generics) => {
                for generic in generics {
                    generic.replace_named_generics_with_type_variables();
                }
            }
            Type::Alias(alias, generics) => {
                let mut typ = alias.borrow().get_type(generics);
                typ.replace_named_generics_with_type_variables();
                *self = typ;
            }
            Type::TypeVariable(var, _) => {
                let var = var.borrow();
                if let TypeBinding::Bound(binding) = &*var {
                    let mut binding = binding.clone();
                    drop(var);
                    binding.replace_named_generics_with_type_variables();
                    *self = binding;
                }
            }
            Type::TraitAsType(_, _, generics) => {
                for generic in &mut generics.ordered {
                    generic.replace_named_generics_with_type_variables();
                }
                for generic in &mut generics.named {
                    generic.typ.replace_named_generics_with_type_variables();
                }
            }
            Type::NamedGeneric(var, _, _) => {
                let type_binding = var.borrow();
                if let TypeBinding::Bound(binding) = &*type_binding {
                    let mut binding = binding.clone();
                    drop(type_binding);
                    binding.replace_named_generics_with_type_variables();
                    *self = binding;
                } else {
                    drop(type_binding);
                    *self = Type::TypeVariable(var.clone(), TypeVariableKind::Normal);
                }
            }
            Type::Function(args, ret, env, _unconstrained) => {
                for arg in args {
                    arg.replace_named_generics_with_type_variables();
                }
                ret.replace_named_generics_with_type_variables();
                env.replace_named_generics_with_type_variables();
            }
            Type::MutableReference(elem) => elem.replace_named_generics_with_type_variables(),
            Type::Forall(_, typ) => typ.replace_named_generics_with_type_variables(),
            Type::InfixExpr(lhs, _op, rhs) => {
                lhs.replace_named_generics_with_type_variables();
                rhs.replace_named_generics_with_type_variables();
            }
        }
    }

    pub fn slice_element_type(&self) -> Option<&Type> {
        match self {
            Type::Slice(element) => Some(element),
            _ => None,
        }
    }
}

/// Wraps a given `expression` in `expression.as_slice()`
fn convert_array_expression_to_slice(
    expression: ExprId,
    array_type: Type,
    target_type: Type,
    as_slice_method: crate::node_interner::FuncId,
    interner: &mut NodeInterner,
) {
    let as_slice_id = interner.function_definition_id(as_slice_method);
    let location = interner.expr_location(&expression);
    let as_slice = HirExpression::Ident(HirIdent::non_trait_method(as_slice_id, location), None);
    let func = interner.push_expr(as_slice);

    // Copy the expression and give it a new ExprId. The old one
    // will be mutated in place into a Call expression.
    let argument = interner.expression(&expression);
    let argument = interner.push_expr(argument);
    interner.push_expr_type(argument, array_type.clone());
    interner.push_expr_location(argument, location.span, location.file);

    let arguments = vec![argument];
    let is_macro_call = false;
    let call = HirExpression::Call(HirCallExpression { func, arguments, location, is_macro_call });
    interner.replace_expr(&expression, call);

    interner.push_expr_location(func, location.span, location.file);
    interner.push_expr_type(expression, target_type.clone());

    let func_type =
        Type::Function(vec![array_type], Box::new(target_type), Box::new(Type::Unit), false);
    interner.push_expr_type(func, func_type);
}

impl BinaryTypeOperator {
    /// Perform the actual rust numeric operation associated with this operator
    pub fn function(self, a: u32, b: u32) -> Option<u32> {
        match self {
            BinaryTypeOperator::Addition => a.checked_add(b),
            BinaryTypeOperator::Subtraction => a.checked_sub(b),
            BinaryTypeOperator::Multiplication => a.checked_mul(b),
            BinaryTypeOperator::Division => a.checked_div(b),
            BinaryTypeOperator::Modulo => a.checked_rem(b),
        }
    }

    fn is_commutative(self) -> bool {
        matches!(self, BinaryTypeOperator::Addition | BinaryTypeOperator::Multiplication)
    }

    /// Return the operator that will "undo" this operation if applied to the rhs
    fn inverse(self) -> Option<BinaryTypeOperator> {
        match self {
            BinaryTypeOperator::Addition => Some(BinaryTypeOperator::Subtraction),
            BinaryTypeOperator::Subtraction => Some(BinaryTypeOperator::Addition),
            BinaryTypeOperator::Multiplication => Some(BinaryTypeOperator::Division),
            BinaryTypeOperator::Division => Some(BinaryTypeOperator::Multiplication),
            BinaryTypeOperator::Modulo => None,
        }
    }
}

impl TypeVariableKind {
    /// Returns the default type this type variable should be bound to if it is still unbound
    /// during monomorphization.
    pub(crate) fn default_type(&self) -> Option<Type> {
        match self {
            TypeVariableKind::IntegerOrField => Some(Type::default_int_or_field_type()),
            TypeVariableKind::Integer => Some(Type::default_int_type()),
            TypeVariableKind::Constant(length) => Some(Type::Constant(*length)),
            TypeVariableKind::Normal => None,
        }
    }
}

impl From<Type> for PrintableType {
    fn from(value: Type) -> Self {
        Self::from(&value)
    }
}

impl From<&Type> for PrintableType {
    fn from(value: &Type) -> Self {
        // Note; use strict_eq instead of partial_eq when comparing field types
        // in this method, you most likely want to distinguish between public and private
        match value {
            Type::FieldElement => PrintableType::Field,
            Type::Array(size, typ) => {
                let length = size.evaluate_to_u32().expect("Cannot print variable sized arrays");
                let typ = typ.as_ref();
                PrintableType::Array { length, typ: Box::new(typ.into()) }
            }
            Type::Slice(typ) => {
                let typ = typ.as_ref();
                PrintableType::Slice { typ: Box::new(typ.into()) }
            }
            Type::Integer(sign, bit_width) => match sign {
                Signedness::Unsigned => {
                    PrintableType::UnsignedInteger { width: (*bit_width).into() }
                }
                Signedness::Signed => PrintableType::SignedInteger { width: (*bit_width).into() },
            },
            Type::TypeVariable(binding, TypeVariableKind::Integer) => match &*binding.borrow() {
                TypeBinding::Bound(typ) => typ.into(),
                TypeBinding::Unbound(_) => Type::default_int_type().into(),
            },
            Type::TypeVariable(binding, TypeVariableKind::IntegerOrField) => {
                match &*binding.borrow() {
                    TypeBinding::Bound(typ) => typ.into(),
                    TypeBinding::Unbound(_) => Type::default_int_or_field_type().into(),
                }
            }
            Type::Bool => PrintableType::Boolean,
            Type::String(size) => {
                let size = size.evaluate_to_u32().expect("Cannot print variable sized strings");
                PrintableType::String { length: size }
            }
            Type::FmtString(_, _) => unreachable!("format strings cannot be printed"),
            Type::Error => unreachable!(),
            Type::Unit => PrintableType::Unit,
            Type::Constant(_) => unreachable!(),
            Type::Struct(def, ref args) => {
                let struct_type = def.borrow();
                let fields = struct_type.get_fields(args);
                let fields = vecmap(fields, |(name, typ)| (name, typ.into()));
                PrintableType::Struct { fields, name: struct_type.name.to_string() }
            }
            Type::Alias(alias, args) => alias.borrow().get_type(args).into(),
            Type::TraitAsType(..) => unreachable!(),
            Type::Tuple(types) => PrintableType::Tuple { types: vecmap(types, |typ| typ.into()) },
            Type::TypeVariable(_, _) => unreachable!(),
            Type::NamedGeneric(..) => unreachable!(),
            Type::Forall(..) => unreachable!(),
            Type::Function(arguments, return_type, env, unconstrained) => PrintableType::Function {
                arguments: arguments.iter().map(|arg| arg.into()).collect(),
                return_type: Box::new(return_type.as_ref().into()),
                env: Box::new(env.as_ref().into()),
                unconstrained: *unconstrained,
            },
            Type::MutableReference(typ) => {
                PrintableType::MutableReference { typ: Box::new(typ.as_ref().into()) }
            }
            Type::Quoted(_) => unreachable!(),
            Type::InfixExpr(..) => unreachable!(),
        }
    }
}

impl std::fmt::Debug for Type {
    fn fmt(&self, f: &mut std::fmt::Formatter<'_>) -> std::fmt::Result {
        match self {
            Type::FieldElement => {
                write!(f, "Field")
            }
            Type::Array(len, typ) => {
                write!(f, "[{typ:?}; {len:?}]")
            }
            Type::Slice(typ) => {
                write!(f, "[{typ:?}]")
            }
            Type::Integer(sign, num_bits) => match sign {
                Signedness::Signed => write!(f, "i{num_bits}"),
                Signedness::Unsigned => write!(f, "u{num_bits}"),
            },
            Type::TypeVariable(var, TypeVariableKind::Normal) => write!(f, "{:?}", var),
            Type::TypeVariable(binding, TypeVariableKind::IntegerOrField) => {
                write!(f, "IntOrField{:?}", binding)
            }
            Type::TypeVariable(binding, TypeVariableKind::Integer) => {
                write!(f, "Int{:?}", binding)
            }
            Type::TypeVariable(binding, TypeVariableKind::Constant(n)) => {
                write!(f, "{}{:?}", n, binding)
            }
            Type::Struct(s, args) => {
                let args = vecmap(args, |arg| format!("{:?}", arg));
                if args.is_empty() {
                    write!(f, "{}", s.borrow())
                } else {
                    write!(f, "{}<{}>", s.borrow(), args.join(", "))
                }
            }
            Type::Alias(alias, args) => {
                let args = vecmap(args, |arg| format!("{:?}", arg));
                if args.is_empty() {
                    write!(f, "{}", alias.borrow())
                } else {
                    write!(f, "{}<{}>", alias.borrow(), args.join(", "))
                }
            }
            Type::TraitAsType(_id, name, generics) => write!(f, "impl {}{:?}", name, generics),
            Type::Tuple(elements) => {
                let elements = vecmap(elements, |arg| format!("{:?}", arg));
                write!(f, "({})", elements.join(", "))
            }
            Type::Bool => write!(f, "bool"),
            Type::String(len) => write!(f, "str<{len:?}>"),
            Type::FmtString(len, elements) => {
                write!(f, "fmtstr<{len:?}, {elements:?}>")
            }
            Type::Unit => write!(f, "()"),
            Type::Error => write!(f, "error"),
            Type::NamedGeneric(binding, name, kind) => match kind {
                Kind::Normal => {
                    write!(f, "{}{:?}", name, binding)
                }
                Kind::Numeric(typ) => {
                    write!(f, "({} : {}){:?}", name, typ, binding)
                }
            },
            Type::Constant(x) => x.fmt(f),
            Type::Forall(typevars, typ) => {
                let typevars = vecmap(typevars, |var| format!("{:?}", var));
                write!(f, "forall {}. {:?}", typevars.join(" "), typ)
            }
            Type::Function(args, ret, env, unconstrained) => {
                if *unconstrained {
                    write!(f, "unconstrained ")?;
                }

                let closure_env_text = match **env {
                    Type::Unit => "".to_string(),
                    _ => format!(" with env {env:?}"),
                };

                let args = vecmap(args.iter(), |arg| format!("{:?}", arg));

                write!(f, "fn({}) -> {ret:?}{closure_env_text}", args.join(", "))
            }
            Type::MutableReference(element) => {
                write!(f, "&mut {element:?}")
            }
            Type::Quoted(quoted) => write!(f, "{}", quoted),
            Type::InfixExpr(lhs, op, rhs) => write!(f, "({lhs:?} {op} {rhs:?})"),
        }
    }
}

impl std::fmt::Debug for TypeVariableId {
    fn fmt(&self, f: &mut std::fmt::Formatter<'_>) -> std::fmt::Result {
        write!(f, "'{}", self.0)
    }
}

impl std::fmt::Debug for TypeVariable {
    fn fmt(&self, f: &mut std::fmt::Formatter<'_>) -> std::fmt::Result {
        write!(f, "{:?}", self.id())?;

        if let TypeBinding::Bound(typ) = &*self.borrow() {
            write!(f, " -> {typ:?}")?;
        }
        Ok(())
    }
}

impl std::fmt::Debug for StructType {
    fn fmt(&self, f: &mut std::fmt::Formatter<'_>) -> std::fmt::Result {
        write!(f, "{}", self.name)
    }
}

impl std::hash::Hash for Type {
    fn hash<H: std::hash::Hasher>(&self, state: &mut H) {
        if let Some(variable) = self.get_inner_type_variable() {
            if let TypeBinding::Bound(typ) = &*variable.borrow() {
                typ.hash(state);
                return;
            }
        }

        if !matches!(self, Type::TypeVariable(..) | Type::NamedGeneric(..)) {
            std::mem::discriminant(self).hash(state);
        }

        match self {
            Type::FieldElement | Type::Bool | Type::Unit | Type::Error => (),
            Type::Array(len, elem) => {
                len.hash(state);
                elem.hash(state);
            }
            Type::Slice(elem) => elem.hash(state),
            Type::Integer(sign, bits) => {
                sign.hash(state);
                bits.hash(state);
            }
            Type::String(len) => len.hash(state),
            Type::FmtString(len, env) => {
                len.hash(state);
                env.hash(state);
            }
            Type::Tuple(elems) => elems.hash(state),
            Type::Struct(def, args) => {
                def.hash(state);
                args.hash(state);
            }
            Type::Alias(alias, args) => {
                alias.hash(state);
                args.hash(state);
            }
            Type::TypeVariable(var, _) | Type::NamedGeneric(var, ..) => var.hash(state),
            Type::TraitAsType(trait_id, _, args) => {
                trait_id.hash(state);
                args.hash(state);
            }
            Type::Function(args, ret, env, is_unconstrained) => {
                args.hash(state);
                ret.hash(state);
                env.hash(state);
                is_unconstrained.hash(state);
            }
            Type::MutableReference(elem) => elem.hash(state),
            Type::Forall(vars, typ) => {
                vars.hash(state);
                typ.hash(state);
            }
            Type::Constant(value) => value.hash(state),
            Type::Quoted(typ) => typ.hash(state),
            Type::InfixExpr(lhs, op, rhs) => {
                lhs.hash(state);
                op.hash(state);
                rhs.hash(state);
            }
        }
    }
}

impl PartialEq for Type {
    fn eq(&self, other: &Self) -> bool {
        if let Some(variable) = self.get_inner_type_variable() {
            if let TypeBinding::Bound(typ) = &*variable.borrow() {
                return typ == other;
            }
        }

        if let Some(variable) = other.get_inner_type_variable() {
            if let TypeBinding::Bound(typ) = &*variable.borrow() {
                return self == typ;
            }
        }

        use Type::*;
        match (self, other) {
            (FieldElement, FieldElement) | (Bool, Bool) | (Unit, Unit) | (Error, Error) => true,
            (Array(lhs_len, lhs_elem), Array(rhs_len, rhs_elem)) => {
                lhs_len == rhs_len && lhs_elem == rhs_elem
            }
            (Slice(lhs_elem), Slice(rhs_elem)) => lhs_elem == rhs_elem,
            (Integer(lhs_sign, lhs_bits), Integer(rhs_sign, rhs_bits)) => {
                lhs_sign == rhs_sign && lhs_bits == rhs_bits
            }
            (String(lhs_len), String(rhs_len)) => lhs_len == rhs_len,
            (FmtString(lhs_len, lhs_env), FmtString(rhs_len, rhs_env)) => {
                lhs_len == rhs_len && lhs_env == rhs_env
            }
            (Tuple(lhs_types), Tuple(rhs_types)) => lhs_types == rhs_types,
            (Struct(lhs_struct, lhs_generics), Struct(rhs_struct, rhs_generics)) => {
                lhs_struct == rhs_struct && lhs_generics == rhs_generics
            }
            (Alias(lhs_alias, lhs_generics), Alias(rhs_alias, rhs_generics)) => {
                lhs_alias == rhs_alias && lhs_generics == rhs_generics
            }
            (TraitAsType(lhs_trait, _, lhs_generics), TraitAsType(rhs_trait, _, rhs_generics)) => {
                lhs_trait == rhs_trait && lhs_generics == rhs_generics
            }
            (
                Function(lhs_args, lhs_ret, lhs_env, lhs_unconstrained),
                Function(rhs_args, rhs_ret, rhs_env, rhs_unconstrained),
            ) => {
                let args_and_ret_eq = lhs_args == rhs_args && lhs_ret == rhs_ret;
                args_and_ret_eq && lhs_env == rhs_env && lhs_unconstrained == rhs_unconstrained
            }
            (MutableReference(lhs_elem), MutableReference(rhs_elem)) => lhs_elem == rhs_elem,
            (Forall(lhs_vars, lhs_type), Forall(rhs_vars, rhs_type)) => {
                lhs_vars == rhs_vars && lhs_type == rhs_type
            }
            (Constant(lhs), Constant(rhs)) => lhs == rhs,
            (Quoted(lhs), Quoted(rhs)) => lhs == rhs,
            (InfixExpr(l_lhs, l_op, l_rhs), InfixExpr(r_lhs, r_op, r_rhs)) => {
                l_lhs == r_lhs && l_op == r_op && l_rhs == r_rhs
            }
            // Special case: we consider unbound named generics and type variables to be equal to each
            // other if their type variable ids match. This is important for some corner cases in
            // monomorphization where we call `replace_named_generics_with_type_variables` but
            // still want them to be equal for canonicalization checks in arithmetic generics.
            // Without this we'd fail the `serialize` test.
            (
                NamedGeneric(lhs_var, _, _) | TypeVariable(lhs_var, _),
                NamedGeneric(rhs_var, _, _) | TypeVariable(rhs_var, _),
            ) => lhs_var.id() == rhs_var.id(),
            _ => false,
        }
    }
}<|MERGE_RESOLUTION|>--- conflicted
+++ resolved
@@ -23,11 +23,8 @@
     expr::{HirCallExpression, HirExpression, HirIdent},
     traits::NamedType,
 };
-<<<<<<< HEAD
-=======
 
 mod arithmetic;
->>>>>>> 5a6289cb
 
 #[derive(Eq, Clone, Ord, PartialOrd)]
 pub enum Type {
@@ -1662,135 +1659,6 @@
         }
     }
 
-<<<<<<< HEAD
-    /// Try to canonicalize the representation of this type.
-    /// Currently the only type with a canonical representation is
-    /// `Type::Infix` where for each consecutive commutative operator
-    /// we sort the non-constant operands by `Type: Ord` and place all constant
-    /// operands at the end, constant folded.
-    ///
-    /// For example:
-    /// - `canonicalize[((1 + N) + M) + 2] = (M + N) + 3`
-    /// - `canonicalize[A + 2 * B + 3 - 2] = A + (B * 2) + 3 - 2`
-    pub fn canonicalize(&self) -> Type {
-        match self.follow_bindings() {
-            Type::InfixExpr(lhs, op, rhs) => {
-                // evaluate_to_u32 also calls canonicalize so if we just called
-                // `self.evaluate_to_u32()` we'd get infinite recursion.
-                if let (Some(lhs), Some(rhs)) = (lhs.evaluate_to_u32(), rhs.evaluate_to_u32()) {
-                    return Type::Constant(op.function(lhs, rhs));
-                }
-
-                let lhs = lhs.canonicalize();
-                let rhs = rhs.canonicalize();
-                if let Some(result) = Self::try_simplify_addition(&lhs, op, &rhs) {
-                    return result;
-                }
-
-                if let Some(result) = Self::try_simplify_subtraction(&lhs, op, &rhs) {
-                    return result;
-                }
-
-                if op.is_commutative() {
-                    return Self::sort_commutative(&lhs, op, &rhs);
-                }
-
-                Type::InfixExpr(Box::new(lhs), op, Box::new(rhs))
-            }
-            other => other,
-        }
-    }
-
-    fn sort_commutative(lhs: &Type, op: BinaryTypeOperator, rhs: &Type) -> Type {
-        let mut queue = vec![lhs.clone(), rhs.clone()];
-
-        let mut sorted = BTreeSet::new();
-
-        let zero_value = if op == BinaryTypeOperator::Addition { 0 } else { 1 };
-        let mut constant = zero_value;
-
-        // Push each non-constant term to `sorted` to sort them. Recur on InfixExprs with the same operator.
-        while let Some(item) = queue.pop() {
-            match item.canonicalize() {
-                Type::InfixExpr(lhs, new_op, rhs) if new_op == op => {
-                    queue.push(*lhs);
-                    queue.push(*rhs);
-                }
-                Type::Constant(new_constant) => {
-                    constant = op.function(constant, new_constant);
-                }
-                other => {
-                    sorted.insert(other);
-                }
-            }
-        }
-
-        if let Some(first) = sorted.pop_first() {
-            let mut typ = first.clone();
-
-            for rhs in sorted {
-                typ = Type::InfixExpr(Box::new(typ), op, Box::new(rhs.clone()));
-            }
-
-            if constant != zero_value {
-                typ = Type::InfixExpr(Box::new(typ), op, Box::new(Type::Constant(constant)));
-            }
-
-            typ
-        } else {
-            // Every type must have been a constant
-            Type::Constant(constant)
-        }
-    }
-
-    /// Try to simplify an addition expression of `lhs + rhs`.
-    ///
-    /// - Simplifies `(a - b) + b` to `a`.
-    fn try_simplify_addition(lhs: &Type, op: BinaryTypeOperator, rhs: &Type) -> Option<Type> {
-        use BinaryTypeOperator::*;
-        match lhs {
-            Type::InfixExpr(l_lhs, l_op, l_rhs) => {
-                if op == Addition && *l_op == Subtraction {
-                    // TODO: Propagate type bindings. Can do in another PR, this one is large enough.
-                    let unifies = l_rhs.try_unify(rhs, &mut TypeBindings::new());
-                    if unifies.is_ok() {
-                        return Some(l_lhs.as_ref().clone());
-                    }
-                }
-                None
-            }
-            _ => None,
-        }
-    }
-
-    /// Try to simplify a subtraction expression of `lhs - rhs`.
-    ///
-    /// - Simplifies `(a + C1) - C2` to `a + (C1 - C2)` if C1 and C2 are constants.
-    fn try_simplify_subtraction(lhs: &Type, op: BinaryTypeOperator, rhs: &Type) -> Option<Type> {
-        use BinaryTypeOperator::*;
-        match lhs {
-            Type::InfixExpr(l_lhs, l_op, l_rhs) => {
-                // Simplify `(N + 2) - 1`
-                if op == Subtraction && *l_op == Addition {
-                    if let (Some(lhs_const), Some(rhs_const)) =
-                        (l_rhs.evaluate_to_u32(), rhs.evaluate_to_u32())
-                    {
-                        if lhs_const > rhs_const {
-                            let constant = Box::new(Type::Constant(lhs_const - rhs_const));
-                            return Some(
-                                Type::InfixExpr(l_lhs.clone(), *l_op, constant).canonicalize(),
-                            );
-                        }
-                    }
-                }
-                None
-            }
-            _ => None,
-        }
-    }
-
-=======
->>>>>>> 5a6289cb
     /// Try to unify a type variable to `self`.
     /// This is a helper function factored out from try_unify.
     fn try_unify_to_type_variable(
