--- conflicted
+++ resolved
@@ -157,8 +157,6 @@
 
     /// The module this function was defined in
     pub source_module: LocalModuleId,
-<<<<<<< HEAD
-=======
 
     /// THe file this function was defined in
     pub source_file: FileId,
@@ -166,7 +164,6 @@
     /// If this function is from an impl (trait or regular impl), this
     /// is the object type of the impl. Otherwise this is None.
     pub self_type: Option<Type>,
->>>>>>> f7df0301
 }
 
 #[derive(Debug, Clone)]
