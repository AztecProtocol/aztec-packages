--- conflicted
+++ resolved
@@ -2,11 +2,7 @@
 use rustc_hash::FxHashMap as HashMap;
 
 use crate::ast::{Ident, NoirFunction};
-<<<<<<< HEAD
-use crate::TypeVariableId;
-=======
 use crate::hir::type_check::generics::TraitGenerics;
->>>>>>> c01b3de7
 use crate::{
     graph::CrateId,
     node_interner::{FuncId, TraitId, TraitMethodId},
