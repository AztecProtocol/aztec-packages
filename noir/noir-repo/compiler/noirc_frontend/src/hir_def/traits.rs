use iter_extended::vecmap;
use rustc_hash::FxHashMap as HashMap;

use crate::ast::{Ident, NoirFunction};
use crate::hir::type_check::generics::TraitGenerics;
use crate::ResolvedGeneric;
use crate::{
    graph::CrateId,
    node_interner::{FuncId, TraitId, TraitMethodId},
    Generics, Type, TypeBindings, TypeVariable,
};
use fm::FileId;
use noirc_errors::{Location, Span};

#[derive(Clone, Debug, PartialEq, Eq)]
pub struct TraitFunction {
    pub name: Ident,
    pub typ: Type,
    pub location: Location,
    pub default_impl: Option<Box<NoirFunction>>,
    pub default_impl_module_id: crate::hir::def_map::LocalModuleId,
    pub trait_constraints: Vec<TraitConstraint>,
    pub direct_generics: Generics,
}

#[derive(Clone, Debug, PartialEq, Eq)]
pub struct TraitConstant {
    pub name: Ident,
    pub typ: Type,
    pub span: Span,
}

#[derive(Clone, Debug, PartialEq, Eq, Hash, Ord, PartialOrd)]
pub struct NamedType {
    pub name: Ident,
    pub typ: Type,
}

impl std::fmt::Display for NamedType {
    fn fmt(&self, f: &mut std::fmt::Formatter<'_>) -> std::fmt::Result {
        write!(f, "{} = {}", self.name, self.typ)
    }
}

/// Represents a trait in the type system. Each instance of this struct
/// will be shared across all Type::Trait variants that represent
/// the same trait.
#[derive(Debug, Eq)]
pub struct Trait {
    /// A unique id representing this trait type. Used to check if two
    /// struct traits are equal.
    pub id: TraitId,

    pub crate_id: CrateId,

    pub methods: Vec<TraitFunction>,

    /// Maps method_name -> method id.
    /// This map is separate from methods since TraitFunction ids
    /// are created during collection where we don't yet have all
    /// the information needed to create the full TraitFunction.
    pub method_ids: HashMap<String, FuncId>,

    pub associated_types: Generics,

    pub name: Ident,
    pub generics: Generics,
    pub location: Location,

    /// When resolving the types of Trait elements, all references to `Self` resolve
    /// to this TypeVariable. Then when we check if the types of trait impl elements
    /// match the definition in the trait, we bind this TypeVariable to whatever
    /// the correct Self type is for that particular impl block.
    pub self_type_typevar: TypeVariable,

    /// The resolved trait bounds (for example in `trait Foo: Bar + Baz`, this would be `Bar + Baz`)
    pub trait_bounds: Vec<ResolvedTraitBound>,
}

#[derive(Debug)]
pub struct TraitImpl {
    pub ident: Ident,
    pub typ: Type,
    pub trait_id: TraitId,

    /// Any ordered type arguments on the trait this impl is for.
    /// E.g. `A, B` in `impl Foo<A, B, C = D> for Bar`
    ///
    /// Note that named arguments (associated types) are stored separately
    /// in the NodeInterner. This is because they're required to resolve types
    /// before the impl as a whole is finished resolving.
    pub trait_generics: Vec<Type>,

    pub file: FileId,
    pub methods: Vec<FuncId>, // methods[i] is the implementation of trait.methods[i] for Type typ

    /// The where clause, if present, contains each trait requirement which must
    /// be satisfied for this impl to be selected. E.g. in `impl Eq for [T] where T: Eq`,
    /// `where_clause` would contain the one `T: Eq` constraint. If there is no where clause,
    /// this Vec is empty.
    pub where_clause: Vec<TraitConstraint>,
}

#[derive(Debug, Clone, PartialEq, Eq)]
pub struct TraitConstraint {
    pub typ: Type,
    pub trait_bound: ResolvedTraitBound,
}

impl TraitConstraint {
    pub fn apply_bindings(&mut self, type_bindings: &TypeBindings) {
        self.typ = self.typ.substitute(type_bindings);
        self.trait_bound.apply_bindings(type_bindings);
    }
}

#[derive(Debug, Clone, PartialEq, Eq)]
pub struct ResolvedTraitBound {
    pub trait_id: TraitId,
    pub trait_generics: TraitGenerics,
    pub span: Span,
}

impl ResolvedTraitBound {
    pub fn apply_bindings(&mut self, type_bindings: &TypeBindings) {
        for typ in &mut self.trait_generics.ordered {
            *typ = typ.substitute(type_bindings);
        }

        for named in &mut self.trait_generics.named {
            named.typ = named.typ.substitute(type_bindings);
        }
    }
}

impl std::hash::Hash for Trait {
    fn hash<H: std::hash::Hasher>(&self, state: &mut H) {
        self.id.hash(state);
    }
}

impl PartialEq for Trait {
    fn eq(&self, other: &Self) -> bool {
        self.id == other.id
    }
}

impl Trait {
    pub fn set_methods(&mut self, methods: Vec<TraitFunction>) {
        self.methods = methods;
    }

    pub fn set_trait_bounds(&mut self, trait_bounds: Vec<ResolvedTraitBound>) {
        self.trait_bounds = trait_bounds;
    }

    pub fn find_method(&self, name: &str) -> Option<TraitMethodId> {
        for (idx, method) in self.methods.iter().enumerate() {
            if &method.name == name {
                return Some(TraitMethodId { trait_id: self.id, method_index: idx });
            }
        }
        None
    }

    pub fn get_associated_type(&self, last_name: &str) -> Option<&ResolvedGeneric> {
        self.associated_types.iter().find(|typ| typ.name.as_ref() == last_name)
    }

    /// Returns both the ordered generics of this type, and its named, associated types.
    /// These types are all as-is and are not instantiated.
    pub fn get_generics(&self) -> (Vec<Type>, Vec<Type>) {
        let ordered = vecmap(&self.generics, |generic| generic.clone().as_named_generic());
        let named = vecmap(&self.associated_types, |generic| generic.clone().as_named_generic());
        (ordered, named)
    }

    /// Returns a TraitConstraint for this trait using Self as the object
    /// type and the uninstantiated generics for any trait generics.
    pub fn as_constraint(&self, span: Span) -> TraitConstraint {
        let ordered = vecmap(&self.generics, |generic| generic.clone().as_named_generic());
        let named = vecmap(&self.associated_types, |generic| {
            let name = Ident::new(generic.name.to_string(), span);
            NamedType { name, typ: generic.clone().as_named_generic() }
        });

        TraitConstraint {
            typ: Type::TypeVariable(self.self_type_typevar.clone()),
<<<<<<< HEAD
            trait_generics: TraitGenerics { ordered, named },
            trait_id: self.id,
            span,
=======
            trait_bound: ResolvedTraitBound {
                trait_generics: TraitGenerics { ordered, named },
                trait_id: self.id,
                span,
            },
>>>>>>> 23b90bba
        }
    }
}

impl std::fmt::Display for Trait {
    fn fmt(&self, f: &mut std::fmt::Formatter<'_>) -> std::fmt::Result {
        write!(f, "{}", self.name)
    }
}

impl TraitFunction {
    pub fn arguments(&self) -> &[Type] {
        match &self.typ {
            Type::Function(args, _, _, _) => args,
            Type::Forall(_, typ) => match typ.as_ref() {
                Type::Function(args, _, _, _) => args,
                _ => unreachable!("Trait function does not have a function type"),
            },
            _ => unreachable!("Trait function does not have a function type"),
        }
    }

    pub fn generics(&self) -> &[TypeVariable] {
        match &self.typ {
            Type::Function(..) => &[],
            Type::Forall(generics, _) => generics,
            _ => unreachable!("Trait function does not have a function type"),
        }
    }

    pub fn return_type(&self) -> &Type {
        match &self.typ {
            Type::Function(_, return_type, _, _) => return_type,
            Type::Forall(_, typ) => match typ.as_ref() {
                Type::Function(_, return_type, _, _) => return_type,
                _ => unreachable!("Trait function does not have a function type"),
            },
            _ => unreachable!("Trait function does not have a function type"),
        }
    }
}<|MERGE_RESOLUTION|>--- conflicted
+++ resolved
@@ -186,17 +186,11 @@
 
         TraitConstraint {
             typ: Type::TypeVariable(self.self_type_typevar.clone()),
-<<<<<<< HEAD
-            trait_generics: TraitGenerics { ordered, named },
-            trait_id: self.id,
-            span,
-=======
             trait_bound: ResolvedTraitBound {
                 trait_generics: TraitGenerics { ordered, named },
                 trait_id: self.id,
                 span,
             },
->>>>>>> 23b90bba
         }
     }
 }
