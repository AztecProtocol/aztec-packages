#![cfg(test)]

#[cfg(test)]
mod name_shadowing;

// XXX: These tests repeat a lot of code
// what we should do is have test cases which are passed to a test harness
// A test harness will allow for more expressive and readable tests
use core::panic;
use std::collections::BTreeMap;

use fm::FileId;

use iter_extended::vecmap;
use noirc_errors::Location;

use crate::hir::comptime::InterpreterError;
use crate::hir::def_collector::dc_crate::CompilationError;
use crate::hir::def_collector::errors::{DefCollectorErrorKind, DuplicateType};
use crate::hir::def_map::ModuleData;
use crate::hir::resolution::errors::ResolverError;
use crate::hir::resolution::import::PathResolutionError;
use crate::hir::type_check::TypeCheckError;
use crate::hir::Context;
use crate::node_interner::{NodeInterner, StmtId};

use crate::hir::def_collector::dc_crate::DefCollector;
use crate::hir_def::expr::HirExpression;
use crate::hir_def::stmt::HirStatement;
use crate::monomorphization::monomorphize;
use crate::parser::{ItemKind, ParserErrorReason};
use crate::token::SecondaryAttribute;
use crate::ParsedModule;
use crate::{
    hir::def_map::{CrateDefMap, LocalModuleId},
    parse_program,
};
use fm::FileManager;
use noirc_arena::Arena;

pub(crate) fn has_parser_error(errors: &[(CompilationError, FileId)]) -> bool {
    errors.iter().any(|(e, _f)| matches!(e, CompilationError::ParseError(_)))
}

pub(crate) fn remove_experimental_warnings(errors: &mut Vec<(CompilationError, FileId)>) {
    errors.retain(|(error, _)| match error {
        CompilationError::ParseError(error) => {
            !matches!(error.reason(), Some(ParserErrorReason::ExperimentalFeature(..)))
        }
        _ => true,
    });
}

pub(crate) fn get_program(src: &str) -> (ParsedModule, Context, Vec<(CompilationError, FileId)>) {
    let root = std::path::Path::new("/");
    let fm = FileManager::new(root);

    let mut context = Context::new(fm, Default::default());
    context.def_interner.populate_dummy_operator_traits();
    let root_file_id = FileId::dummy();
    let root_crate_id = context.crate_graph.add_crate_root(root_file_id);

    let (program, parser_errors) = parse_program(src);
    let mut errors = vecmap(parser_errors, |e| (e.into(), root_file_id));
    remove_experimental_warnings(&mut errors);

    if !has_parser_error(&errors) {
        let inner_attributes: Vec<SecondaryAttribute> = program
            .items
            .iter()
            .filter_map(|item| {
                if let ItemKind::InnerAttribute(attribute) = &item.kind {
                    Some(attribute.clone())
                } else {
                    None
                }
            })
            .collect();

        // Allocate a default Module for the root, giving it a ModuleId
        let mut modules: Arena<ModuleData> = Arena::default();
        let location = Location::new(Default::default(), root_file_id);
        let root = modules.insert(ModuleData::new(
            None,
            location,
            Vec::new(),
            inner_attributes.clone(),
            false,
        ));

        let def_map = CrateDefMap {
            root: LocalModuleId(root),
            modules,
            krate: root_crate_id,
            extern_prelude: BTreeMap::new(),
        };

        let debug_comptime_in_file = None;
        let enable_arithmetic_generics = false;
        let error_on_unused_imports = true;
        let macro_processors = &[];

        // Now we want to populate the CrateDefMap using the DefCollector
        errors.extend(DefCollector::collect_crate_and_dependencies(
            def_map,
            &mut context,
            program.clone().into_sorted(),
            root_file_id,
            debug_comptime_in_file,
            enable_arithmetic_generics,
            error_on_unused_imports,
            macro_processors,
        ));
    }
    (program, context, errors)
}

pub(crate) fn get_program_errors(src: &str) -> Vec<(CompilationError, FileId)> {
    get_program(src).2
}

fn assert_no_errors(src: &str) {
    let errors = get_program_errors(src);
    if !errors.is_empty() {
        panic!("Expected no errors, got: {:?}", errors);
    }
}

#[test]
fn check_trait_implemented_for_all_t() {
    let src = "
    trait Default {
        fn default() -> Self;
    }
    
    trait Eq {
        fn eq(self, other: Self) -> bool;
    }
    
    trait IsDefault {
        fn is_default(self) -> bool;
    }
    
    impl<T> IsDefault for T where T: Default + Eq {
        fn is_default(self) -> bool {
            self.eq(T::default())
        }
    }
    
    struct Foo {
        a: u64,
    }
    
    impl Eq for Foo {
        fn eq(self, other: Foo) -> bool { self.a == other.a } 
    }
    
    impl Default for u64 {
        fn default() -> Self {
            0
        }
    }
    
    impl Default for Foo {
        fn default() -> Self {
            Foo { a: Default::default() }
        }
    }
    
    fn main(a: Foo) -> pub bool {
        a.is_default()
    }";
    assert_no_errors(src);
}

#[test]
fn check_trait_implementation_duplicate_method() {
    let src = "
    trait Default {
        fn default(x: Field, y: Field) -> Field;
    }
    
    struct Foo {
        bar: Field,
        array: [Field; 2],
    }
    
    impl Default for Foo {
        // Duplicate trait methods should not compile
        fn default(x: Field, y: Field) -> Field {
            y + 2 * x
        }
        // Duplicate trait methods should not compile
        fn default(x: Field, y: Field) -> Field {
            x + 2 * y
        }
    }
    
    fn main() {}";

    let errors = get_program_errors(src);
    assert!(!has_parser_error(&errors));
    assert!(errors.len() == 1, "Expected 1 error, got: {:?}", errors);

    for (err, _file_id) in errors {
        match &err {
            CompilationError::DefinitionError(DefCollectorErrorKind::Duplicate {
                typ,
                first_def,
                second_def,
            }) => {
                assert_eq!(typ, &DuplicateType::TraitAssociatedFunction);
                assert_eq!(first_def, "default");
                assert_eq!(second_def, "default");
            }
            _ => {
                panic!("No other errors are expected! Found = {:?}", err);
            }
        };
    }
}

#[test]
fn check_trait_wrong_method_return_type() {
    let src = "
    trait Default {
        fn default() -> Self;
    }
    
    struct Foo {
    }
    
    impl Default for Foo {
        fn default() -> Field {
            0
        }
    }
    
    fn main() {
    }
    ";
    let errors = get_program_errors(src);
    assert!(!has_parser_error(&errors));
    assert!(errors.len() == 1, "Expected 1 error, got: {:?}", errors);

    for (err, _file_id) in errors {
        match &err {
            CompilationError::TypeError(TypeCheckError::TypeMismatch {
                expected_typ,
                expr_typ,
                expr_span: _,
            }) => {
                assert_eq!(expected_typ, "Foo");
                assert_eq!(expr_typ, "Field");
            }
            _ => {
                panic!("No other errors are expected! Found = {:?}", err);
            }
        };
    }
}

#[test]
fn check_trait_wrong_method_return_type2() {
    let src = "
    trait Default {
        fn default(x: Field, y: Field) -> Self;
    }
    
    struct Foo {
        bar: Field,
        array: [Field; 2],
    }
    
    impl Default for Foo {
        fn default(x: Field, _y: Field) -> Field {
            x
        }
    }
    
    fn main() {
    }";
    let errors = get_program_errors(src);
    assert!(!has_parser_error(&errors));
    assert!(errors.len() == 1, "Expected 1 error, got: {:?}", errors);

    for (err, _file_id) in errors {
        match &err {
            CompilationError::TypeError(TypeCheckError::TypeMismatch {
                expected_typ,
                expr_typ,
                expr_span: _,
            }) => {
                assert_eq!(expected_typ, "Foo");
                assert_eq!(expr_typ, "Field");
            }
            _ => {
                panic!("No other errors are expected! Found = {:?}", err);
            }
        };
    }
}

#[test]
fn check_trait_missing_implementation() {
    let src = "
    trait Default {
        fn default(x: Field, y: Field) -> Self;
    
        fn method2(x: Field) -> Field;
    
    }
    
    struct Foo {
        bar: Field,
        array: [Field; 2],
    }
    
    impl Default for Foo {
        fn default(x: Field, y: Field) -> Self {
            Self { bar: x, array: [x,y] }
        }
    }
    
    fn main() {
    }
    ";
    let errors = get_program_errors(src);
    assert!(!has_parser_error(&errors));
    assert!(errors.len() == 1, "Expected 1 error, got: {:?}", errors);

    for (err, _file_id) in errors {
        match &err {
            CompilationError::DefinitionError(DefCollectorErrorKind::TraitMissingMethod {
                trait_name,
                method_name,
                trait_impl_span: _,
            }) => {
                assert_eq!(trait_name, "Default");
                assert_eq!(method_name, "method2");
            }
            _ => {
                panic!("No other errors are expected! Found = {:?}", err);
            }
        };
    }
}

#[test]
fn check_trait_not_in_scope() {
    let src = "
    struct Foo {
        bar: Field,
        array: [Field; 2],
    }
    
    // Default trait does not exist
    impl Default for Foo {
        fn default(x: Field, y: Field) -> Self {
            Self { bar: x, array: [x,y] }
        }
    }
    
    fn main() {
    }
    
    ";
    let errors = get_program_errors(src);
    assert!(!has_parser_error(&errors));
    assert!(errors.len() == 1, "Expected 1 error, got: {:?}", errors);
    for (err, _file_id) in errors {
        match &err {
            CompilationError::DefinitionError(DefCollectorErrorKind::TraitNotFound {
                trait_path,
            }) => {
                assert_eq!(trait_path.as_string(), "Default");
            }
            _ => {
                panic!("No other errors are expected! Found = {:?}", err);
            }
        };
    }
}

#[test]
fn check_trait_wrong_method_name() {
    let src = "
    trait Default {
    }
    
    struct Foo {
        bar: Field,
        array: [Field; 2],
    }
    
    // wrong trait name method should not compile
    impl Default for Foo {
        fn does_not_exist(x: Field, y: Field) -> Self {
            Self { bar: x, array: [x,y] }
        }
    }
    
    fn main() {
    }";
    let compilation_errors = get_program_errors(src);
    assert!(!has_parser_error(&compilation_errors));
    assert!(
        compilation_errors.len() == 1,
        "Expected 1 compilation error, got: {:?}",
        compilation_errors
    );

    for (err, _file_id) in compilation_errors {
        match &err {
            CompilationError::DefinitionError(DefCollectorErrorKind::MethodNotInTrait {
                trait_name,
                impl_method,
            }) => {
                assert_eq!(trait_name, "Default");
                assert_eq!(impl_method, "does_not_exist");
            }
            _ => {
                panic!("No other errors are expected! Found = {:?}", err);
            }
        };
    }
}

#[test]
fn check_trait_wrong_parameter() {
    let src = "
    trait Default {
        fn default(x: Field) -> Self;
    }
    
    struct Foo {
        bar: u32,
    }
    
    impl Default for Foo {
        fn default(x: u32) -> Self {
            Foo {bar: x}
        }
    }
    
    fn main() {
    }
    ";
    let errors = get_program_errors(src);
    assert!(!has_parser_error(&errors));
    assert!(errors.len() == 1, "Expected 1 error, got: {:?}", errors);

    for (err, _file_id) in errors {
        match &err {
            CompilationError::TypeError(TypeCheckError::TraitMethodParameterTypeMismatch {
                method_name,
                expected_typ,
                actual_typ,
                ..
            }) => {
                assert_eq!(method_name, "default");
                assert_eq!(expected_typ, "Field");
                assert_eq!(actual_typ, "u32");
            }
            _ => {
                panic!("No other errors are expected! Found = {:?}", err);
            }
        };
    }
}

#[test]
fn check_trait_wrong_parameter2() {
    let src = "
    trait Default {
        fn default(x: Field, y: Field) -> Self;
    }
    
    struct Foo {
        bar: Field,
        array: [Field; 2],
    }
    
    impl Default for Foo {
        fn default(x: Field, y: Foo) -> Self {
            Self { bar: x, array: [x, y.bar] }
        }
    }
    
    fn main() {
    }";

    let errors = get_program_errors(src);
    assert!(!has_parser_error(&errors));
    assert!(errors.len() == 1, "Expected 1 error, got: {:?}", errors);

    for (err, _file_id) in errors {
        match &err {
            CompilationError::TypeError(TypeCheckError::TraitMethodParameterTypeMismatch {
                method_name,
                expected_typ,
                actual_typ,
                ..
            }) => {
                assert_eq!(method_name, "default");
                assert_eq!(expected_typ, "Field");
                assert_eq!(actual_typ, "Foo");
            }
            _ => {
                panic!("No other errors are expected! Found = {:?}", err);
            }
        };
    }
}

#[test]
fn check_trait_wrong_parameter_type() {
    let src = "
    trait Default {
        fn default(x: Field, y: NotAType) -> Field;
    }
    
    fn main(x: Field, y: Field) {
        assert(y == x);
    }";
    let errors = get_program_errors(src);
    assert!(!has_parser_error(&errors));

    // This is a duplicate error in the name resolver & type checker.
    // In the elaborator there is no duplicate and only 1 error is issued
    assert!(errors.len() <= 2, "Expected 1 or 2 errors, got: {:?}", errors);

    for (err, _file_id) in errors {
        match &err {
            CompilationError::ResolverError(ResolverError::PathResolutionError(
                PathResolutionError::Unresolved(ident),
            )) => {
                assert_eq!(ident, "NotAType");
            }
            _ => {
                panic!("No other errors are expected! Found = {:?}", err);
            }
        };
    }
}

#[test]
fn check_trait_wrong_parameters_count() {
    let src = "
    trait Default {
        fn default(x: Field, y: Field) -> Self;
    }
    
    struct Foo {
        bar: Field,
        array: [Field; 2],
    }
    
    impl Default for Foo {
        fn default(x: Field) -> Self {
            Self { bar: x, array: [x, x] }
        }
    }
    
    fn main() {
    }
    ";
    let errors = get_program_errors(src);
    assert!(!has_parser_error(&errors));
    assert!(errors.len() == 1, "Expected 1 error, got: {:?}", errors);
    for (err, _file_id) in errors {
        match &err {
            CompilationError::TypeError(TypeCheckError::MismatchTraitImplNumParameters {
                actual_num_parameters,
                expected_num_parameters,
                trait_name,
                method_name,
                ..
            }) => {
                assert_eq!(actual_num_parameters, &1_usize);
                assert_eq!(expected_num_parameters, &2_usize);
                assert_eq!(method_name, "default");
                assert_eq!(trait_name, "Default");
            }
            _ => {
                panic!("No other errors are expected in this test case! Found = {:?}", err);
            }
        };
    }
}

#[test]
fn check_trait_impl_for_non_type() {
    let src = "
    trait Default {
        fn default(x: Field, y: Field) -> Field;
    }

    impl Default for main {
        fn default(x: Field, y: Field) -> Field {
            x + y
        }
    }

    fn main() {}
    ";
    let errors = get_program_errors(src);
    assert!(!has_parser_error(&errors));
    assert!(errors.len() == 1, "Expected 1 error, got: {:?}", errors);
    for (err, _file_id) in errors {
        match &err {
            CompilationError::ResolverError(ResolverError::Expected { expected, got, .. }) => {
                assert_eq!(expected, "type");
                assert_eq!(got, "function");
            }
            _ => {
                panic!("No other errors are expected! Found = {:?}", err);
            }
        };
    }
}

#[test]
fn check_impl_struct_not_trait() {
    let src = "
    struct Foo {
        bar: Field,
        array: [Field; 2],
    }

    struct Default {
        x: Field,
        z: Field, 
    }
    
    // Default is a struct not a trait
    impl Default for Foo {
        fn default(x: Field, y: Field) -> Self {
            Self { bar: x, array: [x,y] }
        }
    }
    
    fn main() {}
    ";
    let errors = get_program_errors(src);
    assert!(!has_parser_error(&errors));
    assert!(errors.len() == 1, "Expected 1 error, got: {:?}", errors);
    for (err, _file_id) in errors {
        match &err {
            CompilationError::DefinitionError(DefCollectorErrorKind::NotATrait {
                not_a_trait_name,
            }) => {
                assert_eq!(not_a_trait_name.to_string(), "Default");
            }
            _ => {
                panic!("No other errors are expected! Found = {:?}", err);
            }
        };
    }
}

#[test]
fn check_trait_duplicate_declaration() {
    let src = "
    trait Default {
        fn default(x: Field, y: Field) -> Self;
    }
    
    struct Foo {
        bar: Field,
        array: [Field; 2],
    }
    
    impl Default for Foo {
        fn default(x: Field,y: Field) -> Self {
            Self { bar: x, array: [x,y] }
        }
    }
    
    
    trait Default {
        fn default(x: Field) -> Self;
    }
    
    fn main() {
    }";
    let errors = get_program_errors(src);
    assert!(!has_parser_error(&errors));
    assert!(errors.len() == 1, "Expected 1 error, got: {:?}", errors);
    for (err, _file_id) in errors {
        match &err {
            CompilationError::DefinitionError(DefCollectorErrorKind::Duplicate {
                typ,
                first_def,
                second_def,
            }) => {
                assert_eq!(typ, &DuplicateType::Trait);
                assert_eq!(first_def, "Default");
                assert_eq!(second_def, "Default");
            }
            _ => {
                panic!("No other errors are expected! Found = {:?}", err);
            }
        };
    }
}

#[test]
fn check_trait_duplicate_implementation() {
    let src = "
    trait Default {
    }
    struct Foo {
        bar: Field,
    }
    
    impl Default for Foo {
    }
    impl Default for Foo {
    }
    fn main() {
    }
    ";
    let errors = get_program_errors(src);
    assert!(!has_parser_error(&errors));
    assert!(errors.len() == 2, "Expected 2 errors, got: {:?}", errors);
    for (err, _file_id) in errors {
        match &err {
            CompilationError::DefinitionError(DefCollectorErrorKind::OverlappingImpl {
                ..
            }) => (),
            CompilationError::DefinitionError(DefCollectorErrorKind::OverlappingImplNote {
                ..
            }) => (),
            _ => {
                panic!("No other errors are expected! Found = {:?}", err);
            }
        };
    }
}

#[test]
fn check_trait_duplicate_implementation_with_alias() {
    let src = "
    trait Default {
    }
    
    struct MyStruct {
    }
    
    type MyType = MyStruct;
    
    impl Default for MyStruct {
    }
    
    impl Default for MyType {
    }
    
    fn main() {
    }
    ";
    let errors = get_program_errors(src);
    assert!(!has_parser_error(&errors));
    assert!(errors.len() == 2, "Expected 2 errors, got: {:?}", errors);
    for (err, _file_id) in errors {
        match &err {
            CompilationError::DefinitionError(DefCollectorErrorKind::OverlappingImpl {
                ..
            }) => (),
            CompilationError::DefinitionError(DefCollectorErrorKind::OverlappingImplNote {
                ..
            }) => (),
            _ => {
                panic!("No other errors are expected! Found = {:?}", err);
            }
        };
    }
}

#[test]
fn test_impl_self_within_default_def() {
    let src = "
    trait Bar {
        fn ok(self) -> Self;

        fn ref_ok(self) -> Self {
            self.ok()
        }
    }

    impl<T> Bar for (T, T) where T: Bar {
        fn ok(self) -> Self {
            self
        }
    }";
    assert_no_errors(src);
}

#[test]
fn check_trait_as_type_as_fn_parameter() {
    let src = "
    trait Eq {
        fn eq(self, other: Self) -> bool;
    }

    struct Foo {
        a: u64,
    }

    impl Eq for Foo {
        fn eq(self, other: Foo) -> bool { self.a == other.a } 
    }

    fn test_eq(x: impl Eq) -> bool {
        x.eq(x)
    }

    fn main(a: Foo) -> pub bool {
        test_eq(a)
    }";
    assert_no_errors(src);
}

#[test]
fn check_trait_as_type_as_two_fn_parameters() {
    let src = "
    trait Eq {
        fn eq(self, other: Self) -> bool;
    }

    trait Test {
        fn test(self) -> bool;
    }

    struct Foo {
        a: u64,
    }

    impl Eq for Foo {
        fn eq(self, other: Foo) -> bool { self.a == other.a } 
    }

    impl Test for u64 {
        fn test(self) -> bool { self == self } 
    }

    fn test_eq(x: impl Eq, y: impl Test) -> bool {
        x.eq(x) == y.test()
    }

    fn main(a: Foo, b: u64) -> pub bool {
        test_eq(a, b)
    }";
    assert_no_errors(src);
}

fn get_program_captures(src: &str) -> Vec<Vec<String>> {
    let (program, context, _errors) = get_program(src);
    let interner = context.def_interner;
    let mut all_captures: Vec<Vec<String>> = Vec::new();
    for func in program.into_sorted().functions {
        let func_id = interner.find_function(func.name()).unwrap();
        let hir_func = interner.function(&func_id);
        // Iterate over function statements and apply filtering function
        find_lambda_captures(hir_func.block(&interner).statements(), &interner, &mut all_captures);
    }
    all_captures
}

fn find_lambda_captures(stmts: &[StmtId], interner: &NodeInterner, result: &mut Vec<Vec<String>>) {
    for stmt_id in stmts.iter() {
        let hir_stmt = interner.statement(stmt_id);
        let expr_id = match hir_stmt {
            HirStatement::Expression(expr_id) => expr_id,
            HirStatement::Let(let_stmt) => let_stmt.expression,
            HirStatement::Assign(assign_stmt) => assign_stmt.expression,
            HirStatement::Constrain(constr_stmt) => constr_stmt.0,
            HirStatement::Semi(semi_expr) => semi_expr,
            HirStatement::For(for_loop) => for_loop.block,
            HirStatement::Error => panic!("Invalid HirStatement!"),
            HirStatement::Break => panic!("Unexpected break"),
            HirStatement::Continue => panic!("Unexpected continue"),
            HirStatement::Comptime(_) => panic!("Unexpected comptime"),
        };
        let expr = interner.expression(&expr_id);

        get_lambda_captures(expr, interner, result); // TODO: dyn filter function as parameter
    }
}

fn get_lambda_captures(
    expr: HirExpression,
    interner: &NodeInterner,
    result: &mut Vec<Vec<String>>,
) {
    if let HirExpression::Lambda(lambda_expr) = expr {
        let mut cur_capture = Vec::new();

        for capture in lambda_expr.captures.iter() {
            cur_capture.push(interner.definition(capture.ident.id).name.clone());
        }
        result.push(cur_capture);

        // Check for other captures recursively within the lambda body
        let hir_body_expr = interner.expression(&lambda_expr.body);
        if let HirExpression::Block(block_expr) = hir_body_expr {
            find_lambda_captures(block_expr.statements(), interner, result);
        }
    }
}

#[test]
fn resolve_empty_function() {
    let src = "
        fn main() {

        }
    ";
    assert_no_errors(src);
}
#[test]
fn resolve_basic_function() {
    let src = r#"
        fn main(x : Field) {
            let y = x + x;
            assert(y == x);
        }
    "#;
    assert_no_errors(src);
}
#[test]
fn resolve_unused_var() {
    let src = r#"
        fn main(x : Field) {
            let y = x + x;
            assert(x == x);
        }
    "#;

    let errors = get_program_errors(src);
    assert!(errors.len() == 1, "Expected 1 error, got: {:?}", errors);
    // It should be regarding the unused variable
    match &errors[0].0 {
        CompilationError::ResolverError(ResolverError::UnusedVariable { ident }) => {
            assert_eq!(&ident.0.contents, "y");
        }
        _ => unreachable!("we should only have an unused var error"),
    }
}

#[test]
fn resolve_unresolved_var() {
    let src = r#"
        fn main(x : Field) {
            let y = x + x;
            assert(y == z);
        }
    "#;
    let errors = get_program_errors(src);
    assert!(errors.len() == 1, "Expected 1 error, got: {:?}", errors);
    // It should be regarding the unresolved var `z` (Maybe change to undeclared and special case)
    match &errors[0].0 {
        CompilationError::ResolverError(ResolverError::VariableNotDeclared { name, span: _ }) => {
            assert_eq!(name, "z");
        }
        _ => unimplemented!("we should only have an unresolved variable"),
    }
}

#[test]
fn unresolved_path() {
    let src = "
        fn main(x : Field) {
            let _z = some::path::to::a::func(x);
        }
    ";
    let errors = get_program_errors(src);
    assert!(errors.len() == 1, "Expected 1 error, got: {:?}", errors);
    for (compilation_error, _file_id) in errors {
        match compilation_error {
            CompilationError::ResolverError(err) => {
                match err {
                    ResolverError::PathResolutionError(PathResolutionError::Unresolved(name)) => {
                        assert_eq!(name.to_string(), "some");
                    }
                    _ => unimplemented!("we should only have an unresolved function"),
                };
            }
            _ => unimplemented!(),
        }
    }
}

#[test]
fn resolve_literal_expr() {
    let src = r#"
        fn main(x : Field) {
            let y = 5;
            assert(y == x);
        }
    "#;
    assert_no_errors(src);
}

#[test]
fn multiple_resolution_errors() {
    let src = r#"
        fn main(x : Field) {
           let y = foo::bar(x);
           let z = y + a;
        }
    "#;

    let errors = get_program_errors(src);
    assert!(errors.len() == 3, "Expected 3 errors, got: {:?}", errors);

    // Errors are:
    // `a` is undeclared
    // `z` is unused
    // `foo::bar` does not exist
    for (compilation_error, _file_id) in errors {
        match compilation_error {
            CompilationError::ResolverError(err) => {
                match err {
                    ResolverError::UnusedVariable { ident } => {
                        assert_eq!(&ident.0.contents, "z");
                    }
                    ResolverError::VariableNotDeclared { name, .. } => {
                        assert_eq!(name, "a");
                    }
                    ResolverError::PathResolutionError(PathResolutionError::Unresolved(name)) => {
                        assert_eq!(name.to_string(), "foo");
                    }
                    _ => unimplemented!(),
                };
            }
            _ => unimplemented!(),
        }
    }
}

#[test]
fn resolve_prefix_expr() {
    let src = r#"
        fn main(x : Field) {
            let _y = -x;
        }
    "#;
    assert_no_errors(src);
}

#[test]
fn resolve_for_expr() {
    let src = r#"
        fn main(x : u64) {
            for i in 1..20 {
                let _z = x + i;
            };
        }
    "#;
    assert_no_errors(src);
}

#[test]
fn resolve_call_expr() {
    let src = r#"
        fn main(x : Field) {
            let _z = foo(x);
        }

        fn foo(x : Field) -> Field {
            x
        }
    "#;
    assert_no_errors(src);
}

#[test]
fn resolve_shadowing() {
    let src = r#"
        fn main(x : Field) {
            let x = foo(x);
            let x = x;
            let (x, x) = (x, x);
            let _ = x;
        }

        fn foo(x : Field) -> Field {
            x
        }
    "#;
    assert_no_errors(src);
}

#[test]
fn resolve_basic_closure() {
    let src = r#"
        fn main(x : Field) -> pub Field {
            let closure = |y| y + x;
            closure(x)
        }
    "#;
    assert_no_errors(src);
}

#[test]
fn resolve_simplified_closure() {
    // based on bug https://github.com/noir-lang/noir/issues/1088

    let src = r#"fn do_closure(x: Field) -> Field {
        let y = x;
        let ret_capture = || {
          y
        };
        ret_capture()
      }

      fn main(x: Field) {
          assert(do_closure(x) == 100);
      }

      "#;
    let parsed_captures = get_program_captures(src);
    let expected_captures = vec![vec!["y".to_string()]];
    assert_eq!(expected_captures, parsed_captures);
}

#[test]
fn resolve_complex_closures() {
    let src = r#"
        fn main(x: Field) -> pub Field {
            let closure_without_captures = |x: Field| -> Field { x + x };
            let a = closure_without_captures(1);

            let closure_capturing_a_param = |y: Field| -> Field { y + x };
            let b = closure_capturing_a_param(2);

            let closure_capturing_a_local_var = |y: Field| -> Field { y + b };
            let c = closure_capturing_a_local_var(3);

            let closure_with_transitive_captures = |y: Field| -> Field {
                let d = 5;
                let nested_closure = |z: Field| -> Field {
                    let doubly_nested_closure = |w: Field| -> Field { w + x + b };
                    a + z + y + d + x + doubly_nested_closure(4) + x + y
                };
                let res = nested_closure(5);
                res
            };

            a + b + c + closure_with_transitive_captures(6)
        }
    "#;
    assert_no_errors(src);

    let expected_captures = vec![
        vec![],
        vec!["x".to_string()],
        vec!["b".to_string()],
        vec!["x".to_string(), "b".to_string(), "a".to_string()],
        vec!["x".to_string(), "b".to_string(), "a".to_string(), "y".to_string(), "d".to_string()],
        vec!["x".to_string(), "b".to_string()],
    ];

    let parsed_captures = get_program_captures(src);

    assert_eq!(expected_captures, parsed_captures);
}

#[test]
fn resolve_fmt_strings() {
    let src = r#"
        fn main() {
            let string = f"this is i: {i}";
            println(string);

            println(f"I want to print {0}");

            let new_val = 10;
            println(f"random_string{new_val}{new_val}");
        }
        fn println<T>(x : T) -> T {
            x
        }
    "#;

    let errors = get_program_errors(src);
    assert!(errors.len() == 5, "Expected 5 errors, got: {:?}", errors);

    for (err, _file_id) in errors {
        match &err {
            CompilationError::ResolverError(ResolverError::VariableNotDeclared {
                name, ..
            }) => {
                assert_eq!(name, "i");
            }
            CompilationError::ResolverError(ResolverError::NumericConstantInFormatString {
                name,
                ..
            }) => {
                assert_eq!(name, "0");
            }
            CompilationError::TypeError(TypeCheckError::UnusedResultError {
                expr_type: _,
                expr_span,
            }) => {
                let a = src.get(expr_span.start() as usize..expr_span.end() as usize).unwrap();
                assert!(
                    a == "println(string)"
                        || a == "println(f\"I want to print {0}\")"
                        || a == "println(f\"random_string{new_val}{new_val}\")"
                );
            }
            _ => unimplemented!(),
        };
    }
}

fn check_rewrite(src: &str, expected: &str) {
    let (_program, mut context, _errors) = get_program(src);
    let main_func_id = context.def_interner.find_function("main").unwrap();
    let program = monomorphize(main_func_id, &mut context.def_interner).unwrap();
    assert!(format!("{}", program) == expected);
}

#[test]
fn simple_closure_with_no_captured_variables() {
    let src = r#"
    fn main() -> pub Field {
        let x = 1;
        let closure = || x;
        closure()
    }
    "#;

    let expected_rewrite = r#"fn main$f0() -> Field {
    let x$0 = 1;
    let closure$3 = {
        let closure_variable$2 = {
            let env$1 = (x$l0);
            (env$l1, lambda$f1)
        };
        closure_variable$l2
    };
    {
        let tmp$4 = closure$l3;
        tmp$l4.1(tmp$l4.0)
    }
}
fn lambda$f1(mut env$l1: (Field)) -> Field {
    env$l1.0
}
"#;
    check_rewrite(src, expected_rewrite);
}

#[test]
fn deny_cyclic_globals() {
    let src = r#"
        global A = B;
        global B = A;
        fn main() {}
    "#;
    assert_eq!(get_program_errors(src).len(), 1);
}

#[test]
fn deny_cyclic_type_aliases() {
    let src = r#"
        type A = B;
        type B = A;
        fn main() {}
    "#;
    assert_eq!(get_program_errors(src).len(), 1);
}

#[test]
fn ensure_nested_type_aliases_type_check() {
    let src = r#"
        type A = B;
        type B = u8;
        fn main() {
            let _a: A = 0 as u16;
        }
    "#;
    assert_eq!(get_program_errors(src).len(), 1);
}

#[test]
fn type_aliases_in_entry_point() {
    let src = r#"
        type Foo = u8;
        fn main(_x: Foo) {}
    "#;
    assert_eq!(get_program_errors(src).len(), 0);
}

#[test]
fn operators_in_global_used_in_type() {
    let src = r#"
        global ONE = 1;
        global COUNT = ONE + 2;
        fn main() {
            let _array: [Field; COUNT] = [1, 2, 3];
        }
    "#;
    assert_eq!(get_program_errors(src).len(), 0);
}

#[test]
fn break_and_continue_in_constrained_fn() {
    let src = r#"
        fn main() {
            for i in 0 .. 10 {
                if i == 2 {
                    continue;
                }
                if i == 5 {
                    break;
                }
            }
        }
    "#;
    assert_eq!(get_program_errors(src).len(), 2);
}

#[test]
fn break_and_continue_outside_loop() {
    let src = r#"
        unconstrained fn main() {
            continue;
            break;
        }
    "#;
    assert_eq!(get_program_errors(src).len(), 2);
}

// Regression for #2540
#[test]
fn for_loop_over_array() {
    let src = r#"
        fn hello<N>(_array: [u1; N]) {
            for _ in 0..N {}
        }

        fn main() {
            let array: [u1; 2] = [0, 1];
            hello(array);
        }
    "#;
    let errors = get_program_errors(src);
    assert_eq!(get_program_errors(src).len(), 1);

    assert!(matches!(
        errors[0].0,
        CompilationError::ResolverError(ResolverError::UseExplicitNumericGeneric { .. })
    ));
}

// Regression for #4545
#[test]
fn type_aliases_in_main() {
    let src = r#"
        type Outer<let N: u32> = [u8; N];
        fn main(_arg: Outer<1>) {}
    "#;
    assert_eq!(get_program_errors(src).len(), 0);
}

#[test]
fn ban_mutable_globals() {
    // Mutable globals are only allowed in a comptime context
    let src = r#"
        mut global FOO: Field = 0;
        fn main() {}
    "#;
    assert_eq!(get_program_errors(src).len(), 1);
}

#[test]
fn deny_inline_attribute_on_unconstrained() {
    let src = r#"
        #[no_predicates]
        unconstrained pub fn foo(x: Field, y: Field) {
            assert(x != y);
        }
    "#;
    let errors = get_program_errors(src);
    assert_eq!(errors.len(), 1);
    assert!(matches!(
        errors[0].0,
        CompilationError::ResolverError(ResolverError::NoPredicatesAttributeOnUnconstrained { .. })
    ));
}

#[test]
fn deny_fold_attribute_on_unconstrained() {
    let src = r#"
        #[fold]
        unconstrained pub fn foo(x: Field, y: Field) {
            assert(x != y);
        }
    "#;
    let errors = get_program_errors(src);
    assert_eq!(errors.len(), 1);
    assert!(matches!(
        errors[0].0,
        CompilationError::ResolverError(ResolverError::FoldAttributeOnUnconstrained { .. })
    ));
}

#[test]
fn specify_function_types_with_turbofish() {
    let src = r#"
        trait Default {
            fn default() -> Self;
        }

        impl Default for Field {
            fn default() -> Self { 0 }
        }

        impl Default for u64 {
            fn default() -> Self { 0 }
        }

        // Need the above as we don't have access to the stdlib here.
        // We also need to construct a concrete value of `U` without giving away its type
        // as otherwise the unspecified type is ignored.

        fn generic_func<T, U>() -> (T, U) where T: Default, U: Default {
            (T::default(), U::default())
        }
    
        fn main() {
            let _ = generic_func::<u64, Field>();
        }
    "#;
    let errors = get_program_errors(src);
    assert_eq!(errors.len(), 0);
}

#[test]
fn specify_method_types_with_turbofish() {
    let src = r#"
        trait Default {
            fn default() -> Self;
        }

        impl Default for Field {
            fn default() -> Self { 0 }
        }

        // Need the above as we don't have access to the stdlib here.
        // We also need to construct a concrete value of `U` without giving away its type
        // as otherwise the unspecified type is ignored.

        struct Foo<T> {
            inner: T
        }
        
        impl<T> Foo<T> {
            fn generic_method<U>(_self: Self) -> U where U: Default {
                U::default()
            }
        }
        
        fn main() {
            let foo: Foo<Field> = Foo { inner: 1 };
            let _ = foo.generic_method::<Field>();
        }
    "#;
    let errors = get_program_errors(src);
    assert_eq!(errors.len(), 0);
}

#[test]
fn incorrect_turbofish_count_function_call() {
    let src = r#"
        trait Default {
            fn default() -> Self;
        }

        impl Default for Field {
            fn default() -> Self { 0 }
        }

        impl Default for u64 {
            fn default() -> Self { 0 }
        }

        // Need the above as we don't have access to the stdlib here.
        // We also need to construct a concrete value of `U` without giving away its type
        // as otherwise the unspecified type is ignored.

        fn generic_func<T, U>() -> (T, U) where T: Default, U: Default {
            (T::default(), U::default())
        }

        fn main() {
            let _ = generic_func::<u64, Field, Field>();
        }
    "#;
    let errors = get_program_errors(src);
    assert_eq!(errors.len(), 1);
    assert!(matches!(
        errors[0].0,
        CompilationError::TypeError(TypeCheckError::IncorrectTurbofishGenericCount { .. }),
    ));
}

#[test]
fn incorrect_turbofish_count_method_call() {
    let src = r#"
        trait Default {
            fn default() -> Self;
        }

        impl Default for Field {
            fn default() -> Self { 0 }
        }

        // Need the above as we don't have access to the stdlib here.
        // We also need to construct a concrete value of `U` without giving away its type
        // as otherwise the unspecified type is ignored.

        struct Foo<T> {
            inner: T
        }
        
        impl<T> Foo<T> {
            fn generic_method<U>(_self: Self) -> U where U: Default {
                U::default()
            }
        }
        
        fn main() {
            let foo: Foo<Field> = Foo { inner: 1 };
            let _ = foo.generic_method::<Field, u32>();
        }
    "#;
    let errors = get_program_errors(src);
    assert_eq!(errors.len(), 1);
    assert!(matches!(
        errors[0].0,
        CompilationError::TypeError(TypeCheckError::IncorrectTurbofishGenericCount { .. }),
    ));
}

#[test]
fn struct_numeric_generic_in_function() {
    let src = r#"
    struct Foo {
        inner: u64
    }

    pub fn bar<let N: Foo>() { }
    "#;
    let errors = get_program_errors(src);
    assert_eq!(errors.len(), 1);
    assert!(matches!(
        errors[0].0,
        CompilationError::ResolverError(ResolverError::UnsupportedNumericGenericType { .. }),
    ));
}

#[test]
fn struct_numeric_generic_in_struct() {
    let src = r#"
    struct Foo {
        inner: u64
    }

    struct Bar<let N: Foo> { }
    "#;
    let errors = get_program_errors(src);
    assert_eq!(errors.len(), 1);
    assert!(matches!(
        errors[0].0,
        CompilationError::DefinitionError(
            DefCollectorErrorKind::UnsupportedNumericGenericType { .. }
        ),
    ));
}

#[test]
fn bool_numeric_generic() {
    let src = r#"
    pub fn read<let N: bool>() -> Field {
        if N {
            0
        } else {
            1
        }
    }
    "#;
    let errors = get_program_errors(src);
    assert_eq!(errors.len(), 1);
    assert!(matches!(
        errors[0].0,
        CompilationError::ResolverError(ResolverError::UnsupportedNumericGenericType { .. }),
    ));
}

#[test]
fn numeric_generic_binary_operation_type_mismatch() {
    let src = r#"
    pub fn foo<let N: Field>() -> bool {
        let mut check: bool = true;
        check = N;
        check
    }   
    "#;
    let errors = get_program_errors(src);
    assert_eq!(errors.len(), 1);
    assert!(matches!(
        errors[0].0,
        CompilationError::TypeError(TypeCheckError::TypeMismatchWithSource { .. }),
    ));
}

#[test]
fn bool_generic_as_loop_bound() {
    let src = r#"
    pub fn read<let N: bool>() {
        let mut fields = [0; N];
        for i in 0..N {
            fields[i] = i + 1;
        }
        assert(fields[0] == 1);
    }
    "#;
    let errors = get_program_errors(src);
    assert_eq!(errors.len(), 2);

    assert!(matches!(
        errors[0].0,
        CompilationError::ResolverError(ResolverError::UnsupportedNumericGenericType { .. }),
    ));

    let CompilationError::TypeError(TypeCheckError::TypeMismatch {
        expected_typ, expr_typ, ..
    }) = &errors[1].0
    else {
        panic!("Got an error other than a type mismatch");
    };

    assert_eq!(expected_typ, "Field");
    assert_eq!(expr_typ, "bool");
}

#[test]
fn numeric_generic_in_function_signature() {
    let src = r#"
    pub fn foo<let N: u8>(arr: [Field; N]) -> [Field; N] { arr }
    "#;
    assert_no_errors(src);
}

#[test]
fn numeric_generic_as_struct_field_type() {
    let src = r#"
    struct Foo<let N: u32> {
        a: Field,
        b: N,
    }
    "#;
    let errors = get_program_errors(src);
    assert_eq!(errors.len(), 1);
    assert!(matches!(
        errors[0].0,
        CompilationError::ResolverError(ResolverError::NumericGenericUsedForType { .. }),
    ));
}

#[test]
fn normal_generic_as_array_length() {
    let src = r#"
    struct Foo<N> {
        a: Field,
        b: [Field; N],
    }
    "#;
    let errors = get_program_errors(src);
    assert_eq!(errors.len(), 1);
    // TODO(https://github.com/noir-lang/noir/issues/5156): This should be switched to a hard type error rather than
    // the `UseExplicitNumericGeneric` once implicit numeric generics are removed.
    assert!(matches!(
        errors[0].0,
        CompilationError::ResolverError(ResolverError::UseExplicitNumericGeneric { .. }),
    ));
}

#[test]
fn numeric_generic_as_param_type() {
    let src = r#"
    pub fn foo<let I: Field>(x: I) -> I {
        let _q: I = 5;
        x
    }
    "#;
    let errors = get_program_errors(src);
    assert_eq!(errors.len(), 3);
    // Error from the parameter type
    assert!(matches!(
        errors[0].0,
        CompilationError::ResolverError(ResolverError::NumericGenericUsedForType { .. }),
    ));
    // Error from the let statement annotated type
    assert!(matches!(
        errors[1].0,
        CompilationError::ResolverError(ResolverError::NumericGenericUsedForType { .. }),
    ));
    // Error from the return type
    assert!(matches!(
        errors[2].0,
        CompilationError::ResolverError(ResolverError::NumericGenericUsedForType { .. }),
    ));
}

#[test]
fn numeric_generic_used_in_nested_type_fail() {
    let src = r#"
    struct Foo<let N: u32> {
        a: Field,
        b: Bar<N>,
    }
    struct Bar<N> {
        inner: N
    }
    "#;
    let errors = get_program_errors(src);
    assert_eq!(errors.len(), 1);
    assert!(matches!(
        errors[0].0,
        CompilationError::ResolverError(ResolverError::NumericGenericUsedForType { .. }),
    ));
}

#[test]
fn normal_generic_used_in_nested_array_length_fail() {
    let src = r#"
    struct Foo<N> {
        a: Field,
        b: Bar<N>,
    }
    struct Bar<let N: u32> {
        inner: [Field; N]
    }
    "#;
    let errors = get_program_errors(src);
    // TODO(https://github.com/noir-lang/noir/issues/5156): This should be switched to a hard type error once implicit numeric generics are removed.
    assert_eq!(errors.len(), 0);
}

#[test]
fn numeric_generic_used_in_nested_type_pass() {
    // The order of these structs should not be changed to make sure
    // that we are accurately resolving all struct generics before struct fields
    let src = r#"
    struct NestedNumeric<let N: u32> {
        a: Field,
        b: InnerNumeric<N>
    }
    struct InnerNumeric<let N: u32> {
        inner: [u64; N],
    }    
    "#;
    assert_no_errors(src);
}

#[test]
fn numeric_generic_used_in_trait() {
    // We want to make sure that `N` in `impl<let N: u32, T> Deserialize<N, T>` does
    // not trigger `expected type, found numeric generic parameter N` as the trait
    // does in fact expect a numeric generic.
    let src = r#"
    struct MyType<T> {
        a: Field,
        b: Field,
        c: Field,
        d: T,
    }
    
    impl<let N: u32, T> Deserialize<N, T> for MyType<T> {
        fn deserialize(fields: [Field; N], other: T) -> Self {
            MyType { a: fields[0], b: fields[1], c: fields[2], d: other }
        }
    }
    
    trait Deserialize<let N: u32, T> {
        fn deserialize(fields: [Field; N], other: T) -> Self;
    }
    "#;
    assert_no_errors(src);
}

#[test]
fn numeric_generic_in_trait_impl_with_extra_impl_generics() {
    let src = r#"
    trait Default {
        fn default() -> Self;
    }

    struct MyType<T> {
        a: Field,
        b: Field,
        c: Field,
        d: T,
    }
    
    // Make sure that `T` is placed before `N` as we want to test that the order of the generics is correctly maintained.
    // `N` is used first in the trait impl generics (`Deserialize<N> for MyType<T>`).
    // We want to make sure that the compiler correctly accounts for that `N` has a numeric kind
    // while `T` has a normal kind. 
    impl<T, let N: u32> Deserialize<N> for MyType<T> where T: Default {
        fn deserialize(fields: [Field; N]) -> Self {
            MyType { a: fields[0], b: fields[1], c: fields[2], d: T::default() }
        }
    }
    
    trait Deserialize<let N: u32> {
        fn deserialize(fields: [Field; N]) -> Self;
    }
    "#;
    assert_no_errors(src);
}

#[test]
fn numeric_generic_used_in_where_clause() {
    let src = r#"
    trait Deserialize<let N: u32> {
        fn deserialize(fields: [Field; N]) -> Self;
    }

    pub fn read<T, let N: u32>() -> T where T: Deserialize<N> {
        let mut fields: [Field; N] = [0; N];
        for i in 0..N {
            fields[i] = i as Field + 1;
        }
        T::deserialize(fields)
    }
    "#;
    assert_no_errors(src);
}

#[test]
fn numeric_generic_used_in_turbofish() {
    let src = r#"
    pub fn double<let N: u32>() -> u32 {
        // Used as an expression
        N * 2
    }

    pub fn double_numeric_generics_test() {
        // Example usage of a numeric generic arguments.
        assert(double::<9>() == 18);
        assert(double::<7 + 8>() == 30);
    }
    "#;
    assert_no_errors(src);
}

#[test]
fn constant_used_with_numeric_generic() {
    let src = r#"
    struct ValueNote {
        value: Field,
    }

    trait Serialize<let N: u32> {
        fn serialize(self) -> [Field; N];
    }

    impl Serialize<1> for ValueNote {
        fn serialize(self) -> [Field; 1] {
            [self.value]
        }
    }
    "#;
    assert_no_errors(src);
}

#[test]
fn normal_generic_used_when_numeric_expected_in_where_clause() {
    let src = r#"
    trait Deserialize<let N: u32> {
        fn deserialize(fields: [Field; N]) -> Self;
    }

    pub fn read<T, N>() -> T where T: Deserialize<N> {
        T::deserialize([0, 1])
    }
    "#;
    let errors = get_program_errors(src);
    assert_eq!(errors.len(), 1);
    assert!(matches!(
        errors[0].0,
        CompilationError::TypeError(TypeCheckError::TypeMismatch { .. }),
    ));

    let src = r#"
    trait Deserialize<let N: u32> {
        fn deserialize(fields: [Field; N]) -> Self;
    }

    pub fn read<T, N>() -> T where T: Deserialize<N> {
        let mut fields: [Field; N] = [0; N];
        for i in 0..N {
            fields[i] = i as Field + 1;
        }
        T::deserialize(fields)
    }
    "#;
    let errors = get_program_errors(src);
    assert_eq!(errors.len(), 1);
    assert!(matches!(
        errors[0].0,
        CompilationError::ResolverError(ResolverError::VariableNotDeclared { .. }),
    ));
}

// TODO(https://github.com/noir-lang/noir/issues/5156): Remove this test once we ban implicit numeric generics
#[test]
fn implicit_numeric_generics_elaborator() {
    let src = r#"
    struct BoundedVec<T, MaxLen> {
        storage: [T; MaxLen],
        len: u64,
    }
    
    impl<T, MaxLen> BoundedVec<T, MaxLen> {

        // Test that we have an implicit numeric generic for "Len" as well as "MaxLen"
        pub fn extend_from_bounded_vec<Len>(&mut self, _vec: BoundedVec<T, Len>) { 
            // We do this to avoid an unused variable warning on `self`
            let _ = self.len;
            for _ in 0..Len { }
        }

        pub fn push(&mut self, elem: T) {
            assert(self.len < MaxLen, "push out of bounds");
            self.storage[self.len] = elem;
            self.len += 1;
        }
    }
    "#;
    let errors = get_program_errors(src);
    assert_eq!(errors.len(), 4);

    for error in errors.iter() {
        if let CompilationError::ResolverError(ResolverError::UseExplicitNumericGeneric { ident }) =
            &errors[0].0
        {
            assert!(matches!(ident.0.contents.as_str(), "MaxLen" | "Len"));
        } else {
            panic!("Expected ResolverError::UseExplicitNumericGeneric but got {:?}", error);
        }
    }
}

#[test]
fn quote_code_fragments() {
    // This test ensures we can quote (and unquote/splice) code fragments
    // which by themselves are not valid code. They only need to be valid
    // by the time they are unquoted into the macro's call site.
    let src = r#"
        fn main() {
            comptime {
                concat!(quote { assert( }, quote { false); });
            }
        }

        comptime fn concat(a: Quoted, b: Quoted) -> Quoted {
            quote { $a $b }
        }
    "#;
    let errors = get_program_errors(src);
    assert_eq!(errors.len(), 1);

    use InterpreterError::FailingConstraint;
    assert!(matches!(&errors[0].0, CompilationError::InterpreterError(FailingConstraint { .. })));
}

#[test]
fn impl_stricter_than_trait_no_trait_method_constraints() {
    // This test ensures that the error we get from the where clause on the trait impl method
    // is a `DefCollectorErrorKind::ImplIsStricterThanTrait` error.
    let src = r#"
    trait Serialize<let N: u32> {
        // We want to make sure we trigger the error when override a trait method 
        // which itself has no trait constraints.
        fn serialize(self) -> [Field; N];
    }

    trait ToField {
        fn to_field(self) -> Field;
    }

    fn process_array<let N: u32>(array: [Field; N]) -> Field {
        array[0]
    }

    fn serialize_thing<A, let N: u32>(thing: A) -> [Field; N] where A: Serialize<N> {
        thing.serialize()
    }

    struct MyType<T> {
        a: T,
        b: T,
    }

    impl<T> Serialize<2> for MyType<T> {
        fn serialize(self) -> [Field; 2] where T: ToField {
            [ self.a.to_field(), self.b.to_field() ]
        }
    }

    impl<T> MyType<T> {
        fn do_thing_with_serialization_with_extra_steps(self) -> Field {
            process_array(serialize_thing(self))
        }
    }
    "#;

    let errors = get_program_errors(src);
    assert_eq!(errors.len(), 1);
    assert!(matches!(
        &errors[0].0,
        CompilationError::DefinitionError(DefCollectorErrorKind::ImplIsStricterThanTrait { .. })
    ));
}

#[test]
fn impl_stricter_than_trait_different_generics() {
    let src = r#"
    trait Default { }

    // Object type of the trait constraint differs
    trait Foo<T> {
        fn foo_good<U>() where T: Default;

        fn foo_bad<U>() where T: Default;
    }

    impl<A> Foo<A> for () {
        fn foo_good<B>() where A: Default {}

        fn foo_bad<B>() where B: Default {}
    }
    "#;

    let errors = get_program_errors(src);
    assert_eq!(errors.len(), 1);
    if let CompilationError::DefinitionError(DefCollectorErrorKind::ImplIsStricterThanTrait {
        constraint_typ,
        ..
    }) = &errors[0].0
    {
        assert!(matches!(constraint_typ.to_string().as_str(), "B"));
    } else {
        panic!("Expected DefCollectorErrorKind::ImplIsStricterThanTrait but got {:?}", errors[0].0);
    }
}

#[test]
fn impl_stricter_than_trait_different_object_generics() {
    let src = r#"
    trait MyTrait { }

    trait OtherTrait {}

    struct Option<T> {
        inner: T
    }

    struct OtherOption<T> {
        inner: Option<T>,
    }

    trait Bar<T> {
        fn bar_good<U>() where Option<T>: MyTrait, OtherOption<Option<T>>: OtherTrait;

        fn bar_bad<U>() where Option<T>: MyTrait, OtherOption<Option<T>>: OtherTrait;

        fn array_good<U>() where [T; 8]: MyTrait;

        fn array_bad<U>() where [T; 8]: MyTrait;

        fn tuple_good<U>() where (Option<T>, Option<U>): MyTrait;

        fn tuple_bad<U>() where (Option<T>, Option<U>): MyTrait;
    }

    impl<A> Bar<A> for () {
        fn bar_good<B>() 
        where 
            OtherOption<Option<A>>: OtherTrait, 
            Option<A>: MyTrait { }

        fn bar_bad<B>() 
        where 
            OtherOption<Option<A>>: OtherTrait, 
            Option<B>: MyTrait { }

        fn array_good<B>() where [A; 8]: MyTrait { }

        fn array_bad<B>() where [B; 8]: MyTrait { }

        fn tuple_good<B>() where (Option<A>, Option<B>): MyTrait { }

        fn tuple_bad<B>() where (Option<B>, Option<A>): MyTrait { }
    }
    "#;

    let errors = get_program_errors(src);
    assert_eq!(errors.len(), 3);
    if let CompilationError::DefinitionError(DefCollectorErrorKind::ImplIsStricterThanTrait {
        constraint_typ,
        constraint_name,
        ..
    }) = &errors[0].0
    {
        assert!(matches!(constraint_typ.to_string().as_str(), "Option<B>"));
        assert!(matches!(constraint_name.as_str(), "MyTrait"));
    } else {
        panic!("Expected DefCollectorErrorKind::ImplIsStricterThanTrait but got {:?}", errors[0].0);
    }

    if let CompilationError::DefinitionError(DefCollectorErrorKind::ImplIsStricterThanTrait {
        constraint_typ,
        constraint_name,
        ..
    }) = &errors[1].0
    {
        assert!(matches!(constraint_typ.to_string().as_str(), "[B; 8]"));
        assert!(matches!(constraint_name.as_str(), "MyTrait"));
    } else {
        panic!("Expected DefCollectorErrorKind::ImplIsStricterThanTrait but got {:?}", errors[0].0);
    }

    if let CompilationError::DefinitionError(DefCollectorErrorKind::ImplIsStricterThanTrait {
        constraint_typ,
        constraint_name,
        ..
    }) = &errors[2].0
    {
        assert!(matches!(constraint_typ.to_string().as_str(), "(Option<B>, Option<A>)"));
        assert!(matches!(constraint_name.as_str(), "MyTrait"));
    } else {
        panic!("Expected DefCollectorErrorKind::ImplIsStricterThanTrait but got {:?}", errors[0].0);
    }
}

#[test]
fn impl_stricter_than_trait_different_trait() {
    let src = r#"
    trait Default { }

    trait OtherDefault { }

    struct Option<T> {
        inner: T
    }

    trait Bar<T> {
        fn bar<U>() where Option<T>: Default;
    }

    impl<A> Bar<A> for () {
        // Trait constraint differs due to the trait even though the constraint
        // types are the same.
        fn bar<B>() where Option<A>: OtherDefault {}
    }
    "#;

    let errors = get_program_errors(src);
    assert_eq!(errors.len(), 1);
    if let CompilationError::DefinitionError(DefCollectorErrorKind::ImplIsStricterThanTrait {
        constraint_typ,
        constraint_name,
        ..
    }) = &errors[0].0
    {
        assert!(matches!(constraint_typ.to_string().as_str(), "Option<A>"));
        assert!(matches!(constraint_name.as_str(), "OtherDefault"));
    } else {
        panic!("Expected DefCollectorErrorKind::ImplIsStricterThanTrait but got {:?}", errors[0].0);
    }
}

#[test]
fn trait_impl_where_clause_stricter_pass() {
    let src = r#"
    trait MyTrait {
        fn good_foo<T, H>() where H: OtherTrait;

        fn bad_foo<T, H>() where H: OtherTrait;
    }

    trait OtherTrait {}

    struct Option<T> {
        inner: T
    }

    impl<T> MyTrait for [T] where Option<T>: MyTrait {
        fn good_foo<A, B>() where B: OtherTrait { }

        fn bad_foo<A, B>() where A: OtherTrait { }
    }
    "#;

    let errors = get_program_errors(src);
    assert_eq!(errors.len(), 1);
    if let CompilationError::DefinitionError(DefCollectorErrorKind::ImplIsStricterThanTrait {
        constraint_typ,
        constraint_name,
        ..
    }) = &errors[0].0
    {
        assert!(matches!(constraint_typ.to_string().as_str(), "A"));
        assert!(matches!(constraint_name.as_str(), "OtherTrait"));
    } else {
        panic!("Expected DefCollectorErrorKind::ImplIsStricterThanTrait but got {:?}", errors[0].0);
    }
}

#[test]
fn impl_stricter_than_trait_different_trait_generics() {
    let src = r#"
    trait Foo<T> {
        fn foo<U>() where T: T2<T>;
    }

    impl<A> Foo<A> for () {
        // Should be A: T2<A>
        fn foo<B>() where A: T2<B> {}
    }

    trait T2<C> {}
    "#;

    let errors = get_program_errors(src);
    assert_eq!(errors.len(), 1);
    if let CompilationError::DefinitionError(DefCollectorErrorKind::ImplIsStricterThanTrait {
        constraint_typ,
        constraint_name,
        constraint_generics,
        ..
    }) = &errors[0].0
    {
        assert!(matches!(constraint_typ.to_string().as_str(), "A"));
        assert!(matches!(constraint_name.as_str(), "T2"));
        assert!(matches!(constraint_generics.ordered[0].to_string().as_str(), "B"));
    } else {
        panic!("Expected DefCollectorErrorKind::ImplIsStricterThanTrait but got {:?}", errors[0].0);
    }
}

#[test]
fn impl_not_found_for_inner_impl() {
    // We want to guarantee that we get a no impl found error
    let src = r#"
    trait Serialize<let N: u32> {
        fn serialize(self) -> [Field; N];
    }

    trait ToField {
        fn to_field(self) -> Field;
    }

    fn process_array<let N: u32>(array: [Field; N]) -> Field {
        array[0]
    }

    fn serialize_thing<A, let N: u32>(thing: A) -> [Field; N] where A: Serialize<N> {
        thing.serialize()
    }

    struct MyType<T> {
        a: T,
        b: T,
    }

    impl<T> Serialize<2> for MyType<T> where T: ToField {
        fn serialize(self) -> [Field; 2] {
            [ self.a.to_field(), self.b.to_field() ]
        }
    }

    impl<T> MyType<T> {
        fn do_thing_with_serialization_with_extra_steps(self) -> Field {
            process_array(serialize_thing(self))
        }
    }
    "#;

    let errors = get_program_errors(src);
    assert_eq!(errors.len(), 1);
    assert!(matches!(
        &errors[0].0,
        CompilationError::TypeError(TypeCheckError::NoMatchingImplFound { .. })
    ));
}

// Regression for #5388
#[test]
fn comptime_let() {
    let src = r#"fn main() {
        comptime let my_var = 2;
        assert_eq(my_var, 2);
    }"#;
    let errors = get_program_errors(src);
    assert_eq!(errors.len(), 0);
}

#[test]
fn overflowing_u8() {
    let src = r#"
        fn main() {
            let _: u8 = 256;
        }"#;
    let errors = get_program_errors(src);
    assert_eq!(errors.len(), 1);

    if let CompilationError::TypeError(error) = &errors[0].0 {
        assert_eq!(
            error.to_string(),
            "The value `2⁸` cannot fit into `u8` which has range `0..=255`"
        );
    } else {
        panic!("Expected OverflowingAssignment error, got {:?}", errors[0].0);
    }
}

#[test]
fn underflowing_u8() {
    let src = r#"
        fn main() {
            let _: u8 = -1;
        }"#;
    let errors = get_program_errors(src);
    assert_eq!(errors.len(), 1);

    if let CompilationError::TypeError(error) = &errors[0].0 {
        assert_eq!(
            error.to_string(),
            "The value `-1` cannot fit into `u8` which has range `0..=255`"
        );
    } else {
        panic!("Expected OverflowingAssignment error, got {:?}", errors[0].0);
    }
}

#[test]
fn overflowing_i8() {
    let src = r#"
        fn main() {
            let _: i8 = 128;
        }"#;
    let errors = get_program_errors(src);
    assert_eq!(errors.len(), 1);

    if let CompilationError::TypeError(error) = &errors[0].0 {
        assert_eq!(
            error.to_string(),
            "The value `2⁷` cannot fit into `i8` which has range `-128..=127`"
        );
    } else {
        panic!("Expected OverflowingAssignment error, got {:?}", errors[0].0);
    }
}

#[test]
fn underflowing_i8() {
    let src = r#"
        fn main() {
            let _: i8 = -129;
        }"#;
    let errors = get_program_errors(src);
    assert_eq!(errors.len(), 1);

    if let CompilationError::TypeError(error) = &errors[0].0 {
        assert_eq!(
            error.to_string(),
            "The value `-129` cannot fit into `i8` which has range `-128..=127`"
        );
    } else {
        panic!("Expected OverflowingAssignment error, got {:?}", errors[0].0);
    }
}

#[test]
fn turbofish_numeric_generic_nested_call() {
    // Check for turbofish numeric generics used with function calls
    let src = r#"
    fn foo<let N: u32>() -> [u8; N] {
        [0; N]
    }

    fn bar<let N: u32>() -> [u8; N] {
        foo::<N>()
    }

    global M: u32 = 3;

    fn main() {
        let _ = bar::<M>();
    }
    "#;
    assert_no_errors(src);

    // Check for turbofish numeric generics used with method calls
    let src = r#"
    struct Foo<T> {
        a: T
    }

    impl<T> Foo<T> {
        fn static_method<let N: u32>() -> [u8; N] {
            [0; N]
        }

        fn impl_method<let N: u32>(self) -> [T; N] {
            [self.a; N]
        }
    }

    fn bar<let N: u32>() -> [u8; N] {
        let _ = Foo::static_method::<N>();
        let x: Foo<u8> = Foo { a: 0 };
        x.impl_method::<N>()
    }

    global M: u32 = 3;

    fn main() {
        let _ = bar::<M>();
    }
    "#;
    assert_no_errors(src);
}

#[test]
fn use_super() {
    let src = r#"
    fn some_func() {}

    mod foo {
        use super::some_func;

        pub fn bar() {
            some_func();
        }
    }
    "#;
    assert_no_errors(src);
}

#[test]
fn use_super_in_path() {
    let src = r#"
    fn some_func() {}

    mod foo {
        pub fn func() {
            super::some_func();
        }
    }
    "#;
    assert_no_errors(src);
}

#[test]
fn no_super() {
    let src = "use super::some_func;";
    let errors = get_program_errors(src);
    assert_eq!(errors.len(), 1);

    let CompilationError::DefinitionError(DefCollectorErrorKind::PathResolutionError(
        PathResolutionError::NoSuper(span),
    )) = &errors[0].0
    else {
        panic!("Expected a 'no super' error, got {:?}", errors[0].0);
    };

    assert_eq!(span.start(), 4);
    assert_eq!(span.end(), 9);
}

#[test]
fn cannot_call_unconstrained_function_outside_of_unsafe() {
    let src = r#"
    fn main() {
        foo();
    }

    unconstrained fn foo() {}
    "#;
    let errors = get_program_errors(src);
    assert_eq!(errors.len(), 1);

    let CompilationError::TypeError(TypeCheckError::Unsafe { .. }) = &errors[0].0 else {
        panic!("Expected an 'unsafe' error, got {:?}", errors[0].0);
    };
}

#[test]
fn cannot_call_unconstrained_first_class_function_outside_of_unsafe() {
    let src = r#"
    fn main() {
        let func = foo;
        // Warning should trigger here
        func();
        inner(func);
    }

    fn inner(x: unconstrained fn() -> ()) {
        // Warning should trigger here
        x();
    }

    unconstrained fn foo() {}
    "#;
    let errors = get_program_errors(src);
    assert_eq!(errors.len(), 2);

    for error in &errors {
        let CompilationError::TypeError(TypeCheckError::Unsafe { .. }) = &error.0 else {
            panic!("Expected an 'unsafe' error, got {:?}", errors[0].0);
        };
    }
}

#[test]
fn missing_unsafe_block_when_needing_type_annotations() {
    // This test is a regression check that even when an unsafe block is missing
    // that we still appropriately continue type checking and infer type annotations.
    let src = r#"
    fn main() {
        let z = BigNum { limbs: [2, 0, 0] };
        assert(z.__is_zero() == false);
    }

    struct BigNum<let N: u32> {
        limbs: [u64; N],
    }

    impl<let N: u32> BigNum<N> {
        unconstrained fn __is_zero_impl(self) -> bool {
            let mut result: bool = true;
            for i in 0..N {
                result = result & (self.limbs[i] == 0);
            }
            result
        }
    }

    trait BigNumTrait {
        fn __is_zero(self) -> bool;
    }

    impl<let N: u32> BigNumTrait for BigNum<N> {
        fn __is_zero(self) -> bool {
            self.__is_zero_impl()
        }
    }
    "#;
    let errors = get_program_errors(src);
    assert_eq!(errors.len(), 1);

    let CompilationError::TypeError(TypeCheckError::Unsafe { .. }) = &errors[0].0 else {
        panic!("Expected an 'unsafe' error, got {:?}", errors[0].0);
    };
}

#[test]
fn cannot_pass_unconstrained_function_to_regular_function() {
    let src = r#"
    fn main() {
        let func = foo;
        expect_regular(func);
    }

    unconstrained fn foo() {}

    fn expect_regular(_func: fn() -> ()) {
    }
    "#;
    let errors = get_program_errors(src);
    assert_eq!(errors.len(), 1);

    let CompilationError::TypeError(TypeCheckError::UnsafeFn { .. }) = &errors[0].0 else {
        panic!("Expected an UnsafeFn error, got {:?}", errors[0].0);
    };
}

#[test]
fn cannot_assign_unconstrained_and_regular_fn_to_variable() {
    let src = r#"
    fn main() {
        let _func = if true { foo } else { bar };
    }

    fn foo() {}
    unconstrained fn bar() {}
    "#;
    let errors = get_program_errors(src);
    assert_eq!(errors.len(), 1);

    let CompilationError::TypeError(TypeCheckError::Context { err, .. }) = &errors[0].0 else {
        panic!("Expected a context error, got {:?}", errors[0].0);
    };

    if let TypeCheckError::TypeMismatch { expected_typ, expr_typ, .. } = err.as_ref() {
        assert_eq!(expected_typ, "fn() -> ()");
        assert_eq!(expr_typ, "unconstrained fn() -> ()");
    } else {
        panic!("Expected a type mismatch error, got {:?}", errors[0].0);
    };
}

#[test]
fn can_pass_regular_function_to_unconstrained_function() {
    let src = r#"
    fn main() {
        let func = foo;
        expect_unconstrained(func);
    }

    fn foo() {}

    fn expect_unconstrained(_func: unconstrained fn() -> ()) {}
    "#;
    assert_no_errors(src);
}

#[test]
fn cannot_pass_unconstrained_function_to_constrained_function() {
    let src = r#"
    fn main() {
        let func = foo;
        expect_regular(func);
    }

    unconstrained fn foo() {}

    fn expect_regular(_func: fn() -> ()) {}
    "#;
    let errors = get_program_errors(src);
    assert_eq!(errors.len(), 1);

    let CompilationError::TypeError(TypeCheckError::UnsafeFn { .. }) = &errors[0].0 else {
        panic!("Expected an UnsafeFn error, got {:?}", errors[0].0);
    };
}

#[test]
fn can_assign_regular_function_to_unconstrained_function_in_explicitly_typed_var() {
    let src = r#"
    fn main() {
        let _func: unconstrained fn() -> () = foo;
    }

    fn foo() {}
    "#;
    assert_no_errors(src);
}

#[test]
fn can_assign_regular_function_to_unconstrained_function_in_struct_member() {
    let src = r#"
    fn main() {
        let _ = Foo { func: foo };
    }

    fn foo() {}

    struct Foo {
        func: unconstrained fn() -> (),
    }
    "#;
    assert_no_errors(src);
}

#[test]
fn trait_impl_generics_count_mismatch() {
    let src = r#"
    trait Foo {}

    impl Foo<()> for Field {}

    fn main() {}"#;
    let errors = get_program_errors(src);
    assert_eq!(errors.len(), 1);

    let CompilationError::TypeError(TypeCheckError::GenericCountMismatch {
        item,
        expected,
        found,
        ..
    }) = &errors[0].0
    else {
        panic!("Expected a generic count mismatch error, got {:?}", errors[0].0);
    };

    assert_eq!(item, "Foo");
    assert_eq!(*expected, 0);
    assert_eq!(*found, 1);
}

#[test]
fn bit_not_on_untyped_integer() {
    let src = r#"
    fn main() {
        let _: u32 = 3 & !1;
    }
    "#;
    assert_no_errors(src);
}

#[test]
fn duplicate_struct_field() {
    let src = r#"
    struct Foo {
        x: i32,
        x: i32,
    }

    fn main() {}
    "#;
    let errors = get_program_errors(src);
    assert_eq!(errors.len(), 1);

    let CompilationError::DefinitionError(DefCollectorErrorKind::DuplicateField {
        first_def,
        second_def,
    }) = &errors[0].0
    else {
        panic!("Expected a duplicate field error, got {:?}", errors[0].0);
    };

    assert_eq!(first_def.to_string(), "x");
    assert_eq!(second_def.to_string(), "x");

    assert_eq!(first_def.span().start(), 26);
    assert_eq!(second_def.span().start(), 42);
}

#[test]
fn trait_constraint_on_tuple_type() {
    let src = r#"
        trait Foo<A> {
            fn foo(self, x: A) -> bool;
        }

        pub fn bar<T, U, V>(x: (T, U), y: V) -> bool where (T, U): Foo<V> {
            x.foo(y)
        }

        fn main() {}"#;
    assert_no_errors(src);
}

#[test]
fn turbofish_in_constructor_generics_mismatch() {
    let src = r#"
    struct Foo<T> {
        x: T
    }

    fn main() {
        let _ = Foo::<i32, i64> { x: 1 };
    }
    "#;

    let errors = get_program_errors(src);
    assert_eq!(errors.len(), 1);
    assert!(matches!(
        errors[0].0,
        CompilationError::TypeError(TypeCheckError::GenericCountMismatch { .. }),
    ));
}

#[test]
fn turbofish_in_constructor() {
    let src = r#"
    struct Foo<T> {
        x: T
    }

    fn main() {
        let x: Field = 0;
        let _ = Foo::<i32> { x: x };
    }
    "#;

    let errors = get_program_errors(src);
    assert_eq!(errors.len(), 1);

    let CompilationError::TypeError(TypeCheckError::TypeMismatch {
        expected_typ, expr_typ, ..
    }) = &errors[0].0
    else {
        panic!("Expected a type mismatch error, got {:?}", errors[0].0);
    };

    assert_eq!(expected_typ, "i32");
    assert_eq!(expr_typ, "Field");
}

#[test]
fn turbofish_in_middle_of_variable_unsupported_yet() {
    let src = r#"
    struct Foo<T> {
        x: T
    }

    impl <T> Foo<T> {
        fn new(x: T) -> Self {
            Foo { x }
        }
    }

    fn main() {
        let _ = Foo::<i32>::new(1);
    }
    "#;
    let errors = get_program_errors(src);
    assert_eq!(errors.len(), 1);

    assert!(matches!(
        errors[0].0,
        CompilationError::TypeError(TypeCheckError::UnsupportedTurbofishUsage { .. }),
    ));
}

#[test]
fn turbofish_in_struct_pattern() {
    let src = r#"
    struct Foo<T> {
        x: T
    }

    fn main() {
        let value: Field = 0;
        let Foo::<Field> { x } = Foo { x: value };
        let _ = x;
    }
    "#;
    assert_no_errors(src);
}

#[test]
fn turbofish_in_struct_pattern_errors_if_type_mismatch() {
    let src = r#"
    struct Foo<T> {
        x: T
    }

    fn main() {
        let value: Field = 0;
        let Foo::<i32> { x } = Foo { x: value };
        let _ = x;
    }
    "#;

    let errors = get_program_errors(src);
    assert_eq!(errors.len(), 1);

    let CompilationError::TypeError(TypeCheckError::TypeMismatchWithSource { .. }) = &errors[0].0
    else {
        panic!("Expected a type mismatch error, got {:?}", errors[0].0);
    };
}

#[test]
fn turbofish_in_struct_pattern_generic_count_mismatch() {
    let src = r#"
    struct Foo<T> {
        x: T
    }

    fn main() {
        let value = 0;
        let Foo::<i32, i64> { x } = Foo { x: value };
        let _ = x;
    }
    "#;

    let errors = get_program_errors(src);
    assert_eq!(errors.len(), 1);

    let CompilationError::TypeError(TypeCheckError::GenericCountMismatch {
        item,
        expected,
        found,
        ..
    }) = &errors[0].0
    else {
        panic!("Expected a generic count mismatch error, got {:?}", errors[0].0);
    };

    assert_eq!(item, "struct Foo");
    assert_eq!(*expected, 1);
    assert_eq!(*found, 2);
}

#[test]
fn incorrect_generic_count_on_struct_impl() {
    let src = r#"
    struct Foo {}
    impl <T> Foo<T> {}
    fn main() {}
    "#;

    let errors = get_program_errors(src);
    assert_eq!(errors.len(), 1);

    let CompilationError::TypeError(TypeCheckError::GenericCountMismatch {
        found, expected, ..
    }) = errors[0].0
    else {
        panic!("Expected an incorrect generic count mismatch error, got {:?}", errors[0].0);
    };

    assert_eq!(found, 1);
    assert_eq!(expected, 0);
}

#[test]
fn incorrect_generic_count_on_type_alias() {
    let src = r#"
    struct Foo {}
    type Bar = Foo<i32>;
    fn main() {}
    "#;

    let errors = get_program_errors(src);
    assert_eq!(errors.len(), 1);

    let CompilationError::TypeError(TypeCheckError::GenericCountMismatch {
        found, expected, ..
    }) = errors[0].0
    else {
        panic!("Expected an incorrect generic count mismatch error, got {:?}", errors[0].0);
    };

    assert_eq!(found, 1);
    assert_eq!(expected, 0);
}

#[test]
fn uses_self_type_for_struct_function_call() {
    let src = r#"
    struct S { }

    impl S {
        fn one() -> Field {
            1
        }

        fn two() -> Field {
            Self::one() + Self::one()
        }
    }

    fn main() {}
    "#;
    assert_no_errors(src);
}

#[test]
fn uses_self_type_inside_trait() {
    let src = r#"
    trait Foo {
        fn foo() -> Self {
            Self::bar()
        }

        fn bar() -> Self;
    }

    impl Foo for Field {
        fn bar() -> Self {
            1
        }
    }

    fn main() {
        let _: Field = Foo::foo();
    }
    "#;
    assert_no_errors(src);
}

#[test]
fn uses_self_type_in_trait_where_clause() {
    let src = r#"
    trait Trait {
        fn trait_func() -> bool;
    }

    trait Foo where Self: Trait {
        fn foo(self) -> bool {
            self.trait_func()
        }
    }

    struct Bar {

    }

    impl Foo for Bar {

    }

    fn main() {}
    "#;

    let errors = get_program_errors(src);
    assert_eq!(errors.len(), 1);

    let CompilationError::TypeError(TypeCheckError::UnresolvedMethodCall { method_name, .. }) =
        &errors[0].0
    else {
        panic!("Expected an unresolved method call error, got {:?}", errors[0].0);
    };

    assert_eq!(method_name, "trait_func");
}

#[test]
fn do_not_eagerly_error_on_cast_on_type_variable() {
    let src = r#"
    pub fn foo<T, U>(x: T, f: fn(T) -> U) -> U {
        f(x)
    }

    fn main() {
        let x: u8 = 1;
        let _: Field = foo(x, |x| x as Field);
    }
    "#;
    assert_no_errors(src);
}

#[test]
fn error_on_cast_over_type_variable() {
    let src = r#"
    pub fn foo<T, U>(x: T, f: fn(T) -> U) -> U {
        f(x)
    }

    fn main() {
        let x = "a";
        let _: Field = foo(x, |x| x as Field);
    }
    "#;

    let errors = get_program_errors(src);
    assert_eq!(errors.len(), 1);

    assert!(matches!(
        errors[0].0,
        CompilationError::TypeError(TypeCheckError::TypeMismatch { .. })
    ));
}

#[test]
fn trait_impl_for_a_type_that_implements_another_trait() {
    let src = r#"
    trait One {
        fn one(self) -> i32;
    }

    impl One for i32 {
        fn one(self) -> i32 {
            self
        }
    }

    trait Two {
        fn two(self) -> i32;
    }

    impl<T> Two for T where T: One {
        fn two(self) -> i32 {
            self.one() + 1
        }
    }

    pub fn use_it<T>(t: T) -> i32 where T: Two {
        Two::two(t)
    }

    fn main() {}
    "#;
    assert_no_errors(src);
}

#[test]
fn trait_impl_for_a_type_that_implements_another_trait_with_another_impl_used() {
    let src = r#"
    trait One {
        fn one(self) -> i32;
    }

    impl One for i32 {
        fn one(self) -> i32 {
            let _ = self;
            1
        }
    }

    trait Two {
        fn two(self) -> i32;
    }

    impl<T> Two for T where T: One {
        fn two(self) -> i32 {
            self.one() + 1
        }
    }

    impl Two for u32 {
        fn two(self) -> i32 {
            let _ = self;
            0
        }
    }

    pub fn use_it(t: u32) -> i32 {
        Two::two(t)
    }

    fn main() {}
    "#;
    assert_no_errors(src);
}

#[test]
fn impl_missing_associated_type() {
    let src = r#"
    trait Foo {
        type Assoc;
    }

    impl Foo for () {}
    "#;

    let errors = get_program_errors(src);
    assert_eq!(errors.len(), 1);

    assert!(matches!(
        &errors[0].0,
        CompilationError::TypeError(TypeCheckError::MissingNamedTypeArg { .. })
    ));
}

#[test]
fn as_trait_path_syntax_resolves_outside_impl() {
    let src = r#"
    trait Foo {
        type Assoc;
    }

    struct Bar {}

    impl Foo for Bar {
        type Assoc = i32;
    }

    fn main() {
        // AsTraitPath syntax is a bit silly when associated types
        // are explicitly specified
        let _: i64 = 1 as <Bar as Foo<Assoc = i32>>::Assoc;
    }
    "#;

    let errors = get_program_errors(src);
    assert_eq!(errors.len(), 1);

    use CompilationError::TypeError;
    use TypeCheckError::TypeMismatch;
    let TypeError(TypeMismatch { expected_typ, expr_typ, .. }) = errors[0].0.clone() else {
        panic!("Expected TypeMismatch error, found {:?}", errors[0].0);
    };

    assert_eq!(expected_typ, "i64".to_string());
    assert_eq!(expr_typ, "i32".to_string());
}

#[test]
fn as_trait_path_syntax_no_impl() {
    let src = r#"
    trait Foo {
        type Assoc;
    }

    struct Bar {}

    impl Foo for Bar {
        type Assoc = i32;
    }

    fn main() {
        let _: i64 = 1 as <Bar as Foo<Assoc = i8>>::Assoc;
    }
    "#;

    let errors = get_program_errors(src);
    assert_eq!(errors.len(), 1);

    use CompilationError::TypeError;
    assert!(matches!(&errors[0].0, TypeError(TypeCheckError::NoMatchingImplFound { .. })));
}

#[test]
fn errors_on_unused_private_import() {
    let src = r#"
    mod foo {
        pub fn bar() {}
        pub fn baz() {}

        trait Foo {
        }
    }

    use foo::bar;
    use foo::baz;
    use foo::Foo;

    impl Foo for Field {
    }

    fn main() {
        baz();
    }
    "#;

    let errors = get_program_errors(src);
    assert_eq!(errors.len(), 1);

    let CompilationError::ResolverError(ResolverError::UnusedItem { ident, item_type }) =
        &errors[0].0
    else {
        panic!("Expected an unused item error");
    };

    assert_eq!(ident.to_string(), "bar");
    assert_eq!(*item_type, "import");
}

#[test]
fn errors_on_unused_pub_crate_import() {
    let src = r#"
    mod foo {
        pub fn bar() {}
        pub fn baz() {}

        trait Foo {
        }
    }

    pub(crate) use foo::bar;
    use foo::baz;
    use foo::Foo;

    impl Foo for Field {
    }

    fn main() {
        baz();
    }
    "#;

    let errors = get_program_errors(src);
    assert_eq!(errors.len(), 1);

    let CompilationError::ResolverError(ResolverError::UnusedItem { ident, item_type }) =
        &errors[0].0
    else {
        panic!("Expected an unused item error");
    };

    assert_eq!(ident.to_string(), "bar");
    assert_eq!(*item_type, "import");
}

#[test]
fn warns_on_use_of_private_exported_item() {
    let src = r#"
    mod foo {
        mod bar {
            pub fn baz() {}
        }

        use bar::baz;

        pub fn qux() {
            baz();
        }
    }

    fn main() {
        foo::baz();
    }
    "#;

    let errors = get_program_errors(src);
    assert_eq!(errors.len(), 2); // An existing bug causes this error to be duplicated

    assert!(matches!(
        &errors[0].0,
        CompilationError::ResolverError(ResolverError::PathResolutionError(
            PathResolutionError::Private(..),
        ))
    ));
}

#[test]
fn can_use_pub_use_item() {
    let src = r#"
    mod foo {
        mod bar {
            pub fn baz() {}
        }

        pub use bar::baz;
    }

    fn main() {
        foo::baz();
    }
    "#;
    assert_no_errors(src);
}

#[test]
fn warns_on_re_export_of_item_with_less_visibility() {
    let src = r#"
    mod foo {
        mod bar {
            pub(crate) fn baz() {}
        }

        pub use bar::baz;
    }

    fn main() {
        foo::baz();
    }
    "#;

    let errors = get_program_errors(src);
    assert_eq!(errors.len(), 1);

    assert!(matches!(
        &errors[0].0,
        CompilationError::DefinitionError(
            DefCollectorErrorKind::CannotReexportItemWithLessVisibility { .. }
        )
    ));
}

#[test]
fn unoquted_integer_as_integer_token() {
    let src = r#"
    trait Serialize<let N: u32> {
        fn serialize() {}
    }

    #[attr]
<<<<<<< HEAD
    fn foobar() {}
=======
    pub fn foobar() {}
>>>>>>> 5b204a39

    fn attr(_f: FunctionDefinition) -> Quoted {
        let serialized_len = 1;
        // We are testing that when we unoqute $serialized_len, it's unquoted
        // as the token `1` and not as something else that later won't be parsed correctly
        // in the context of a generic argument.
        quote {
            impl Serialize<$serialized_len> for Field {
                fn serialize() { }
            }
        }
    }

    fn main() {}
    "#;

    assert_no_errors(src);
<<<<<<< HEAD
=======
}

#[test]
fn errors_on_unused_function() {
    let src = r#"
    contract some_contract {
        // This function is unused, but it's a contract entrypoint
        // so it should not produce a warning
        fn foo() -> pub Field {
            1
        }
    }


    fn foo() {
        bar();
    }

    fn bar() {}
    "#;

    let errors = get_program_errors(src);
    assert_eq!(errors.len(), 1);

    let CompilationError::ResolverError(ResolverError::UnusedItem { ident, item_type }) =
        &errors[0].0
    else {
        panic!("Expected an unused item error");
    };

    assert_eq!(ident.to_string(), "foo");
    assert_eq!(*item_type, "function");
>>>>>>> 5b204a39
}<|MERGE_RESOLUTION|>--- conflicted
+++ resolved
@@ -3373,11 +3373,7 @@
     }
 
     #[attr]
-<<<<<<< HEAD
-    fn foobar() {}
-=======
     pub fn foobar() {}
->>>>>>> 5b204a39
 
     fn attr(_f: FunctionDefinition) -> Quoted {
         let serialized_len = 1;
@@ -3395,8 +3391,6 @@
     "#;
 
     assert_no_errors(src);
-<<<<<<< HEAD
-=======
 }
 
 #[test]
@@ -3429,5 +3423,4 @@
 
     assert_eq!(ident.to_string(), "foo");
     assert_eq!(*item_type, "function");
->>>>>>> 5b204a39
 }