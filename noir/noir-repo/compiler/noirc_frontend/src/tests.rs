#![cfg(test)]

#[cfg(test)]
mod name_shadowing;

// XXX: These tests repeat a lot of code
// what we should do is have test cases which are passed to a test harness
// A test harness will allow for more expressive and readable tests
use core::panic;
use std::collections::BTreeMap;

use fm::FileId;

use iter_extended::vecmap;
use noirc_errors::Location;

use crate::ast::IntegerBitSize;
use crate::hir::comptime::InterpreterError;
use crate::hir::def_collector::dc_crate::CompilationError;
use crate::hir::def_collector::errors::{DefCollectorErrorKind, DuplicateType};
use crate::hir::def_map::ModuleData;
use crate::hir::resolution::errors::ResolverError;
use crate::hir::resolution::import::PathResolutionError;
use crate::hir::type_check::TypeCheckError;
use crate::hir::Context;
use crate::node_interner::{NodeInterner, StmtId};

use crate::hir::def_collector::dc_crate::DefCollector;
use crate::hir_def::expr::HirExpression;
use crate::hir_def::stmt::HirStatement;
use crate::monomorphization::monomorphize;
use crate::parser::{ItemKind, ParserErrorReason};
use crate::token::SecondaryAttribute;
use crate::ParsedModule;
use crate::{
    hir::def_map::{CrateDefMap, LocalModuleId},
    parse_program,
};
use fm::FileManager;
use noirc_arena::Arena;

pub(crate) fn has_parser_error(errors: &[(CompilationError, FileId)]) -> bool {
    errors.iter().any(|(e, _f)| matches!(e, CompilationError::ParseError(_)))
}

pub(crate) fn remove_experimental_warnings(errors: &mut Vec<(CompilationError, FileId)>) {
    errors.retain(|(error, _)| match error {
        CompilationError::ParseError(error) => {
            !matches!(error.reason(), Some(ParserErrorReason::ExperimentalFeature(..)))
        }
        _ => true,
    });
}

pub(crate) fn get_program(src: &str) -> (ParsedModule, Context, Vec<(CompilationError, FileId)>) {
    let root = std::path::Path::new("/");
    let fm = FileManager::new(root);

    let mut context = Context::new(fm, Default::default());
    context.def_interner.populate_dummy_operator_traits();
    let root_file_id = FileId::dummy();
    let root_crate_id = context.crate_graph.add_crate_root(root_file_id);

    let (program, parser_errors) = parse_program(src);
    let mut errors = vecmap(parser_errors, |e| (e.into(), root_file_id));
    remove_experimental_warnings(&mut errors);

    if !has_parser_error(&errors) {
        let inner_attributes: Vec<SecondaryAttribute> = program
            .items
            .iter()
            .filter_map(|item| {
                if let ItemKind::InnerAttribute(attribute) = &item.kind {
                    Some(attribute.clone())
                } else {
                    None
                }
            })
            .collect();

        // Allocate a default Module for the root, giving it a ModuleId
        let mut modules: Arena<ModuleData> = Arena::default();
        let location = Location::new(Default::default(), root_file_id);
        let root = modules.insert(ModuleData::new(
            None,
            location,
            Vec::new(),
            inner_attributes.clone(),
            false,
        ));

        let def_map = CrateDefMap {
            root: LocalModuleId(root),
            modules,
            krate: root_crate_id,
            extern_prelude: BTreeMap::new(),
        };

        let debug_comptime_in_file = None;
        let error_on_unused_imports = true;
        let macro_processors = &[];

        // Now we want to populate the CrateDefMap using the DefCollector
        errors.extend(DefCollector::collect_crate_and_dependencies(
            def_map,
            &mut context,
            program.clone().into_sorted(),
            root_file_id,
            debug_comptime_in_file,
            error_on_unused_imports,
            macro_processors,
        ));
    }
    (program, context, errors)
}

pub(crate) fn get_program_errors(src: &str) -> Vec<(CompilationError, FileId)> {
    get_program(src).2
}

fn assert_no_errors(src: &str) {
    let errors = get_program_errors(src);
    if !errors.is_empty() {
        panic!("Expected no errors, got: {:?}", errors);
    }
}

#[test]
fn check_trait_implemented_for_all_t() {
    let src = "
    trait Default {
        fn default() -> Self;
    }

    trait Eq {
        fn eq(self, other: Self) -> bool;
    }

    trait IsDefault {
        fn is_default(self) -> bool;
    }

    impl<T> IsDefault for T where T: Default + Eq {
        fn is_default(self) -> bool {
            self.eq(T::default())
        }
    }

    struct Foo {
        a: u64,
    }

    impl Eq for Foo {
        fn eq(self, other: Foo) -> bool { self.a == other.a }
    }

    impl Default for u64 {
        fn default() -> Self {
            0
        }
    }

    impl Default for Foo {
        fn default() -> Self {
            Foo { a: Default::default() }
        }
    }

    fn main(a: Foo) -> pub bool {
        a.is_default()
    }";
    assert_no_errors(src);
}

#[test]
fn check_trait_implementation_duplicate_method() {
    let src = "
    trait Default {
        fn default(x: Field, y: Field) -> Field;
    }

    struct Foo {
        bar: Field,
        array: [Field; 2],
    }

    impl Default for Foo {
        // Duplicate trait methods should not compile
        fn default(x: Field, y: Field) -> Field {
            y + 2 * x
        }
        // Duplicate trait methods should not compile
        fn default(x: Field, y: Field) -> Field {
            x + 2 * y
        }
    }

    fn main() {}";

    let errors = get_program_errors(src);
    assert!(!has_parser_error(&errors));
    assert!(errors.len() == 1, "Expected 1 error, got: {:?}", errors);

    for (err, _file_id) in errors {
        match &err {
            CompilationError::DefinitionError(DefCollectorErrorKind::Duplicate {
                typ,
                first_def,
                second_def,
            }) => {
                assert_eq!(typ, &DuplicateType::TraitAssociatedFunction);
                assert_eq!(first_def, "default");
                assert_eq!(second_def, "default");
            }
            _ => {
                panic!("No other errors are expected! Found = {:?}", err);
            }
        };
    }
}

#[test]
fn check_trait_wrong_method_return_type() {
    let src = "
    trait Default {
        fn default() -> Self;
    }

    struct Foo {
    }

    impl Default for Foo {
        fn default() -> Field {
            0
        }
    }

    fn main() {
    }
    ";
    let errors = get_program_errors(src);
    assert!(!has_parser_error(&errors));
    assert!(errors.len() == 1, "Expected 1 error, got: {:?}", errors);

    for (err, _file_id) in errors {
        match &err {
            CompilationError::TypeError(TypeCheckError::TypeMismatch {
                expected_typ,
                expr_typ,
                expr_span: _,
            }) => {
                assert_eq!(expected_typ, "Foo");
                assert_eq!(expr_typ, "Field");
            }
            _ => {
                panic!("No other errors are expected! Found = {:?}", err);
            }
        };
    }
}

#[test]
fn check_trait_wrong_method_return_type2() {
    let src = "
    trait Default {
        fn default(x: Field, y: Field) -> Self;
    }

    struct Foo {
        bar: Field,
        array: [Field; 2],
    }

    impl Default for Foo {
        fn default(x: Field, _y: Field) -> Field {
            x
        }
    }

    fn main() {
    }";
    let errors = get_program_errors(src);
    assert!(!has_parser_error(&errors));
    assert!(errors.len() == 1, "Expected 1 error, got: {:?}", errors);

    for (err, _file_id) in errors {
        match &err {
            CompilationError::TypeError(TypeCheckError::TypeMismatch {
                expected_typ,
                expr_typ,
                expr_span: _,
            }) => {
                assert_eq!(expected_typ, "Foo");
                assert_eq!(expr_typ, "Field");
            }
            _ => {
                panic!("No other errors are expected! Found = {:?}", err);
            }
        };
    }
}

#[test]
fn check_trait_missing_implementation() {
    let src = "
    trait Default {
        fn default(x: Field, y: Field) -> Self;

        fn method2(x: Field) -> Field;

    }

    struct Foo {
        bar: Field,
        array: [Field; 2],
    }

    impl Default for Foo {
        fn default(x: Field, y: Field) -> Self {
            Self { bar: x, array: [x,y] }
        }
    }

    fn main() {
    }
    ";
    let errors = get_program_errors(src);
    assert!(!has_parser_error(&errors));
    assert!(errors.len() == 1, "Expected 1 error, got: {:?}", errors);

    for (err, _file_id) in errors {
        match &err {
            CompilationError::DefinitionError(DefCollectorErrorKind::TraitMissingMethod {
                trait_name,
                method_name,
                trait_impl_span: _,
            }) => {
                assert_eq!(trait_name, "Default");
                assert_eq!(method_name, "method2");
            }
            _ => {
                panic!("No other errors are expected! Found = {:?}", err);
            }
        };
    }
}

#[test]
fn check_trait_not_in_scope() {
    let src = "
    struct Foo {
        bar: Field,
        array: [Field; 2],
    }

    // Default trait does not exist
    impl Default for Foo {
        fn default(x: Field, y: Field) -> Self {
            Self { bar: x, array: [x,y] }
        }
    }

    fn main() {
    }

    ";
    let errors = get_program_errors(src);
    assert!(!has_parser_error(&errors));
    assert!(errors.len() == 1, "Expected 1 error, got: {:?}", errors);
    for (err, _file_id) in errors {
        match &err {
            CompilationError::DefinitionError(DefCollectorErrorKind::TraitNotFound {
                trait_path,
            }) => {
                assert_eq!(trait_path.as_string(), "Default");
            }
            _ => {
                panic!("No other errors are expected! Found = {:?}", err);
            }
        };
    }
}

#[test]
fn check_trait_wrong_method_name() {
    let src = "
    trait Default {
    }

    struct Foo {
        bar: Field,
        array: [Field; 2],
    }

    // wrong trait name method should not compile
    impl Default for Foo {
        fn does_not_exist(x: Field, y: Field) -> Self {
            Self { bar: x, array: [x,y] }
        }
    }

    fn main() {
    }";
    let compilation_errors = get_program_errors(src);
    assert!(!has_parser_error(&compilation_errors));
    assert!(
        compilation_errors.len() == 1,
        "Expected 1 compilation error, got: {:?}",
        compilation_errors
    );

    for (err, _file_id) in compilation_errors {
        match &err {
            CompilationError::DefinitionError(DefCollectorErrorKind::MethodNotInTrait {
                trait_name,
                impl_method,
            }) => {
                assert_eq!(trait_name, "Default");
                assert_eq!(impl_method, "does_not_exist");
            }
            _ => {
                panic!("No other errors are expected! Found = {:?}", err);
            }
        };
    }
}

#[test]
fn check_trait_wrong_parameter() {
    let src = "
    trait Default {
        fn default(x: Field) -> Self;
    }

    struct Foo {
        bar: u32,
    }

    impl Default for Foo {
        fn default(x: u32) -> Self {
            Foo {bar: x}
        }
    }

    fn main() {
    }
    ";
    let errors = get_program_errors(src);
    assert!(!has_parser_error(&errors));
    assert!(errors.len() == 1, "Expected 1 error, got: {:?}", errors);

    for (err, _file_id) in errors {
        match &err {
            CompilationError::TypeError(TypeCheckError::TraitMethodParameterTypeMismatch {
                method_name,
                expected_typ,
                actual_typ,
                ..
            }) => {
                assert_eq!(method_name, "default");
                assert_eq!(expected_typ, "Field");
                assert_eq!(actual_typ, "u32");
            }
            _ => {
                panic!("No other errors are expected! Found = {:?}", err);
            }
        };
    }
}

#[test]
fn check_trait_wrong_parameter2() {
    let src = "
    trait Default {
        fn default(x: Field, y: Field) -> Self;
    }

    struct Foo {
        bar: Field,
        array: [Field; 2],
    }

    impl Default for Foo {
        fn default(x: Field, y: Foo) -> Self {
            Self { bar: x, array: [x, y.bar] }
        }
    }

    fn main() {
    }";

    let errors = get_program_errors(src);
    assert!(!has_parser_error(&errors));
    assert!(errors.len() == 1, "Expected 1 error, got: {:?}", errors);

    for (err, _file_id) in errors {
        match &err {
            CompilationError::TypeError(TypeCheckError::TraitMethodParameterTypeMismatch {
                method_name,
                expected_typ,
                actual_typ,
                ..
            }) => {
                assert_eq!(method_name, "default");
                assert_eq!(expected_typ, "Field");
                assert_eq!(actual_typ, "Foo");
            }
            _ => {
                panic!("No other errors are expected! Found = {:?}", err);
            }
        };
    }
}

#[test]
fn check_trait_wrong_parameter_type() {
    let src = "
    pub trait Default {
        fn default(x: Field, y: NotAType) -> Field;
    }

    fn main(x: Field, y: Field) {
        assert(y == x);
    }";
    let errors = get_program_errors(src);
    assert!(!has_parser_error(&errors));

    // This is a duplicate error in the name resolver & type checker.
    // In the elaborator there is no duplicate and only 1 error is issued
    assert!(errors.len() <= 2, "Expected 1 or 2 errors, got: {:?}", errors);

    for (err, _file_id) in errors {
        match &err {
            CompilationError::ResolverError(ResolverError::PathResolutionError(
                PathResolutionError::Unresolved(ident),
            )) => {
                assert_eq!(ident, "NotAType");
            }
            _ => {
                panic!("No other errors are expected! Found = {:?}", err);
            }
        };
    }
}

#[test]
fn check_trait_wrong_parameters_count() {
    let src = "
    trait Default {
        fn default(x: Field, y: Field) -> Self;
    }

    struct Foo {
        bar: Field,
        array: [Field; 2],
    }

    impl Default for Foo {
        fn default(x: Field) -> Self {
            Self { bar: x, array: [x, x] }
        }
    }

    fn main() {
    }
    ";
    let errors = get_program_errors(src);
    assert!(!has_parser_error(&errors));
    assert!(errors.len() == 1, "Expected 1 error, got: {:?}", errors);
    for (err, _file_id) in errors {
        match &err {
            CompilationError::TypeError(TypeCheckError::MismatchTraitImplNumParameters {
                actual_num_parameters,
                expected_num_parameters,
                trait_name,
                method_name,
                ..
            }) => {
                assert_eq!(actual_num_parameters, &1_usize);
                assert_eq!(expected_num_parameters, &2_usize);
                assert_eq!(method_name, "default");
                assert_eq!(trait_name, "Default");
            }
            _ => {
                panic!("No other errors are expected in this test case! Found = {:?}", err);
            }
        };
    }
}

#[test]
fn check_trait_impl_for_non_type() {
    let src = "
    trait Default {
        fn default(x: Field, y: Field) -> Field;
    }

    impl Default for main {
        fn default(x: Field, y: Field) -> Field {
            x + y
        }
    }

    fn main() {}
    ";
    let errors = get_program_errors(src);
    assert!(!has_parser_error(&errors));
    assert!(errors.len() == 1, "Expected 1 error, got: {:?}", errors);
    for (err, _file_id) in errors {
        match &err {
            CompilationError::ResolverError(ResolverError::Expected { expected, got, .. }) => {
                assert_eq!(expected, "type");
                assert_eq!(got, "function");
            }
            _ => {
                panic!("No other errors are expected! Found = {:?}", err);
            }
        };
    }
}

#[test]
fn check_impl_struct_not_trait() {
    let src = "
    struct Foo {
        bar: Field,
        array: [Field; 2],
    }

    struct Default {
        x: Field,
        z: Field,
    }

    // Default is a struct not a trait
    impl Default for Foo {
        fn default(x: Field, y: Field) -> Self {
            Self { bar: x, array: [x,y] }
        }
    }

    fn main() {}
    ";
    let errors = get_program_errors(src);
    assert!(!has_parser_error(&errors));
    assert!(errors.len() == 1, "Expected 1 error, got: {:?}", errors);
    for (err, _file_id) in errors {
        match &err {
            CompilationError::DefinitionError(DefCollectorErrorKind::NotATrait {
                not_a_trait_name,
            }) => {
                assert_eq!(not_a_trait_name.to_string(), "Default");
            }
            _ => {
                panic!("No other errors are expected! Found = {:?}", err);
            }
        };
    }
}

#[test]
fn check_trait_duplicate_declaration() {
    let src = "
    trait Default {
        fn default(x: Field, y: Field) -> Self;
    }

    struct Foo {
        bar: Field,
        array: [Field; 2],
    }

    impl Default for Foo {
        fn default(x: Field,y: Field) -> Self {
            Self { bar: x, array: [x,y] }
        }
    }


    trait Default {
        fn default(x: Field) -> Self;
    }

    fn main() {
    }";
    let errors = get_program_errors(src);
    assert!(!has_parser_error(&errors));
    assert!(errors.len() == 1, "Expected 1 error, got: {:?}", errors);
    for (err, _file_id) in errors {
        match &err {
            CompilationError::DefinitionError(DefCollectorErrorKind::Duplicate {
                typ,
                first_def,
                second_def,
            }) => {
                assert_eq!(typ, &DuplicateType::Trait);
                assert_eq!(first_def, "Default");
                assert_eq!(second_def, "Default");
            }
            _ => {
                panic!("No other errors are expected! Found = {:?}", err);
            }
        };
    }
}

#[test]
fn check_trait_duplicate_implementation() {
    let src = "
    trait Default {
    }
    struct Foo {
        bar: Field,
    }

    impl Default for Foo {
    }
    impl Default for Foo {
    }
    fn main() {
    }
    ";
    let errors = get_program_errors(src);
    assert!(!has_parser_error(&errors));
    assert!(errors.len() == 2, "Expected 2 errors, got: {:?}", errors);
    for (err, _file_id) in errors {
        match &err {
            CompilationError::DefinitionError(DefCollectorErrorKind::OverlappingImpl {
                ..
            }) => (),
            CompilationError::DefinitionError(DefCollectorErrorKind::OverlappingImplNote {
                ..
            }) => (),
            _ => {
                panic!("No other errors are expected! Found = {:?}", err);
            }
        };
    }
}

#[test]
fn check_trait_duplicate_implementation_with_alias() {
    let src = "
    trait Default {
    }

    struct MyStruct {
    }

    type MyType = MyStruct;

    impl Default for MyStruct {
    }

    impl Default for MyType {
    }

    fn main() {
    }
    ";
    let errors = get_program_errors(src);
    assert!(!has_parser_error(&errors));
    assert!(errors.len() == 2, "Expected 2 errors, got: {:?}", errors);
    for (err, _file_id) in errors {
        match &err {
            CompilationError::DefinitionError(DefCollectorErrorKind::OverlappingImpl {
                ..
            }) => (),
            CompilationError::DefinitionError(DefCollectorErrorKind::OverlappingImplNote {
                ..
            }) => (),
            _ => {
                panic!("No other errors are expected! Found = {:?}", err);
            }
        };
    }
}

#[test]
fn test_impl_self_within_default_def() {
    let src = "
    trait Bar {
        fn ok(self) -> Self;

        fn ref_ok(self) -> Self {
            self.ok()
        }
    }

    impl<T> Bar for (T, T) where T: Bar {
        fn ok(self) -> Self {
            self
        }
    }";
    assert_no_errors(src);
}

#[test]
fn check_trait_as_type_as_fn_parameter() {
    let src = "
    trait Eq {
        fn eq(self, other: Self) -> bool;
    }

    struct Foo {
        a: u64,
    }

    impl Eq for Foo {
        fn eq(self, other: Foo) -> bool { self.a == other.a }
    }

    fn test_eq(x: impl Eq) -> bool {
        x.eq(x)
    }

    fn main(a: Foo) -> pub bool {
        test_eq(a)
    }";
    assert_no_errors(src);
}

#[test]
fn check_trait_as_type_as_two_fn_parameters() {
    let src = "
    trait Eq {
        fn eq(self, other: Self) -> bool;
    }

    trait Test {
        fn test(self) -> bool;
    }

    struct Foo {
        a: u64,
    }

    impl Eq for Foo {
        fn eq(self, other: Foo) -> bool { self.a == other.a }
    }

    impl Test for u64 {
        fn test(self) -> bool { self == self }
    }

    fn test_eq(x: impl Eq, y: impl Test) -> bool {
        x.eq(x) == y.test()
    }

    fn main(a: Foo, b: u64) -> pub bool {
        test_eq(a, b)
    }";
    assert_no_errors(src);
}

fn get_program_captures(src: &str) -> Vec<Vec<String>> {
    let (program, context, _errors) = get_program(src);
    let interner = context.def_interner;
    let mut all_captures: Vec<Vec<String>> = Vec::new();
    for func in program.into_sorted().functions {
        let func_id = interner.find_function(func.item.name()).unwrap();
        let hir_func = interner.function(&func_id);
        // Iterate over function statements and apply filtering function
        find_lambda_captures(hir_func.block(&interner).statements(), &interner, &mut all_captures);
    }
    all_captures
}

fn find_lambda_captures(stmts: &[StmtId], interner: &NodeInterner, result: &mut Vec<Vec<String>>) {
    for stmt_id in stmts.iter() {
        let hir_stmt = interner.statement(stmt_id);
        let expr_id = match hir_stmt {
            HirStatement::Expression(expr_id) => expr_id,
            HirStatement::Let(let_stmt) => let_stmt.expression,
            HirStatement::Assign(assign_stmt) => assign_stmt.expression,
            HirStatement::Constrain(constr_stmt) => constr_stmt.0,
            HirStatement::Semi(semi_expr) => semi_expr,
            HirStatement::For(for_loop) => for_loop.block,
            HirStatement::Error => panic!("Invalid HirStatement!"),
            HirStatement::Break => panic!("Unexpected break"),
            HirStatement::Continue => panic!("Unexpected continue"),
            HirStatement::Comptime(_) => panic!("Unexpected comptime"),
        };
        let expr = interner.expression(&expr_id);

        get_lambda_captures(expr, interner, result); // TODO: dyn filter function as parameter
    }
}

fn get_lambda_captures(
    expr: HirExpression,
    interner: &NodeInterner,
    result: &mut Vec<Vec<String>>,
) {
    if let HirExpression::Lambda(lambda_expr) = expr {
        let mut cur_capture = Vec::new();

        for capture in lambda_expr.captures.iter() {
            cur_capture.push(interner.definition(capture.ident.id).name.clone());
        }
        result.push(cur_capture);

        // Check for other captures recursively within the lambda body
        let hir_body_expr = interner.expression(&lambda_expr.body);
        if let HirExpression::Block(block_expr) = hir_body_expr {
            find_lambda_captures(block_expr.statements(), interner, result);
        }
    }
}

#[test]
fn resolve_empty_function() {
    let src = "
        fn main() {

        }
    ";
    assert_no_errors(src);
}
#[test]
fn resolve_basic_function() {
    let src = r#"
        fn main(x : Field) {
            let y = x + x;
            assert(y == x);
        }
    "#;
    assert_no_errors(src);
}
#[test]
fn resolve_unused_var() {
    let src = r#"
        fn main(x : Field) {
            let y = x + x;
            assert(x == x);
        }
    "#;

    let errors = get_program_errors(src);
    assert!(errors.len() == 1, "Expected 1 error, got: {:?}", errors);
    // It should be regarding the unused variable
    match &errors[0].0 {
        CompilationError::ResolverError(ResolverError::UnusedVariable { ident }) => {
            assert_eq!(&ident.0.contents, "y");
        }
        _ => unreachable!("we should only have an unused var error"),
    }
}

#[test]
fn resolve_unresolved_var() {
    let src = r#"
        fn main(x : Field) {
            let y = x + x;
            assert(y == z);
        }
    "#;
    let errors = get_program_errors(src);
    assert!(errors.len() == 1, "Expected 1 error, got: {:?}", errors);
    // It should be regarding the unresolved var `z` (Maybe change to undeclared and special case)
    match &errors[0].0 {
        CompilationError::ResolverError(ResolverError::VariableNotDeclared { name, span: _ }) => {
            assert_eq!(name, "z");
        }
        _ => unimplemented!("we should only have an unresolved variable"),
    }
}

#[test]
fn unresolved_path() {
    let src = "
        fn main(x : Field) {
            let _z = some::path::to::a::func(x);
        }
    ";
    let errors = get_program_errors(src);
    assert!(errors.len() == 1, "Expected 1 error, got: {:?}", errors);
    for (compilation_error, _file_id) in errors {
        match compilation_error {
            CompilationError::ResolverError(err) => {
                match err {
                    ResolverError::PathResolutionError(PathResolutionError::Unresolved(name)) => {
                        assert_eq!(name.to_string(), "some");
                    }
                    _ => unimplemented!("we should only have an unresolved function"),
                };
            }
            _ => unimplemented!(),
        }
    }
}

#[test]
fn resolve_literal_expr() {
    let src = r#"
        fn main(x : Field) {
            let y = 5;
            assert(y == x);
        }
    "#;
    assert_no_errors(src);
}

#[test]
fn multiple_resolution_errors() {
    let src = r#"
        fn main(x : Field) {
           let y = foo::bar(x);
           let z = y + a;
        }
    "#;

    let errors = get_program_errors(src);
    assert!(errors.len() == 3, "Expected 3 errors, got: {:?}", errors);

    // Errors are:
    // `a` is undeclared
    // `z` is unused
    // `foo::bar` does not exist
    for (compilation_error, _file_id) in errors {
        match compilation_error {
            CompilationError::ResolverError(err) => {
                match err {
                    ResolverError::UnusedVariable { ident } => {
                        assert_eq!(&ident.0.contents, "z");
                    }
                    ResolverError::VariableNotDeclared { name, .. } => {
                        assert_eq!(name, "a");
                    }
                    ResolverError::PathResolutionError(PathResolutionError::Unresolved(name)) => {
                        assert_eq!(name.to_string(), "foo");
                    }
                    _ => unimplemented!(),
                };
            }
            _ => unimplemented!(),
        }
    }
}

#[test]
fn resolve_prefix_expr() {
    let src = r#"
        fn main(x : Field) {
            let _y = -x;
        }
    "#;
    assert_no_errors(src);
}

#[test]
fn resolve_for_expr() {
    let src = r#"
        fn main(x : u64) {
            for i in 1..20 {
                let _z = x + i;
            };
        }
    "#;
    assert_no_errors(src);
}

#[test]
fn resolve_call_expr() {
    let src = r#"
        fn main(x : Field) {
            let _z = foo(x);
        }

        fn foo(x : Field) -> Field {
            x
        }
    "#;
    assert_no_errors(src);
}

#[test]
fn resolve_shadowing() {
    let src = r#"
        fn main(x : Field) {
            let x = foo(x);
            let x = x;
            let (x, x) = (x, x);
            let _ = x;
        }

        fn foo(x : Field) -> Field {
            x
        }
    "#;
    assert_no_errors(src);
}

#[test]
fn resolve_basic_closure() {
    let src = r#"
        fn main(x : Field) -> pub Field {
            let closure = |y| y + x;
            closure(x)
        }
    "#;
    assert_no_errors(src);
}

#[test]
fn resolve_simplified_closure() {
    // based on bug https://github.com/noir-lang/noir/issues/1088

    let src = r#"fn do_closure(x: Field) -> Field {
        let y = x;
        let ret_capture = || {
          y
        };
        ret_capture()
      }

      fn main(x: Field) {
          assert(do_closure(x) == 100);
      }

      "#;
    let parsed_captures = get_program_captures(src);
    let expected_captures = vec![vec!["y".to_string()]];
    assert_eq!(expected_captures, parsed_captures);
}

#[test]
fn resolve_complex_closures() {
    let src = r#"
        fn main(x: Field) -> pub Field {
            let closure_without_captures = |x: Field| -> Field { x + x };
            let a = closure_without_captures(1);

            let closure_capturing_a_param = |y: Field| -> Field { y + x };
            let b = closure_capturing_a_param(2);

            let closure_capturing_a_local_var = |y: Field| -> Field { y + b };
            let c = closure_capturing_a_local_var(3);

            let closure_with_transitive_captures = |y: Field| -> Field {
                let d = 5;
                let nested_closure = |z: Field| -> Field {
                    let doubly_nested_closure = |w: Field| -> Field { w + x + b };
                    a + z + y + d + x + doubly_nested_closure(4) + x + y
                };
                let res = nested_closure(5);
                res
            };

            a + b + c + closure_with_transitive_captures(6)
        }
    "#;
    assert_no_errors(src);

    let expected_captures = vec![
        vec![],
        vec!["x".to_string()],
        vec!["b".to_string()],
        vec!["x".to_string(), "b".to_string(), "a".to_string()],
        vec!["x".to_string(), "b".to_string(), "a".to_string(), "y".to_string(), "d".to_string()],
        vec!["x".to_string(), "b".to_string()],
    ];

    let parsed_captures = get_program_captures(src);

    assert_eq!(expected_captures, parsed_captures);
}

#[test]
fn resolve_fmt_strings() {
    let src = r#"
        fn main() {
            let string = f"this is i: {i}";
            println(string);

            println(f"I want to print {0}");

            let new_val = 10;
            println(f"random_string{new_val}{new_val}");
        }
        fn println<T>(x : T) -> T {
            x
        }
    "#;

    let errors = get_program_errors(src);
    assert!(errors.len() == 5, "Expected 5 errors, got: {:?}", errors);

    for (err, _file_id) in errors {
        match &err {
            CompilationError::ResolverError(ResolverError::VariableNotDeclared {
                name, ..
            }) => {
                assert_eq!(name, "i");
            }
            CompilationError::ResolverError(ResolverError::NumericConstantInFormatString {
                name,
                ..
            }) => {
                assert_eq!(name, "0");
            }
            CompilationError::TypeError(TypeCheckError::UnusedResultError {
                expr_type: _,
                expr_span,
            }) => {
                let a = src.get(expr_span.start() as usize..expr_span.end() as usize).unwrap();
                assert!(
                    a == "println(string)"
                        || a == "println(f\"I want to print {0}\")"
                        || a == "println(f\"random_string{new_val}{new_val}\")"
                );
            }
            _ => unimplemented!(),
        };
    }
}

fn check_rewrite(src: &str, expected: &str) {
    let (_program, mut context, _errors) = get_program(src);
    let main_func_id = context.def_interner.find_function("main").unwrap();
    let program = monomorphize(main_func_id, &mut context.def_interner).unwrap();
    assert!(format!("{}", program) == expected);
}

#[test]
fn simple_closure_with_no_captured_variables() {
    let src = r#"
    fn main() -> pub Field {
        let x = 1;
        let closure = || x;
        closure()
    }
    "#;

    let expected_rewrite = r#"fn main$f0() -> Field {
    let x$0 = 1;
    let closure$3 = {
        let closure_variable$2 = {
            let env$1 = (x$l0);
            (env$l1, lambda$f1)
        };
        closure_variable$l2
    };
    {
        let tmp$4 = closure$l3;
        tmp$l4.1(tmp$l4.0)
    }
}
fn lambda$f1(mut env$l1: (Field)) -> Field {
    env$l1.0
}
"#;
    check_rewrite(src, expected_rewrite);
}

#[test]
fn deny_cyclic_globals() {
    let src = r#"
        global A = B;
        global B = A;
        fn main() {}
    "#;
    assert_eq!(get_program_errors(src).len(), 1);
}

#[test]
fn deny_cyclic_type_aliases() {
    let src = r#"
        type A = B;
        type B = A;
        fn main() {}
    "#;
    assert_eq!(get_program_errors(src).len(), 1);
}

#[test]
fn ensure_nested_type_aliases_type_check() {
    let src = r#"
        type A = B;
        type B = u8;
        fn main() {
            let _a: A = 0 as u16;
        }
    "#;
    assert_eq!(get_program_errors(src).len(), 1);
}

#[test]
fn type_aliases_in_entry_point() {
    let src = r#"
        type Foo = u8;
        fn main(_x: Foo) {}
    "#;
    assert_eq!(get_program_errors(src).len(), 0);
}

#[test]
fn operators_in_global_used_in_type() {
    let src = r#"
        global ONE: u32 = 1;
        global COUNT: u32 = ONE + 2;
        fn main() {
            let _array: [Field; COUNT] = [1, 2, 3];
        }
    "#;
    assert_eq!(get_program_errors(src).len(), 0);
}

#[test]
fn break_and_continue_in_constrained_fn() {
    let src = r#"
        fn main() {
            for i in 0 .. 10 {
                if i == 2 {
                    continue;
                }
                if i == 5 {
                    break;
                }
            }
        }
    "#;
    assert_eq!(get_program_errors(src).len(), 2);
}

#[test]
fn break_and_continue_outside_loop() {
    let src = r#"
        unconstrained fn main() {
            continue;
            break;
        }
    "#;
    assert_eq!(get_program_errors(src).len(), 2);
}

// Regression for #2540
#[test]
fn for_loop_over_array() {
    let src = r#"
        fn hello<let N: u32>(_array: [u1; N]) {
            for _ in 0..N {}
        }

        fn main() {
            let array: [u1; 2] = [0, 1];
            hello(array);
        }
    "#;
    let errors = get_program_errors(src);
    assert_eq!(errors.len(), 0);
}

// Regression for #4545
#[test]
fn type_aliases_in_main() {
    let src = r#"
        type Outer<let N: u32> = [u8; N];
        fn main(_arg: Outer<1>) {}
    "#;
    assert_eq!(get_program_errors(src).len(), 0);
}

#[test]
fn ban_mutable_globals() {
    // Mutable globals are only allowed in a comptime context
    let src = r#"
        mut global FOO: Field = 0;
        fn main() {}
    "#;
    assert_eq!(get_program_errors(src).len(), 1);
}

#[test]
fn deny_inline_attribute_on_unconstrained() {
    let src = r#"
        #[no_predicates]
        unconstrained pub fn foo(x: Field, y: Field) {
            assert(x != y);
        }
    "#;
    let errors = get_program_errors(src);
    assert_eq!(errors.len(), 1);
    assert!(matches!(
        errors[0].0,
        CompilationError::ResolverError(ResolverError::NoPredicatesAttributeOnUnconstrained { .. })
    ));
}

#[test]
fn deny_fold_attribute_on_unconstrained() {
    let src = r#"
        #[fold]
        unconstrained pub fn foo(x: Field, y: Field) {
            assert(x != y);
        }
    "#;
    let errors = get_program_errors(src);
    assert_eq!(errors.len(), 1);
    assert!(matches!(
        errors[0].0,
        CompilationError::ResolverError(ResolverError::FoldAttributeOnUnconstrained { .. })
    ));
}

#[test]
fn specify_function_types_with_turbofish() {
    let src = r#"
        trait Default {
            fn default() -> Self;
        }

        impl Default for Field {
            fn default() -> Self { 0 }
        }

        impl Default for u64 {
            fn default() -> Self { 0 }
        }

        // Need the above as we don't have access to the stdlib here.
        // We also need to construct a concrete value of `U` without giving away its type
        // as otherwise the unspecified type is ignored.

        fn generic_func<T, U>() -> (T, U) where T: Default, U: Default {
            (T::default(), U::default())
        }

        fn main() {
            let _ = generic_func::<u64, Field>();
        }
    "#;
    let errors = get_program_errors(src);
    assert_eq!(errors.len(), 0);
}

#[test]
fn specify_method_types_with_turbofish() {
    let src = r#"
        trait Default {
            fn default() -> Self;
        }

        impl Default for Field {
            fn default() -> Self { 0 }
        }

        // Need the above as we don't have access to the stdlib here.
        // We also need to construct a concrete value of `U` without giving away its type
        // as otherwise the unspecified type is ignored.

        struct Foo<T> {
            inner: T
        }

        impl<T> Foo<T> {
            fn generic_method<U>(_self: Self) -> U where U: Default {
                U::default()
            }
        }

        fn main() {
            let foo: Foo<Field> = Foo { inner: 1 };
            let _ = foo.generic_method::<Field>();
        }
    "#;
    let errors = get_program_errors(src);
    assert_eq!(errors.len(), 0);
}

#[test]
fn incorrect_turbofish_count_function_call() {
    let src = r#"
        trait Default {
            fn default() -> Self;
        }

        impl Default for Field {
            fn default() -> Self { 0 }
        }

        impl Default for u64 {
            fn default() -> Self { 0 }
        }

        // Need the above as we don't have access to the stdlib here.
        // We also need to construct a concrete value of `U` without giving away its type
        // as otherwise the unspecified type is ignored.

        fn generic_func<T, U>() -> (T, U) where T: Default, U: Default {
            (T::default(), U::default())
        }

        fn main() {
            let _ = generic_func::<u64, Field, Field>();
        }
    "#;
    let errors = get_program_errors(src);
    assert_eq!(errors.len(), 1);
    assert!(matches!(
        errors[0].0,
        CompilationError::TypeError(TypeCheckError::IncorrectTurbofishGenericCount { .. }),
    ));
}

#[test]
fn incorrect_turbofish_count_method_call() {
    let src = r#"
        trait Default {
            fn default() -> Self;
        }

        impl Default for Field {
            fn default() -> Self { 0 }
        }

        // Need the above as we don't have access to the stdlib here.
        // We also need to construct a concrete value of `U` without giving away its type
        // as otherwise the unspecified type is ignored.

        struct Foo<T> {
            inner: T
        }

        impl<T> Foo<T> {
            fn generic_method<U>(_self: Self) -> U where U: Default {
                U::default()
            }
        }

        fn main() {
            let foo: Foo<Field> = Foo { inner: 1 };
            let _ = foo.generic_method::<Field, u32>();
        }
    "#;
    let errors = get_program_errors(src);
    assert_eq!(errors.len(), 1);
    assert!(matches!(
        errors[0].0,
        CompilationError::TypeError(TypeCheckError::IncorrectTurbofishGenericCount { .. }),
    ));
}

#[test]
fn struct_numeric_generic_in_function() {
    let src = r#"
    struct Foo {
        inner: u64
    }

    pub fn bar<let N: Foo>() { }
    "#;
    let errors = get_program_errors(src);
    assert_eq!(errors.len(), 1);
    assert!(matches!(
        errors[0].0,
        CompilationError::ResolverError(ResolverError::UnsupportedNumericGenericType { .. }),
    ));
}

#[test]
fn struct_numeric_generic_in_struct() {
    let src = r#"
    pub struct Foo {
        inner: u64
    }

    pub struct Bar<let N: Foo> { }
    "#;
    let errors = get_program_errors(src);
    assert_eq!(errors.len(), 1);
    assert!(matches!(
        errors[0].0,
        CompilationError::DefinitionError(
            DefCollectorErrorKind::UnsupportedNumericGenericType { .. }
        ),
    ));
}

#[test]
fn bool_numeric_generic() {
    let src = r#"
    pub fn read<let N: bool>() -> Field {
        if N {
            0
        } else {
            1
        }
    }
    "#;
    let errors = get_program_errors(src);
    assert_eq!(errors.len(), 1);
    assert!(matches!(
        errors[0].0,
        CompilationError::ResolverError(ResolverError::UnsupportedNumericGenericType { .. }),
    ));
}

#[test]
fn numeric_generic_binary_operation_type_mismatch() {
    let src = r#"
    pub fn foo<let N: Field>() -> bool {
        let mut check: bool = true;
        check = N;
        check
    }
    "#;
    let errors = get_program_errors(src);
    assert_eq!(errors.len(), 1);
    assert!(matches!(
        errors[0].0,
        CompilationError::TypeError(TypeCheckError::TypeMismatchWithSource { .. }),
    ));
}

#[test]
fn bool_generic_as_loop_bound() {
    let src = r#"
    pub fn read<let N: bool>() { // error here
        let mut fields = [0; N]; // error here
        for i in 0..N {  // error here
            fields[i] = i + 1;
        }
        assert(fields[0] == 1);
    }
    "#;
    let errors = get_program_errors(src);
    assert_eq!(errors.len(), 3);

    assert!(matches!(
        errors[0].0,
        CompilationError::ResolverError(ResolverError::UnsupportedNumericGenericType { .. }),
    ));

    assert!(matches!(
        errors[1].0,
        CompilationError::TypeError(TypeCheckError::TypeKindMismatch { .. }),
    ));

    let CompilationError::TypeError(TypeCheckError::TypeMismatch {
        expected_typ, expr_typ, ..
    }) = &errors[2].0
    else {
        panic!("Got an error other than a type mismatch");
    };

    assert_eq!(expected_typ, "Field");
    assert_eq!(expr_typ, "bool");
}

#[test]
fn numeric_generic_in_function_signature() {
    let src = r#"
    pub fn foo<let N: u32>(arr: [Field; N]) -> [Field; N] { arr }
    "#;
    assert_no_errors(src);
}

#[test]
fn numeric_generic_as_struct_field_type_fails() {
    let src = r#"
    pub struct Foo<let N: u32> {
        a: Field,
        b: N,
    }
    "#;
    let errors = get_program_errors(src);
    assert_eq!(errors.len(), 1);
    assert!(matches!(
        errors[0].0,
        CompilationError::TypeError(TypeCheckError::TypeKindMismatch { .. }),
    ));
}

#[test]
fn normal_generic_as_array_length() {
    let src = r#"
    pub struct Foo<N> {
        a: Field,
        b: [Field; N],
    }
    "#;
    let errors = get_program_errors(src);
    assert_eq!(errors.len(), 1);
    assert!(matches!(
        errors[0].0,
        CompilationError::TypeError(TypeCheckError::TypeKindMismatch { .. }),
    ));
}

#[test]
fn numeric_generic_as_param_type() {
    let src = r#"
    pub fn foo<let I: Field>(x: I) -> I {
        let _q: I = 5;
        x
    }
    "#;
    let errors = get_program_errors(src);
    assert_eq!(errors.len(), 3);

    // Error from the parameter type
    assert!(matches!(
        errors[0].0,
        CompilationError::TypeError(TypeCheckError::TypeKindMismatch { .. }),
    ));
    // Error from the let statement annotated type
    assert!(matches!(
        errors[1].0,
        CompilationError::TypeError(TypeCheckError::TypeKindMismatch { .. }),
    ));
    // Error from the return type
    assert!(matches!(
        errors[2].0,
        CompilationError::TypeError(TypeCheckError::TypeKindMismatch { .. }),
    ));
}

#[test]
fn numeric_generic_used_in_nested_type_fails() {
    let src = r#"
    pub struct Foo<let N: u32> {
        a: Field,
        b: Bar<N>,
    }
    struct Bar<let N: u32> {
        inner: N
    }
    "#;
    let errors = get_program_errors(src);
    assert_eq!(errors.len(), 1);
    assert!(matches!(
        errors[0].0,
        CompilationError::TypeError(TypeCheckError::TypeKindMismatch { .. }),
    ));
}

#[test]
fn normal_generic_used_in_nested_array_length_fail() {
    let src = r#"
    pub struct Foo<N> {
        a: Field,
        b: Bar<N>,
    }
    pub struct Bar<let N: u32> {
        inner: [Field; N]
    }
    "#;
    let errors = get_program_errors(src);
    assert_eq!(errors.len(), 1);
    assert!(matches!(
        errors[0].0,
        CompilationError::TypeError(TypeCheckError::TypeKindMismatch { .. }),
    ));
}

#[test]
fn numeric_generic_used_in_nested_type_pass() {
    // The order of these structs should not be changed to make sure
    // that we are accurately resolving all struct generics before struct fields
    let src = r#"
    pub struct NestedNumeric<let N: u32> {
        a: Field,
        b: InnerNumeric<N>
    }
    pub struct InnerNumeric<let N: u32> {
        inner: [u64; N],
    }
    "#;
    assert_no_errors(src);
}

#[test]
fn numeric_generic_used_in_trait() {
    // We want to make sure that `N` in `impl<let N: u32, T> Deserialize<N, T>` does
    // not trigger `expected type, found numeric generic parameter N` as the trait
    // does in fact expect a numeric generic.
    let src = r#"
    struct MyType<T> {
        a: Field,
        b: Field,
        c: Field,
        d: T,
    }

    impl<let N: u32, T> Deserialize<N, T> for MyType<T> {
        fn deserialize(fields: [Field; N], other: T) -> Self {
            MyType { a: fields[0], b: fields[1], c: fields[2], d: other }
        }
    }

    trait Deserialize<let N: u32, T> {
        fn deserialize(fields: [Field; N], other: T) -> Self;
    }
    "#;
    assert_no_errors(src);
}

#[test]
fn numeric_generic_in_trait_impl_with_extra_impl_generics() {
    let src = r#"
    trait Default {
        fn default() -> Self;
    }

    struct MyType<T> {
        a: Field,
        b: Field,
        c: Field,
        d: T,
    }

    // Make sure that `T` is placed before `N` as we want to test that the order of the generics is correctly maintained.
    // `N` is used first in the trait impl generics (`Deserialize<N> for MyType<T>`).
    // We want to make sure that the compiler correctly accounts for that `N` has a numeric kind
    // while `T` has a normal kind.
    impl<T, let N: u32> Deserialize<N> for MyType<T> where T: Default {
        fn deserialize(fields: [Field; N]) -> Self {
            MyType { a: fields[0], b: fields[1], c: fields[2], d: T::default() }
        }
    }

    trait Deserialize<let N: u32> {
        fn deserialize(fields: [Field; N]) -> Self;
    }
    "#;
    assert_no_errors(src);
}

#[test]
fn numeric_generic_used_in_where_clause() {
    let src = r#"
    trait Deserialize<let N: u32> {
        fn deserialize(fields: [Field; N]) -> Self;
    }

    pub fn read<T, let N: u32>() -> T where T: Deserialize<N> {
        let mut fields: [Field; N] = [0; N];
        for i in 0..N {
            fields[i] = i as Field + 1;
        }
        T::deserialize(fields)
    }
    "#;
    assert_no_errors(src);
}

#[test]
fn numeric_generic_used_in_turbofish() {
    let src = r#"
    pub fn double<let N: u32>() -> u32 {
        // Used as an expression
        N * 2
    }

    pub fn double_numeric_generics_test() {
        // Example usage of a numeric generic arguments.
        assert(double::<9>() == 18);
        assert(double::<7 + 8>() == 30);
    }
    "#;
    assert_no_errors(src);
}

#[test]
fn constant_used_with_numeric_generic() {
    let src = r#"
    struct ValueNote {
        value: Field,
    }

    trait Serialize<let N: u32> {
        fn serialize(self) -> [Field; N];
    }

    impl Serialize<1> for ValueNote {
        fn serialize(self) -> [Field; 1] {
            [self.value]
        }
    }
    "#;
    assert_no_errors(src);
}

#[test]
fn normal_generic_used_when_numeric_expected_in_where_clause() {
    let src = r#"
    trait Deserialize<let N: u32> {
        fn deserialize(fields: [Field; N]) -> Self;
    }

    pub fn read<T, N>() -> T where T: Deserialize<N> {
        T::deserialize([0, 1])
    }
    "#;
    let errors = get_program_errors(src);
    assert_eq!(errors.len(), 1);
    assert!(matches!(
        errors[0].0,
        CompilationError::TypeError(TypeCheckError::TypeKindMismatch { .. }),
    ));

    let src = r#"
    trait Deserialize<let N: u32> {
        fn deserialize(fields: [Field; N]) -> Self;
    }

    pub fn read<T, N>() -> T where T: Deserialize<N> {
        let mut fields: [Field; N] = [0; N];
        for i in 0..N {
            fields[i] = i as Field + 1;
        }
        T::deserialize(fields)
    }
    "#;
    let errors = get_program_errors(src);
    assert_eq!(errors.len(), 4);
    assert!(matches!(
        errors[0].0,
        CompilationError::TypeError(TypeCheckError::TypeKindMismatch { .. }),
    ));
    assert!(matches!(
        errors[1].0,
        CompilationError::TypeError(TypeCheckError::TypeKindMismatch { .. }),
    ));
    assert!(matches!(
        errors[2].0,
        CompilationError::TypeError(TypeCheckError::TypeKindMismatch { .. }),
    ));
    // N
    assert!(matches!(
        errors[3].0,
        CompilationError::ResolverError(ResolverError::VariableNotDeclared { .. }),
    ));
}

#[test]
fn numeric_generics_type_kind_mismatch() {
    let src = r#"
    fn foo<let N: u32>() -> u16 {
        N as u16
    }

    global J: u16 = 10;

    fn bar<let N: u16>() -> u16 {
        foo::<J>()
    }

    global M: u16 = 3;
    
    fn main() {
        let _ = bar::<M>();
    }
    "#;
    let errors = get_program_errors(src);
    assert_eq!(errors.len(), 1);
    assert!(matches!(
        errors[0].0,
        CompilationError::TypeError(TypeCheckError::TypeKindMismatch { .. }),
    ));
}

#[test]
fn numeric_generics_value_kind_mismatch_u32_u64() {
    let src = r#"
    struct BoundedVec<T, let MaxLen: u32> {
        storage: [T; MaxLen],
        // can't be compared to MaxLen: u32
        // can't be used to index self.storage
        len: u64,
    }

    impl<T, let MaxLen: u32> BoundedVec<T, MaxLen> {
        pub fn extend_from_bounded_vec<let Len: u32>(&mut self, _vec: BoundedVec<T, Len>) { 
            // We do this to avoid an unused variable warning on `self`
            let _ = self.len;
            for _ in 0..Len { }
        }

        pub fn push(&mut self, elem: T) {
            assert(self.len < MaxLen, "push out of bounds");
            self.storage[self.len] = elem;
            self.len += 1;
        }
    }
    "#;
    let errors = get_program_errors(src);
    assert_eq!(errors.len(), 1);
    assert!(matches!(
        errors[0].0,
        CompilationError::TypeError(TypeCheckError::IntegerBitWidth {
            bit_width_x: IntegerBitSize::SixtyFour,
            bit_width_y: IntegerBitSize::ThirtyTwo,
            ..
        }),
    ));
}

#[test]
fn quote_code_fragments() {
    // This test ensures we can quote (and unquote/splice) code fragments
    // which by themselves are not valid code. They only need to be valid
    // by the time they are unquoted into the macro's call site.
    let src = r#"
        fn main() {
            comptime {
                concat!(quote { assert( }, quote { false); });
            }
        }

        comptime fn concat(a: Quoted, b: Quoted) -> Quoted {
            quote { $a $b }
        }
    "#;
    let errors = get_program_errors(src);
    assert_eq!(errors.len(), 1);

    use InterpreterError::FailingConstraint;
    assert!(matches!(&errors[0].0, CompilationError::InterpreterError(FailingConstraint { .. })));
}

#[test]
fn impl_stricter_than_trait_no_trait_method_constraints() {
    // This test ensures that the error we get from the where clause on the trait impl method
    // is a `DefCollectorErrorKind::ImplIsStricterThanTrait` error.
    let src = r#"
    trait Serialize<let N: u32> {
        // We want to make sure we trigger the error when override a trait method
        // which itself has no trait constraints.
        fn serialize(self) -> [Field; N];
    }

    trait ToField {
        fn to_field(self) -> Field;
    }

    fn process_array<let N: u32>(array: [Field; N]) -> Field {
        array[0]
    }

    fn serialize_thing<A, let N: u32>(thing: A) -> [Field; N] where A: Serialize<N> {
        thing.serialize()
    }

    struct MyType<T> {
        a: T,
        b: T,
    }

    impl<T> Serialize<2> for MyType<T> {
        fn serialize(self) -> [Field; 2] where T: ToField {
            [ self.a.to_field(), self.b.to_field() ]
        }
    }

    impl<T> MyType<T> {
        fn do_thing_with_serialization_with_extra_steps(self) -> Field {
            process_array(serialize_thing(self))
        }
    }
    "#;

    let errors = get_program_errors(src);
    assert_eq!(errors.len(), 1);
    assert!(matches!(
        &errors[0].0,
        CompilationError::DefinitionError(DefCollectorErrorKind::ImplIsStricterThanTrait { .. })
    ));
}

#[test]
fn impl_stricter_than_trait_different_generics() {
    let src = r#"
    trait Default { }

    // Object type of the trait constraint differs
    trait Foo<T> {
        fn foo_good<U>() where T: Default;

        fn foo_bad<U>() where T: Default;
    }

    impl<A> Foo<A> for () {
        fn foo_good<B>() where A: Default {}

        fn foo_bad<B>() where B: Default {}
    }
    "#;

    let errors = get_program_errors(src);
    assert_eq!(errors.len(), 1);
    if let CompilationError::DefinitionError(DefCollectorErrorKind::ImplIsStricterThanTrait {
        constraint_typ,
        ..
    }) = &errors[0].0
    {
        assert!(matches!(constraint_typ.to_string().as_str(), "B"));
    } else {
        panic!("Expected DefCollectorErrorKind::ImplIsStricterThanTrait but got {:?}", errors[0].0);
    }
}

#[test]
fn impl_stricter_than_trait_different_object_generics() {
    let src = r#"
    trait MyTrait { }

    trait OtherTrait {}

    struct Option<T> {
        inner: T
    }

    struct OtherOption<T> {
        inner: Option<T>,
    }

    trait Bar<T> {
        fn bar_good<U>() where Option<T>: MyTrait, OtherOption<Option<T>>: OtherTrait;

        fn bar_bad<U>() where Option<T>: MyTrait, OtherOption<Option<T>>: OtherTrait;

        fn array_good<U>() where [T; 8]: MyTrait;

        fn array_bad<U>() where [T; 8]: MyTrait;

        fn tuple_good<U>() where (Option<T>, Option<U>): MyTrait;

        fn tuple_bad<U>() where (Option<T>, Option<U>): MyTrait;
    }

    impl<A> Bar<A> for () {
        fn bar_good<B>()
        where
            OtherOption<Option<A>>: OtherTrait,
            Option<A>: MyTrait { }

        fn bar_bad<B>()
        where
            OtherOption<Option<A>>: OtherTrait,
            Option<B>: MyTrait { }

        fn array_good<B>() where [A; 8]: MyTrait { }

        fn array_bad<B>() where [B; 8]: MyTrait { }

        fn tuple_good<B>() where (Option<A>, Option<B>): MyTrait { }

        fn tuple_bad<B>() where (Option<B>, Option<A>): MyTrait { }
    }
    "#;

    let errors = get_program_errors(src);
    assert_eq!(errors.len(), 3);
    if let CompilationError::DefinitionError(DefCollectorErrorKind::ImplIsStricterThanTrait {
        constraint_typ,
        constraint_name,
        ..
    }) = &errors[0].0
    {
        assert!(matches!(constraint_typ.to_string().as_str(), "Option<B>"));
        assert!(matches!(constraint_name.as_str(), "MyTrait"));
    } else {
        panic!("Expected DefCollectorErrorKind::ImplIsStricterThanTrait but got {:?}", errors[0].0);
    }

    if let CompilationError::DefinitionError(DefCollectorErrorKind::ImplIsStricterThanTrait {
        constraint_typ,
        constraint_name,
        ..
    }) = &errors[1].0
    {
        assert!(matches!(constraint_typ.to_string().as_str(), "[B; 8]"));
        assert!(matches!(constraint_name.as_str(), "MyTrait"));
    } else {
        panic!("Expected DefCollectorErrorKind::ImplIsStricterThanTrait but got {:?}", errors[0].0);
    }

    if let CompilationError::DefinitionError(DefCollectorErrorKind::ImplIsStricterThanTrait {
        constraint_typ,
        constraint_name,
        ..
    }) = &errors[2].0
    {
        assert!(matches!(constraint_typ.to_string().as_str(), "(Option<B>, Option<A>)"));
        assert!(matches!(constraint_name.as_str(), "MyTrait"));
    } else {
        panic!("Expected DefCollectorErrorKind::ImplIsStricterThanTrait but got {:?}", errors[0].0);
    }
}

#[test]
fn impl_stricter_than_trait_different_trait() {
    let src = r#"
    trait Default { }

    trait OtherDefault { }

    struct Option<T> {
        inner: T
    }

    trait Bar<T> {
        fn bar<U>() where Option<T>: Default;
    }

    impl<A> Bar<A> for () {
        // Trait constraint differs due to the trait even though the constraint
        // types are the same.
        fn bar<B>() where Option<A>: OtherDefault {}
    }
    "#;

    let errors = get_program_errors(src);
    assert_eq!(errors.len(), 1);
    if let CompilationError::DefinitionError(DefCollectorErrorKind::ImplIsStricterThanTrait {
        constraint_typ,
        constraint_name,
        ..
    }) = &errors[0].0
    {
        assert!(matches!(constraint_typ.to_string().as_str(), "Option<A>"));
        assert!(matches!(constraint_name.as_str(), "OtherDefault"));
    } else {
        panic!("Expected DefCollectorErrorKind::ImplIsStricterThanTrait but got {:?}", errors[0].0);
    }
}

#[test]
fn trait_impl_where_clause_stricter_pass() {
    let src = r#"
    trait MyTrait {
        fn good_foo<T, H>() where H: OtherTrait;

        fn bad_foo<T, H>() where H: OtherTrait;
    }

    trait OtherTrait {}

    struct Option<T> {
        inner: T
    }

    impl<T> MyTrait for [T] where Option<T>: MyTrait {
        fn good_foo<A, B>() where B: OtherTrait { }

        fn bad_foo<A, B>() where A: OtherTrait { }
    }
    "#;

    let errors = get_program_errors(src);
    assert_eq!(errors.len(), 1);
    if let CompilationError::DefinitionError(DefCollectorErrorKind::ImplIsStricterThanTrait {
        constraint_typ,
        constraint_name,
        ..
    }) = &errors[0].0
    {
        assert!(matches!(constraint_typ.to_string().as_str(), "A"));
        assert!(matches!(constraint_name.as_str(), "OtherTrait"));
    } else {
        panic!("Expected DefCollectorErrorKind::ImplIsStricterThanTrait but got {:?}", errors[0].0);
    }
}

#[test]
fn impl_stricter_than_trait_different_trait_generics() {
    let src = r#"
    trait Foo<T> {
        fn foo<U>() where T: T2<T>;
    }

    impl<A> Foo<A> for () {
        // Should be A: T2<A>
        fn foo<B>() where A: T2<B> {}
    }

    trait T2<C> {}
    "#;

    let errors = get_program_errors(src);
    assert_eq!(errors.len(), 1);
    if let CompilationError::DefinitionError(DefCollectorErrorKind::ImplIsStricterThanTrait {
        constraint_typ,
        constraint_name,
        constraint_generics,
        ..
    }) = &errors[0].0
    {
        assert!(matches!(constraint_typ.to_string().as_str(), "A"));
        assert!(matches!(constraint_name.as_str(), "T2"));
        assert!(matches!(constraint_generics.ordered[0].to_string().as_str(), "B"));
    } else {
        panic!("Expected DefCollectorErrorKind::ImplIsStricterThanTrait but got {:?}", errors[0].0);
    }
}

#[test]
fn impl_not_found_for_inner_impl() {
    // We want to guarantee that we get a no impl found error
    let src = r#"
    trait Serialize<let N: u32> {
        fn serialize(self) -> [Field; N];
    }

    trait ToField {
        fn to_field(self) -> Field;
    }

    fn process_array<let N: u32>(array: [Field; N]) -> Field {
        array[0]
    }

    fn serialize_thing<A, let N: u32>(thing: A) -> [Field; N] where A: Serialize<N> {
        thing.serialize()
    }

    struct MyType<T> {
        a: T,
        b: T,
    }

    impl<T> Serialize<2> for MyType<T> where T: ToField {
        fn serialize(self) -> [Field; 2] {
            [ self.a.to_field(), self.b.to_field() ]
        }
    }

    impl<T> MyType<T> {
        fn do_thing_with_serialization_with_extra_steps(self) -> Field {
            process_array(serialize_thing(self))
        }
    }
    "#;

    let errors = get_program_errors(src);
    assert_eq!(errors.len(), 1);
    assert!(matches!(
        &errors[0].0,
        CompilationError::TypeError(TypeCheckError::NoMatchingImplFound { .. })
    ));
}

// Regression for #5388
#[test]
fn comptime_let() {
    let src = r#"fn main() {
        comptime let my_var = 2;
        assert_eq(my_var, 2);
    }"#;
    let errors = get_program_errors(src);
    assert_eq!(errors.len(), 0);
}

#[test]
fn overflowing_u8() {
    let src = r#"
        fn main() {
            let _: u8 = 256;
        }"#;
    let errors = get_program_errors(src);
    assert_eq!(errors.len(), 1);

    if let CompilationError::TypeError(error) = &errors[0].0 {
        assert_eq!(
            error.to_string(),
            "The value `2⁸` cannot fit into `u8` which has range `0..=255`"
        );
    } else {
        panic!("Expected OverflowingAssignment error, got {:?}", errors[0].0);
    }
}

#[test]
fn underflowing_u8() {
    let src = r#"
        fn main() {
            let _: u8 = -1;
        }"#;
    let errors = get_program_errors(src);
    assert_eq!(errors.len(), 1);

    if let CompilationError::TypeError(error) = &errors[0].0 {
        assert_eq!(
            error.to_string(),
            "The value `-1` cannot fit into `u8` which has range `0..=255`"
        );
    } else {
        panic!("Expected OverflowingAssignment error, got {:?}", errors[0].0);
    }
}

#[test]
fn overflowing_i8() {
    let src = r#"
        fn main() {
            let _: i8 = 128;
        }"#;
    let errors = get_program_errors(src);
    assert_eq!(errors.len(), 1);

    if let CompilationError::TypeError(error) = &errors[0].0 {
        assert_eq!(
            error.to_string(),
            "The value `2⁷` cannot fit into `i8` which has range `-128..=127`"
        );
    } else {
        panic!("Expected OverflowingAssignment error, got {:?}", errors[0].0);
    }
}

#[test]
fn underflowing_i8() {
    let src = r#"
        fn main() {
            let _: i8 = -129;
        }"#;
    let errors = get_program_errors(src);
    assert_eq!(errors.len(), 1);

    if let CompilationError::TypeError(error) = &errors[0].0 {
        assert_eq!(
            error.to_string(),
            "The value `-129` cannot fit into `i8` which has range `-128..=127`"
        );
    } else {
        panic!("Expected OverflowingAssignment error, got {:?}", errors[0].0);
    }
}

#[test]
fn turbofish_numeric_generic_nested_call() {
    // Check for turbofish numeric generics used with function calls
    let src = r#"
    fn foo<let N: u32>() -> [u8; N] {
        [0; N]
    }

    fn bar<let N: u32>() -> [u8; N] {
        foo::<N>()
    }

    global M: u32 = 3;

    fn main() {
        let _ = bar::<M>();
    }
    "#;
    assert_no_errors(src);

    // Check for turbofish numeric generics used with method calls
    let src = r#"
    struct Foo<T> {
        a: T
    }

    impl<T> Foo<T> {
        fn static_method<let N: u32>() -> [u8; N] {
            [0; N]
        }

        fn impl_method<let N: u32>(self) -> [T; N] {
            [self.a; N]
        }
    }

    fn bar<let N: u32>() -> [u8; N] {
        let _ = Foo::static_method::<N>();
        let x: Foo<u8> = Foo { a: 0 };
        x.impl_method::<N>()
    }

    global M: u32 = 3;

    fn main() {
        let _ = bar::<M>();
    }
    "#;
    assert_no_errors(src);
}

#[test]
fn use_super() {
    let src = r#"
    fn some_func() {}

    mod foo {
        use super::some_func;

        pub fn bar() {
            some_func();
        }
    }
    "#;
    assert_no_errors(src);
}

#[test]
fn use_super_in_path() {
    let src = r#"
    fn some_func() {}

    mod foo {
        pub fn func() {
            super::some_func();
        }
    }
    "#;
    assert_no_errors(src);
}

#[test]
fn no_super() {
    let src = "use super::some_func;";
    let errors = get_program_errors(src);
    assert_eq!(errors.len(), 1);

    let CompilationError::DefinitionError(DefCollectorErrorKind::PathResolutionError(
        PathResolutionError::NoSuper(span),
    )) = &errors[0].0
    else {
        panic!("Expected a 'no super' error, got {:?}", errors[0].0);
    };

    assert_eq!(span.start(), 4);
    assert_eq!(span.end(), 9);
}

#[test]
fn cannot_call_unconstrained_function_outside_of_unsafe() {
    let src = r#"
    fn main() {
        foo();
    }

    unconstrained fn foo() {}
    "#;
    let errors = get_program_errors(src);
    assert_eq!(errors.len(), 1);

    let CompilationError::TypeError(TypeCheckError::Unsafe { .. }) = &errors[0].0 else {
        panic!("Expected an 'unsafe' error, got {:?}", errors[0].0);
    };
}

#[test]
fn cannot_call_unconstrained_first_class_function_outside_of_unsafe() {
    let src = r#"
    fn main() {
        let func = foo;
        // Warning should trigger here
        func();
        inner(func);
    }

    fn inner(x: unconstrained fn() -> ()) {
        // Warning should trigger here
        x();
    }

    unconstrained fn foo() {}
    "#;
    let errors = get_program_errors(src);
    assert_eq!(errors.len(), 2);

    for error in &errors {
        let CompilationError::TypeError(TypeCheckError::Unsafe { .. }) = &error.0 else {
            panic!("Expected an 'unsafe' error, got {:?}", errors[0].0);
        };
    }
}

#[test]
fn missing_unsafe_block_when_needing_type_annotations() {
    // This test is a regression check that even when an unsafe block is missing
    // that we still appropriately continue type checking and infer type annotations.
    let src = r#"
    fn main() {
        let z = BigNum { limbs: [2, 0, 0] };
        assert(z.__is_zero() == false);
    }

    struct BigNum<let N: u32> {
        limbs: [u64; N],
    }

    impl<let N: u32> BigNum<N> {
        unconstrained fn __is_zero_impl(self) -> bool {
            let mut result: bool = true;
            for i in 0..N {
                result = result & (self.limbs[i] == 0);
            }
            result
        }
    }

    trait BigNumTrait {
        fn __is_zero(self) -> bool;
    }

    impl<let N: u32> BigNumTrait for BigNum<N> {
        fn __is_zero(self) -> bool {
            self.__is_zero_impl()
        }
    }
    "#;
    let errors = get_program_errors(src);
    assert_eq!(errors.len(), 1);

    let CompilationError::TypeError(TypeCheckError::Unsafe { .. }) = &errors[0].0 else {
        panic!("Expected an 'unsafe' error, got {:?}", errors[0].0);
    };
}

#[test]
fn cannot_pass_unconstrained_function_to_regular_function() {
    let src = r#"
    fn main() {
        let func = foo;
        expect_regular(func);
    }

    unconstrained fn foo() {}

    fn expect_regular(_func: fn() -> ()) {
    }
    "#;
    let errors = get_program_errors(src);
    assert_eq!(errors.len(), 1);

    let CompilationError::TypeError(TypeCheckError::UnsafeFn { .. }) = &errors[0].0 else {
        panic!("Expected an UnsafeFn error, got {:?}", errors[0].0);
    };
}

#[test]
fn cannot_assign_unconstrained_and_regular_fn_to_variable() {
    let src = r#"
    fn main() {
        let _func = if true { foo } else { bar };
    }

    fn foo() {}
    unconstrained fn bar() {}
    "#;
    let errors = get_program_errors(src);
    assert_eq!(errors.len(), 1);

    let CompilationError::TypeError(TypeCheckError::Context { err, .. }) = &errors[0].0 else {
        panic!("Expected a context error, got {:?}", errors[0].0);
    };

    if let TypeCheckError::TypeMismatch { expected_typ, expr_typ, .. } = err.as_ref() {
        assert_eq!(expected_typ, "fn() -> ()");
        assert_eq!(expr_typ, "unconstrained fn() -> ()");
    } else {
        panic!("Expected a type mismatch error, got {:?}", errors[0].0);
    };
}

#[test]
fn can_pass_regular_function_to_unconstrained_function() {
    let src = r#"
    fn main() {
        let func = foo;
        expect_unconstrained(func);
    }

    fn foo() {}

    fn expect_unconstrained(_func: unconstrained fn() -> ()) {}
    "#;
    assert_no_errors(src);
}

#[test]
fn cannot_pass_unconstrained_function_to_constrained_function() {
    let src = r#"
    fn main() {
        let func = foo;
        expect_regular(func);
    }

    unconstrained fn foo() {}

    fn expect_regular(_func: fn() -> ()) {}
    "#;
    let errors = get_program_errors(src);
    assert_eq!(errors.len(), 1);

    let CompilationError::TypeError(TypeCheckError::UnsafeFn { .. }) = &errors[0].0 else {
        panic!("Expected an UnsafeFn error, got {:?}", errors[0].0);
    };
}

#[test]
fn can_assign_regular_function_to_unconstrained_function_in_explicitly_typed_var() {
    let src = r#"
    fn main() {
        let _func: unconstrained fn() -> () = foo;
    }

    fn foo() {}
    "#;
    assert_no_errors(src);
}

#[test]
fn can_assign_regular_function_to_unconstrained_function_in_struct_member() {
    let src = r#"
    fn main() {
        let _ = Foo { func: foo };
    }

    fn foo() {}

    struct Foo {
        func: unconstrained fn() -> (),
    }
    "#;
    assert_no_errors(src);
}

#[test]
fn trait_impl_generics_count_mismatch() {
    let src = r#"
    trait Foo {}

    impl Foo<()> for Field {}

    fn main() {}"#;
    let errors = get_program_errors(src);
    assert_eq!(errors.len(), 1);

    let CompilationError::TypeError(TypeCheckError::GenericCountMismatch {
        item,
        expected,
        found,
        ..
    }) = &errors[0].0
    else {
        panic!("Expected a generic count mismatch error, got {:?}", errors[0].0);
    };

    assert_eq!(item, "Foo");
    assert_eq!(*expected, 0);
    assert_eq!(*found, 1);
}

#[test]
fn bit_not_on_untyped_integer() {
    let src = r#"
    fn main() {
        let _: u32 = 3 & !1;
    }
    "#;
    assert_no_errors(src);
}

#[test]
fn duplicate_struct_field() {
    let src = r#"
    pub struct Foo {
        x: i32,
        x: i32,
    }

    fn main() {}
    "#;
    let errors = get_program_errors(src);
    assert_eq!(errors.len(), 1);

    let CompilationError::DefinitionError(DefCollectorErrorKind::DuplicateField {
        first_def,
        second_def,
    }) = &errors[0].0
    else {
        panic!("Expected a duplicate field error, got {:?}", errors[0].0);
    };

    assert_eq!(first_def.to_string(), "x");
    assert_eq!(second_def.to_string(), "x");

    assert_eq!(first_def.span().start(), 30);
    assert_eq!(second_def.span().start(), 46);
}

#[test]
fn trait_constraint_on_tuple_type() {
    let src = r#"
        trait Foo<A> {
            fn foo(self, x: A) -> bool;
        }

        pub fn bar<T, U, V>(x: (T, U), y: V) -> bool where (T, U): Foo<V> {
            x.foo(y)
        }

        fn main() {}"#;
    assert_no_errors(src);
}

#[test]
fn turbofish_in_constructor_generics_mismatch() {
    let src = r#"
    struct Foo<T> {
        x: T
    }

    fn main() {
        let _ = Foo::<i32, i64> { x: 1 };
    }
    "#;

    let errors = get_program_errors(src);
    assert_eq!(errors.len(), 1);
    assert!(matches!(
        errors[0].0,
        CompilationError::TypeError(TypeCheckError::GenericCountMismatch { .. }),
    ));
}

#[test]
fn turbofish_in_constructor() {
    let src = r#"
    struct Foo<T> {
        x: T
    }

    fn main() {
        let x: Field = 0;
        let _ = Foo::<i32> { x: x };
    }
    "#;

    let errors = get_program_errors(src);
    assert_eq!(errors.len(), 1);

    let CompilationError::TypeError(TypeCheckError::TypeMismatch {
        expected_typ, expr_typ, ..
    }) = &errors[0].0
    else {
        panic!("Expected a type mismatch error, got {:?}", errors[0].0);
    };

    assert_eq!(expected_typ, "i32");
    assert_eq!(expr_typ, "Field");
}

#[test]
fn turbofish_in_middle_of_variable_unsupported_yet() {
    let src = r#"
    struct Foo<T> {
        x: T
    }

    impl <T> Foo<T> {
        fn new(x: T) -> Self {
            Foo { x }
        }
    }

    fn main() {
        let _ = Foo::<i32>::new(1);
    }
    "#;
    let errors = get_program_errors(src);
    assert_eq!(errors.len(), 1);

    assert!(matches!(
        errors[0].0,
        CompilationError::TypeError(TypeCheckError::UnsupportedTurbofishUsage { .. }),
    ));
}

#[test]
fn turbofish_in_struct_pattern() {
    let src = r#"
    struct Foo<T> {
        x: T
    }

    fn main() {
        let value: Field = 0;
        let Foo::<Field> { x } = Foo { x: value };
        let _ = x;
    }
    "#;
    assert_no_errors(src);
}

#[test]
fn turbofish_in_struct_pattern_errors_if_type_mismatch() {
    let src = r#"
    struct Foo<T> {
        x: T
    }

    fn main() {
        let value: Field = 0;
        let Foo::<i32> { x } = Foo { x: value };
        let _ = x;
    }
    "#;

    let errors = get_program_errors(src);
    assert_eq!(errors.len(), 1);

    let CompilationError::TypeError(TypeCheckError::TypeMismatchWithSource { .. }) = &errors[0].0
    else {
        panic!("Expected a type mismatch error, got {:?}", errors[0].0);
    };
}

#[test]
fn turbofish_in_struct_pattern_generic_count_mismatch() {
    let src = r#"
    struct Foo<T> {
        x: T
    }

    fn main() {
        let value = 0;
        let Foo::<i32, i64> { x } = Foo { x: value };
        let _ = x;
    }
    "#;

    let errors = get_program_errors(src);
    assert_eq!(errors.len(), 1);

    let CompilationError::TypeError(TypeCheckError::GenericCountMismatch {
        item,
        expected,
        found,
        ..
    }) = &errors[0].0
    else {
        panic!("Expected a generic count mismatch error, got {:?}", errors[0].0);
    };

    assert_eq!(item, "struct Foo");
    assert_eq!(*expected, 1);
    assert_eq!(*found, 2);
}

#[test]
fn incorrect_generic_count_on_struct_impl() {
    let src = r#"
    struct Foo {}
    impl <T> Foo<T> {}
    fn main() {}
    "#;

    let errors = get_program_errors(src);
    assert_eq!(errors.len(), 1);

    let CompilationError::TypeError(TypeCheckError::GenericCountMismatch {
        found, expected, ..
    }) = errors[0].0
    else {
        panic!("Expected an incorrect generic count mismatch error, got {:?}", errors[0].0);
    };

    assert_eq!(found, 1);
    assert_eq!(expected, 0);
}

#[test]
fn incorrect_generic_count_on_type_alias() {
    let src = r#"
    struct Foo {}
    type Bar = Foo<i32>;
    fn main() {}
    "#;

    let errors = get_program_errors(src);
    assert_eq!(errors.len(), 1);

    let CompilationError::TypeError(TypeCheckError::GenericCountMismatch {
        found, expected, ..
    }) = errors[0].0
    else {
        panic!("Expected an incorrect generic count mismatch error, got {:?}", errors[0].0);
    };

    assert_eq!(found, 1);
    assert_eq!(expected, 0);
}

#[test]
fn uses_self_type_for_struct_function_call() {
    let src = r#"
    struct S { }

    impl S {
        fn one() -> Field {
            1
        }

        fn two() -> Field {
            Self::one() + Self::one()
        }
    }

    fn main() {}
    "#;
    assert_no_errors(src);
}

#[test]
fn uses_self_type_inside_trait() {
    let src = r#"
    trait Foo {
        fn foo() -> Self {
            Self::bar()
        }

        fn bar() -> Self;
    }

    impl Foo for Field {
        fn bar() -> Self {
            1
        }
    }

    fn main() {
        let _: Field = Foo::foo();
    }
    "#;
    assert_no_errors(src);
}

#[test]
fn uses_self_type_in_trait_where_clause() {
    let src = r#"
    pub trait Trait {
        fn trait_func() -> bool;
    }

    pub trait Foo where Self: Trait {
        fn foo(self) -> bool {
            self.trait_func()
        }
    }

    struct Bar {

    }

    impl Foo for Bar {

    }

    fn main() {}
    "#;

    let errors = get_program_errors(src);
    assert_eq!(errors.len(), 1);

    let CompilationError::TypeError(TypeCheckError::UnresolvedMethodCall { method_name, .. }) =
        &errors[0].0
    else {
        panic!("Expected an unresolved method call error, got {:?}", errors[0].0);
    };

    assert_eq!(method_name, "trait_func");
}

#[test]
fn do_not_eagerly_error_on_cast_on_type_variable() {
    let src = r#"
    pub fn foo<T, U>(x: T, f: fn(T) -> U) -> U {
        f(x)
    }

    fn main() {
        let x: u8 = 1;
        let _: Field = foo(x, |x| x as Field);
    }
    "#;
    assert_no_errors(src);
}

#[test]
fn error_on_cast_over_type_variable() {
    let src = r#"
    pub fn foo<T, U>(x: T, f: fn(T) -> U) -> U {
        f(x)
    }

    fn main() {
        let x = "a";
        let _: Field = foo(x, |x| x as Field);
    }
    "#;

    let errors = get_program_errors(src);
    assert_eq!(errors.len(), 1);

    assert!(matches!(
        errors[0].0,
        CompilationError::TypeError(TypeCheckError::TypeMismatch { .. })
    ));
}

#[test]
fn trait_impl_for_a_type_that_implements_another_trait() {
    let src = r#"
    trait One {
        fn one(self) -> i32;
    }

    impl One for i32 {
        fn one(self) -> i32 {
            self
        }
    }

    trait Two {
        fn two(self) -> i32;
    }

    impl<T> Two for T where T: One {
        fn two(self) -> i32 {
            self.one() + 1
        }
    }

    pub fn use_it<T>(t: T) -> i32 where T: Two {
        Two::two(t)
    }

    fn main() {}
    "#;
    assert_no_errors(src);
}

#[test]
fn trait_impl_for_a_type_that_implements_another_trait_with_another_impl_used() {
    let src = r#"
    trait One {
        fn one(self) -> i32;
    }

    impl One for i32 {
        fn one(self) -> i32 {
            let _ = self;
            1
        }
    }

    trait Two {
        fn two(self) -> i32;
    }

    impl<T> Two for T where T: One {
        fn two(self) -> i32 {
            self.one() + 1
        }
    }

    impl Two for u32 {
        fn two(self) -> i32 {
            let _ = self;
            0
        }
    }

    pub fn use_it(t: u32) -> i32 {
        Two::two(t)
    }

    fn main() {}
    "#;
    assert_no_errors(src);
}

#[test]
fn impl_missing_associated_type() {
    let src = r#"
    trait Foo {
        type Assoc;
    }

    impl Foo for () {}
    "#;

    let errors = get_program_errors(src);
    assert_eq!(errors.len(), 1);

    assert!(matches!(
        &errors[0].0,
        CompilationError::TypeError(TypeCheckError::MissingNamedTypeArg { .. })
    ));
}

#[test]
fn as_trait_path_syntax_resolves_outside_impl() {
    let src = r#"
    trait Foo {
        type Assoc;
    }

    struct Bar {}

    impl Foo for Bar {
        type Assoc = i32;
    }

    fn main() {
        // AsTraitPath syntax is a bit silly when associated types
        // are explicitly specified
        let _: i64 = 1 as <Bar as Foo<Assoc = i32>>::Assoc;
    }
    "#;

    let errors = get_program_errors(src);
    assert_eq!(errors.len(), 1);

    use CompilationError::TypeError;
    use TypeCheckError::TypeMismatch;
    let TypeError(TypeMismatch { expected_typ, expr_typ, .. }) = errors[0].0.clone() else {
        panic!("Expected TypeMismatch error, found {:?}", errors[0].0);
    };

    assert_eq!(expected_typ, "i64".to_string());
    assert_eq!(expr_typ, "i32".to_string());
}

#[test]
fn as_trait_path_syntax_no_impl() {
    let src = r#"
    trait Foo {
        type Assoc;
    }

    struct Bar {}

    impl Foo for Bar {
        type Assoc = i32;
    }

    fn main() {
        let _: i64 = 1 as <Bar as Foo<Assoc = i8>>::Assoc;
    }
    "#;

    let errors = get_program_errors(src);
    assert_eq!(errors.len(), 1);

    use CompilationError::TypeError;
    assert!(matches!(&errors[0].0, TypeError(TypeCheckError::NoMatchingImplFound { .. })));
}

#[test]
fn errors_on_unused_private_import() {
    let src = r#"
    mod foo {
        pub fn bar() {}
        pub fn baz() {}

        pub trait Foo {
        }
    }

    use foo::bar;
    use foo::baz;
    use foo::Foo;

    impl Foo for Field {
    }

    fn main() {
        baz();
    }
    "#;

    let errors = get_program_errors(src);
    assert_eq!(errors.len(), 1);

    let CompilationError::ResolverError(ResolverError::UnusedItem { ident, item_type }) =
        &errors[0].0
    else {
        panic!("Expected an unused item error");
    };

    assert_eq!(ident.to_string(), "bar");
    assert_eq!(*item_type, "import");
}

#[test]
fn errors_on_unused_pub_crate_import() {
    let src = r#"
    mod foo {
        pub fn bar() {}
        pub fn baz() {}

        pub trait Foo {
        }
    }

    pub(crate) use foo::bar;
    use foo::baz;
    use foo::Foo;

    impl Foo for Field {
    }

    fn main() {
        baz();
    }
    "#;

    let errors = get_program_errors(src);
    assert_eq!(errors.len(), 1);

    let CompilationError::ResolverError(ResolverError::UnusedItem { ident, item_type }) =
        &errors[0].0
    else {
        panic!("Expected an unused item error");
    };

    assert_eq!(ident.to_string(), "bar");
    assert_eq!(*item_type, "import");
}

#[test]
fn warns_on_use_of_private_exported_item() {
    let src = r#"
    mod foo {
        mod bar {
            pub fn baz() {}
        }

        use bar::baz;

        pub fn qux() {
            baz();
        }
    }

    fn main() {
        foo::baz();
    }
    "#;

    let errors = get_program_errors(src);
    assert_eq!(errors.len(), 2); // An existing bug causes this error to be duplicated

    assert!(matches!(
        &errors[0].0,
        CompilationError::ResolverError(ResolverError::PathResolutionError(
            PathResolutionError::Private(..),
        ))
    ));
}

#[test]
fn can_use_pub_use_item() {
    let src = r#"
    mod foo {
        mod bar {
            pub fn baz() {}
        }

        pub use bar::baz;
    }

    fn main() {
        foo::baz();
    }
    "#;
    assert_no_errors(src);
}

#[test]
fn warns_on_re_export_of_item_with_less_visibility() {
    let src = r#"
    mod foo {
        mod bar {
            pub(crate) fn baz() {}
        }

        pub use bar::baz;
    }

    fn main() {
        foo::baz();
    }
    "#;

    let errors = get_program_errors(src);
    assert_eq!(errors.len(), 1);

    assert!(matches!(
        &errors[0].0,
        CompilationError::DefinitionError(
            DefCollectorErrorKind::CannotReexportItemWithLessVisibility { .. }
        )
    ));
}

#[test]
fn unquoted_integer_as_integer_token() {
    let src = r#"
    trait Serialize<let N: u32> {
        fn serialize() {}
    }

    #[attr]
    pub fn foobar() {}

    comptime fn attr(_f: FunctionDefinition) -> Quoted {
        let serialized_len = 1;
        // We are testing that when we unquote $serialized_len, it's unquoted
        // as the token `1` and not as something else that later won't be parsed correctly
        // in the context of a generic argument.
        quote {
            impl Serialize<$serialized_len> for Field {
                fn serialize() { }
            }
        }
    }

    fn main() {}
    "#;

    assert_no_errors(src);
}

#[test]
fn errors_on_unused_function() {
    let src = r#"
    contract some_contract {
        // This function is unused, but it's a contract entrypoint
        // so it should not produce a warning
        fn foo() -> pub Field {
            1
        }
    }


    fn foo() {
        bar();
    }

    fn bar() {}
    "#;

    let errors = get_program_errors(src);
    assert_eq!(errors.len(), 1);

    let CompilationError::ResolverError(ResolverError::UnusedItem { ident, item_type }) =
        &errors[0].0
    else {
        panic!("Expected an unused item error");
    };

    assert_eq!(ident.to_string(), "foo");
    assert_eq!(*item_type, "function");
}

#[test]
fn errors_on_unused_struct() {
    let src = r#"
    struct Foo {}
    struct Bar {}

    fn main() {
        let _ = Bar {};
    }
    "#;

    let errors = get_program_errors(src);
    assert_eq!(errors.len(), 1);

    let CompilationError::ResolverError(ResolverError::UnusedItem { ident, item_type }) =
        &errors[0].0
    else {
        panic!("Expected an unused item error");
    };

    assert_eq!(ident.to_string(), "Foo");
    assert_eq!(*item_type, "struct");
}

#[test]
fn errors_on_unused_trait() {
    let src = r#"
    trait Foo {}
    trait Bar {}

    pub struct Baz {
    }

    impl Bar for Baz {}

    fn main() {
    }
    "#;

    let errors = get_program_errors(src);
    assert_eq!(errors.len(), 1);

    let CompilationError::ResolverError(ResolverError::UnusedItem { ident, item_type }) =
        &errors[0].0
    else {
        panic!("Expected an unused item error");
    };

    assert_eq!(ident.to_string(), "Foo");
    assert_eq!(*item_type, "trait");
}

#[test]
fn constrained_reference_to_unconstrained() {
    let src = r#"
    fn main(mut x: u32, y: pub u32) {
        let x_ref = &mut x;
        if x == 5  {
            unsafe {
                mut_ref_input(x_ref, y);
            }
        }

        assert(x == 10);
    }

    unconstrained fn mut_ref_input(x: &mut u32, y: u32) {
        *x = y;
    }
    "#;

    let errors = get_program_errors(src);
    assert_eq!(errors.len(), 1);

    let CompilationError::TypeError(TypeCheckError::ConstrainedReferenceToUnconstrained { .. }) =
        &errors[0].0
    else {
        panic!("Expected an error about passing a constrained reference to unconstrained");
    };
}

#[test]
fn comptime_type_in_runtime_code() {
    let source = "pub fn foo(_f: FunctionDefinition) {}";
    let errors = get_program_errors(source);
    assert_eq!(errors.len(), 1);
    assert!(matches!(
        errors[0].0,
        CompilationError::ResolverError(ResolverError::ComptimeTypeInRuntimeCode { .. })
    ));
}

#[test]
fn arithmetic_generics_canonicalization_deduplication_regression() {
    let source = r#"
        struct ArrData<let N: u32> {
            a: [Field; N],
            b: [Field; N + N - 1],
        }

        fn main() {
            let _f: ArrData<5> = ArrData {
                a: [0; 5],
                b: [0; 9],
            };
        }
    "#;
    let errors = get_program_errors(source);
    assert_eq!(errors.len(), 0);
}

#[test]
fn cannot_mutate_immutable_variable() {
    let src = r#"
    fn main() {
        let array = [1];
        mutate(&mut array);
    }

    fn mutate(_: &mut [Field; 1]) {}
    "#;

    let errors = get_program_errors(src);
    assert_eq!(errors.len(), 1);

    let CompilationError::TypeError(TypeCheckError::CannotMutateImmutableVariable { name, .. }) =
        &errors[0].0
    else {
        panic!("Expected a CannotMutateImmutableVariable error");
    };

    assert_eq!(name, "array");
}

#[test]
fn cannot_mutate_immutable_variable_on_member_access() {
    let src = r#"
    struct Foo {
        x: Field
    }

    fn main() {
        let foo = Foo { x: 0 };
        mutate(&mut foo.x);
    }

    fn mutate(foo: &mut Field) {
        *foo = 1;
    }
    "#;

    let errors = get_program_errors(src);
    assert_eq!(errors.len(), 1);

    let CompilationError::TypeError(TypeCheckError::CannotMutateImmutableVariable { name, .. }) =
        &errors[0].0
    else {
        panic!("Expected a CannotMutateImmutableVariable error");
    };

    assert_eq!(name, "foo");
}

#[test]
fn does_not_crash_when_passing_mutable_undefined_variable() {
    let src = r#"
    fn main() {
        mutate(&mut undefined);
    }

    fn mutate(foo: &mut Field) {
        *foo = 1;
    }
    "#;

    let errors = get_program_errors(src);
    assert_eq!(errors.len(), 1);

    let CompilationError::ResolverError(ResolverError::VariableNotDeclared { name, .. }) =
        &errors[0].0
    else {
        panic!("Expected a VariableNotDeclared error");
    };

    assert_eq!(name, "undefined");
}

#[test]
fn infer_globals_to_u32_from_type_use() {
    let src = r#"
        global ARRAY_LEN = 3;
        global STR_LEN = 2;
        global FMT_STR_LEN = 2;

        fn main() {
            let _a: [u32; ARRAY_LEN] = [1, 2, 3];
            let _b: str<STR_LEN> = "hi";
            let _c: fmtstr<FMT_STR_LEN, _> = f"hi";
        }
    "#;

    let errors = get_program_errors(src);
    assert_eq!(errors.len(), 0);
}

#[test]
fn non_u32_in_array_length() {
    let src = r#"
        global ARRAY_LEN: u8 = 3;

        fn main() {
            let _a: [u32; ARRAY_LEN] = [1, 2, 3];
        }
    "#;

    let errors = get_program_errors(src);
    assert_eq!(errors.len(), 1);

    assert!(matches!(
        errors[0].0,
        CompilationError::TypeError(TypeCheckError::TypeKindMismatch { .. })
    ));
}

#[test]
fn use_non_u32_generic_in_struct() {
    let src = r#"
        struct S<let N: u8> {}

        fn main() {
            let _: S<3> = S {};
        }
    "#;

    let errors = get_program_errors(src);
    assert_eq!(errors.len(), 0);
}

#[test]
fn use_numeric_generic_in_trait_method() {
    let src = r#"
        trait Foo  {
            fn foo<let N: u32>(self, x: [u8; N]) -> Self;
        }

        struct Bar;

        impl Foo for Bar {
            fn foo<let N: u32>(self, _x: [u8; N]) -> Self {
                self
            }
        }

        fn main() {
            let _ = Bar{}.foo([1,2,3]);
        }
    "#;

    let errors = get_program_errors(src);
<<<<<<< HEAD
    println!("{errors:?}");
=======
>>>>>>> 58180186
    assert_eq!(errors.len(), 0);
}<|MERGE_RESOLUTION|>--- conflicted
+++ resolved
@@ -1948,7 +1948,7 @@
     }
 
     global M: u16 = 3;
-    
+
     fn main() {
         let _ = bar::<M>();
     }
@@ -1972,7 +1972,7 @@
     }
 
     impl<T, let MaxLen: u32> BoundedVec<T, MaxLen> {
-        pub fn extend_from_bounded_vec<let Len: u32>(&mut self, _vec: BoundedVec<T, Len>) { 
+        pub fn extend_from_bounded_vec<let Len: u32>(&mut self, _vec: BoundedVec<T, Len>) {
             // We do this to avoid an unused variable warning on `self`
             let _ = self.len;
             for _ in 0..Len { }
@@ -3722,9 +3722,5 @@
     "#;
 
     let errors = get_program_errors(src);
-<<<<<<< HEAD
-    println!("{errors:?}");
-=======
->>>>>>> 58180186
     assert_eq!(errors.len(), 0);
 }