--- conflicted
+++ resolved
@@ -3094,32 +3094,6 @@
 }
 
 #[test]
-<<<<<<< HEAD
-=======
-fn errors_once_on_unused_import_that_is_not_accessible() {
-    // Tests that we don't get an "unused import" here given that the import is not accessible
-    let src = r#"
-        mod moo {
-            struct Foo {}
-        }
-        use moo::Foo;
-        fn main() {
-            let _ = Foo {};
-        }
-    "#;
-
-    let errors = get_program_errors(src);
-    assert_eq!(errors.len(), 1);
-    assert!(matches!(
-        errors[0].0,
-        CompilationError::DefinitionError(DefCollectorErrorKind::PathResolutionError(
-            PathResolutionError::Private { .. }
-        ))
-    ));
-}
-
-#[test]
->>>>>>> ada62205
 fn trait_unconstrained_methods_typechecked_correctly() {
     // This test checks that we properly track whether a method has been declared as unconstrained on the trait definition
     // and preserves that through typechecking.
