--- conflicted
+++ resolved
@@ -131,41 +131,41 @@
     trait Default {
         fn default() -> Self;
     }
-    
+
     trait Eq {
         fn eq(self, other: Self) -> bool;
     }
-    
+
     trait IsDefault {
         fn is_default(self) -> bool;
     }
-    
+
     impl<T> IsDefault for T where T: Default + Eq {
         fn is_default(self) -> bool {
             self.eq(T::default())
         }
     }
-    
+
     struct Foo {
         a: u64,
     }
-    
+
     impl Eq for Foo {
-        fn eq(self, other: Foo) -> bool { self.a == other.a } 
-    }
-    
+        fn eq(self, other: Foo) -> bool { self.a == other.a }
+    }
+
     impl Default for u64 {
         fn default() -> Self {
             0
         }
     }
-    
+
     impl Default for Foo {
         fn default() -> Self {
             Foo { a: Default::default() }
         }
     }
-    
+
     fn main(a: Foo) -> pub bool {
         a.is_default()
     }";
@@ -178,12 +178,12 @@
     trait Default {
         fn default(x: Field, y: Field) -> Field;
     }
-    
+
     struct Foo {
         bar: Field,
         array: [Field; 2],
     }
-    
+
     impl Default for Foo {
         // Duplicate trait methods should not compile
         fn default(x: Field, y: Field) -> Field {
@@ -194,7 +194,7 @@
             x + 2 * y
         }
     }
-    
+
     fn main() {}";
 
     let errors = get_program_errors(src);
@@ -225,16 +225,16 @@
     trait Default {
         fn default() -> Self;
     }
-    
+
     struct Foo {
     }
-    
+
     impl Default for Foo {
         fn default() -> Field {
             0
         }
     }
-    
+
     fn main() {
     }
     ";
@@ -265,18 +265,18 @@
     trait Default {
         fn default(x: Field, y: Field) -> Self;
     }
-    
+
     struct Foo {
         bar: Field,
         array: [Field; 2],
     }
-    
+
     impl Default for Foo {
         fn default(x: Field, _y: Field) -> Field {
             x
         }
     }
-    
+
     fn main() {
     }";
     let errors = get_program_errors(src);
@@ -305,22 +305,22 @@
     let src = "
     trait Default {
         fn default(x: Field, y: Field) -> Self;
-    
+
         fn method2(x: Field) -> Field;
-    
-    }
-    
+
+    }
+
     struct Foo {
         bar: Field,
         array: [Field; 2],
     }
-    
+
     impl Default for Foo {
         fn default(x: Field, y: Field) -> Self {
             Self { bar: x, array: [x,y] }
         }
     }
-    
+
     fn main() {
     }
     ";
@@ -352,17 +352,17 @@
         bar: Field,
         array: [Field; 2],
     }
-    
+
     // Default trait does not exist
     impl Default for Foo {
         fn default(x: Field, y: Field) -> Self {
             Self { bar: x, array: [x,y] }
         }
     }
-    
-    fn main() {
-    }
-    
+
+    fn main() {
+    }
+
     ";
     let errors = get_program_errors(src);
     assert!(!has_parser_error(&errors));
@@ -386,19 +386,19 @@
     let src = "
     trait Default {
     }
-    
+
     struct Foo {
         bar: Field,
         array: [Field; 2],
     }
-    
+
     // wrong trait name method should not compile
     impl Default for Foo {
         fn does_not_exist(x: Field, y: Field) -> Self {
             Self { bar: x, array: [x,y] }
         }
     }
-    
+
     fn main() {
     }";
     let compilation_errors = get_program_errors(src);
@@ -431,17 +431,17 @@
     trait Default {
         fn default(x: Field) -> Self;
     }
-    
+
     struct Foo {
         bar: u32,
     }
-    
+
     impl Default for Foo {
         fn default(x: u32) -> Self {
             Foo {bar: x}
         }
     }
-    
+
     fn main() {
     }
     ";
@@ -474,18 +474,18 @@
     trait Default {
         fn default(x: Field, y: Field) -> Self;
     }
-    
+
     struct Foo {
         bar: Field,
         array: [Field; 2],
     }
-    
+
     impl Default for Foo {
         fn default(x: Field, y: Foo) -> Self {
             Self { bar: x, array: [x, y.bar] }
         }
     }
-    
+
     fn main() {
     }";
 
@@ -518,7 +518,7 @@
     pub trait Default {
         fn default(x: Field, y: NotAType) -> Field;
     }
-    
+
     fn main(x: Field, y: Field) {
         assert(y == x);
     }";
@@ -549,18 +549,18 @@
     trait Default {
         fn default(x: Field, y: Field) -> Self;
     }
-    
+
     struct Foo {
         bar: Field,
         array: [Field; 2],
     }
-    
+
     impl Default for Foo {
         fn default(x: Field) -> Self {
             Self { bar: x, array: [x, x] }
         }
     }
-    
+
     fn main() {
     }
     ";
@@ -629,16 +629,16 @@
 
     struct Default {
         x: Field,
-        z: Field, 
-    }
-    
+        z: Field,
+    }
+
     // Default is a struct not a trait
     impl Default for Foo {
         fn default(x: Field, y: Field) -> Self {
             Self { bar: x, array: [x,y] }
         }
     }
-    
+
     fn main() {}
     ";
     let errors = get_program_errors(src);
@@ -664,23 +664,23 @@
     trait Default {
         fn default(x: Field, y: Field) -> Self;
     }
-    
+
     struct Foo {
         bar: Field,
         array: [Field; 2],
     }
-    
+
     impl Default for Foo {
         fn default(x: Field,y: Field) -> Self {
             Self { bar: x, array: [x,y] }
         }
     }
-    
-    
+
+
     trait Default {
         fn default(x: Field) -> Self;
     }
-    
+
     fn main() {
     }";
     let errors = get_program_errors(src);
@@ -712,7 +712,7 @@
     struct Foo {
         bar: Field,
     }
-    
+
     impl Default for Foo {
     }
     impl Default for Foo {
@@ -743,18 +743,18 @@
     let src = "
     trait Default {
     }
-    
+
     struct MyStruct {
     }
-    
+
     type MyType = MyStruct;
-    
+
     impl Default for MyStruct {
     }
-    
+
     impl Default for MyType {
     }
-    
+
     fn main() {
     }
     ";
@@ -807,7 +807,7 @@
     }
 
     impl Eq for Foo {
-        fn eq(self, other: Foo) -> bool { self.a == other.a } 
+        fn eq(self, other: Foo) -> bool { self.a == other.a }
     }
 
     fn test_eq(x: impl Eq) -> bool {
@@ -836,11 +836,11 @@
     }
 
     impl Eq for Foo {
-        fn eq(self, other: Foo) -> bool { self.a == other.a } 
+        fn eq(self, other: Foo) -> bool { self.a == other.a }
     }
 
     impl Test for u64 {
-        fn test(self) -> bool { self == self } 
+        fn test(self) -> bool { self == self }
     }
 
     fn test_eq(x: impl Eq, y: impl Test) -> bool {
@@ -1425,7 +1425,7 @@
         fn generic_func<T, U>() -> (T, U) where T: Default, U: Default {
             (T::default(), U::default())
         }
-    
+
         fn main() {
             let _ = generic_func::<u64, Field>();
         }
@@ -1452,13 +1452,13 @@
         struct Foo<T> {
             inner: T
         }
-        
+
         impl<T> Foo<T> {
             fn generic_method<U>(_self: Self) -> U where U: Default {
                 U::default()
             }
         }
-        
+
         fn main() {
             let foo: Foo<Field> = Foo { inner: 1 };
             let _ = foo.generic_method::<Field>();
@@ -1521,13 +1521,13 @@
         struct Foo<T> {
             inner: T
         }
-        
+
         impl<T> Foo<T> {
             fn generic_method<U>(_self: Self) -> U where U: Default {
                 U::default()
             }
         }
-        
+
         fn main() {
             let foo: Foo<Field> = Foo { inner: 1 };
             let _ = foo.generic_method::<Field, u32>();
@@ -1603,7 +1603,7 @@
         let mut check: bool = true;
         check = N;
         check
-    }   
+    }
     "#;
     let errors = get_program_errors(src);
     assert_eq!(errors.len(), 1);
@@ -1718,11 +1718,7 @@
         a: Field,
         b: Bar<N>,
     }
-<<<<<<< HEAD
-    struct Bar<let N: u32> {
-=======
-    pub struct Bar<N> {
->>>>>>> a098d41e
+    pub struct Bar<let N: u32> {
         inner: N
     }
     "#;
@@ -1764,7 +1760,7 @@
     }
     pub struct InnerNumeric<let N: u32> {
         inner: [u64; N],
-    }    
+    }
     "#;
     assert_no_errors(src);
 }
@@ -1781,13 +1777,13 @@
         c: Field,
         d: T,
     }
-    
+
     impl<let N: u32, T> Deserialize<N, T> for MyType<T> {
         fn deserialize(fields: [Field; N], other: T) -> Self {
             MyType { a: fields[0], b: fields[1], c: fields[2], d: other }
         }
     }
-    
+
     trait Deserialize<let N: u32, T> {
         fn deserialize(fields: [Field; N], other: T) -> Self;
     }
@@ -1808,17 +1804,17 @@
         c: Field,
         d: T,
     }
-    
+
     // Make sure that `T` is placed before `N` as we want to test that the order of the generics is correctly maintained.
     // `N` is used first in the trait impl generics (`Deserialize<N> for MyType<T>`).
     // We want to make sure that the compiler correctly accounts for that `N` has a numeric kind
-    // while `T` has a normal kind. 
+    // while `T` has a normal kind.
     impl<T, let N: u32> Deserialize<N> for MyType<T> where T: Default {
         fn deserialize(fields: [Field; N]) -> Self {
             MyType { a: fields[0], b: fields[1], c: fields[2], d: T::default() }
         }
     }
-    
+
     trait Deserialize<let N: u32> {
         fn deserialize(fields: [Field; N]) -> Self;
     }
@@ -1947,7 +1943,7 @@
     }
 
     global M: u16 = 3;
-    
+
     fn main() {
         let _ = bar::<M>();
     }
@@ -1971,7 +1967,7 @@
     }
 
     impl<T, let MaxLen: u32> BoundedVec<T, MaxLen> {
-        pub fn extend_from_bounded_vec<let Len: u32>(&mut self, _vec: BoundedVec<T, Len>) { 
+        pub fn extend_from_bounded_vec<let Len: u32>(&mut self, _vec: BoundedVec<T, Len>) {
             // We do this to avoid an unused variable warning on `self`
             let _ = self.len;
             for _ in 0..Len { }
@@ -2025,7 +2021,7 @@
     // is a `DefCollectorErrorKind::ImplIsStricterThanTrait` error.
     let src = r#"
     trait Serialize<let N: u32> {
-        // We want to make sure we trigger the error when override a trait method 
+        // We want to make sure we trigger the error when override a trait method
         // which itself has no trait constraints.
         fn serialize(self) -> [Field; N];
     }
@@ -2130,14 +2126,14 @@
     }
 
     impl<A> Bar<A> for () {
-        fn bar_good<B>() 
-        where 
-            OtherOption<Option<A>>: OtherTrait, 
+        fn bar_good<B>()
+        where
+            OtherOption<Option<A>>: OtherTrait,
             Option<A>: MyTrait { }
 
-        fn bar_bad<B>() 
-        where 
-            OtherOption<Option<A>>: OtherTrait, 
+        fn bar_bad<B>()
+        where
+            OtherOption<Option<A>>: OtherTrait,
             Option<B>: MyTrait { }
 
         fn array_good<B>() where [A; 8]: MyTrait { }
@@ -3521,7 +3517,7 @@
         let x_ref = &mut x;
         if x == 5  {
             unsafe {
-                mut_ref_input(x_ref, y);        
+                mut_ref_input(x_ref, y);
             }
         }
 
