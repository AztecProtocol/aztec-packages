--- conflicted
+++ resolved
@@ -3874,8 +3874,6 @@
         error,
         CompilationError::ResolverError(ResolverError::DependencyCycle { .. })
     )));
-<<<<<<< HEAD
-=======
 }
 
 #[test]
@@ -3916,5 +3914,4 @@
         &errors[0].0,
         CompilationError::TypeError(TypeCheckError::NestedUnsafeBlock { .. })
     ));
->>>>>>> 48aa1aa0
 }