#![cfg(test)]

#[cfg(test)]
mod name_shadowing;

// XXX: These tests repeat a lot of code
// what we should do is have test cases which are passed to a test harness
// A test harness will allow for more expressive and readable tests
use core::panic;
use std::collections::BTreeMap;

use fm::FileId;

use iter_extended::vecmap;
use noirc_errors::Location;

use crate::hir::comptime::InterpreterError;
use crate::hir::def_collector::dc_crate::CompilationError;
use crate::hir::def_collector::errors::{DefCollectorErrorKind, DuplicateType};
use crate::hir::def_map::ModuleData;
use crate::hir::resolution::errors::ResolverError;
use crate::hir::resolution::import::PathResolutionError;
use crate::hir::type_check::TypeCheckError;
use crate::hir::Context;
use crate::node_interner::{NodeInterner, StmtId};

use crate::hir::def_collector::dc_crate::DefCollector;
use crate::hir_def::expr::HirExpression;
use crate::hir_def::stmt::HirStatement;
use crate::monomorphization::monomorphize;
use crate::parser::ParserErrorReason;
use crate::ParsedModule;
use crate::{
    hir::def_map::{CrateDefMap, LocalModuleId},
    parse_program,
};
use fm::FileManager;
use noirc_arena::Arena;

pub(crate) fn has_parser_error(errors: &[(CompilationError, FileId)]) -> bool {
    errors.iter().any(|(e, _f)| matches!(e, CompilationError::ParseError(_)))
}

pub(crate) fn remove_experimental_warnings(errors: &mut Vec<(CompilationError, FileId)>) {
    errors.retain(|(error, _)| match error {
        CompilationError::ParseError(error) => {
            !matches!(error.reason(), Some(ParserErrorReason::ExperimentalFeature(..)))
        }
        _ => true,
    });
}

pub(crate) fn get_program(src: &str) -> (ParsedModule, Context, Vec<(CompilationError, FileId)>) {
    let root = std::path::Path::new("/");
    let fm = FileManager::new(root);

    let mut context = Context::new(fm, Default::default());
    context.def_interner.populate_dummy_operator_traits();
    let root_file_id = FileId::dummy();
    let root_crate_id = context.crate_graph.add_crate_root(root_file_id);

    let (program, parser_errors) = parse_program(src);
    let mut errors = vecmap(parser_errors, |e| (e.into(), root_file_id));
    remove_experimental_warnings(&mut errors);

    if !has_parser_error(&errors) {
        // Allocate a default Module for the root, giving it a ModuleId
        let mut modules: Arena<ModuleData> = Arena::default();
        let location = Location::new(Default::default(), root_file_id);
        let root = modules.insert(ModuleData::new(None, location, false));

        let def_map = CrateDefMap {
            root: LocalModuleId(root),
            modules,
            krate: root_crate_id,
            extern_prelude: BTreeMap::new(),
        };

        // Now we want to populate the CrateDefMap using the DefCollector
        errors.extend(DefCollector::collect_crate_and_dependencies(
            def_map,
            &mut context,
            program.clone().into_sorted(),
            root_file_id,
<<<<<<< HEAD
=======
            use_legacy,
>>>>>>> 4ec86c0b
            None, // No debug_comptime_in_file
            &[],  // No macro processors
        ));
    }
    (program, context, errors)
}

pub(crate) fn get_program_errors(src: &str) -> Vec<(CompilationError, FileId)> {
    get_program(src).2
}

fn assert_no_errors(src: &str) {
    let errors = get_program_errors(src);
    if !errors.is_empty() {
        panic!("Expected no errors, got: {:?}", errors);
    }
}

fn assert_no_errors(src: &str) {
    let errors = get_program_errors(src);
    if !errors.is_empty() {
        panic!("Expected no errors, got: {:?}", errors);
    }
}

#[test]
fn check_trait_implemented_for_all_t() {
    let src = "
    trait Default {
        fn default() -> Self;
    }
    
    trait Eq {
        fn eq(self, other: Self) -> bool;
    }
    
    trait IsDefault {
        fn is_default(self) -> bool;
    }
    
    impl<T> IsDefault for T where T: Default + Eq {
        fn is_default(self) -> bool {
            self.eq(T::default())
        }
    }
    
    struct Foo {
        a: u64,
    }
    
    impl Eq for Foo {
        fn eq(self, other: Foo) -> bool { self.a == other.a } 
    }
    
    impl Default for u64 {
        fn default() -> Self {
            0
        }
    }
    
    impl Default for Foo {
        fn default() -> Self {
            Foo { a: Default::default() }
        }
    }
    
    fn main(a: Foo) -> pub bool {
        a.is_default()
    }";
    assert_no_errors(src);
}

#[test]
fn check_trait_implementation_duplicate_method() {
    let src = "
    trait Default {
        fn default(x: Field, y: Field) -> Field;
    }
    
    struct Foo {
        bar: Field,
        array: [Field; 2],
    }
    
    impl Default for Foo {
        // Duplicate trait methods should not compile
        fn default(x: Field, y: Field) -> Field {
            y + 2 * x
        }
        // Duplicate trait methods should not compile
        fn default(x: Field, y: Field) -> Field {
            x + 2 * y
        }
    }
    
    fn main() {}";

    let errors = get_program_errors(src);
    assert!(!has_parser_error(&errors));
    assert!(errors.len() == 1, "Expected 1 error, got: {:?}", errors);

    for (err, _file_id) in errors {
        match &err {
            CompilationError::DefinitionError(DefCollectorErrorKind::Duplicate {
                typ,
                first_def,
                second_def,
            }) => {
                assert_eq!(typ, &DuplicateType::TraitAssociatedFunction);
                assert_eq!(first_def, "default");
                assert_eq!(second_def, "default");
            }
            _ => {
                panic!("No other errors are expected! Found = {:?}", err);
            }
        };
    }
}

#[test]
fn check_trait_wrong_method_return_type() {
    let src = "
    trait Default {
        fn default() -> Self;
    }
    
    struct Foo {
    }
    
    impl Default for Foo {
        fn default() -> Field {
            0
        }
    }
    
    fn main() {
    }
    ";
    let errors = get_program_errors(src);
    assert!(!has_parser_error(&errors));
    assert!(errors.len() == 1, "Expected 1 error, got: {:?}", errors);

    for (err, _file_id) in errors {
        match &err {
            CompilationError::TypeError(TypeCheckError::TypeMismatch {
                expected_typ,
                expr_typ,
                expr_span: _,
            }) => {
                assert_eq!(expected_typ, "Foo");
                assert_eq!(expr_typ, "Field");
            }
            _ => {
                panic!("No other errors are expected! Found = {:?}", err);
            }
        };
    }
}

#[test]
fn check_trait_wrong_method_return_type2() {
    let src = "
    trait Default {
        fn default(x: Field, y: Field) -> Self;
    }
    
    struct Foo {
        bar: Field,
        array: [Field; 2],
    }
    
    impl Default for Foo {
        fn default(x: Field, _y: Field) -> Field {
            x
        }
    }
    
    fn main() {
    }";
    let errors = get_program_errors(src);
    assert!(!has_parser_error(&errors));
    assert!(errors.len() == 1, "Expected 1 error, got: {:?}", errors);

    for (err, _file_id) in errors {
        match &err {
            CompilationError::TypeError(TypeCheckError::TypeMismatch {
                expected_typ,
                expr_typ,
                expr_span: _,
            }) => {
                assert_eq!(expected_typ, "Foo");
                assert_eq!(expr_typ, "Field");
            }
            _ => {
                panic!("No other errors are expected! Found = {:?}", err);
            }
        };
    }
}

#[test]
fn check_trait_missing_implementation() {
    let src = "
    trait Default {
        fn default(x: Field, y: Field) -> Self;
    
        fn method2(x: Field) -> Field;
    
    }
    
    struct Foo {
        bar: Field,
        array: [Field; 2],
    }
    
    impl Default for Foo {
        fn default(x: Field, y: Field) -> Self {
            Self { bar: x, array: [x,y] }
        }
    }
    
    fn main() {
    }
    ";
    let errors = get_program_errors(src);
    assert!(!has_parser_error(&errors));
    assert!(errors.len() == 1, "Expected 1 error, got: {:?}", errors);

    for (err, _file_id) in errors {
        match &err {
            CompilationError::DefinitionError(DefCollectorErrorKind::TraitMissingMethod {
                trait_name,
                method_name,
                trait_impl_span: _,
            }) => {
                assert_eq!(trait_name, "Default");
                assert_eq!(method_name, "method2");
            }
            _ => {
                panic!("No other errors are expected! Found = {:?}", err);
            }
        };
    }
}

#[test]
fn check_trait_not_in_scope() {
    let src = "
    struct Foo {
        bar: Field,
        array: [Field; 2],
    }
    
    // Default trait does not exist
    impl Default for Foo {
        fn default(x: Field, y: Field) -> Self {
            Self { bar: x, array: [x,y] }
        }
    }
    
    fn main() {
    }
    
    ";
    let errors = get_program_errors(src);
    assert!(!has_parser_error(&errors));
    assert!(errors.len() == 1, "Expected 1 error, got: {:?}", errors);
    for (err, _file_id) in errors {
        match &err {
            CompilationError::DefinitionError(DefCollectorErrorKind::TraitNotFound {
                trait_path,
            }) => {
                assert_eq!(trait_path.as_string(), "Default");
            }
            _ => {
                panic!("No other errors are expected! Found = {:?}", err);
            }
        };
    }
}

#[test]
fn check_trait_wrong_method_name() {
    let src = "
    trait Default {
    }
    
    struct Foo {
        bar: Field,
        array: [Field; 2],
    }
    
    // wrong trait name method should not compile
    impl Default for Foo {
        fn does_not_exist(x: Field, y: Field) -> Self {
            Self { bar: x, array: [x,y] }
        }
    }
    
    fn main() {
    }";
    let compilation_errors = get_program_errors(src);
    assert!(!has_parser_error(&compilation_errors));
    assert!(
        compilation_errors.len() == 1,
        "Expected 1 compilation error, got: {:?}",
        compilation_errors
    );

    for (err, _file_id) in compilation_errors {
        match &err {
            CompilationError::DefinitionError(DefCollectorErrorKind::MethodNotInTrait {
                trait_name,
                impl_method,
            }) => {
                assert_eq!(trait_name, "Default");
                assert_eq!(impl_method, "does_not_exist");
            }
            _ => {
                panic!("No other errors are expected! Found = {:?}", err);
            }
        };
    }
}

#[test]
fn check_trait_wrong_parameter() {
    let src = "
    trait Default {
        fn default(x: Field) -> Self;
    }
    
    struct Foo {
        bar: u32,
    }
    
    impl Default for Foo {
        fn default(x: u32) -> Self {
            Foo {bar: x}
        }
    }
    
    fn main() {
    }
    ";
    let errors = get_program_errors(src);
    assert!(!has_parser_error(&errors));
    assert!(errors.len() == 1, "Expected 1 error, got: {:?}", errors);

    for (err, _file_id) in errors {
        match &err {
            CompilationError::TypeError(TypeCheckError::TraitMethodParameterTypeMismatch {
                method_name,
                expected_typ,
                actual_typ,
                ..
            }) => {
                assert_eq!(method_name, "default");
                assert_eq!(expected_typ, "Field");
                assert_eq!(actual_typ, "u32");
            }
            _ => {
                panic!("No other errors are expected! Found = {:?}", err);
            }
        };
    }
}

#[test]
fn check_trait_wrong_parameter2() {
    let src = "
    trait Default {
        fn default(x: Field, y: Field) -> Self;
    }
    
    struct Foo {
        bar: Field,
        array: [Field; 2],
    }
    
    impl Default for Foo {
        fn default(x: Field, y: Foo) -> Self {
            Self { bar: x, array: [x, y.bar] }
        }
    }
    
    fn main() {
    }";

    let errors = get_program_errors(src);
    assert!(!has_parser_error(&errors));
    assert!(errors.len() == 1, "Expected 1 error, got: {:?}", errors);

    for (err, _file_id) in errors {
        match &err {
            CompilationError::TypeError(TypeCheckError::TraitMethodParameterTypeMismatch {
                method_name,
                expected_typ,
                actual_typ,
                ..
            }) => {
                assert_eq!(method_name, "default");
                assert_eq!(expected_typ, "Field");
                assert_eq!(actual_typ, "Foo");
            }
            _ => {
                panic!("No other errors are expected! Found = {:?}", err);
            }
        };
    }
}

#[test]
fn check_trait_wrong_parameter_type() {
    let src = "
    trait Default {
        fn default(x: Field, y: NotAType) -> Field;
    }
    
    fn main(x: Field, y: Field) {
        assert(y == x);
    }";
    let errors = get_program_errors(src);
    assert!(!has_parser_error(&errors));

    // This is a duplicate error in the name resolver & type checker.
    // In the elaborator there is no duplicate and only 1 error is issued
    assert!(errors.len() <= 2, "Expected 1 or 2 errors, got: {:?}", errors);

    for (err, _file_id) in errors {
        match &err {
            CompilationError::ResolverError(ResolverError::PathResolutionError(
                PathResolutionError::Unresolved(ident),
            )) => {
                assert_eq!(ident, "NotAType");
            }
            _ => {
                panic!("No other errors are expected! Found = {:?}", err);
            }
        };
    }
}

#[test]
fn check_trait_wrong_parameters_count() {
    let src = "
    trait Default {
        fn default(x: Field, y: Field) -> Self;
    }
    
    struct Foo {
        bar: Field,
        array: [Field; 2],
    }
    
    impl Default for Foo {
        fn default(x: Field) -> Self {
            Self { bar: x, array: [x, x] }
        }
    }
    
    fn main() {
    }
    ";
    let errors = get_program_errors(src);
    assert!(!has_parser_error(&errors));
    assert!(errors.len() == 1, "Expected 1 error, got: {:?}", errors);
    for (err, _file_id) in errors {
        match &err {
            CompilationError::TypeError(TypeCheckError::MismatchTraitImplNumParameters {
                actual_num_parameters,
                expected_num_parameters,
                trait_name,
                method_name,
                ..
            }) => {
                assert_eq!(actual_num_parameters, &1_usize);
                assert_eq!(expected_num_parameters, &2_usize);
                assert_eq!(method_name, "default");
                assert_eq!(trait_name, "Default");
            }
            _ => {
                panic!("No other errors are expected in this test case! Found = {:?}", err);
            }
        };
    }
}

#[test]
fn check_trait_impl_for_non_type() {
    let src = "
    trait Default {
        fn default(x: Field, y: Field) -> Field;
    }

    impl Default for main {
        fn default(x: Field, y: Field) -> Field {
            x + y
        }
    }

    fn main() {}
    ";
    let errors = get_program_errors(src);
    assert!(!has_parser_error(&errors));
    assert!(errors.len() == 1, "Expected 1 error, got: {:?}", errors);
    for (err, _file_id) in errors {
        match &err {
            CompilationError::ResolverError(ResolverError::Expected { expected, got, .. }) => {
                assert_eq!(expected, "type");
                assert_eq!(got, "function");
            }
            _ => {
                panic!("No other errors are expected! Found = {:?}", err);
            }
        };
    }
}

#[test]
fn check_impl_struct_not_trait() {
    let src = "
    struct Foo {
        bar: Field,
        array: [Field; 2],
    }

    struct Default {
        x: Field,
        z: Field, 
    }
    
    // Default is a struct not a trait
    impl Default for Foo {
        fn default(x: Field, y: Field) -> Self {
            Self { bar: x, array: [x,y] }
        }
    }
    
    fn main() {}
    ";
    let errors = get_program_errors(src);
    assert!(!has_parser_error(&errors));
    assert!(errors.len() == 1, "Expected 1 error, got: {:?}", errors);
    for (err, _file_id) in errors {
        match &err {
            CompilationError::DefinitionError(DefCollectorErrorKind::NotATrait {
                not_a_trait_name,
            }) => {
                assert_eq!(not_a_trait_name.to_string(), "Default");
            }
            _ => {
                panic!("No other errors are expected! Found = {:?}", err);
            }
        };
    }
}

#[test]
fn check_trait_duplicate_declaration() {
    let src = "
    trait Default {
        fn default(x: Field, y: Field) -> Self;
    }
    
    struct Foo {
        bar: Field,
        array: [Field; 2],
    }
    
    impl Default for Foo {
        fn default(x: Field,y: Field) -> Self {
            Self { bar: x, array: [x,y] }
        }
    }
    
    
    trait Default {
        fn default(x: Field) -> Self;
    }
    
    fn main() {
    }";
    let errors = get_program_errors(src);
    assert!(!has_parser_error(&errors));
    assert!(errors.len() == 1, "Expected 1 error, got: {:?}", errors);
    for (err, _file_id) in errors {
        match &err {
            CompilationError::DefinitionError(DefCollectorErrorKind::Duplicate {
                typ,
                first_def,
                second_def,
            }) => {
                assert_eq!(typ, &DuplicateType::Trait);
                assert_eq!(first_def, "Default");
                assert_eq!(second_def, "Default");
            }
            _ => {
                panic!("No other errors are expected! Found = {:?}", err);
            }
        };
    }
}

#[test]
fn check_trait_duplicate_implementation() {
    let src = "
    trait Default {
    }
    struct Foo {
        bar: Field,
    }
    
    impl Default for Foo {
    }
    impl Default for Foo {
    }
    fn main() {
    }
    ";
    let errors = get_program_errors(src);
    assert!(!has_parser_error(&errors));
    assert!(errors.len() == 2, "Expected 2 errors, got: {:?}", errors);
    for (err, _file_id) in errors {
        match &err {
            CompilationError::DefinitionError(DefCollectorErrorKind::OverlappingImpl {
                ..
            }) => (),
            CompilationError::DefinitionError(DefCollectorErrorKind::OverlappingImplNote {
                ..
            }) => (),
            _ => {
                panic!("No other errors are expected! Found = {:?}", err);
            }
        };
    }
}

#[test]
fn check_trait_duplicate_implementation_with_alias() {
    let src = "
    trait Default {
    }
    
    struct MyStruct {
    }
    
    type MyType = MyStruct;
    
    impl Default for MyStruct {
    }
    
    impl Default for MyType {
    }
    
    fn main() {
    }
    ";
    let errors = get_program_errors(src);
    assert!(!has_parser_error(&errors));
    assert!(errors.len() == 2, "Expected 2 errors, got: {:?}", errors);
    for (err, _file_id) in errors {
        match &err {
            CompilationError::DefinitionError(DefCollectorErrorKind::OverlappingImpl {
                ..
            }) => (),
            CompilationError::DefinitionError(DefCollectorErrorKind::OverlappingImplNote {
                ..
            }) => (),
            _ => {
                panic!("No other errors are expected! Found = {:?}", err);
            }
        };
    }
}

#[test]
fn test_impl_self_within_default_def() {
    let src = "
    trait Bar {
        fn ok(self) -> Self;

        fn ref_ok(self) -> Self {
            self.ok()
        }
    }

    impl<T> Bar for (T, T) where T: Bar {
        fn ok(self) -> Self {
            self
        }
    }";
    assert_no_errors(src);
}

#[test]
fn check_trait_as_type_as_fn_parameter() {
    let src = "
    trait Eq {
        fn eq(self, other: Self) -> bool;
    }

    struct Foo {
        a: u64,
    }

    impl Eq for Foo {
        fn eq(self, other: Foo) -> bool { self.a == other.a } 
    }

    fn test_eq(x: impl Eq) -> bool {
        x.eq(x)
    }

    fn main(a: Foo) -> pub bool {
        test_eq(a)
    }";
    assert_no_errors(src);
}

#[test]
fn check_trait_as_type_as_two_fn_parameters() {
    let src = "
    trait Eq {
        fn eq(self, other: Self) -> bool;
    }

    trait Test {
        fn test(self) -> bool;
    }

    struct Foo {
        a: u64,
    }

    impl Eq for Foo {
        fn eq(self, other: Foo) -> bool { self.a == other.a } 
    }

    impl Test for u64 {
        fn test(self) -> bool { self == self } 
    }

    fn test_eq(x: impl Eq, y: impl Test) -> bool {
        x.eq(x) == y.test()
    }

    fn main(a: Foo, b: u64) -> pub bool {
        test_eq(a, b)
    }";
    assert_no_errors(src);
}

fn get_program_captures(src: &str) -> Vec<Vec<String>> {
    let (program, context, _errors) = get_program(src);
    let interner = context.def_interner;
    let mut all_captures: Vec<Vec<String>> = Vec::new();
    for func in program.into_sorted().functions {
        let func_id = interner.find_function(func.name()).unwrap();
        let hir_func = interner.function(&func_id);
        // Iterate over function statements and apply filtering function
        find_lambda_captures(hir_func.block(&interner).statements(), &interner, &mut all_captures);
    }
    all_captures
}

fn find_lambda_captures(stmts: &[StmtId], interner: &NodeInterner, result: &mut Vec<Vec<String>>) {
    for stmt_id in stmts.iter() {
        let hir_stmt = interner.statement(stmt_id);
        let expr_id = match hir_stmt {
            HirStatement::Expression(expr_id) => expr_id,
            HirStatement::Let(let_stmt) => let_stmt.expression,
            HirStatement::Assign(assign_stmt) => assign_stmt.expression,
            HirStatement::Constrain(constr_stmt) => constr_stmt.0,
            HirStatement::Semi(semi_expr) => semi_expr,
            HirStatement::For(for_loop) => for_loop.block,
            HirStatement::Error => panic!("Invalid HirStatement!"),
            HirStatement::Break => panic!("Unexpected break"),
            HirStatement::Continue => panic!("Unexpected continue"),
            HirStatement::Comptime(_) => panic!("Unexpected comptime"),
        };
        let expr = interner.expression(&expr_id);

        get_lambda_captures(expr, interner, result); // TODO: dyn filter function as parameter
    }
}

fn get_lambda_captures(
    expr: HirExpression,
    interner: &NodeInterner,
    result: &mut Vec<Vec<String>>,
) {
    if let HirExpression::Lambda(lambda_expr) = expr {
        let mut cur_capture = Vec::new();

        for capture in lambda_expr.captures.iter() {
            cur_capture.push(interner.definition(capture.ident.id).name.clone());
        }
        result.push(cur_capture);

        // Check for other captures recursively within the lambda body
        let hir_body_expr = interner.expression(&lambda_expr.body);
        if let HirExpression::Block(block_expr) = hir_body_expr {
            find_lambda_captures(block_expr.statements(), interner, result);
        }
    }
}

#[test]
fn resolve_empty_function() {
    let src = "
        fn main() {

        }
    ";
    assert_no_errors(src);
}
#[test]
fn resolve_basic_function() {
    let src = r#"
        fn main(x : Field) {
            let y = x + x;
            assert(y == x);
        }
    "#;
    assert_no_errors(src);
}
#[test]
fn resolve_unused_var() {
    let src = r#"
        fn main(x : Field) {
            let y = x + x;
            assert(x == x);
        }
    "#;

    let errors = get_program_errors(src);
    assert!(errors.len() == 1, "Expected 1 error, got: {:?}", errors);
    // It should be regarding the unused variable
    match &errors[0].0 {
        CompilationError::ResolverError(ResolverError::UnusedVariable { ident }) => {
            assert_eq!(&ident.0.contents, "y");
        }
        _ => unreachable!("we should only have an unused var error"),
    }
}

#[test]
fn resolve_unresolved_var() {
    let src = r#"
        fn main(x : Field) {
            let y = x + x;
            assert(y == z);
        }
    "#;
    let errors = get_program_errors(src);
    assert!(errors.len() == 1, "Expected 1 error, got: {:?}", errors);
    // It should be regarding the unresolved var `z` (Maybe change to undeclared and special case)
    match &errors[0].0 {
        CompilationError::ResolverError(ResolverError::VariableNotDeclared { name, span: _ }) => {
            assert_eq!(name, "z");
        }
        _ => unimplemented!("we should only have an unresolved variable"),
    }
}

#[test]
fn unresolved_path() {
    let src = "
        fn main(x : Field) {
            let _z = some::path::to::a::func(x);
        }
    ";
    let errors = get_program_errors(src);
    assert!(errors.len() == 1, "Expected 1 error, got: {:?}", errors);
    for (compilation_error, _file_id) in errors {
        match compilation_error {
            CompilationError::ResolverError(err) => {
                match err {
                    ResolverError::PathResolutionError(PathResolutionError::Unresolved(name)) => {
                        assert_eq!(name.to_string(), "some");
                    }
                    _ => unimplemented!("we should only have an unresolved function"),
                };
            }
            _ => unimplemented!(),
        }
    }
}

#[test]
fn resolve_literal_expr() {
    let src = r#"
        fn main(x : Field) {
            let y = 5;
            assert(y == x);
        }
    "#;
    assert_no_errors(src);
}

#[test]
fn multiple_resolution_errors() {
    let src = r#"
        fn main(x : Field) {
           let y = foo::bar(x);
           let z = y + a;
        }
    "#;

    let errors = get_program_errors(src);
    assert!(errors.len() == 3, "Expected 3 errors, got: {:?}", errors);

    // Errors are:
    // `a` is undeclared
    // `z` is unused
    // `foo::bar` does not exist
    for (compilation_error, _file_id) in errors {
        match compilation_error {
            CompilationError::ResolverError(err) => {
                match err {
                    ResolverError::UnusedVariable { ident } => {
                        assert_eq!(&ident.0.contents, "z");
                    }
                    ResolverError::VariableNotDeclared { name, .. } => {
                        assert_eq!(name, "a");
                    }
                    ResolverError::PathResolutionError(PathResolutionError::Unresolved(name)) => {
                        assert_eq!(name.to_string(), "foo");
                    }
                    _ => unimplemented!(),
                };
            }
            _ => unimplemented!(),
        }
    }
}

#[test]
fn resolve_prefix_expr() {
    let src = r#"
        fn main(x : Field) {
            let _y = -x;
        }
    "#;
    assert_no_errors(src);
}

#[test]
fn resolve_for_expr() {
    let src = r#"
        fn main(x : u64) {
            for i in 1..20 {
                let _z = x + i;
            };
        }
    "#;
    assert_no_errors(src);
}

#[test]
fn resolve_call_expr() {
    let src = r#"
        fn main(x : Field) {
            let _z = foo(x);
        }

        fn foo(x : Field) -> Field {
            x
        }
    "#;
    assert_no_errors(src);
}

#[test]
fn resolve_shadowing() {
    let src = r#"
        fn main(x : Field) {
            let x = foo(x);
            let x = x;
            let (x, x) = (x, x);
            let _ = x;
        }

        fn foo(x : Field) -> Field {
            x
        }
    "#;
    assert_no_errors(src);
}

#[test]
fn resolve_basic_closure() {
    let src = r#"
        fn main(x : Field) -> pub Field {
            let closure = |y| y + x;
            closure(x)
        }
    "#;
    assert_no_errors(src);
}

#[test]
fn resolve_simplified_closure() {
    // based on bug https://github.com/noir-lang/noir/issues/1088

    let src = r#"fn do_closure(x: Field) -> Field {
        let y = x;
        let ret_capture = || {
          y
        };
        ret_capture()
      }

      fn main(x: Field) {
          assert(do_closure(x) == 100);
      }

      "#;
    let parsed_captures = get_program_captures(src);
    let expected_captures = vec![vec!["y".to_string()]];
    assert_eq!(expected_captures, parsed_captures);
}

#[test]
fn resolve_complex_closures() {
    let src = r#"
        fn main(x: Field) -> pub Field {
            let closure_without_captures = |x: Field| -> Field { x + x };
            let a = closure_without_captures(1);

            let closure_capturing_a_param = |y: Field| -> Field { y + x };
            let b = closure_capturing_a_param(2);

            let closure_capturing_a_local_var = |y: Field| -> Field { y + b };
            let c = closure_capturing_a_local_var(3);

            let closure_with_transitive_captures = |y: Field| -> Field {
                let d = 5;
                let nested_closure = |z: Field| -> Field {
                    let doubly_nested_closure = |w: Field| -> Field { w + x + b };
                    a + z + y + d + x + doubly_nested_closure(4) + x + y
                };
                let res = nested_closure(5);
                res
            };

            a + b + c + closure_with_transitive_captures(6)
        }
    "#;
    assert_no_errors(src);

    let expected_captures = vec![
        vec![],
        vec!["x".to_string()],
        vec!["b".to_string()],
        vec!["x".to_string(), "b".to_string(), "a".to_string()],
        vec!["x".to_string(), "b".to_string(), "a".to_string(), "y".to_string(), "d".to_string()],
        vec!["x".to_string(), "b".to_string()],
    ];

    let parsed_captures = get_program_captures(src);

    assert_eq!(expected_captures, parsed_captures);
}

#[test]
fn resolve_fmt_strings() {
    let src = r#"
        fn main() {
            let string = f"this is i: {i}";
            println(string);

            println(f"I want to print {0}");

            let new_val = 10;
            println(f"random_string{new_val}{new_val}");
        }
        fn println<T>(x : T) -> T {
            x
        }
    "#;

    let errors = get_program_errors(src);
    assert!(errors.len() == 5, "Expected 5 errors, got: {:?}", errors);

    for (err, _file_id) in errors {
        match &err {
            CompilationError::ResolverError(ResolverError::VariableNotDeclared {
                name, ..
            }) => {
                assert_eq!(name, "i");
            }
            CompilationError::ResolverError(ResolverError::NumericConstantInFormatString {
                name,
                ..
            }) => {
                assert_eq!(name, "0");
            }
            CompilationError::TypeError(TypeCheckError::UnusedResultError {
                expr_type: _,
                expr_span,
            }) => {
                let a = src.get(expr_span.start() as usize..expr_span.end() as usize).unwrap();
                assert!(
                    a == "println(string)"
                        || a == "println(f\"I want to print {0}\")"
                        || a == "println(f\"random_string{new_val}{new_val}\")"
                );
            }
            _ => unimplemented!(),
        };
    }
}

fn check_rewrite(src: &str, expected: &str) {
    let (_program, mut context, _errors) = get_program(src);
    let main_func_id = context.def_interner.find_function("main").unwrap();
    let program = monomorphize(main_func_id, &mut context.def_interner).unwrap();
    assert!(format!("{}", program) == expected);
}

#[test]
fn simple_closure_with_no_captured_variables() {
    let src = r#"
    fn main() -> pub Field {
        let x = 1;
        let closure = || x;
        closure()
    }
    "#;

    let expected_rewrite = r#"fn main$f0() -> Field {
    let x$0 = 1;
    let closure$3 = {
        let closure_variable$2 = {
            let env$1 = (x$l0);
            (env$l1, lambda$f1)
        };
        closure_variable$l2
    };
    {
        let tmp$4 = closure$l3;
        tmp$l4.1(tmp$l4.0)
    }
}
fn lambda$f1(mut env$l1: (Field)) -> Field {
    env$l1.0
}
"#;
    check_rewrite(src, expected_rewrite);
}

#[test]
fn deny_cyclic_globals() {
    let src = r#"
        global A = B;
        global B = A;
        fn main() {}
    "#;
    assert_eq!(get_program_errors(src).len(), 1);
}

#[test]
fn deny_cyclic_type_aliases() {
    let src = r#"
        type A = B;
        type B = A;
        fn main() {}
    "#;
    assert_eq!(get_program_errors(src).len(), 1);
}

#[test]
fn ensure_nested_type_aliases_type_check() {
    let src = r#"
        type A = B;
        type B = u8;
        fn main() {
            let _a: A = 0 as u16;
        }
    "#;
    assert_eq!(get_program_errors(src).len(), 1);
}

#[test]
fn type_aliases_in_entry_point() {
    let src = r#"
        type Foo = u8;
        fn main(_x: Foo) {}
    "#;
    assert_eq!(get_program_errors(src).len(), 0);
}

#[test]
fn operators_in_global_used_in_type() {
    let src = r#"
        global ONE = 1;
        global COUNT = ONE + 2;
        fn main() {
            let _array: [Field; COUNT] = [1, 2, 3];
        }
    "#;
    assert_eq!(get_program_errors(src).len(), 0);
}

#[test]
fn break_and_continue_in_constrained_fn() {
    let src = r#"
        fn main() {
            for i in 0 .. 10 {
                if i == 2 {
                    continue;
                }
                if i == 5 {
                    break;
                }
            }
        }
    "#;
    assert_eq!(get_program_errors(src).len(), 2);
}

#[test]
fn break_and_continue_outside_loop() {
    let src = r#"
        unconstrained fn main() {
            continue;
            break;
        }
    "#;
    assert_eq!(get_program_errors(src).len(), 2);
}

// Regression for #2540
#[test]
fn for_loop_over_array() {
    let src = r#"
        fn hello<N>(_array: [u1; N]) {
            for _ in 0..N {}
        }

        fn main() {
            let array: [u1; 2] = [0, 1];
            hello(array);
        }
    "#;
    let errors = get_program_errors(src);
    assert_eq!(get_program_errors(src).len(), 1);

    assert!(matches!(
        errors[0].0,
        CompilationError::ResolverError(ResolverError::UseExplicitNumericGeneric { .. })
    ));
}

// Regression for #4545
#[test]
fn type_aliases_in_main() {
    let src = r#"
        type Outer<let N: u32> = [u8; N];
        fn main(_arg: Outer<1>) {}
    "#;
    assert_eq!(get_program_errors(src).len(), 0);
}

#[test]
fn ban_mutable_globals() {
    // Mutable globals are only allowed in a comptime context
    let src = r#"
        mut global FOO: Field = 0;
        fn main() {}
    "#;
    assert_eq!(get_program_errors(src).len(), 1);
}

#[test]
fn deny_inline_attribute_on_unconstrained() {
    let src = r#"
        #[no_predicates]
        unconstrained fn foo(x: Field, y: Field) {
            assert(x != y);
        }
    "#;
    let errors = get_program_errors(src);
    assert_eq!(errors.len(), 1);
    assert!(matches!(
        errors[0].0,
        CompilationError::ResolverError(ResolverError::NoPredicatesAttributeOnUnconstrained { .. })
    ));
}

#[test]
fn deny_fold_attribute_on_unconstrained() {
    let src = r#"
        #[fold]
        unconstrained fn foo(x: Field, y: Field) {
            assert(x != y);
        }
    "#;
    let errors = get_program_errors(src);
    assert_eq!(errors.len(), 1);
    assert!(matches!(
        errors[0].0,
        CompilationError::ResolverError(ResolverError::FoldAttributeOnUnconstrained { .. })
    ));
}

#[test]
fn specify_function_types_with_turbofish() {
    let src = r#"
        trait Default {
            fn default() -> Self;
        }

        impl Default for Field {
            fn default() -> Self { 0 }
        }

        impl Default for u64 {
            fn default() -> Self { 0 }
        }

        // Need the above as we don't have access to the stdlib here.
        // We also need to construct a concrete value of `U` without giving away its type
        // as otherwise the unspecified type is ignored.

        fn generic_func<T, U>() -> (T, U) where T: Default, U: Default {
            (T::default(), U::default())
        }
    
        fn main() {
            let _ = generic_func::<u64, Field>();
        }
    "#;
    let errors = get_program_errors(src);
    assert_eq!(errors.len(), 0);
}

#[test]
fn specify_method_types_with_turbofish() {
    let src = r#"
        trait Default {
            fn default() -> Self;
        }

        impl Default for Field {
            fn default() -> Self { 0 }
        }

        // Need the above as we don't have access to the stdlib here.
        // We also need to construct a concrete value of `U` without giving away its type
        // as otherwise the unspecified type is ignored.

        struct Foo<T> {
            inner: T
        }
        
        impl<T> Foo<T> {
            fn generic_method<U>(_self: Self) -> U where U: Default {
                U::default()
            }
        }
        
        fn main() {
            let foo: Foo<Field> = Foo { inner: 1 };
            let _ = foo.generic_method::<Field>();
        }
    "#;
    let errors = get_program_errors(src);
    assert_eq!(errors.len(), 0);
}

#[test]
fn incorrect_turbofish_count_function_call() {
    let src = r#"
        trait Default {
            fn default() -> Self;
        }

        impl Default for Field {
            fn default() -> Self { 0 }
        }

        impl Default for u64 {
            fn default() -> Self { 0 }
        }

        // Need the above as we don't have access to the stdlib here.
        // We also need to construct a concrete value of `U` without giving away its type
        // as otherwise the unspecified type is ignored.

        fn generic_func<T, U>() -> (T, U) where T: Default, U: Default {
            (T::default(), U::default())
        }

        fn main() {
            let _ = generic_func::<u64, Field, Field>();
        }
    "#;
    let errors = get_program_errors(src);
    assert_eq!(errors.len(), 1);
    assert!(matches!(
        errors[0].0,
        CompilationError::TypeError(TypeCheckError::IncorrectTurbofishGenericCount { .. }),
    ));
}

#[test]
fn incorrect_turbofish_count_method_call() {
    let src = r#"
        trait Default {
            fn default() -> Self;
        }

        impl Default for Field {
            fn default() -> Self { 0 }
        }

        // Need the above as we don't have access to the stdlib here.
        // We also need to construct a concrete value of `U` without giving away its type
        // as otherwise the unspecified type is ignored.

        struct Foo<T> {
            inner: T
        }
        
        impl<T> Foo<T> {
            fn generic_method<U>(_self: Self) -> U where U: Default {
                U::default()
            }
        }
        
        fn main() {
            let foo: Foo<Field> = Foo { inner: 1 };
            let _ = foo.generic_method::<Field, u32>();
        }
    "#;
    let errors = get_program_errors(src);
    assert_eq!(errors.len(), 1);
    assert!(matches!(
        errors[0].0,
        CompilationError::TypeError(TypeCheckError::IncorrectTurbofishGenericCount { .. }),
    ));
}

#[test]
fn struct_numeric_generic_in_function() {
    let src = r#"
    struct Foo {
        inner: u64
    }

    fn bar<let N: Foo>() { }
    "#;
    let errors = get_program_errors(src);
    assert_eq!(errors.len(), 1);
    assert!(matches!(
        errors[0].0,
        CompilationError::ResolverError(ResolverError::UnsupportedNumericGenericType { .. }),
    ));
}

#[test]
fn struct_numeric_generic_in_struct() {
    let src = r#"
    struct Foo {
        inner: u64
    }

    struct Bar<let N: Foo> { }
    "#;
    let errors = get_program_errors(src);
    assert_eq!(errors.len(), 1);
    assert!(matches!(
        errors[0].0,
        CompilationError::DefinitionError(
            DefCollectorErrorKind::UnsupportedNumericGenericType { .. }
        ),
    ));
}

#[test]
fn bool_numeric_generic() {
    let src = r#"
    fn read<let N: bool>() -> Field {
        if N {
            0
        } else {
            1
        }
    }
    "#;
    let errors = get_program_errors(src);
    assert_eq!(errors.len(), 1);
    assert!(matches!(
        errors[0].0,
        CompilationError::ResolverError(ResolverError::UnsupportedNumericGenericType { .. }),
    ));
}

#[test]
fn numeric_generic_binary_operation_type_mismatch() {
    let src = r#"
    fn foo<let N: Field>() -> bool {
        let mut check: bool = true;
        check = N;
        check
    }   
    "#;
    let errors = get_program_errors(src);
    assert_eq!(errors.len(), 1);
    assert!(matches!(
        errors[0].0,
        CompilationError::TypeError(TypeCheckError::TypeMismatchWithSource { .. }),
    ));
}

#[test]
fn bool_generic_as_loop_bound() {
    let src = r#"
    fn read<let N: bool>() {
        let mut fields = [0; N];
        for i in 0..N {
            fields[i] = i + 1;
        }
        assert(fields[0] == 1);
    }
    "#;
    let errors = get_program_errors(src);
    assert_eq!(errors.len(), 2);

    assert!(matches!(
        errors[0].0,
        CompilationError::ResolverError(ResolverError::UnsupportedNumericGenericType { .. }),
    ));

    let CompilationError::TypeError(TypeCheckError::TypeMismatch {
        expected_typ, expr_typ, ..
    }) = &errors[1].0
    else {
        panic!("Got an error other than a type mismatch");
    };

    assert_eq!(expected_typ, "Field");
    assert_eq!(expr_typ, "bool");
}

#[test]
fn numeric_generic_in_function_signature() {
    let src = r#"
    fn foo<let N: u8>(arr: [Field; N]) -> [Field; N] { arr }
    "#;
    assert_no_errors(src);
}

#[test]
fn numeric_generic_as_struct_field_type() {
    let src = r#"
    struct Foo<let N: u64> {
        a: Field,
        b: N,
    }
    "#;
    let errors = get_program_errors(src);
    assert_eq!(errors.len(), 1);
    assert!(matches!(
        errors[0].0,
        CompilationError::ResolverError(ResolverError::NumericGenericUsedForType { .. }),
    ));
}

#[test]
fn normal_generic_as_array_length() {
    let src = r#"
    struct Foo<N> {
        a: Field,
        b: [Field; N],
    }
    "#;
    let errors = get_program_errors(src);
    assert_eq!(errors.len(), 1);
    // TODO(https://github.com/noir-lang/noir/issues/5156): This should be switched to a hard type error rather than
    // the `UseExplicitNumericGeneric` once implicit numeric generics are removed.
    assert!(matches!(
        errors[0].0,
        CompilationError::ResolverError(ResolverError::UseExplicitNumericGeneric { .. }),
    ));
}

#[test]
fn numeric_generic_as_param_type() {
    let src = r#"
    fn foo<let I: Field>(x: I) -> I {
        let _q: I = 5;
        x
    }
    "#;
    let errors = get_program_errors(src);
    assert_eq!(errors.len(), 3);
    // Error from the parameter type
    assert!(matches!(
        errors[0].0,
        CompilationError::ResolverError(ResolverError::NumericGenericUsedForType { .. }),
    ));
    // Error from the let statement annotated type
    assert!(matches!(
        errors[1].0,
        CompilationError::ResolverError(ResolverError::NumericGenericUsedForType { .. }),
    ));
    // Error from the return type
    assert!(matches!(
        errors[2].0,
        CompilationError::ResolverError(ResolverError::NumericGenericUsedForType { .. }),
    ));
}

#[test]
fn numeric_generic_used_in_nested_type_fail() {
    let src = r#"
    struct Foo<let N: u64> {
        a: Field,
        b: Bar<N>,
    }
    struct Bar<N> {
        inner: N
    }
    "#;
    let errors = get_program_errors(src);
    assert_eq!(errors.len(), 1);
    assert!(matches!(
        errors[0].0,
        CompilationError::ResolverError(ResolverError::NumericGenericUsedForType { .. }),
    ));
}

#[test]
fn normal_generic_used_in_nested_array_length_fail() {
    let src = r#"
    struct Foo<N> {
        a: Field,
        b: Bar<N>,
    }
    struct Bar<let N: u32> {
        inner: [Field; N]
    }
    "#;
    let errors = get_program_errors(src);
    // TODO(https://github.com/noir-lang/noir/issues/5156): This should be switched to a hard type error once implicit numeric generics are removed.
    assert_eq!(errors.len(), 0);
}

#[test]
fn numeric_generic_used_in_nested_type_pass() {
    // The order of these structs should not be changed to make sure
    // that we are accurately resolving all struct generics before struct fields
    let src = r#"
    struct NestedNumeric<let N: u32> {
        a: Field,
        b: InnerNumeric<N>
    }
    struct InnerNumeric<let N: u32> {
        inner: [u64; N],
    }    
    "#;
    assert_no_errors(src);
}

#[test]
fn numeric_generic_used_in_trait() {
    // We want to make sure that `N` in `impl<let N: u64, T> Deserialize<N, T>` does
    // not trigger `expected type, found numeric generic parameter N` as the trait
    // does in fact expect a numeric generic.
    let src = r#"
    struct MyType<T> {
        a: Field,
        b: Field,
        c: Field,
        d: T,
    }
    
    impl<let N: u64, T> Deserialize<N, T> for MyType<T> {
        fn deserialize(fields: [Field; N], other: T) -> Self {
            MyType { a: fields[0], b: fields[1], c: fields[2], d: other }
        }
    }
    
    trait Deserialize<let N: u32, T> {
        fn deserialize(fields: [Field; N], other: T) -> Self;
    }
    "#;
    assert_no_errors(src);
}

#[test]
fn numeric_generic_in_trait_impl_with_extra_impl_generics() {
    let src = r#"
    trait Default {
        fn default() -> Self;
    }

    struct MyType<T> {
        a: Field,
        b: Field,
        c: Field,
        d: T,
    }
    
    // Make sure that `T` is placed before `N` as we want to test that the order of the generics is correctly maintained.
    // `N` is used first in the trait impl generics (`Deserialize<N> for MyType<T>`).
    // We want to make sure that the compiler correctly accounts for that `N` has a numeric kind
    // while `T` has a normal kind. 
    impl<T, let N: u32> Deserialize<N> for MyType<T> where T: Default {
        fn deserialize(fields: [Field; N]) -> Self {
            MyType { a: fields[0], b: fields[1], c: fields[2], d: T::default() }
        }
    }
    
    trait Deserialize<let N: u32> {
        fn deserialize(fields: [Field; N]) -> Self;
    }
    "#;
    assert_no_errors(src);
}

#[test]
fn numeric_generic_used_in_where_clause() {
    let src = r#"
    trait Deserialize<let N: u32> {
        fn deserialize(fields: [Field; N]) -> Self;
    }

    fn read<T, let N: u32>() -> T where T: Deserialize<N> {
        let mut fields: [Field; N] = [0; N];
        for i in 0..N {
            fields[i] = i as Field + 1;
        }
        T::deserialize(fields)
    }
    "#;
    assert_no_errors(src);
}

#[test]
fn numeric_generic_used_in_turbofish() {
    let src = r#"
    fn double<let N: u32>() -> u32 {
        // Used as an expression
        N * 2
    }

    fn double_numeric_generics_test() {
        // Example usage of a numeric generic arguments.
        assert(double::<9>() == 18);
        assert(double::<7 + 8>() == 30);
    }
    "#;
    assert_no_errors(src);
}

#[test]
fn constant_used_with_numeric_generic() {
    let src = r#"
    struct ValueNote {
        value: Field,
    }

    trait Serialize<let N: u32> {
        fn serialize(self) -> [Field; N];
    }

    impl Serialize<1> for ValueNote {
        fn serialize(self) -> [Field; 1] {
            [self.value]
        }
    }
    "#;
    assert_no_errors(src);
}

#[test]
fn normal_generic_used_when_numeric_expected_in_where_clause() {
    let src = r#"
    trait Deserialize<let N: u32> {
        fn deserialize(fields: [Field; N]) -> Self;
    }

    fn read<T, N>() -> T where T: Deserialize<N> {
        T::deserialize([0, 1])
    }
    "#;
    let errors = get_program_errors(src);
    assert_eq!(errors.len(), 1);
    assert!(matches!(
        errors[0].0,
        CompilationError::TypeError(TypeCheckError::TypeMismatch { .. }),
    ));

    let src = r#"
    trait Deserialize<let N: u32> {
        fn deserialize(fields: [Field; N]) -> Self;
    }

    fn read<T, N>() -> T where T: Deserialize<N> {
        let mut fields: [Field; N] = [0; N];
        for i in 0..N {
            fields[i] = i as Field + 1;
        }
        T::deserialize(fields)
    }
    "#;
    let errors = get_program_errors(src);
    assert_eq!(errors.len(), 1);
    assert!(matches!(
        errors[0].0,
        CompilationError::ResolverError(ResolverError::VariableNotDeclared { .. }),
    ));
}

// TODO(https://github.com/noir-lang/noir/issues/5156): Remove this test once we ban implicit numeric generics
#[test]
fn implicit_numeric_generics_elaborator() {
    let src = r#"
    struct BoundedVec<T, MaxLen> {
        storage: [T; MaxLen],
        len: u64,
    }
    
    impl<T, MaxLen> BoundedVec<T, MaxLen> {

        // Test that we have an implicit numeric generic for "Len" as well as "MaxLen"
        pub fn extend_from_bounded_vec<Len>(&mut self, _vec: BoundedVec<T, Len>) { 
            // We do this to avoid an unused variable warning on `self`
            let _ = self.len;
            for _ in 0..Len { }
        }

        pub fn push(&mut self, elem: T) {
            assert(self.len < MaxLen, "push out of bounds");
            self.storage[self.len] = elem;
            self.len += 1;
        }
    }
    "#;
    let errors = get_program_errors(src);
    assert_eq!(errors.len(), 4);

    for error in errors.iter() {
        if let CompilationError::ResolverError(ResolverError::UseExplicitNumericGeneric { ident }) =
            &errors[0].0
        {
            assert!(matches!(ident.0.contents.as_str(), "MaxLen" | "Len"));
        } else {
            panic!("Expected ResolverError::UseExplicitNumericGeneric but got {:?}", error);
        }
    }
}

#[test]
fn quote_code_fragments() {
    // This test ensures we can quote (and unquote/splice) code fragments
    // which by themselves are not valid code. They only need to be valid
    // by the time they are unquoted into the macro's call site.
    let src = r#"
        fn main() {
            comptime {
                concat!(quote { assert( }, quote { false); });
            }
        }

        comptime fn concat(a: Quoted, b: Quoted) -> Quoted {
            quote { $a $b }
        }
    "#;
    let errors = get_program_errors(src);
    assert_eq!(errors.len(), 1);

    use InterpreterError::FailingConstraint;
    assert!(matches!(&errors[0].0, CompilationError::InterpreterError(FailingConstraint { .. })));
}

// Regression for #5388
#[test]
fn comptime_let() {
    let src = r#"fn main() {
        comptime let my_var = 2;
        assert_eq(my_var, 2);
    }"#;
    let errors = get_program_errors(src);
    assert_eq!(errors.len(), 0);
}

#[test]
fn overflowing_u8() {
    let src = r#"
        fn main() {
            let _: u8 = 256;
        }"#;
    let errors = get_program_errors(src);
    assert_eq!(errors.len(), 1);

    if let CompilationError::TypeError(error) = &errors[0].0 {
        assert_eq!(
            error.to_string(),
            "The value `2⁸` cannot fit into `u8` which has range `0..=255`"
        );
    } else {
        panic!("Expected OverflowingAssignment error, got {:?}", errors[0].0);
    }
}

#[test]
fn underflowing_u8() {
    let src = r#"
        fn main() {
            let _: u8 = -1;
        }"#;
    let errors = get_program_errors(src);
    assert_eq!(errors.len(), 1);

    if let CompilationError::TypeError(error) = &errors[0].0 {
        assert_eq!(
            error.to_string(),
            "The value `-1` cannot fit into `u8` which has range `0..=255`"
        );
    } else {
        panic!("Expected OverflowingAssignment error, got {:?}", errors[0].0);
    }
}

#[test]
fn overflowing_i8() {
    let src = r#"
        fn main() {
            let _: i8 = 128;
        }"#;
    let errors = get_program_errors(src);
    assert_eq!(errors.len(), 1);

    if let CompilationError::TypeError(error) = &errors[0].0 {
        assert_eq!(
            error.to_string(),
            "The value `2⁷` cannot fit into `i8` which has range `-128..=127`"
        );
    } else {
        panic!("Expected OverflowingAssignment error, got {:?}", errors[0].0);
    }
}

#[test]
fn underflowing_i8() {
    let src = r#"
        fn main() {
            let _: i8 = -129;
        }"#;
    let errors = get_program_errors(src);
    assert_eq!(errors.len(), 1);

    if let CompilationError::TypeError(error) = &errors[0].0 {
        assert_eq!(
            error.to_string(),
            "The value `-129` cannot fit into `i8` which has range `-128..=127`"
        );
    } else {
        panic!("Expected OverflowingAssignment error, got {:?}", errors[0].0);
    }
}

#[test]
fn turbofish_numeric_generic_nested_call() {
    // Check for turbofish numeric generics used with function calls
    let src = r#"
    fn foo<let N: u32>() -> [u8; N] {
        [0; N]
    }

    fn bar<let N: u32>() -> [u8; N] {
        foo::<N>()
    }

    global M: u32 = 3;

    fn main() {
        let _ = bar::<M>();
    }
    "#;
    assert_no_errors(src);

    // Check for turbofish numeric generics used with method calls
    let src = r#"
    struct Foo<T> {
        a: T
    }

    impl<T> Foo<T> {
        fn static_method<let N: u32>() -> [u8; N] {
            [0; N]
        }

        fn impl_method<let N: u32>(self) -> [T; N] {
            [self.a; N]
        }
    }

    fn bar<let N: u32>() -> [u8; N] {
        let _ = Foo::static_method::<N>();
        let x: Foo<u8> = Foo { a: 0 };
        x.impl_method::<N>()
    }

    global M: u32 = 3;

    fn main() {
        let _ = bar::<M>();
    }
    "#;
    assert_no_errors(src);
}

#[test]
fn use_super() {
    let src = r#"
    fn some_func() {}

    mod foo {
        use super::some_func;
    }
    "#;
    assert_no_errors(src);
}

#[test]
fn use_super_in_path() {
    let src = r#"
    fn some_func() {}

    mod foo {
        fn func() {
            super::some_func();
        }
    }
    "#;
    assert_no_errors(src);
}

#[test]
fn no_super() {
    let src = "use super::some_func;";
    let errors = get_program_errors(src);
    assert_eq!(errors.len(), 1);

    let CompilationError::DefinitionError(DefCollectorErrorKind::PathResolutionError(
        PathResolutionError::NoSuper(span),
    )) = &errors[0].0
    else {
        panic!("Expected a 'no super' error, got {:?}", errors[0].0);
    };

    assert_eq!(span.start(), 4);
    assert_eq!(span.end(), 9);
}<|MERGE_RESOLUTION|>--- conflicted
+++ resolved
@@ -82,10 +82,6 @@
             &mut context,
             program.clone().into_sorted(),
             root_file_id,
-<<<<<<< HEAD
-=======
-            use_legacy,
->>>>>>> 4ec86c0b
             None, // No debug_comptime_in_file
             &[],  // No macro processors
         ));
