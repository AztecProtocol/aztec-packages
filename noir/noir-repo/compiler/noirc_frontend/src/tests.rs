--- conflicted
+++ resolved
@@ -3249,15 +3249,10 @@
     ));
 }
 
-<<<<<<< HEAD
-#[test]
-fn non_u32_in_array_length() {
-=======
 // TODO(https://github.com/noir-lang/noir/issues/6245):
 // support u16 as an array size
 #[test]
 fn non_u32_as_array_length() {
->>>>>>> 7c635e6b
     let src = r#"
         global ARRAY_LEN: u8 = 3;
 
