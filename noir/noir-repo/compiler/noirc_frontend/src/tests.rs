#![cfg(test)]

mod aliases;
mod arithmetic_generics;
mod bound_checks;
mod imports;
mod metaprogramming;
mod name_shadowing;
mod references;
mod traits;
mod turbofish;
mod unused_items;
mod visibility;

// XXX: These tests repeat a lot of code
// what we should do is have test cases which are passed to a test harness
// A test harness will allow for more expressive and readable tests
use std::collections::BTreeMap;

use fm::FileId;

use iter_extended::vecmap;
use noirc_errors::Location;

use crate::ast::IntegerBitSize;
use crate::hir::comptime::InterpreterError;
use crate::hir::def_collector::dc_crate::CompilationError;
use crate::hir::def_collector::errors::{DefCollectorErrorKind, DuplicateType};
use crate::hir::def_map::ModuleData;
use crate::hir::resolution::errors::ResolverError;
use crate::hir::resolution::import::PathResolutionError;
use crate::hir::type_check::TypeCheckError;
use crate::hir::Context;
use crate::node_interner::{NodeInterner, StmtId};

use crate::hir::def_collector::dc_crate::DefCollector;
use crate::hir::def_map::{CrateDefMap, LocalModuleId};
use crate::hir_def::expr::HirExpression;
use crate::hir_def::stmt::HirStatement;
use crate::monomorphization::ast::Program;
use crate::monomorphization::errors::MonomorphizationError;
use crate::monomorphization::monomorphize;
use crate::parser::{ItemKind, ParserErrorReason};
use crate::token::SecondaryAttribute;
use crate::{parse_program, ParsedModule};
use fm::FileManager;
use noirc_arena::Arena;

pub(crate) fn has_parser_error(errors: &[(CompilationError, FileId)]) -> bool {
    errors.iter().any(|(e, _f)| matches!(e, CompilationError::ParseError(_)))
}

pub(crate) fn remove_experimental_warnings(errors: &mut Vec<(CompilationError, FileId)>) {
    errors.retain(|(error, _)| match error {
        CompilationError::ParseError(error) => {
            !matches!(error.reason(), Some(ParserErrorReason::ExperimentalFeature(..)))
        }
        _ => true,
    });
}

pub(crate) fn get_program(src: &str) -> (ParsedModule, Context, Vec<(CompilationError, FileId)>) {
    get_program_with_maybe_parser_errors(
        src, false, // allow parser errors
    )
}

pub(crate) fn get_program_with_maybe_parser_errors(
    src: &str,
    allow_parser_errors: bool,
) -> (ParsedModule, Context, Vec<(CompilationError, FileId)>) {
    let root = std::path::Path::new("/");
    let fm = FileManager::new(root);

    let mut context = Context::new(fm, Default::default());
    context.def_interner.populate_dummy_operator_traits();
    let root_file_id = FileId::dummy();
    let root_crate_id = context.crate_graph.add_crate_root(root_file_id);

    let (program, parser_errors) = parse_program(src);
    let mut errors = vecmap(parser_errors, |e| (e.into(), root_file_id));
    remove_experimental_warnings(&mut errors);

    if allow_parser_errors || !has_parser_error(&errors) {
        let inner_attributes: Vec<SecondaryAttribute> = program
            .items
            .iter()
            .filter_map(|item| {
                if let ItemKind::InnerAttribute(attribute) = &item.kind {
                    Some(attribute.clone())
                } else {
                    None
                }
            })
            .collect();

        // Allocate a default Module for the root, giving it a ModuleId
        let mut modules: Arena<ModuleData> = Arena::default();
        let location = Location::new(Default::default(), root_file_id);
        let root = modules.insert(ModuleData::new(
            None,
            location,
            Vec::new(),
            inner_attributes.clone(),
            false, // is contract
            false, // is struct
        ));

        let def_map = CrateDefMap {
            root: LocalModuleId(root),
            modules,
            krate: root_crate_id,
            extern_prelude: BTreeMap::new(),
        };

        let debug_comptime_in_file = None;
<<<<<<< HEAD
=======
        let pedantic_solving = true;
>>>>>>> 5badb7ae

        // Now we want to populate the CrateDefMap using the DefCollector
        errors.extend(DefCollector::collect_crate_and_dependencies(
            def_map,
            &mut context,
            program.clone().into_sorted(),
            root_file_id,
            debug_comptime_in_file,
<<<<<<< HEAD
=======
            pedantic_solving,
>>>>>>> 5badb7ae
        ));
    }
    (program, context, errors)
}

pub(crate) fn get_program_errors(src: &str) -> Vec<(CompilationError, FileId)> {
    get_program(src).2
}

fn assert_no_errors(src: &str) {
    let errors = get_program_errors(src);
    if !errors.is_empty() {
        panic!("Expected no errors, got: {:?}; src = {src}", errors);
    }
}

#[test]
fn check_trait_implemented_for_all_t() {
    let src = "
    trait Default {
        fn default() -> Self;
    }

    trait Eq {
        fn eq(self, other: Self) -> bool;
    }

    trait IsDefault {
        fn is_default(self) -> bool;
    }

    impl<T> IsDefault for T where T: Default + Eq {
        fn is_default(self) -> bool {
            self.eq(T::default())
        }
    }

    struct Foo {
        a: u64,
    }

    impl Eq for Foo {
        fn eq(self, other: Foo) -> bool { self.a == other.a }
    }

    impl Default for u64 {
        fn default() -> Self {
            0
        }
    }

    impl Default for Foo {
        fn default() -> Self {
            Foo { a: Default::default() }
        }
    }

    fn main(a: Foo) -> pub bool {
        a.is_default()
    }";
    assert_no_errors(src);
}

#[test]
fn check_trait_implementation_duplicate_method() {
    let src = "
    trait Default {
        fn default(x: Field, y: Field) -> Field;
    }

    struct Foo {
        bar: Field,
        array: [Field; 2],
    }

    impl Default for Foo {
        // Duplicate trait methods should not compile
        fn default(x: Field, y: Field) -> Field {
            y + 2 * x
        }
        // Duplicate trait methods should not compile
        fn default(x: Field, y: Field) -> Field {
            x + 2 * y
        }
    }

    fn main() {
        let _ = Foo { bar: 1, array: [2, 3] }; // silence Foo never constructed warning
    }";

    let errors = get_program_errors(src);
    assert!(!has_parser_error(&errors));
    assert!(errors.len() == 1, "Expected 1 error, got: {:?}", errors);

    for (err, _file_id) in errors {
        match &err {
            CompilationError::DefinitionError(DefCollectorErrorKind::Duplicate {
                typ,
                first_def,
                second_def,
            }) => {
                assert_eq!(typ, &DuplicateType::TraitAssociatedFunction);
                assert_eq!(first_def, "default");
                assert_eq!(second_def, "default");
            }
            _ => {
                panic!("No other errors are expected! Found = {:?}", err);
            }
        };
    }
}

#[test]
fn check_trait_wrong_method_return_type() {
    let src = "
    trait Default {
        fn default() -> Self;
    }

    struct Foo {
    }

    impl Default for Foo {
        fn default() -> Field {
            0
        }
    }

    fn main() {
        let _ = Foo {}; // silence Foo never constructed warning
    }
    ";
    let errors = get_program_errors(src);
    assert!(!has_parser_error(&errors));
    assert!(errors.len() == 1, "Expected 1 error, got: {:?}", errors);

    for (err, _file_id) in errors {
        match &err {
            CompilationError::TypeError(TypeCheckError::TypeMismatch {
                expected_typ,
                expr_typ,
                expr_span: _,
            }) => {
                assert_eq!(expected_typ, "Foo");
                assert_eq!(expr_typ, "Field");
            }
            _ => {
                panic!("No other errors are expected! Found = {:?}", err);
            }
        };
    }
}

#[test]
fn check_trait_wrong_method_return_type2() {
    let src = "
    trait Default {
        fn default(x: Field, y: Field) -> Self;
    }

    struct Foo {
        bar: Field,
        array: [Field; 2],
    }

    impl Default for Foo {
        fn default(x: Field, _y: Field) -> Field {
            x
        }
    }

    fn main() {
        let _ = Foo { bar: 1, array: [2, 3] }; // silence Foo never constructed warning
    }";
    let errors = get_program_errors(src);
    assert!(!has_parser_error(&errors));
    assert!(errors.len() == 1, "Expected 1 error, got: {:?}", errors);

    for (err, _file_id) in errors {
        match &err {
            CompilationError::TypeError(TypeCheckError::TypeMismatch {
                expected_typ,
                expr_typ,
                expr_span: _,
            }) => {
                assert_eq!(expected_typ, "Foo");
                assert_eq!(expr_typ, "Field");
            }
            _ => {
                panic!("No other errors are expected! Found = {:?}", err);
            }
        };
    }
}

#[test]
fn check_trait_missing_implementation() {
    let src = "
    trait Default {
        fn default(x: Field, y: Field) -> Self;

        fn method2(x: Field) -> Field;

    }

    struct Foo {
        bar: Field,
        array: [Field; 2],
    }

    impl Default for Foo {
        fn default(x: Field, y: Field) -> Self {
            Self { bar: x, array: [x,y] }
        }
    }

    fn main() {
    }
    ";
    let errors = get_program_errors(src);
    assert!(!has_parser_error(&errors));
    assert!(errors.len() == 1, "Expected 1 error, got: {:?}", errors);

    for (err, _file_id) in errors {
        match &err {
            CompilationError::DefinitionError(DefCollectorErrorKind::TraitMissingMethod {
                trait_name,
                method_name,
                trait_impl_span: _,
            }) => {
                assert_eq!(trait_name, "Default");
                assert_eq!(method_name, "method2");
            }
            _ => {
                panic!("No other errors are expected! Found = {:?}", err);
            }
        };
    }
}

#[test]
fn check_trait_not_in_scope() {
    let src = "
    struct Foo {
        bar: Field,
        array: [Field; 2],
    }

    // Default trait does not exist
    impl Default for Foo {
        fn default(x: Field, y: Field) -> Self {
            Self { bar: x, array: [x,y] }
        }
    }

    fn main() {
    }

    ";
    let errors = get_program_errors(src);
    assert!(!has_parser_error(&errors));
    assert!(errors.len() == 1, "Expected 1 error, got: {:?}", errors);
    for (err, _file_id) in errors {
        match &err {
            CompilationError::DefinitionError(DefCollectorErrorKind::TraitNotFound {
                trait_path,
            }) => {
                assert_eq!(trait_path.as_string(), "Default");
            }
            _ => {
                panic!("No other errors are expected! Found = {:?}", err);
            }
        };
    }
}

#[test]
fn check_trait_wrong_method_name() {
    let src = "
    trait Default {
    }

    struct Foo {
        bar: Field,
        array: [Field; 2],
    }

    // wrong trait name method should not compile
    impl Default for Foo {
        fn does_not_exist(x: Field, y: Field) -> Self {
            Self { bar: x, array: [x,y] }
        }
    }

    fn main() {
        let _ = Foo { bar: 1, array: [2, 3] }; // silence Foo never constructed warning
    }";
    let compilation_errors = get_program_errors(src);
    assert!(!has_parser_error(&compilation_errors));
    assert!(
        compilation_errors.len() == 1,
        "Expected 1 compilation error, got: {:?}",
        compilation_errors
    );

    for (err, _file_id) in compilation_errors {
        match &err {
            CompilationError::DefinitionError(DefCollectorErrorKind::MethodNotInTrait {
                trait_name,
                impl_method,
            }) => {
                assert_eq!(trait_name, "Default");
                assert_eq!(impl_method, "does_not_exist");
            }
            _ => {
                panic!("No other errors are expected! Found = {:?}", err);
            }
        };
    }
}

#[test]
fn check_trait_wrong_parameter() {
    let src = "
    trait Default {
        fn default(x: Field) -> Self;
    }

    struct Foo {
        bar: u32,
    }

    impl Default for Foo {
        fn default(x: u32) -> Self {
            Foo {bar: x}
        }
    }

    fn main() {
    }
    ";
    let errors = get_program_errors(src);
    assert!(!has_parser_error(&errors));
    assert!(errors.len() == 1, "Expected 1 error, got: {:?}", errors);

    for (err, _file_id) in errors {
        match &err {
            CompilationError::TypeError(TypeCheckError::TraitMethodParameterTypeMismatch {
                method_name,
                expected_typ,
                actual_typ,
                ..
            }) => {
                assert_eq!(method_name, "default");
                assert_eq!(expected_typ, "Field");
                assert_eq!(actual_typ, "u32");
            }
            _ => {
                panic!("No other errors are expected! Found = {:?}", err);
            }
        };
    }
}

#[test]
fn check_trait_wrong_parameter2() {
    let src = "
    trait Default {
        fn default(x: Field, y: Field) -> Self;
    }

    struct Foo {
        bar: Field,
        array: [Field; 2],
    }

    impl Default for Foo {
        fn default(x: Field, y: Foo) -> Self {
            Self { bar: x, array: [x, y.bar] }
        }
    }

    fn main() {
    }";

    let errors = get_program_errors(src);
    assert!(!has_parser_error(&errors));
    assert!(errors.len() == 1, "Expected 1 error, got: {:?}", errors);

    for (err, _file_id) in errors {
        match &err {
            CompilationError::TypeError(TypeCheckError::TraitMethodParameterTypeMismatch {
                method_name,
                expected_typ,
                actual_typ,
                ..
            }) => {
                assert_eq!(method_name, "default");
                assert_eq!(expected_typ, "Field");
                assert_eq!(actual_typ, "Foo");
            }
            _ => {
                panic!("No other errors are expected! Found = {:?}", err);
            }
        };
    }
}

#[test]
fn check_trait_wrong_parameter_type() {
    let src = "
    pub trait Default {
        fn default(x: Field, y: NotAType) -> Field;
    }

    fn main(x: Field, y: Field) {
        assert(y == x);
    }";
    let errors = get_program_errors(src);
    assert!(!has_parser_error(&errors));

    // This is a duplicate error in the name resolver & type checker.
    // In the elaborator there is no duplicate and only 1 error is issued
    assert!(errors.len() <= 2, "Expected 1 or 2 errors, got: {:?}", errors);

    for (err, _file_id) in errors {
        match &err {
            CompilationError::ResolverError(ResolverError::PathResolutionError(
                PathResolutionError::Unresolved(ident),
            )) => {
                assert_eq!(ident, "NotAType");
            }
            _ => {
                panic!("No other errors are expected! Found = {:?}", err);
            }
        };
    }
}

#[test]
fn check_trait_wrong_parameters_count() {
    let src = "
    trait Default {
        fn default(x: Field, y: Field) -> Self;
    }

    struct Foo {
        bar: Field,
        array: [Field; 2],
    }

    impl Default for Foo {
        fn default(x: Field) -> Self {
            Self { bar: x, array: [x, x] }
        }
    }

    fn main() {
    }
    ";
    let errors = get_program_errors(src);
    assert!(!has_parser_error(&errors));
    assert!(errors.len() == 1, "Expected 1 error, got: {:?}", errors);
    for (err, _file_id) in errors {
        match &err {
            CompilationError::TypeError(TypeCheckError::MismatchTraitImplNumParameters {
                actual_num_parameters,
                expected_num_parameters,
                trait_name,
                method_name,
                ..
            }) => {
                assert_eq!(actual_num_parameters, &1_usize);
                assert_eq!(expected_num_parameters, &2_usize);
                assert_eq!(method_name, "default");
                assert_eq!(trait_name, "Default");
            }
            _ => {
                panic!("No other errors are expected in this test case! Found = {:?}", err);
            }
        };
    }
}

#[test]
fn check_trait_impl_for_non_type() {
    let src = "
    trait Default {
        fn default(x: Field, y: Field) -> Field;
    }

    impl Default for main {
        fn default(x: Field, y: Field) -> Field {
            x + y
        }
    }

    fn main() {}
    ";
    let errors = get_program_errors(src);
    assert!(!has_parser_error(&errors));
    assert!(errors.len() == 1, "Expected 1 error, got: {:?}", errors);
    for (err, _file_id) in errors {
        match &err {
            CompilationError::ResolverError(ResolverError::Expected { expected, got, .. }) => {
                assert_eq!(*expected, "type");
                assert_eq!(*got, "function");
            }
            _ => {
                panic!("No other errors are expected! Found = {:?}", err);
            }
        };
    }
}

#[test]
fn check_impl_struct_not_trait() {
    let src = "
    struct Foo {
        bar: Field,
        array: [Field; 2],
    }

    struct Default {
        x: Field,
        z: Field,
    }

    // Default is a struct not a trait
    impl Default for Foo {
        fn default(x: Field, y: Field) -> Self {
            Self { bar: x, array: [x,y] }
        }
    }

    fn main() {
        let _ = Default { x: 1, z: 1 }; // silence Default never constructed warning
    }
    ";
    let errors = get_program_errors(src);
    assert!(!has_parser_error(&errors));
    assert!(errors.len() == 1, "Expected 1 error, got: {:?}", errors);
    for (err, _file_id) in errors {
        match &err {
            CompilationError::DefinitionError(DefCollectorErrorKind::NotATrait {
                not_a_trait_name,
            }) => {
                assert_eq!(not_a_trait_name.to_string(), "Default");
            }
            _ => {
                panic!("No other errors are expected! Found = {:?}", err);
            }
        };
    }
}

#[test]
fn check_trait_duplicate_declaration() {
    let src = "
    trait Default {
        fn default(x: Field, y: Field) -> Self;
    }

    struct Foo {
        bar: Field,
        array: [Field; 2],
    }

    impl Default for Foo {
        fn default(x: Field,y: Field) -> Self {
            Self { bar: x, array: [x,y] }
        }
    }


    trait Default {
        fn default(x: Field) -> Self;
    }

    fn main() {
    }";
    let errors = get_program_errors(src);
    assert!(!has_parser_error(&errors));
    assert!(errors.len() == 1, "Expected 1 error, got: {:?}", errors);
    for (err, _file_id) in errors {
        match &err {
            CompilationError::DefinitionError(DefCollectorErrorKind::Duplicate {
                typ,
                first_def,
                second_def,
            }) => {
                assert_eq!(typ, &DuplicateType::Trait);
                assert_eq!(first_def, "Default");
                assert_eq!(second_def, "Default");
            }
            _ => {
                panic!("No other errors are expected! Found = {:?}", err);
            }
        };
    }
}

#[test]
fn check_trait_duplicate_implementation() {
    let src = "
    trait Default {
    }
    struct Foo {
        bar: Field,
    }

    impl Default for Foo {
    }
    impl Default for Foo {
    }
    fn main() {
        let _ = Foo { bar: 1 }; // silence Foo never constructed warning
    }
    ";
    let errors = get_program_errors(src);
    assert!(!has_parser_error(&errors));
    assert!(errors.len() == 2, "Expected 2 errors, got: {:?}", errors);
    for (err, _file_id) in errors {
        match &err {
            CompilationError::DefinitionError(DefCollectorErrorKind::OverlappingImpl {
                ..
            }) => (),
            CompilationError::DefinitionError(DefCollectorErrorKind::OverlappingImplNote {
                ..
            }) => (),
            _ => {
                panic!("No other errors are expected! Found = {:?}", err);
            }
        };
    }
}

#[test]
fn check_trait_duplicate_implementation_with_alias() {
    let src = "
    trait Default {
    }

    struct MyStruct {
    }

    type MyType = MyStruct;

    impl Default for MyStruct {
    }

    impl Default for MyType {
    }

    fn main() {
        let _ = MyStruct {}; // silence MyStruct never constructed warning
    }
    ";
    let errors = get_program_errors(src);
    assert!(!has_parser_error(&errors));
    assert!(errors.len() == 2, "Expected 2 errors, got: {:?}", errors);
    for (err, _file_id) in errors {
        match &err {
            CompilationError::DefinitionError(DefCollectorErrorKind::OverlappingImpl {
                ..
            }) => (),
            CompilationError::DefinitionError(DefCollectorErrorKind::OverlappingImplNote {
                ..
            }) => (),
            _ => {
                panic!("No other errors are expected! Found = {:?}", err);
            }
        };
    }
}

#[test]
fn test_impl_self_within_default_def() {
    let src = "
    trait Bar {
        fn ok(self) -> Self;

        fn ref_ok(self) -> Self {
            self.ok()
        }
    }

    impl<T> Bar for (T, T) where T: Bar {
        fn ok(self) -> Self {
            self
        }
    }";
    assert_no_errors(src);
}

#[test]
fn check_trait_as_type_as_fn_parameter() {
    let src = "
    trait Eq {
        fn eq(self, other: Self) -> bool;
    }

    struct Foo {
        a: u64,
    }

    impl Eq for Foo {
        fn eq(self, other: Foo) -> bool { self.a == other.a }
    }

    fn test_eq(x: impl Eq) -> bool {
        x.eq(x)
    }

    fn main(a: Foo) -> pub bool {
        test_eq(a)
    }";
    assert_no_errors(src);
}

#[test]
fn check_trait_as_type_as_two_fn_parameters() {
    let src = "
    trait Eq {
        fn eq(self, other: Self) -> bool;
    }

    trait Test {
        fn test(self) -> bool;
    }

    struct Foo {
        a: u64,
    }

    impl Eq for Foo {
        fn eq(self, other: Foo) -> bool { self.a == other.a }
    }

    impl Test for u64 {
        fn test(self) -> bool { self == self }
    }

    fn test_eq(x: impl Eq, y: impl Test) -> bool {
        x.eq(x) == y.test()
    }

    fn main(a: Foo, b: u64) -> pub bool {
        test_eq(a, b)
    }";
    assert_no_errors(src);
}

fn get_program_captures(src: &str) -> Vec<Vec<String>> {
    let (program, context, _errors) = get_program(src);
    let interner = context.def_interner;
    let mut all_captures: Vec<Vec<String>> = Vec::new();
    for func in program.into_sorted().functions {
        let func_id = interner.find_function(func.item.name()).unwrap();
        let hir_func = interner.function(&func_id);
        // Iterate over function statements and apply filtering function
        find_lambda_captures(hir_func.block(&interner).statements(), &interner, &mut all_captures);
    }
    all_captures
}

fn find_lambda_captures(stmts: &[StmtId], interner: &NodeInterner, result: &mut Vec<Vec<String>>) {
    for stmt_id in stmts.iter() {
        let hir_stmt = interner.statement(stmt_id);
        let expr_id = match hir_stmt {
            HirStatement::Expression(expr_id) => expr_id,
            HirStatement::Let(let_stmt) => let_stmt.expression,
            HirStatement::Assign(assign_stmt) => assign_stmt.expression,
            HirStatement::Constrain(constr_stmt) => constr_stmt.0,
            HirStatement::Semi(semi_expr) => semi_expr,
            HirStatement::For(for_loop) => for_loop.block,
            HirStatement::Error => panic!("Invalid HirStatement!"),
            HirStatement::Break => panic!("Unexpected break"),
            HirStatement::Continue => panic!("Unexpected continue"),
            HirStatement::Comptime(_) => panic!("Unexpected comptime"),
        };
        let expr = interner.expression(&expr_id);

        get_lambda_captures(expr, interner, result); // TODO: dyn filter function as parameter
    }
}

fn get_lambda_captures(
    expr: HirExpression,
    interner: &NodeInterner,
    result: &mut Vec<Vec<String>>,
) {
    if let HirExpression::Lambda(lambda_expr) = expr {
        let mut cur_capture = Vec::new();

        for capture in lambda_expr.captures.iter() {
            cur_capture.push(interner.definition(capture.ident.id).name.clone());
        }
        result.push(cur_capture);

        // Check for other captures recursively within the lambda body
        let hir_body_expr = interner.expression(&lambda_expr.body);
        if let HirExpression::Block(block_expr) = hir_body_expr {
            find_lambda_captures(block_expr.statements(), interner, result);
        }
    }
}

#[test]
fn resolve_empty_function() {
    let src = "
        fn main() {

        }
    ";
    assert_no_errors(src);
}
#[test]
fn resolve_basic_function() {
    let src = r#"
        fn main(x : Field) {
            let y = x + x;
            assert(y == x);
        }
    "#;
    assert_no_errors(src);
}
#[test]
fn resolve_unused_var() {
    let src = r#"
        fn main(x : Field) {
            let y = x + x;
            assert(x == x);
        }
    "#;

    let errors = get_program_errors(src);
    assert!(errors.len() == 1, "Expected 1 error, got: {:?}", errors);
    // It should be regarding the unused variable
    match &errors[0].0 {
        CompilationError::ResolverError(ResolverError::UnusedVariable { ident }) => {
            assert_eq!(&ident.0.contents, "y");
        }
        _ => unreachable!("we should only have an unused var error"),
    }
}

#[test]
fn resolve_unresolved_var() {
    let src = r#"
        fn main(x : Field) {
            let y = x + x;
            assert(y == z);
        }
    "#;
    let errors = get_program_errors(src);
    assert!(errors.len() == 1, "Expected 1 error, got: {:?}", errors);
    // It should be regarding the unresolved var `z` (Maybe change to undeclared and special case)
    match &errors[0].0 {
        CompilationError::ResolverError(ResolverError::VariableNotDeclared { name, span: _ }) => {
            assert_eq!(name, "z");
        }
        _ => unimplemented!("we should only have an unresolved variable"),
    }
}

#[test]
fn unresolved_path() {
    let src = "
        fn main(x : Field) {
            let _z = some::path::to::a::func(x);
        }
    ";
    let errors = get_program_errors(src);
    assert!(errors.len() == 1, "Expected 1 error, got: {:?}", errors);
    for (compilation_error, _file_id) in errors {
        match compilation_error {
            CompilationError::ResolverError(err) => {
                match err {
                    ResolverError::PathResolutionError(PathResolutionError::Unresolved(name)) => {
                        assert_eq!(name.to_string(), "some");
                    }
                    _ => unimplemented!("we should only have an unresolved function"),
                };
            }
            _ => unimplemented!(),
        }
    }
}

#[test]
fn resolve_literal_expr() {
    let src = r#"
        fn main(x : Field) {
            let y = 5;
            assert(y == x);
        }
    "#;
    assert_no_errors(src);
}

#[test]
fn multiple_resolution_errors() {
    let src = r#"
        fn main(x : Field) {
           let y = foo::bar(x);
           let z = y + a;
        }
    "#;

    let errors = get_program_errors(src);
    assert!(errors.len() == 3, "Expected 3 errors, got: {:?}", errors);

    // Errors are:
    // `a` is undeclared
    // `z` is unused
    // `foo::bar` does not exist
    for (compilation_error, _file_id) in errors {
        match compilation_error {
            CompilationError::ResolverError(err) => {
                match err {
                    ResolverError::UnusedVariable { ident } => {
                        assert_eq!(&ident.0.contents, "z");
                    }
                    ResolverError::VariableNotDeclared { name, .. } => {
                        assert_eq!(name, "a");
                    }
                    ResolverError::PathResolutionError(PathResolutionError::Unresolved(name)) => {
                        assert_eq!(name.to_string(), "foo");
                    }
                    _ => unimplemented!(),
                };
            }
            _ => unimplemented!(),
        }
    }
}

#[test]
fn resolve_prefix_expr() {
    let src = r#"
        fn main(x : Field) {
            let _y = -x;
        }
    "#;
    assert_no_errors(src);
}

#[test]
fn resolve_for_expr() {
    let src = r#"
        fn main(x : u64) {
            for i in 1..20 {
                let _z = x + i;
            };
        }
    "#;
    assert_no_errors(src);
}

#[test]
fn resolve_for_expr_incl() {
    let src = r#"
        fn main(x : u64) {
            for i in 1..=20 {
                let _z = x + i;
            };
        }
    "#;
    assert_no_errors(src);
}

#[test]
fn resolve_call_expr() {
    let src = r#"
        fn main(x : Field) {
            let _z = foo(x);
        }

        fn foo(x : Field) -> Field {
            x
        }
    "#;
    assert_no_errors(src);
}

#[test]
fn resolve_shadowing() {
    let src = r#"
        fn main(x : Field) {
            let x = foo(x);
            let x = x;
            let (x, x) = (x, x);
            let _ = x;
        }

        fn foo(x : Field) -> Field {
            x
        }
    "#;
    assert_no_errors(src);
}

#[test]
fn resolve_basic_closure() {
    let src = r#"
        fn main(x : Field) -> pub Field {
            let closure = |y| y + x;
            closure(x)
        }
    "#;
    assert_no_errors(src);
}

#[test]
fn resolve_simplified_closure() {
    // based on bug https://github.com/noir-lang/noir/issues/1088

    let src = r#"fn do_closure(x: Field) -> Field {
        let y = x;
        let ret_capture = || {
          y
        };
        ret_capture()
      }

      fn main(x: Field) {
          assert(do_closure(x) == 100);
      }

      "#;
    let parsed_captures = get_program_captures(src);
    let expected_captures = vec![vec!["y".to_string()]];
    assert_eq!(expected_captures, parsed_captures);
}

#[test]
fn resolve_complex_closures() {
    let src = r#"
        fn main(x: Field) -> pub Field {
            let closure_without_captures = |x: Field| -> Field { x + x };
            let a = closure_without_captures(1);

            let closure_capturing_a_param = |y: Field| -> Field { y + x };
            let b = closure_capturing_a_param(2);

            let closure_capturing_a_local_var = |y: Field| -> Field { y + b };
            let c = closure_capturing_a_local_var(3);

            let closure_with_transitive_captures = |y: Field| -> Field {
                let d = 5;
                let nested_closure = |z: Field| -> Field {
                    let doubly_nested_closure = |w: Field| -> Field { w + x + b };
                    a + z + y + d + x + doubly_nested_closure(4) + x + y
                };
                let res = nested_closure(5);
                res
            };

            a + b + c + closure_with_transitive_captures(6)
        }
    "#;
    assert_no_errors(src);

    let expected_captures = vec![
        vec![],
        vec!["x".to_string()],
        vec!["b".to_string()],
        vec!["x".to_string(), "b".to_string(), "a".to_string()],
        vec!["x".to_string(), "b".to_string(), "a".to_string(), "y".to_string(), "d".to_string()],
        vec!["x".to_string(), "b".to_string()],
    ];

    let parsed_captures = get_program_captures(src);

    assert_eq!(expected_captures, parsed_captures);
}

#[test]
fn resolve_fmt_strings() {
    let src = r#"
        fn main() {
            let string = f"this is i: {i}";
            println(string);

            let new_val = 10;
            println(f"random_string{new_val}{new_val}");
        }
        fn println<T>(x : T) -> T {
            x
        }
    "#;

    let errors = get_program_errors(src);
    assert!(errors.len() == 3, "Expected 5 errors, got: {:?}", errors);

    for (err, _file_id) in errors {
        match &err {
            CompilationError::ResolverError(ResolverError::VariableNotDeclared {
                name, ..
            }) => {
                assert_eq!(name, "i");
            }
            CompilationError::TypeError(TypeCheckError::UnusedResultError {
                expr_type: _,
                expr_span,
            }) => {
                let a = src.get(expr_span.start() as usize..expr_span.end() as usize).unwrap();
                assert!(
                    a == "println(string)" || a == "println(f\"random_string{new_val}{new_val}\")"
                );
            }
            _ => unimplemented!(),
        };
    }
}

fn monomorphize_program(src: &str) -> Result<Program, MonomorphizationError> {
    let (_program, mut context, _errors) = get_program(src);
    let main_func_id = context.def_interner.find_function("main").unwrap();
    monomorphize(main_func_id, &mut context.def_interner, false)
}

fn get_monomorphization_error(src: &str) -> Option<MonomorphizationError> {
    monomorphize_program(src).err()
}

fn check_rewrite(src: &str, expected: &str) {
    let program = monomorphize_program(src).unwrap();
    assert!(format!("{}", program) == expected);
}

#[test]
fn simple_closure_with_no_captured_variables() {
    let src = r#"
    fn main() -> pub Field {
        let x = 1;
        let closure = || x;
        closure()
    }
    "#;

    let expected_rewrite = r#"fn main$f0() -> Field {
    let x$0 = 1;
    let closure$3 = {
        let closure_variable$2 = {
            let env$1 = (x$l0);
            (env$l1, lambda$f1)
        };
        closure_variable$l2
    };
    {
        let tmp$4 = closure$l3;
        tmp$l4.1(tmp$l4.0)
    }
}
fn lambda$f1(mut env$l1: (Field)) -> Field {
    env$l1.0
}
"#;
    check_rewrite(src, expected_rewrite);
}

// TODO(https://github.com/noir-lang/noir/issues/6780): currently failing
// with a stack overflow
#[test]
#[ignore]
fn deny_cyclic_globals() {
    let src = r#"
        global A: u32 = B;
        global B: u32 = A;

        fn main() {}
    "#;

    let errors = get_program_errors(src);
    assert_eq!(errors.len(), 1);
    assert!(matches!(
        errors[0].0,
        CompilationError::ResolverError(ResolverError::DependencyCycle { .. })
    ));
}

#[test]
fn deny_cyclic_type_aliases() {
    let src = r#"
        type A = B;
        type B = A;
        fn main() {}
    "#;
    assert_eq!(get_program_errors(src).len(), 1);
}

#[test]
fn ensure_nested_type_aliases_type_check() {
    let src = r#"
        type A = B;
        type B = u8;
        fn main() {
            let _a: A = 0 as u16;
        }
    "#;
    assert_eq!(get_program_errors(src).len(), 1);
}

#[test]
fn type_aliases_in_entry_point() {
    let src = r#"
        type Foo = u8;
        fn main(_x: Foo) {}
    "#;
    assert_eq!(get_program_errors(src).len(), 0);
}

#[test]
fn operators_in_global_used_in_type() {
    let src = r#"
        global ONE: u32 = 1;
        global COUNT: u32 = ONE + 2;
        fn main() {
            let _array: [Field; COUNT] = [1, 2, 3];
        }
    "#;
    assert_eq!(get_program_errors(src).len(), 0);
}

#[test]
fn break_and_continue_in_constrained_fn() {
    let src = r#"
        fn main() {
            for i in 0 .. 10 {
                if i == 2 {
                    continue;
                }
                if i == 5 {
                    break;
                }
            }
        }
    "#;
    assert_eq!(get_program_errors(src).len(), 2);
}

#[test]
fn break_and_continue_outside_loop() {
    let src = r#"
        unconstrained fn main() {
            continue;
            break;
        }
    "#;
    assert_eq!(get_program_errors(src).len(), 2);
}

// Regression for #2540
#[test]
fn for_loop_over_array() {
    let src = r#"
        fn hello<let N: u32>(_array: [u1; N]) {
            for _ in 0..N {}
        }

        fn main() {
            let array: [u1; 2] = [0, 1];
            hello(array);
        }
    "#;
    let errors = get_program_errors(src);
    assert_eq!(errors.len(), 0);
}

// Regression for #4545
#[test]
fn type_aliases_in_main() {
    let src = r#"
        type Outer<let N: u32> = [u8; N];
        fn main(_arg: Outer<1>) {}
    "#;
    assert_eq!(get_program_errors(src).len(), 0);
}

#[test]
fn ban_mutable_globals() {
    // Mutable globals are only allowed in a comptime context
    let src = r#"
        mut global FOO: Field = 0;
        fn main() {
            let _ = FOO; // silence FOO never used warning
        }
    "#;
    assert_eq!(get_program_errors(src).len(), 1);
}

#[test]
fn deny_inline_attribute_on_unconstrained() {
    let src = r#"
        #[no_predicates]
        unconstrained pub fn foo(x: Field, y: Field) {
            assert(x != y);
        }
    "#;
    let errors = get_program_errors(src);
    assert_eq!(errors.len(), 1);
    assert!(matches!(
        errors[0].0,
        CompilationError::ResolverError(ResolverError::NoPredicatesAttributeOnUnconstrained { .. })
    ));
}

#[test]
fn deny_fold_attribute_on_unconstrained() {
    let src = r#"
        #[fold]
        unconstrained pub fn foo(x: Field, y: Field) {
            assert(x != y);
        }
    "#;
    let errors = get_program_errors(src);
    assert_eq!(errors.len(), 1);
    assert!(matches!(
        errors[0].0,
        CompilationError::ResolverError(ResolverError::FoldAttributeOnUnconstrained { .. })
    ));
}

#[test]
fn specify_function_types_with_turbofish() {
    let src = r#"
        trait Default {
            fn default() -> Self;
        }

        impl Default for Field {
            fn default() -> Self { 0 }
        }

        impl Default for u64 {
            fn default() -> Self { 0 }
        }

        // Need the above as we don't have access to the stdlib here.
        // We also need to construct a concrete value of `U` without giving away its type
        // as otherwise the unspecified type is ignored.

        fn generic_func<T, U>() -> (T, U) where T: Default, U: Default {
            (T::default(), U::default())
        }

        fn main() {
            let _ = generic_func::<u64, Field>();
        }
    "#;
    let errors = get_program_errors(src);
    assert_eq!(errors.len(), 0);
}

#[test]
fn specify_method_types_with_turbofish() {
    let src = r#"
        trait Default {
            fn default() -> Self;
        }

        impl Default for Field {
            fn default() -> Self { 0 }
        }

        // Need the above as we don't have access to the stdlib here.
        // We also need to construct a concrete value of `U` without giving away its type
        // as otherwise the unspecified type is ignored.

        struct Foo<T> {
            inner: T
        }

        impl<T> Foo<T> {
            fn generic_method<U>(_self: Self) -> U where U: Default {
                U::default()
            }
        }

        fn main() {
            let foo: Foo<Field> = Foo { inner: 1 };
            let _ = foo.generic_method::<Field>();
        }
    "#;
    let errors = get_program_errors(src);
    assert_eq!(errors.len(), 0);
}

#[test]
fn incorrect_turbofish_count_function_call() {
    let src = r#"
        trait Default {
            fn default() -> Self;
        }

        impl Default for Field {
            fn default() -> Self { 0 }
        }

        impl Default for u64 {
            fn default() -> Self { 0 }
        }

        // Need the above as we don't have access to the stdlib here.
        // We also need to construct a concrete value of `U` without giving away its type
        // as otherwise the unspecified type is ignored.

        fn generic_func<T, U>() -> (T, U) where T: Default, U: Default {
            (T::default(), U::default())
        }

        fn main() {
            let _ = generic_func::<u64, Field, Field>();
        }
    "#;
    let errors = get_program_errors(src);
    assert_eq!(errors.len(), 1);
    assert!(matches!(
        errors[0].0,
        CompilationError::TypeError(TypeCheckError::IncorrectTurbofishGenericCount { .. }),
    ));
}

#[test]
fn incorrect_turbofish_count_method_call() {
    let src = r#"
        trait Default {
            fn default() -> Self;
        }

        impl Default for Field {
            fn default() -> Self { 0 }
        }

        // Need the above as we don't have access to the stdlib here.
        // We also need to construct a concrete value of `U` without giving away its type
        // as otherwise the unspecified type is ignored.

        struct Foo<T> {
            inner: T
        }

        impl<T> Foo<T> {
            fn generic_method<U>(_self: Self) -> U where U: Default {
                U::default()
            }
        }

        fn main() {
            let foo: Foo<Field> = Foo { inner: 1 };
            let _ = foo.generic_method::<Field, u32>();
        }
    "#;
    let errors = get_program_errors(src);
    assert_eq!(errors.len(), 1);
    assert!(matches!(
        errors[0].0,
        CompilationError::TypeError(TypeCheckError::IncorrectTurbofishGenericCount { .. }),
    ));
}

#[test]
fn struct_numeric_generic_in_function() {
    let src = r#"
    struct Foo {
        inner: u64
    }

    pub fn bar<let N: Foo>() {
        let _ = Foo { inner: 1 }; // silence Foo never constructed warning
    }
    "#;
    let errors = get_program_errors(src);
    assert_eq!(errors.len(), 1);
    assert!(matches!(
        errors[0].0,
        CompilationError::ResolverError(ResolverError::UnsupportedNumericGenericType { .. }),
    ));
}

#[test]
fn struct_numeric_generic_in_struct() {
    let src = r#"
    pub struct Foo {
        inner: u64
    }

    pub struct Bar<let N: Foo> { }
    "#;
    let errors = get_program_errors(src);
    assert_eq!(errors.len(), 1);
    assert!(matches!(
        errors[0].0,
        CompilationError::ResolverError(ResolverError::UnsupportedNumericGenericType(_)),
    ));
}

#[test]
fn bool_numeric_generic() {
    let src = r#"
    pub fn read<let N: bool>() -> Field {
        if N {
            0
        } else {
            1
        }
    }
    "#;
    let errors = get_program_errors(src);
    assert_eq!(errors.len(), 1);
    assert!(matches!(
        errors[0].0,
        CompilationError::ResolverError(ResolverError::UnsupportedNumericGenericType { .. }),
    ));
}

#[test]
fn numeric_generic_binary_operation_type_mismatch() {
    let src = r#"
    pub fn foo<let N: Field>() -> bool {
        let mut check: bool = true;
        check = N;
        check
    }
    "#;
    let errors = get_program_errors(src);
    assert_eq!(errors.len(), 1);
    assert!(matches!(
        errors[0].0,
        CompilationError::TypeError(TypeCheckError::TypeMismatchWithSource { .. }),
    ));
}

#[test]
fn bool_generic_as_loop_bound() {
    let src = r#"
    pub fn read<let N: bool>() { // error here
        let mut fields = [0; N]; // error here
        for i in 0..N {  // error here
            fields[i] = i + 1;
        }
        assert(fields[0] == 1);
    }
    "#;
    let errors = get_program_errors(src);
    assert_eq!(errors.len(), 3);
    assert!(matches!(
        errors[0].0,
        CompilationError::ResolverError(ResolverError::UnsupportedNumericGenericType { .. }),
    ));

    assert!(matches!(
        errors[1].0,
        CompilationError::TypeError(TypeCheckError::TypeKindMismatch { .. }),
    ));

    let CompilationError::TypeError(TypeCheckError::TypeMismatch {
        expected_typ, expr_typ, ..
    }) = &errors[2].0
    else {
        panic!("Got an error other than a type mismatch");
    };

    assert_eq!(expected_typ, "Field");
    assert_eq!(expr_typ, "bool");
}

#[test]
fn numeric_generic_in_function_signature() {
    let src = r#"
    pub fn foo<let N: u32>(arr: [Field; N]) -> [Field; N] { arr }
    "#;
    assert_no_errors(src);
}

#[test]
fn numeric_generic_as_struct_field_type_fails() {
    let src = r#"
    pub struct Foo<let N: u32> {
        a: Field,
        b: N,
    }
    "#;
    let errors = get_program_errors(src);
    assert_eq!(errors.len(), 1);
    assert!(matches!(
        errors[0].0,
        CompilationError::TypeError(TypeCheckError::TypeKindMismatch { .. }),
    ));
}

#[test]
fn normal_generic_as_array_length() {
    let src = r#"
    pub struct Foo<N> {
        a: Field,
        b: [Field; N],
    }
    "#;
    let errors = get_program_errors(src);
    assert_eq!(errors.len(), 1);
    assert!(matches!(
        errors[0].0,
        CompilationError::TypeError(TypeCheckError::TypeKindMismatch { .. }),
    ));
}

#[test]
fn numeric_generic_as_param_type() {
    let src = r#"
    pub fn foo<let I: u32>(x: I) -> I {
        let _q: I = 5;
        x
    }
    "#;
    let errors = get_program_errors(src);
    assert_eq!(errors.len(), 3);

    // Error from the parameter type
    assert!(matches!(
        errors[0].0,
        CompilationError::TypeError(TypeCheckError::TypeKindMismatch { .. }),
    ));
    // Error from the let statement annotated type
    assert!(matches!(
        errors[1].0,
        CompilationError::TypeError(TypeCheckError::TypeKindMismatch { .. }),
    ));
    // Error from the return type
    assert!(matches!(
        errors[2].0,
        CompilationError::TypeError(TypeCheckError::TypeKindMismatch { .. }),
    ));
}

#[test]
fn numeric_generic_as_unused_param_type() {
    let src = r#"
    pub fn foo<let I: u32>(_x: I) { }
    "#;
    let errors = get_program_errors(src);
    assert_eq!(errors.len(), 1);
    assert!(matches!(
        errors[0].0,
        CompilationError::TypeError(TypeCheckError::TypeKindMismatch { .. }),
    ));
}

#[test]
fn numeric_generic_as_unused_trait_fn_param_type() {
    let src = r#"
    trait Foo {
        fn foo<let I: u32>(_x: I) { }
    }
    "#;
    let errors = get_program_errors(src);
    assert_eq!(errors.len(), 2);
    assert!(matches!(
        errors[0].0,
        CompilationError::TypeError(TypeCheckError::TypeKindMismatch { .. }),
    ));
    // Foo is unused
    assert!(matches!(
        errors[1].0,
        CompilationError::ResolverError(ResolverError::UnusedItem { .. }),
    ));
}

#[test]
fn numeric_generic_as_return_type() {
    let src = r#"
    // std::mem::zeroed() without stdlib
    trait Zeroed {
        fn zeroed<T>(self) -> T;
    }

    fn foo<T, let I: Field>(x: T) -> I where T: Zeroed {
        x.zeroed()
    }

    fn main() {}
    "#;
    let errors = get_program_errors(src);
    assert_eq!(errors.len(), 2);

    // Error from the return type
    assert!(matches!(
        errors[0].0,
        CompilationError::TypeError(TypeCheckError::TypeKindMismatch { .. }),
    ));
    // foo is unused
    assert!(matches!(
        errors[1].0,
        CompilationError::ResolverError(ResolverError::UnusedItem { .. }),
    ));
}

#[test]
fn numeric_generic_used_in_nested_type_fails() {
    let src = r#"
    pub struct Foo<let N: u32> {
        a: Field,
        b: Bar<N>,
    }
    pub struct Bar<let N: u32> {
        inner: N
    }
    "#;
    let errors = get_program_errors(src);
    assert_eq!(errors.len(), 1);
    assert!(matches!(
        errors[0].0,
        CompilationError::TypeError(TypeCheckError::TypeKindMismatch { .. }),
    ));
}

#[test]
fn normal_generic_used_in_nested_array_length_fail() {
    let src = r#"
    pub struct Foo<N> {
        a: Field,
        b: Bar<N>,
    }
    pub struct Bar<let N: u32> {
        inner: [Field; N]
    }
    "#;
    let errors = get_program_errors(src);
    assert_eq!(errors.len(), 1);
    assert!(matches!(
        errors[0].0,
        CompilationError::TypeError(TypeCheckError::TypeKindMismatch { .. }),
    ));
}

#[test]
fn numeric_generic_used_in_nested_type_pass() {
    // The order of these structs should not be changed to make sure
    // that we are accurately resolving all struct generics before struct fields
    let src = r#"
    pub struct NestedNumeric<let N: u32> {
        a: Field,
        b: InnerNumeric<N>
    }
    pub struct InnerNumeric<let N: u32> {
        inner: [u64; N],
    }
    "#;
    assert_no_errors(src);
}

#[test]
fn numeric_generic_used_in_trait() {
    // We want to make sure that `N` in `impl<let N: u32, T> Deserialize<N, T>` does
    // not trigger `expected type, found numeric generic parameter N` as the trait
    // does in fact expect a numeric generic.
    let src = r#"
    struct MyType<T> {
        a: Field,
        b: Field,
        c: Field,
        d: T,
    }

    impl<let N: u32, T> Deserialize<N, T> for MyType<T> {
        fn deserialize(fields: [Field; N], other: T) -> Self {
            MyType { a: fields[0], b: fields[1], c: fields[2], d: other }
        }
    }

    trait Deserialize<let N: u32, T> {
        fn deserialize(fields: [Field; N], other: T) -> Self;
    }
    "#;
    assert_no_errors(src);
}

#[test]
fn numeric_generic_in_trait_impl_with_extra_impl_generics() {
    let src = r#"
    trait Default {
        fn default() -> Self;
    }

    struct MyType<T> {
        a: Field,
        b: Field,
        c: Field,
        d: T,
    }

    // Make sure that `T` is placed before `N` as we want to test that the order of the generics is correctly maintained.
    // `N` is used first in the trait impl generics (`Deserialize<N> for MyType<T>`).
    // We want to make sure that the compiler correctly accounts for that `N` has a numeric kind
    // while `T` has a normal kind.
    impl<T, let N: u32> Deserialize<N> for MyType<T> where T: Default {
        fn deserialize(fields: [Field; N]) -> Self {
            MyType { a: fields[0], b: fields[1], c: fields[2], d: T::default() }
        }
    }

    trait Deserialize<let N: u32> {
        fn deserialize(fields: [Field; N]) -> Self;
    }
    "#;
    assert_no_errors(src);
}

#[test]
fn numeric_generic_used_in_where_clause() {
    let src = r#"
    trait Deserialize<let N: u32> {
        fn deserialize(fields: [Field; N]) -> Self;
    }

    pub fn read<T, let N: u32>() -> T where T: Deserialize<N> {
        let mut fields: [Field; N] = [0; N];
        for i in 0..N {
            fields[i] = i as Field + 1;
        }
        T::deserialize(fields)
    }
    "#;
    assert_no_errors(src);
}

#[test]
fn numeric_generic_used_in_turbofish() {
    let src = r#"
    pub fn double<let N: u32>() -> u32 {
        // Used as an expression
        N * 2
    }

    pub fn double_numeric_generics_test() {
        // Example usage of a numeric generic arguments.
        assert(double::<9>() == 18);
        assert(double::<7 + 8>() == 30);
    }
    "#;
    assert_no_errors(src);
}

// TODO(https://github.com/noir-lang/noir/issues/6245):
// allow u16 to be used as an array size
#[test]
fn numeric_generic_u16_array_size() {
    let src = r#"
    fn len<let N: u32>(_arr: [Field; N]) -> u32 {
        N
    }

    pub fn foo<let N: u16>() -> u32 {
        let fields: [Field; N] = [0; N];
        len(fields)
    }
    "#;
    let errors = get_program_errors(src);
    assert_eq!(errors.len(), 2);
    assert!(matches!(
        errors[0].0,
        CompilationError::TypeError(TypeCheckError::TypeKindMismatch { .. }),
    ));
    assert!(matches!(
        errors[1].0,
        CompilationError::TypeError(TypeCheckError::TypeKindMismatch { .. }),
    ));
}

#[test]
fn numeric_generic_field_larger_than_u32() {
    let src = r#"
        global A: Field = 4294967297;

        fn foo<let A: Field>() { }

        fn main() {
            let _ = foo::<A>();
        }
    "#;
    let errors = get_program_errors(src);
    assert_eq!(errors.len(), 0);
}

#[test]
fn numeric_generic_field_arithmetic_larger_than_u32() {
    let src = r#"
        struct Foo<let F: Field> {}

        fn size<let F: Field>(_x: Foo<F>) -> Field {
            F
        }

        // 2^32 - 1
        global A: Field = 4294967295;

        fn foo<let A: Field>() -> Foo<A + A> {
            Foo {}
        }

        fn main() {
            let _ = size(foo::<A>());
        }
    "#;
    let errors = get_program_errors(src);
    assert_eq!(errors.len(), 0);
}

#[test]
fn cast_256_to_u8_size_checks() {
    let src = r#"
        fn main() {
            assert(256 as u8 == 0);
        }
    "#;
    let errors = get_program_errors(src);
    assert_eq!(errors.len(), 1);
    assert!(matches!(
        errors[0].0,
        CompilationError::TypeError(TypeCheckError::DownsizingCast { .. }),
    ));
}

// TODO(https://github.com/noir-lang/noir/issues/6247):
// add negative integer literal checks
#[test]
fn cast_negative_one_to_u8_size_checks() {
    let src = r#"
        fn main() {
            assert((-1) as u8 != 0);
        }
    "#;
    let errors = get_program_errors(src);
    assert!(errors.is_empty());
}

#[test]
fn constant_used_with_numeric_generic() {
    let src = r#"
    struct ValueNote {
        value: Field,
    }

    trait Serialize<let N: u32> {
        fn serialize(self) -> [Field; N];
    }

    impl Serialize<1> for ValueNote {
        fn serialize(self) -> [Field; 1] {
            [self.value]
        }
    }

    fn main() {
        let _ = ValueNote { value: 1 }; // silence ValueNote never constructed warning
    }
    "#;
    assert_no_errors(src);
}

#[test]
fn normal_generic_used_when_numeric_expected_in_where_clause() {
    let src = r#"
    trait Deserialize<let N: u32> {
        fn deserialize(fields: [Field; N]) -> Self;
    }

    pub fn read<T, N>() -> T where T: Deserialize<N> {
        T::deserialize([0, 1])
    }
    "#;
    let errors = get_program_errors(src);
    assert_eq!(errors.len(), 1);
    assert!(matches!(
        errors[0].0,
        CompilationError::TypeError(TypeCheckError::TypeKindMismatch { .. }),
    ));

    let src = r#"
    trait Deserialize<let N: u32> {
        fn deserialize(fields: [Field; N]) -> Self;
    }

    pub fn read<T, N>() -> T where T: Deserialize<N> {
        let mut fields: [Field; N] = [0; N];
        for i in 0..N {
            fields[i] = i as Field + 1;
        }
        T::deserialize(fields)
    }
    "#;
    let errors = get_program_errors(src);
    assert_eq!(errors.len(), 4);
    assert!(matches!(
        errors[0].0,
        CompilationError::TypeError(TypeCheckError::TypeKindMismatch { .. }),
    ));
    assert!(matches!(
        errors[1].0,
        CompilationError::TypeError(TypeCheckError::TypeKindMismatch { .. }),
    ));
    assert!(matches!(
        errors[2].0,
        CompilationError::TypeError(TypeCheckError::TypeKindMismatch { .. }),
    ));
    // N
    assert!(matches!(
        errors[3].0,
        CompilationError::ResolverError(ResolverError::VariableNotDeclared { .. }),
    ));
}

#[test]
fn numeric_generics_type_kind_mismatch() {
    let src = r#"
    fn foo<let N: u32>() -> u16 {
        N as u16
    }

    global J: u16 = 10;

    fn bar<let N: u16>() -> u16 {
        foo::<J>()
    }

    global M: u16 = 3;

    fn main() {
        let _ = bar::<M>();
    }
    "#;
    let errors = get_program_errors(src);
    assert_eq!(errors.len(), 1);
    assert!(matches!(
        errors[0].0,
        CompilationError::TypeError(TypeCheckError::TypeKindMismatch { .. }),
    ));
}

#[test]
fn numeric_generics_value_kind_mismatch_u32_u64() {
    let src = r#"
    struct BoundedVec<T, let MaxLen: u32> {
        storage: [T; MaxLen],
        // can't be compared to MaxLen: u32
        // can't be used to index self.storage
        len: u64,
    }

    impl<T, let MaxLen: u32> BoundedVec<T, MaxLen> {
        pub fn extend_from_bounded_vec<let Len: u32>(&mut self, _vec: BoundedVec<T, Len>) {
            // We do this to avoid an unused variable warning on `self`
            let _ = self.len;
            for _ in 0..Len { }
        }

        pub fn push(&mut self, elem: T) {
            assert(self.len < MaxLen, "push out of bounds");
            self.storage[self.len] = elem;
            self.len += 1;
        }
    }

    fn main() {
        let _ = BoundedVec { storage: [1], len: 1 }; // silence never constructed warning
    }
    "#;
    let errors = get_program_errors(src);
    assert_eq!(errors.len(), 1);
    assert!(matches!(
        errors[0].0,
        CompilationError::TypeError(TypeCheckError::IntegerBitWidth {
            bit_width_x: IntegerBitSize::SixtyFour,
            bit_width_y: IntegerBitSize::ThirtyTwo,
            ..
        }),
    ));
}

#[test]
fn quote_code_fragments() {
    // This test ensures we can quote (and unquote/splice) code fragments
    // which by themselves are not valid code. They only need to be valid
    // by the time they are unquoted into the macro's call site.
    let src = r#"
        fn main() {
            comptime {
                concat!(quote { assert( }, quote { false); });
            }
        }

        comptime fn concat(a: Quoted, b: Quoted) -> Quoted {
            quote { $a $b }
        }
    "#;
    let errors = get_program_errors(src);
    assert_eq!(errors.len(), 1);

    use InterpreterError::FailingConstraint;
    assert!(matches!(&errors[0].0, CompilationError::InterpreterError(FailingConstraint { .. })));
}

#[test]
fn impl_stricter_than_trait_no_trait_method_constraints() {
    // This test ensures that the error we get from the where clause on the trait impl method
    // is a `DefCollectorErrorKind::ImplIsStricterThanTrait` error.
    let src = r#"
    trait Serialize<let N: u32> {
        // We want to make sure we trigger the error when override a trait method
        // which itself has no trait constraints.
        fn serialize(self) -> [Field; N];
    }

    trait ToField {
        fn to_field(self) -> Field;
    }

    fn process_array<let N: u32>(array: [Field; N]) -> Field {
        array[0]
    }

    fn serialize_thing<A, let N: u32>(thing: A) -> [Field; N] where A: Serialize<N> {
        thing.serialize()
    }

    struct MyType<T> {
        a: T,
        b: T,
    }

    impl<T> Serialize<2> for MyType<T> {
        fn serialize(self) -> [Field; 2] where T: ToField {
            [ self.a.to_field(), self.b.to_field() ]
        }
    }

    impl<T> MyType<T> {
        fn do_thing_with_serialization_with_extra_steps(self) -> Field {
            process_array(serialize_thing(self))
        }
    }

    fn main() {
        let _ = MyType { a: 1, b: 1 }; // silence MyType never constructed warning
    }
    "#;

    let errors = get_program_errors(src);
    assert_eq!(errors.len(), 1);
    assert!(matches!(
        &errors[0].0,
        CompilationError::DefinitionError(DefCollectorErrorKind::ImplIsStricterThanTrait { .. })
    ));
}

#[test]
fn impl_stricter_than_trait_different_generics() {
    let src = r#"
    trait Default { }

    // Object type of the trait constraint differs
    trait Foo<T> {
        fn foo_good<U>() where T: Default;

        fn foo_bad<U>() where T: Default;
    }

    impl<A> Foo<A> for () {
        fn foo_good<B>() where A: Default {}

        fn foo_bad<B>() where B: Default {}
    }
    "#;

    let errors = get_program_errors(src);
    assert_eq!(errors.len(), 1);
    if let CompilationError::DefinitionError(DefCollectorErrorKind::ImplIsStricterThanTrait {
        constraint_typ,
        ..
    }) = &errors[0].0
    {
        assert!(matches!(constraint_typ.to_string().as_str(), "B"));
    } else {
        panic!("Expected DefCollectorErrorKind::ImplIsStricterThanTrait but got {:?}", errors[0].0);
    }
}

#[test]
fn impl_stricter_than_trait_different_object_generics() {
    let src = r#"
    trait MyTrait { }

    trait OtherTrait {}

    struct Option<T> {
        inner: T
    }

    struct OtherOption<T> {
        inner: Option<T>,
    }

    trait Bar<T> {
        fn bar_good<U>() where Option<T>: MyTrait, OtherOption<Option<T>>: OtherTrait;

        fn bar_bad<U>() where Option<T>: MyTrait, OtherOption<Option<T>>: OtherTrait;

        fn array_good<U>() where [T; 8]: MyTrait;

        fn array_bad<U>() where [T; 8]: MyTrait;

        fn tuple_good<U>() where (Option<T>, Option<U>): MyTrait;

        fn tuple_bad<U>() where (Option<T>, Option<U>): MyTrait;
    }

    impl<A> Bar<A> for () {
        fn bar_good<B>()
        where
            OtherOption<Option<A>>: OtherTrait,
            Option<A>: MyTrait { }

        fn bar_bad<B>()
        where
            OtherOption<Option<A>>: OtherTrait,
            Option<B>: MyTrait { }

        fn array_good<B>() where [A; 8]: MyTrait { }

        fn array_bad<B>() where [B; 8]: MyTrait { }

        fn tuple_good<B>() where (Option<A>, Option<B>): MyTrait { }

        fn tuple_bad<B>() where (Option<B>, Option<A>): MyTrait { }
    }

    fn main() {
        let _ = OtherOption { inner: Option { inner: 1 } }; // silence unused warnings
    }
    "#;

    let errors = get_program_errors(src);
    assert_eq!(errors.len(), 3);
    if let CompilationError::DefinitionError(DefCollectorErrorKind::ImplIsStricterThanTrait {
        constraint_typ,
        constraint_name,
        ..
    }) = &errors[0].0
    {
        assert!(matches!(constraint_typ.to_string().as_str(), "Option<B>"));
        assert!(matches!(constraint_name.as_str(), "MyTrait"));
    } else {
        panic!("Expected DefCollectorErrorKind::ImplIsStricterThanTrait but got {:?}", errors[0].0);
    }

    if let CompilationError::DefinitionError(DefCollectorErrorKind::ImplIsStricterThanTrait {
        constraint_typ,
        constraint_name,
        ..
    }) = &errors[1].0
    {
        assert!(matches!(constraint_typ.to_string().as_str(), "[B; 8]"));
        assert!(matches!(constraint_name.as_str(), "MyTrait"));
    } else {
        panic!("Expected DefCollectorErrorKind::ImplIsStricterThanTrait but got {:?}", errors[0].0);
    }

    if let CompilationError::DefinitionError(DefCollectorErrorKind::ImplIsStricterThanTrait {
        constraint_typ,
        constraint_name,
        ..
    }) = &errors[2].0
    {
        assert!(matches!(constraint_typ.to_string().as_str(), "(Option<B>, Option<A>)"));
        assert!(matches!(constraint_name.as_str(), "MyTrait"));
    } else {
        panic!("Expected DefCollectorErrorKind::ImplIsStricterThanTrait but got {:?}", errors[0].0);
    }
}

#[test]
fn impl_stricter_than_trait_different_trait() {
    let src = r#"
    trait Default { }

    trait OtherDefault { }

    struct Option<T> {
        inner: T
    }

    trait Bar<T> {
        fn bar<U>() where Option<T>: Default;
    }

    impl<A> Bar<A> for () {
        // Trait constraint differs due to the trait even though the constraint
        // types are the same.
        fn bar<B>() where Option<A>: OtherDefault {}
    }

    fn main() {
        let _ = Option { inner: 1 }; // silence Option never constructed warning
    }
    "#;

    let errors = get_program_errors(src);
    assert_eq!(errors.len(), 1);
    if let CompilationError::DefinitionError(DefCollectorErrorKind::ImplIsStricterThanTrait {
        constraint_typ,
        constraint_name,
        ..
    }) = &errors[0].0
    {
        assert!(matches!(constraint_typ.to_string().as_str(), "Option<A>"));
        assert!(matches!(constraint_name.as_str(), "OtherDefault"));
    } else {
        panic!("Expected DefCollectorErrorKind::ImplIsStricterThanTrait but got {:?}", errors[0].0);
    }
}

#[test]
fn trait_impl_where_clause_stricter_pass() {
    let src = r#"
    trait MyTrait {
        fn good_foo<T, H>() where H: OtherTrait;

        fn bad_foo<T, H>() where H: OtherTrait;
    }

    trait OtherTrait {}

    struct Option<T> {
        inner: T
    }

    impl<T> MyTrait for [T] where Option<T>: MyTrait {
        fn good_foo<A, B>() where B: OtherTrait { }

        fn bad_foo<A, B>() where A: OtherTrait { }
    }

    fn main() {
        let _ = Option { inner: 1 }; // silence Option never constructed warning
    }
    "#;

    let errors = get_program_errors(src);
    assert_eq!(errors.len(), 1);
    if let CompilationError::DefinitionError(DefCollectorErrorKind::ImplIsStricterThanTrait {
        constraint_typ,
        constraint_name,
        ..
    }) = &errors[0].0
    {
        assert!(matches!(constraint_typ.to_string().as_str(), "A"));
        assert!(matches!(constraint_name.as_str(), "OtherTrait"));
    } else {
        panic!("Expected DefCollectorErrorKind::ImplIsStricterThanTrait but got {:?}", errors[0].0);
    }
}

#[test]
fn impl_stricter_than_trait_different_trait_generics() {
    let src = r#"
    trait Foo<T> {
        fn foo<U>() where T: T2<T>;
    }

    impl<A> Foo<A> for () {
        // Should be A: T2<A>
        fn foo<B>() where A: T2<B> {}
    }

    trait T2<C> {}
    "#;

    let errors = get_program_errors(src);
    assert_eq!(errors.len(), 1);
    if let CompilationError::DefinitionError(DefCollectorErrorKind::ImplIsStricterThanTrait {
        constraint_typ,
        constraint_name,
        constraint_generics,
        ..
    }) = &errors[0].0
    {
        assert!(matches!(constraint_typ.to_string().as_str(), "A"));
        assert!(matches!(constraint_name.as_str(), "T2"));
        assert!(matches!(constraint_generics.ordered[0].to_string().as_str(), "B"));
    } else {
        panic!("Expected DefCollectorErrorKind::ImplIsStricterThanTrait but got {:?}", errors[0].0);
    }
}

#[test]
fn impl_not_found_for_inner_impl() {
    // We want to guarantee that we get a no impl found error
    let src = r#"
    trait Serialize<let N: u32> {
        fn serialize(self) -> [Field; N];
    }

    trait ToField {
        fn to_field(self) -> Field;
    }

    fn process_array<let N: u32>(array: [Field; N]) -> Field {
        array[0]
    }

    fn serialize_thing<A, let N: u32>(thing: A) -> [Field; N] where A: Serialize<N> {
        thing.serialize()
    }

    struct MyType<T> {
        a: T,
        b: T,
    }

    impl<T> Serialize<2> for MyType<T> where T: ToField {
        fn serialize(self) -> [Field; 2] {
            [ self.a.to_field(), self.b.to_field() ]
        }
    }

    impl<T> MyType<T> {
        fn do_thing_with_serialization_with_extra_steps(self) -> Field {
            process_array(serialize_thing(self))
        }
    }

    fn main() {
        let _ = MyType { a: 1, b: 1 }; // silence MyType never constructed warning
    }
    "#;

    let errors = get_program_errors(src);
    assert_eq!(errors.len(), 1);
    assert!(matches!(
        &errors[0].0,
        CompilationError::TypeError(TypeCheckError::NoMatchingImplFound { .. })
    ));
}

#[test]
fn cannot_call_unconstrained_function_outside_of_unsafe() {
    let src = r#"
    fn main() {
        foo();
    }

    unconstrained fn foo() {}
    "#;
    let errors = get_program_errors(src);
    assert_eq!(errors.len(), 1);

    let CompilationError::TypeError(TypeCheckError::Unsafe { .. }) = &errors[0].0 else {
        panic!("Expected an 'unsafe' error, got {:?}", errors[0].0);
    };
}

#[test]
fn cannot_call_unconstrained_first_class_function_outside_of_unsafe() {
    let src = r#"
    fn main() {
        let func = foo;
        // Warning should trigger here
        func();
        inner(func);
    }

    fn inner(x: unconstrained fn() -> ()) {
        // Warning should trigger here
        x();
    }

    unconstrained fn foo() {}
    "#;
    let errors = get_program_errors(src);
    assert_eq!(errors.len(), 2);

    for error in &errors {
        let CompilationError::TypeError(TypeCheckError::Unsafe { .. }) = &error.0 else {
            panic!("Expected an 'unsafe' error, got {:?}", errors[0].0);
        };
    }
}

#[test]
fn missing_unsafe_block_when_needing_type_annotations() {
    // This test is a regression check that even when an unsafe block is missing
    // that we still appropriately continue type checking and infer type annotations.
    let src = r#"
    fn main() {
        let z = BigNum { limbs: [2, 0, 0] };
        assert(z.__is_zero() == false);
    }

    struct BigNum<let N: u32> {
        limbs: [u64; N],
    }

    impl<let N: u32> BigNum<N> {
        unconstrained fn __is_zero_impl(self) -> bool {
            let mut result: bool = true;
            for i in 0..N {
                result = result & (self.limbs[i] == 0);
            }
            result
        }
    }

    trait BigNumTrait {
        fn __is_zero(self) -> bool;
    }

    impl<let N: u32> BigNumTrait for BigNum<N> {
        fn __is_zero(self) -> bool {
            self.__is_zero_impl()
        }
    }
    "#;
    let errors = get_program_errors(src);
    assert_eq!(errors.len(), 1);

    let CompilationError::TypeError(TypeCheckError::Unsafe { .. }) = &errors[0].0 else {
        panic!("Expected an 'unsafe' error, got {:?}", errors[0].0);
    };
}

#[test]
fn cannot_pass_unconstrained_function_to_regular_function() {
    let src = r#"
    fn main() {
        let func = foo;
        expect_regular(func);
    }

    unconstrained fn foo() {}

    fn expect_regular(_func: fn() -> ()) {
    }
    "#;
    let errors = get_program_errors(src);
    assert_eq!(errors.len(), 1);

    let CompilationError::TypeError(TypeCheckError::UnsafeFn { .. }) = &errors[0].0 else {
        panic!("Expected an UnsafeFn error, got {:?}", errors[0].0);
    };
}

#[test]
fn cannot_assign_unconstrained_and_regular_fn_to_variable() {
    let src = r#"
    fn main() {
        let _func = if true { foo } else { bar };
    }

    fn foo() {}
    unconstrained fn bar() {}
    "#;
    let errors = get_program_errors(src);
    assert_eq!(errors.len(), 1);

    let CompilationError::TypeError(TypeCheckError::Context { err, .. }) = &errors[0].0 else {
        panic!("Expected a context error, got {:?}", errors[0].0);
    };

    if let TypeCheckError::TypeMismatch { expected_typ, expr_typ, .. } = err.as_ref() {
        assert_eq!(expected_typ, "fn() -> ()");
        assert_eq!(expr_typ, "unconstrained fn() -> ()");
    } else {
        panic!("Expected a type mismatch error, got {:?}", errors[0].0);
    };
}

#[test]
fn can_pass_regular_function_to_unconstrained_function() {
    let src = r#"
    fn main() {
        let func = foo;
        expect_unconstrained(func);
    }

    fn foo() {}

    fn expect_unconstrained(_func: unconstrained fn() -> ()) {}
    "#;
    assert_no_errors(src);
}

#[test]
fn cannot_pass_unconstrained_function_to_constrained_function() {
    let src = r#"
    fn main() {
        let func = foo;
        expect_regular(func);
    }

    unconstrained fn foo() {}

    fn expect_regular(_func: fn() -> ()) {}
    "#;
    let errors = get_program_errors(src);
    assert_eq!(errors.len(), 1);

    let CompilationError::TypeError(TypeCheckError::UnsafeFn { .. }) = &errors[0].0 else {
        panic!("Expected an UnsafeFn error, got {:?}", errors[0].0);
    };
}

#[test]
fn can_assign_regular_function_to_unconstrained_function_in_explicitly_typed_var() {
    let src = r#"
    fn main() {
        let _func: unconstrained fn() -> () = foo;
    }

    fn foo() {}
    "#;
    assert_no_errors(src);
}

#[test]
fn can_assign_regular_function_to_unconstrained_function_in_struct_member() {
    let src = r#"
    fn main() {
        let _ = Foo { func: foo };
    }

    fn foo() {}

    struct Foo {
        func: unconstrained fn() -> (),
    }
    "#;
    assert_no_errors(src);
}

#[test]
fn trait_impl_generics_count_mismatch() {
    let src = r#"
    trait Foo {}

    impl Foo<()> for Field {}

    fn main() {}"#;
    let errors = get_program_errors(src);
    assert_eq!(errors.len(), 1);

    let CompilationError::TypeError(TypeCheckError::GenericCountMismatch {
        item,
        expected,
        found,
        ..
    }) = &errors[0].0
    else {
        panic!("Expected a generic count mismatch error, got {:?}", errors[0].0);
    };

    assert_eq!(item, "Foo");
    assert_eq!(*expected, 0);
    assert_eq!(*found, 1);
}

#[test]
fn bit_not_on_untyped_integer() {
    let src = r#"
    fn main() {
        let _: u32 = 3 & !1;
    }
    "#;
    assert_no_errors(src);
}

#[test]
fn duplicate_struct_field() {
    let src = r#"
    pub struct Foo {
        x: i32,
        x: i32,
    }

    fn main() {}
    "#;
    let errors = get_program_errors(src);
    assert_eq!(errors.len(), 1);

    let CompilationError::DefinitionError(DefCollectorErrorKind::DuplicateField {
        first_def,
        second_def,
    }) = &errors[0].0
    else {
        panic!("Expected a duplicate field error, got {:?}", errors[0].0);
    };

    assert_eq!(first_def.to_string(), "x");
    assert_eq!(second_def.to_string(), "x");

    assert_eq!(first_def.span().start(), 30);
    assert_eq!(second_def.span().start(), 46);
}

#[test]
fn trait_constraint_on_tuple_type() {
    let src = r#"
        trait Foo<A> {
            fn foo(self, x: A) -> bool;
        }

        pub fn bar<T, U, V>(x: (T, U), y: V) -> bool where (T, U): Foo<V> {
            x.foo(y)
        }

        fn main() {}"#;
    assert_no_errors(src);
}

#[test]
fn trait_constraint_on_tuple_type_pub_crate() {
    let src = r#"
        pub(crate) trait Foo<A> {
            fn foo(self, x: A) -> bool;
        }

        pub fn bar<T, U, V>(x: (T, U), y: V) -> bool where (T, U): Foo<V> {
            x.foo(y)
        }

        fn main() {}"#;
    assert_no_errors(src);
}

#[test]
fn incorrect_generic_count_on_struct_impl() {
    let src = r#"
    struct Foo {}
    impl <T> Foo<T> {}
    fn main() {
        let _ = Foo {}; // silence Foo never constructed warning
    }
    "#;

    let errors = get_program_errors(src);
    assert_eq!(errors.len(), 1);

    let CompilationError::TypeError(TypeCheckError::GenericCountMismatch {
        found, expected, ..
    }) = errors[0].0
    else {
        panic!("Expected an incorrect generic count mismatch error, got {:?}", errors[0].0);
    };

    assert_eq!(found, 1);
    assert_eq!(expected, 0);
}

#[test]
fn incorrect_generic_count_on_type_alias() {
    let src = r#"
    pub struct Foo {}
    pub type Bar = Foo<i32>;
    fn main() {
        let _ = Foo {}; // silence Foo never constructed warning
    }
    "#;

    let errors = get_program_errors(src);
    assert_eq!(errors.len(), 1);

    let CompilationError::TypeError(TypeCheckError::GenericCountMismatch {
        found, expected, ..
    }) = errors[0].0
    else {
        panic!("Expected an incorrect generic count mismatch error, got {:?}", errors[0].0);
    };

    assert_eq!(found, 1);
    assert_eq!(expected, 0);
}

#[test]
fn uses_self_type_for_struct_function_call() {
    let src = r#"
    struct S { }

    impl S {
        fn one() -> Field {
            1
        }

        fn two() -> Field {
            Self::one() + Self::one()
        }
    }

    fn main() {
        let _ = S {}; // silence S never constructed warning
    }
    "#;
    assert_no_errors(src);
}

#[test]
fn uses_self_type_inside_trait() {
    let src = r#"
    trait Foo {
        fn foo() -> Self {
            Self::bar()
        }

        fn bar() -> Self;
    }

    impl Foo for Field {
        fn bar() -> Self {
            1
        }
    }

    fn main() {
        let _: Field = Foo::foo();
    }
    "#;
    assert_no_errors(src);
}

#[test]
fn uses_self_type_in_trait_where_clause() {
    let src = r#"
    pub trait Trait {
        fn trait_func(self) -> bool;
    }

    pub trait Foo where Self: Trait {
        fn foo(self) -> bool {
            self.trait_func()
        }
    }

    struct Bar {}

    impl Foo for Bar {

    }

    fn main() {
        let _ = Bar {}; // silence Bar never constructed warning
    }
    "#;

    let errors = get_program_errors(src);
    assert_eq!(errors.len(), 2);

    let CompilationError::ResolverError(ResolverError::TraitNotImplemented { .. }) = &errors[0].0
    else {
        panic!("Expected a trait not implemented error, got {:?}", errors[0].0);
    };

    let CompilationError::TypeError(TypeCheckError::UnresolvedMethodCall { method_name, .. }) =
        &errors[1].0
    else {
        panic!("Expected an unresolved method call error, got {:?}", errors[1].0);
    };

    assert_eq!(method_name, "trait_func");
}

#[test]
fn do_not_eagerly_error_on_cast_on_type_variable() {
    let src = r#"
    pub fn foo<T, U>(x: T, f: fn(T) -> U) -> U {
        f(x)
    }

    fn main() {
        let x: u8 = 1;
        let _: Field = foo(x, |x| x as Field);
    }
    "#;
    assert_no_errors(src);
}

#[test]
fn error_on_cast_over_type_variable() {
    let src = r#"
    pub fn foo<T, U>(x: T, f: fn(T) -> U) -> U {
        f(x)
    }

    fn main() {
        let x = "a";
        let _: Field = foo(x, |x| x as Field);
    }
    "#;

    let errors = get_program_errors(src);
    assert_eq!(errors.len(), 1);

    assert!(matches!(
        errors[0].0,
        CompilationError::TypeError(TypeCheckError::TypeMismatch { .. })
    ));
}

#[test]
fn trait_impl_for_a_type_that_implements_another_trait() {
    let src = r#"
    trait One {
        fn one(self) -> i32;
    }

    impl One for i32 {
        fn one(self) -> i32 {
            self
        }
    }

    trait Two {
        fn two(self) -> i32;
    }

    impl<T> Two for T where T: One {
        fn two(self) -> i32 {
            self.one() + 1
        }
    }

    pub fn use_it<T>(t: T) -> i32 where T: Two {
        Two::two(t)
    }

    fn main() {}
    "#;
    assert_no_errors(src);
}

#[test]
fn trait_impl_for_a_type_that_implements_another_trait_with_another_impl_used() {
    let src = r#"
    trait One {
        fn one(self) -> i32;
    }

    impl One for i32 {
        fn one(self) -> i32 {
            let _ = self;
            1
        }
    }

    trait Two {
        fn two(self) -> i32;
    }

    impl<T> Two for T where T: One {
        fn two(self) -> i32 {
            self.one() + 1
        }
    }

    impl Two for u32 {
        fn two(self) -> i32 {
            let _ = self;
            0
        }
    }

    pub fn use_it(t: u32) -> i32 {
        Two::two(t)
    }

    fn main() {}
    "#;
    assert_no_errors(src);
}

#[test]
fn impl_missing_associated_type() {
    let src = r#"
    trait Foo {
        type Assoc;
    }

    impl Foo for () {}
    "#;

    let errors = get_program_errors(src);
    assert_eq!(errors.len(), 1);

    assert!(matches!(
        &errors[0].0,
        CompilationError::TypeError(TypeCheckError::MissingNamedTypeArg { .. })
    ));
}

#[test]
fn as_trait_path_syntax_resolves_outside_impl() {
    let src = r#"
    trait Foo {
        type Assoc;
    }

    struct Bar {}

    impl Foo for Bar {
        type Assoc = i32;
    }

    fn main() {
        // AsTraitPath syntax is a bit silly when associated types
        // are explicitly specified
        let _: i64 = 1 as <Bar as Foo<Assoc = i32>>::Assoc;

        let _ = Bar {}; // silence Bar never constructed warning
    }
    "#;

    let errors = get_program_errors(src);
    assert_eq!(errors.len(), 1);

    use CompilationError::TypeError;
    use TypeCheckError::TypeMismatch;
    let TypeError(TypeMismatch { expected_typ, expr_typ, .. }) = errors[0].0.clone() else {
        panic!("Expected TypeMismatch error, found {:?}", errors[0].0);
    };

    assert_eq!(expected_typ, "i64".to_string());
    assert_eq!(expr_typ, "i32".to_string());
}

#[test]
fn as_trait_path_syntax_no_impl() {
    let src = r#"
    trait Foo {
        type Assoc;
    }

    struct Bar {}

    impl Foo for Bar {
        type Assoc = i32;
    }

    fn main() {
        let _: i64 = 1 as <Bar as Foo<Assoc = i8>>::Assoc;

        let _ = Bar {}; // silence Bar never constructed warning
    }
    "#;

    let errors = get_program_errors(src);
    assert_eq!(errors.len(), 1);

    use CompilationError::TypeError;
    assert!(matches!(&errors[0].0, TypeError(TypeCheckError::NoMatchingImplFound { .. })));
}

#[test]
fn dont_infer_globals_to_u32_from_type_use() {
    let src = r#"
        global ARRAY_LEN = 3;
        global STR_LEN: _ = 2;
        global FMT_STR_LEN = 2;

        fn main() {
            let _a: [u32; ARRAY_LEN] = [1, 2, 3];
            let _b: str<STR_LEN> = "hi";
            let _c: fmtstr<FMT_STR_LEN, _> = f"hi";
        }
    "#;

    let mut errors = get_program_errors(src);
    assert_eq!(errors.len(), 6);
    for (error, _file_id) in errors.drain(0..3) {
        assert!(matches!(
            error,
            CompilationError::ResolverError(ResolverError::UnspecifiedGlobalType { .. })
        ));
    }
    for (error, _file_id) in errors {
        assert!(matches!(
            error,
            CompilationError::TypeError(TypeCheckError::TypeKindMismatch { .. })
        ));
    }
}

#[test]
fn dont_infer_partial_global_types() {
    let src = r#"
        pub global ARRAY: [Field; _] = [0; 3];
        pub global NESTED_ARRAY: [[Field; _]; 3] = [[]; 3];
        pub global STR: str<_> = "hi";
        pub global NESTED_STR: [str<_>] = &["hi"];
        pub global FORMATTED_VALUE: str<5> = "there";
        pub global FMT_STR: fmtstr<_, _> = f"hi {FORMATTED_VALUE}";
        pub global TUPLE_WITH_MULTIPLE: ([str<_>], [[Field; _]; 3]) = (&["hi"], [[]; 3]);

        fn main() { }
    "#;

    let errors = get_program_errors(src);
    assert_eq!(errors.len(), 6);
    for (error, _file_id) in errors {
        assert!(matches!(
            error,
            CompilationError::ResolverError(ResolverError::UnspecifiedGlobalType { .. })
        ));
    }
}

#[test]
fn u32_globals_as_sizes_in_types() {
    let src = r#"
        global ARRAY_LEN: u32 = 3;
        global STR_LEN: u32 = 2;
        global FMT_STR_LEN: u32 = 2;

        fn main() {
            let _a: [u32; ARRAY_LEN] = [1, 2, 3];
            let _b: str<STR_LEN> = "hi";
            let _c: fmtstr<FMT_STR_LEN, _> = f"hi";
        }
    "#;

    let errors = get_program_errors(src);
    assert_eq!(errors.len(), 0);
}

#[test]
fn struct_array_len() {
    let src = r#"
        struct Array<T, let N: u32> {
            inner: [T; N],
        }

        impl<T, let N: u32> Array<T, N> {
            pub fn len(self) -> u32 {
                N as u32
            }
        }

        fn main(xs: [Field; 2]) {
            let ys = Array {
                inner: xs,
            };
            assert(ys.len() == 2);
        }
    "#;

    let errors = get_program_errors(src);
    assert_eq!(errors.len(), 1);
    assert!(matches!(
        errors[0].0,
        CompilationError::ResolverError(ResolverError::UnusedVariable { .. })
    ));
}

// TODO(https://github.com/noir-lang/noir/issues/6245):
// support u16 as an array size
#[test]
fn non_u32_as_array_length() {
    let src = r#"
        global ARRAY_LEN: u8 = 3;

        fn main() {
            let _a: [u32; ARRAY_LEN] = [1, 2, 3];
        }
    "#;

    let errors = get_program_errors(src);
    assert_eq!(errors.len(), 1);
    assert!(matches!(
        errors[0].0,
        CompilationError::TypeError(TypeCheckError::TypeKindMismatch { .. })
    ));
}

#[test]
fn use_non_u32_generic_in_struct() {
    let src = r#"
        struct S<let N: u8> {}

        fn main() {
            let _: S<3> = S {};
        }
    "#;

    let errors = get_program_errors(src);
    assert_eq!(errors.len(), 0);
}

#[test]
fn use_numeric_generic_in_trait_method() {
    let src = r#"
        trait Foo  {
            fn foo<let N: u32>(self, x: [u8; N]) -> Self;
        }

        struct Bar;

        impl Foo for Bar {
            fn foo<let N: u32>(self, _x: [u8; N]) -> Self {
                self
            }
        }

        fn main() {
            let bytes: [u8; 3] = [1,2,3];
            let _ = Bar{}.foo(bytes);
        }
    "#;

    let errors = get_program_errors(src);
    println!("{errors:?}");
    assert_eq!(errors.len(), 0);
}

#[test]
fn trait_unconstrained_methods_typechecked_correctly() {
    // This test checks that we properly track whether a method has been declared as unconstrained on the trait definition
    // and preserves that through typechecking.
    let src = r#"
        trait Foo {
            unconstrained fn identity(self) -> Self {
                self
            }

            unconstrained fn foo(self) -> Field;
        }

        impl Foo for u64 {
            unconstrained fn foo(self) -> Field {
                self as Field
            }
        }

        unconstrained fn main() {
            assert_eq(2.foo(), 2.identity() as Field);
        }
    "#;

    let errors = get_program_errors(src);
    println!("{errors:?}");
    assert_eq!(errors.len(), 0);
}

#[test]
fn error_if_attribute_not_in_scope() {
    let src = r#"
        #[not_in_scope]
        fn main() {}
    "#;

    let errors = get_program_errors(src);
    assert_eq!(errors.len(), 1);

    assert!(matches!(
        errors[0].0,
        CompilationError::ResolverError(ResolverError::AttributeFunctionNotInScope { .. })
    ));
}

#[test]
fn arithmetic_generics_rounding_pass() {
    let src = r#"
        fn main() {
            // 3/2*2 = 2
            round::<3, 2>([1, 2]);
        }

        fn round<let N: u32, let M: u32>(_x: [Field; N / M * M]) {}
    "#;

    let errors = get_program_errors(src);
    assert_eq!(errors.len(), 0);
}

#[test]
fn arithmetic_generics_rounding_fail() {
    let src = r#"
        fn main() {
            // Do not simplify N/M*M to just N
            // This should be 3/2*2 = 2, not 3
            round::<3, 2>([1, 2, 3]);
        }

        fn round<let N: u32, let M: u32>(_x: [Field; N / M * M]) {}
    "#;

    let errors = get_program_errors(src);
    assert_eq!(errors.len(), 1);
    assert!(matches!(
        errors[0].0,
        CompilationError::TypeError(TypeCheckError::TypeMismatch { .. })
    ));
}

#[test]
fn arithmetic_generics_rounding_fail_on_struct() {
    let src = r#"
        struct W<let N: u32> {}

        fn foo<let N: u32, let M: u32>(_x: W<N>, _y: W<M>) -> W<N / M * M> {
            W {}
        }

        fn main() {
            let w_2: W<2> = W {};
            let w_3: W<3> = W {};
            // Do not simplify N/M*M to just N
            // This should be 3/2*2 = 2, not 3
            let _: W<3> = foo(w_3, w_2);
        }
    "#;

    let errors = get_program_errors(src);
    assert_eq!(errors.len(), 1);
    assert!(matches!(
        errors[0].0,
        CompilationError::TypeError(TypeCheckError::TypeMismatch { .. })
    ));
}

#[test]
fn unconditional_recursion_fail() {
    let srcs = vec![
        r#"
        fn main() {
            main()
        }
        "#,
        r#"
        fn main() -> pub bool {
            if main() { true } else { false }
        }
        "#,
        r#"
        fn main() -> pub bool {
            if true { main() } else { main() }
        }
        "#,
        r#"
        fn main() -> pub u64 {
            main() + main()
        }
        "#,
        r#"
        fn main() -> pub u64 {
            1 + main()
        }
        "#,
        r#"
        fn main() -> pub bool {
            let _ = main();
            true
        }
        "#,
        r#"
        fn main(a: u64, b: u64) -> pub u64 {
            main(a + b, main(a, b))
        }
        "#,
        r#"
        fn main() -> pub u64 {
            foo(1, main())
        }
        fn foo(a: u64, b: u64) -> u64 {
            a + b
        }
        "#,
        r#"
        fn main() -> pub u64 {
            let (a, b) = (main(), main());
            a + b
        }
        "#,
        r#"
        fn main() -> pub u64 {
            let mut sum = 0;
            for i in 0 .. main() {
                sum += i;
            }
            sum
        }
        "#,
    ];

    for src in srcs {
        let errors = get_program_errors(src);
        assert!(
            !errors.is_empty(),
            "expected 'unconditional recursion' error, got nothing; src = {src}"
        );

        for (error, _) in errors {
            let CompilationError::ResolverError(ResolverError::UnconditionalRecursion { .. }) =
                error
            else {
                panic!("Expected an 'unconditional recursion' error, got {:?}; src = {src}", error);
            };
        }
    }
}

#[test]
fn unconditional_recursion_pass() {
    let srcs = vec![
        r#"
        fn main() {
            if false { main(); }
        }
        "#,
        r#"
        fn main(i: u64) -> pub u64 {
            if i == 0 { 0 } else { i + main(i-1) }
        }
        "#,
        // Only immediate self-recursion is detected.
        r#"
        fn main() {
            foo();
        }
        fn foo() {
            bar();
        }
        fn bar() {
            foo();
        }
        "#,
        // For loop bodies are not checked.
        r#"
        fn main() -> pub u64 {
            let mut sum = 0;
            for _ in 0 .. 10 {
                sum += main();
            }
            sum
        }
        "#,
        // Lambda bodies are not checked.
        r#"
        fn main() {
            let foo = || main();
            foo();
        }
        "#,
    ];

    for src in srcs {
        assert_no_errors(src);
    }
}

#[test]
fn uses_self_in_import() {
    let src = r#"
    mod moo {
        pub mod bar {
            pub fn foo() -> i32 {
                1
            }
        }
    }

    use moo::bar::{self};

    pub fn baz() -> i32 {
        bar::foo()
    }

    fn main() {}
    "#;
    assert_no_errors(src);
}

#[test]
fn does_not_error_on_return_values_after_block_expression() {
    // Regression test for https://github.com/noir-lang/noir/issues/4372
    let src = r#"
    fn case1() -> [Field] {
        if true {
        }
        &[1]
    }

    fn case2() -> [u8] {
        let mut var: u8 = 1;
        {
            var += 1;
        }
        &[var]
    }

    fn main() {
        let _ = case1();
        let _ = case2();
    }
    "#;
    assert_no_errors(src);
}

#[test]
fn use_type_alias_in_method_call() {
    let src = r#"
        pub struct Foo {
        }

        impl Foo {
            fn new() -> Self {
                Foo {}
            }
        }

        type Bar = Foo;

        fn foo() -> Foo {
            Bar::new()
        }

        fn main() {
            let _ = foo();
        }
    "#;
    assert_no_errors(src);
}

#[test]
fn use_type_alias_to_generic_concrete_type_in_method_call() {
    let src = r#"
        pub struct Foo<T> {
            x: T,
        }

        impl<T> Foo<T> {
            fn new(x: T) -> Self {
                Foo { x }
            }
        }

        type Bar = Foo<i32>;

        fn foo() -> Bar {
            Bar::new(1)
        }

        fn main() {
            let _ = foo();
        }
    "#;
    assert_no_errors(src);
}

#[test]
fn allows_struct_with_generic_infix_type_as_main_input_1() {
    let src = r#"
        struct Foo<let N: u32> {
            x: [u64; N * 2],
        }

        fn main(_x: Foo<18>) {}
    "#;
    assert_no_errors(src);
}

#[test]
fn allows_struct_with_generic_infix_type_as_main_input_2() {
    let src = r#"
        struct Foo<let N: u32> {
            x: [u64; N * 2],
        }

        fn main(_x: Foo<2 * 9>) {}
    "#;
    assert_no_errors(src);
}

#[test]
fn allows_struct_with_generic_infix_type_as_main_input_3() {
    let src = r#"
        struct Foo<let N: u32> {
            x: [u64; N * 2],
        }

        global N: u32 = 9;

        fn main(_x: Foo<N * 2>) {}
    "#;
    assert_no_errors(src);
}

#[test]
fn errors_with_better_message_when_trying_to_invoke_struct_field_that_is_a_function() {
    let src = r#"
        pub struct Foo {
            wrapped: fn(Field) -> bool,
        }

        impl Foo {
            fn call(self) -> bool {
                self.wrapped(1)
            }
        }

        fn main() {}
    "#;
    let errors = get_program_errors(src);
    assert_eq!(errors.len(), 1);

    let CompilationError::TypeError(TypeCheckError::CannotInvokeStructFieldFunctionType {
        method_name,
        ..
    }) = &errors[0].0
    else {
        panic!("Expected a 'CannotInvokeStructFieldFunctionType' error, got {:?}", errors[0].0);
    };

    assert_eq!(method_name, "wrapped");
}

fn test_disallows_attribute_on_impl_method(
    attr: &str,
    check_error: impl FnOnce(&CompilationError),
) {
    let src = format!(
        "
        pub struct Foo {{ }}

        impl Foo {{
            #[{attr}]
            fn foo() {{ }}
        }}

        fn main() {{ }}
    "
    );
    let errors = get_program_errors(&src);
    assert_eq!(errors.len(), 1);
    check_error(&errors[0].0);
}

fn test_disallows_attribute_on_trait_impl_method(
    attr: &str,
    check_error: impl FnOnce(&CompilationError),
) {
    let src = format!(
        "
        pub trait Trait {{
            fn foo() {{ }}
        }}

        pub struct Foo {{ }}

        impl Trait for Foo {{
            #[{attr}]
            fn foo() {{ }}
        }}

        fn main() {{ }}
    "
    );
    let errors = get_program_errors(&src);
    assert_eq!(errors.len(), 1);
    check_error(&errors[0].0);
}

#[test]
fn disallows_test_attribute_on_impl_method() {
    test_disallows_attribute_on_impl_method("test", |error| {
        assert!(matches!(
            error,
            CompilationError::DefinitionError(
                DefCollectorErrorKind::TestOnAssociatedFunction { .. }
            )
        ));
    });
}

#[test]
fn disallows_test_attribute_on_trait_impl_method() {
    test_disallows_attribute_on_trait_impl_method("test", |error| {
        assert!(matches!(
            error,
            CompilationError::DefinitionError(
                DefCollectorErrorKind::TestOnAssociatedFunction { .. }
            )
        ));
    });
}

#[test]
fn disallows_export_attribute_on_impl_method() {
    test_disallows_attribute_on_impl_method("export", |error| {
        assert!(matches!(
            error,
            CompilationError::DefinitionError(
                DefCollectorErrorKind::ExportOnAssociatedFunction { .. }
            )
        ));
    });
}

#[test]
fn disallows_export_attribute_on_trait_impl_method() {
    test_disallows_attribute_on_trait_impl_method("export", |error| {
        assert!(matches!(
            error,
            CompilationError::DefinitionError(
                DefCollectorErrorKind::ExportOnAssociatedFunction { .. }
            )
        ));
    });
}

#[test]
fn allows_multiple_underscore_parameters() {
    let src = r#"
        pub fn foo(_: i32, _: i64) {}

        fn main() {}
    "#;
    assert_no_errors(src);
}

#[test]
fn disallows_underscore_on_right_hand_side() {
    let src = r#"
        fn main() {
            let _ = 1;
            let _x = _;
        }
    "#;
    let errors = get_program_errors(src);
    assert_eq!(errors.len(), 1);

    let CompilationError::ResolverError(ResolverError::VariableNotDeclared { name, .. }) =
        &errors[0].0
    else {
        panic!("Expected a VariableNotDeclared error, got {:?}", errors[0].0);
    };

    assert_eq!(name, "_");
}

#[test]
fn errors_on_cyclic_globals() {
    let src = r#"
    pub comptime global A: u32 = B;
    pub comptime global B: u32 = A;

    fn main() { }
    "#;
    let errors = get_program_errors(src);

    assert!(errors.iter().any(|(error, _)| matches!(
        error,
        CompilationError::InterpreterError(InterpreterError::GlobalsDependencyCycle { .. })
    )));
    assert!(errors.iter().any(|(error, _)| matches!(
        error,
        CompilationError::ResolverError(ResolverError::DependencyCycle { .. })
    )));
}

#[test]
fn warns_on_unneeded_unsafe() {
    let src = r#"
    fn main() { 
        unsafe {
            //@safety: test
            foo() 
        }
    }

    fn foo() {}
    "#;
    let errors = get_program_errors(src);
    assert_eq!(errors.len(), 1);
    assert!(matches!(
        &errors[0].0,
        CompilationError::TypeError(TypeCheckError::UnnecessaryUnsafeBlock { .. })
    ));
}

#[test]
fn warns_on_nested_unsafe() {
    let src = r#"
    fn main() { 
        unsafe { 
            //@safety: test
            unsafe {
                //@safety: test
                foo() 
            }
        }
    }

    unconstrained fn foo() {}
    "#;
    let errors = get_program_errors(src);
    assert_eq!(errors.len(), 1);
    assert!(matches!(
        &errors[0].0,
        CompilationError::TypeError(TypeCheckError::NestedUnsafeBlock { .. })
    ));
}<|MERGE_RESOLUTION|>--- conflicted
+++ resolved
@@ -114,10 +114,7 @@
         };
 
         let debug_comptime_in_file = None;
-<<<<<<< HEAD
-=======
         let pedantic_solving = true;
->>>>>>> 5badb7ae
 
         // Now we want to populate the CrateDefMap using the DefCollector
         errors.extend(DefCollector::collect_crate_and_dependencies(
@@ -126,10 +123,7 @@
             program.clone().into_sorted(),
             root_file_id,
             debug_comptime_in_file,
-<<<<<<< HEAD
-=======
             pedantic_solving,
->>>>>>> 5badb7ae
         ));
     }
     (program, context, errors)
