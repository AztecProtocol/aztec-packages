#![cfg(test)]

mod aliases;
mod arithmetic_generics;
mod bound_checks;
mod imports;
mod metaprogramming;
mod name_shadowing;
mod references;
mod traits;
mod turbofish;
mod unused_items;
mod visibility;

// XXX: These tests repeat a lot of code
// what we should do is have test cases which are passed to a test harness
// A test harness will allow for more expressive and readable tests
use std::collections::BTreeMap;

use fm::FileId;

use iter_extended::vecmap;
use noirc_errors::Location;

use crate::ast::IntegerBitSize;
use crate::hir::comptime::InterpreterError;
use crate::hir::def_collector::dc_crate::CompilationError;
use crate::hir::def_collector::errors::{DefCollectorErrorKind, DuplicateType};
use crate::hir::def_map::ModuleData;
use crate::hir::resolution::errors::ResolverError;
use crate::hir::resolution::import::PathResolutionError;
use crate::hir::type_check::TypeCheckError;
use crate::hir::Context;
use crate::node_interner::{NodeInterner, StmtId};

use crate::hir::def_collector::dc_crate::DefCollector;
use crate::hir::def_map::{CrateDefMap, LocalModuleId};
use crate::hir_def::expr::HirExpression;
use crate::hir_def::stmt::HirStatement;
use crate::monomorphization::ast::Program;
use crate::monomorphization::errors::MonomorphizationError;
use crate::monomorphization::monomorphize;
use crate::parser::{ItemKind, ParserErrorReason};
use crate::token::SecondaryAttribute;
use crate::{parse_program, ParsedModule};
use fm::FileManager;
use noirc_arena::Arena;

pub(crate) fn has_parser_error(errors: &[(CompilationError, FileId)]) -> bool {
    errors.iter().any(|(e, _f)| matches!(e, CompilationError::ParseError(_)))
}

pub(crate) fn remove_experimental_warnings(errors: &mut Vec<(CompilationError, FileId)>) {
    errors.retain(|(error, _)| match error {
        CompilationError::ParseError(error) => {
            !matches!(error.reason(), Some(ParserErrorReason::ExperimentalFeature(..)))
        }
        _ => true,
    });
}

pub(crate) fn get_program(src: &str) -> (ParsedModule, Context, Vec<(CompilationError, FileId)>) {
    get_program_with_maybe_parser_errors(
        src, false, // allow parser errors
    )
}

pub(crate) fn get_program_with_maybe_parser_errors(
    src: &str,
    allow_parser_errors: bool,
) -> (ParsedModule, Context, Vec<(CompilationError, FileId)>) {
    let root = std::path::Path::new("/");
    let fm = FileManager::new(root);

    let mut context = Context::new(fm, Default::default());
    context.def_interner.populate_dummy_operator_traits();
    let root_file_id = FileId::dummy();
    let root_crate_id = context.crate_graph.add_crate_root(root_file_id);

    let (program, parser_errors) = parse_program(src);
    let mut errors = vecmap(parser_errors, |e| (e.into(), root_file_id));
    remove_experimental_warnings(&mut errors);

    if allow_parser_errors || !has_parser_error(&errors) {
        let inner_attributes: Vec<SecondaryAttribute> = program
            .items
            .iter()
            .filter_map(|item| {
                if let ItemKind::InnerAttribute(attribute) = &item.kind {
                    Some(attribute.clone())
                } else {
                    None
                }
            })
            .collect();

        // Allocate a default Module for the root, giving it a ModuleId
        let mut modules: Arena<ModuleData> = Arena::default();
        let location = Location::new(Default::default(), root_file_id);
        let root = modules.insert(ModuleData::new(
            None,
            location,
            Vec::new(),
            inner_attributes.clone(),
            false, // is contract
            false, // is struct
        ));

        let def_map = CrateDefMap {
            root: LocalModuleId(root),
            modules,
            krate: root_crate_id,
            extern_prelude: BTreeMap::new(),
        };

        let debug_comptime_in_file = None;
        let error_on_unused_imports = true;

        // Now we want to populate the CrateDefMap using the DefCollector
        errors.extend(DefCollector::collect_crate_and_dependencies(
            def_map,
            &mut context,
            program.clone().into_sorted(),
            root_file_id,
            debug_comptime_in_file,
            error_on_unused_imports,
        ));
    }
    (program, context, errors)
}

pub(crate) fn get_program_errors(src: &str) -> Vec<(CompilationError, FileId)> {
    get_program(src).2
}

fn assert_no_errors(src: &str) {
    let errors = get_program_errors(src);
    if !errors.is_empty() {
        panic!("Expected no errors, got: {:?}; src = {src}", errors);
    }
}

#[test]
fn check_trait_implemented_for_all_t() {
    let src = "
    trait Default {
        fn default() -> Self;
    }

    trait Eq {
        fn eq(self, other: Self) -> bool;
    }

    trait IsDefault {
        fn is_default(self) -> bool;
    }

    impl<T> IsDefault for T where T: Default + Eq {
        fn is_default(self) -> bool {
            self.eq(T::default())
        }
    }

    struct Foo {
        a: u64,
    }

    impl Eq for Foo {
        fn eq(self, other: Foo) -> bool { self.a == other.a }
    }

    impl Default for u64 {
        fn default() -> Self {
            0
        }
    }

    impl Default for Foo {
        fn default() -> Self {
            Foo { a: Default::default() }
        }
    }

    fn main(a: Foo) -> pub bool {
        a.is_default()
    }";
    assert_no_errors(src);
}

#[test]
fn check_trait_implementation_duplicate_method() {
    let src = "
    trait Default {
        fn default(x: Field, y: Field) -> Field;
    }

    struct Foo {
        bar: Field,
        array: [Field; 2],
    }

    impl Default for Foo {
        // Duplicate trait methods should not compile
        fn default(x: Field, y: Field) -> Field {
            y + 2 * x
        }
        // Duplicate trait methods should not compile
        fn default(x: Field, y: Field) -> Field {
            x + 2 * y
        }
    }

    fn main() {
        let _ = Foo { bar: 1, array: [2, 3] }; // silence Foo never constructed warning
    }";

    let errors = get_program_errors(src);
    assert!(!has_parser_error(&errors));
    assert!(errors.len() == 1, "Expected 1 error, got: {:?}", errors);

    for (err, _file_id) in errors {
        match &err {
            CompilationError::DefinitionError(DefCollectorErrorKind::Duplicate {
                typ,
                first_def,
                second_def,
            }) => {
                assert_eq!(typ, &DuplicateType::TraitAssociatedFunction);
                assert_eq!(first_def, "default");
                assert_eq!(second_def, "default");
            }
            _ => {
                panic!("No other errors are expected! Found = {:?}", err);
            }
        };
    }
}

#[test]
fn check_trait_wrong_method_return_type() {
    let src = "
    trait Default {
        fn default() -> Self;
    }

    struct Foo {
    }

    impl Default for Foo {
        fn default() -> Field {
            0
        }
    }

    fn main() {
        let _ = Foo {}; // silence Foo never constructed warning
    }
    ";
    let errors = get_program_errors(src);
    assert!(!has_parser_error(&errors));
    assert!(errors.len() == 1, "Expected 1 error, got: {:?}", errors);

    for (err, _file_id) in errors {
        match &err {
            CompilationError::TypeError(TypeCheckError::TypeMismatch {
                expected_typ,
                expr_typ,
                expr_span: _,
            }) => {
                assert_eq!(expected_typ, "Foo");
                assert_eq!(expr_typ, "Field");
            }
            _ => {
                panic!("No other errors are expected! Found = {:?}", err);
            }
        };
    }
}

#[test]
fn check_trait_wrong_method_return_type2() {
    let src = "
    trait Default {
        fn default(x: Field, y: Field) -> Self;
    }

    struct Foo {
        bar: Field,
        array: [Field; 2],
    }

    impl Default for Foo {
        fn default(x: Field, _y: Field) -> Field {
            x
        }
    }

    fn main() {
        let _ = Foo { bar: 1, array: [2, 3] }; // silence Foo never constructed warning
    }";
    let errors = get_program_errors(src);
    assert!(!has_parser_error(&errors));
    assert!(errors.len() == 1, "Expected 1 error, got: {:?}", errors);

    for (err, _file_id) in errors {
        match &err {
            CompilationError::TypeError(TypeCheckError::TypeMismatch {
                expected_typ,
                expr_typ,
                expr_span: _,
            }) => {
                assert_eq!(expected_typ, "Foo");
                assert_eq!(expr_typ, "Field");
            }
            _ => {
                panic!("No other errors are expected! Found = {:?}", err);
            }
        };
    }
}

#[test]
fn check_trait_missing_implementation() {
    let src = "
    trait Default {
        fn default(x: Field, y: Field) -> Self;

        fn method2(x: Field) -> Field;

    }

    struct Foo {
        bar: Field,
        array: [Field; 2],
    }

    impl Default for Foo {
        fn default(x: Field, y: Field) -> Self {
            Self { bar: x, array: [x,y] }
        }
    }

    fn main() {
    }
    ";
    let errors = get_program_errors(src);
    assert!(!has_parser_error(&errors));
    assert!(errors.len() == 1, "Expected 1 error, got: {:?}", errors);

    for (err, _file_id) in errors {
        match &err {
            CompilationError::DefinitionError(DefCollectorErrorKind::TraitMissingMethod {
                trait_name,
                method_name,
                trait_impl_span: _,
            }) => {
                assert_eq!(trait_name, "Default");
                assert_eq!(method_name, "method2");
            }
            _ => {
                panic!("No other errors are expected! Found = {:?}", err);
            }
        };
    }
}

#[test]
fn check_trait_not_in_scope() {
    let src = "
    struct Foo {
        bar: Field,
        array: [Field; 2],
    }

    // Default trait does not exist
    impl Default for Foo {
        fn default(x: Field, y: Field) -> Self {
            Self { bar: x, array: [x,y] }
        }
    }

    fn main() {
    }

    ";
    let errors = get_program_errors(src);
    assert!(!has_parser_error(&errors));
    assert!(errors.len() == 1, "Expected 1 error, got: {:?}", errors);
    for (err, _file_id) in errors {
        match &err {
            CompilationError::DefinitionError(DefCollectorErrorKind::TraitNotFound {
                trait_path,
            }) => {
                assert_eq!(trait_path.as_string(), "Default");
            }
            _ => {
                panic!("No other errors are expected! Found = {:?}", err);
            }
        };
    }
}

#[test]
fn check_trait_wrong_method_name() {
    let src = "
    trait Default {
    }

    struct Foo {
        bar: Field,
        array: [Field; 2],
    }

    // wrong trait name method should not compile
    impl Default for Foo {
        fn does_not_exist(x: Field, y: Field) -> Self {
            Self { bar: x, array: [x,y] }
        }
    }

    fn main() {
        let _ = Foo { bar: 1, array: [2, 3] }; // silence Foo never constructed warning
    }";
    let compilation_errors = get_program_errors(src);
    assert!(!has_parser_error(&compilation_errors));
    assert!(
        compilation_errors.len() == 1,
        "Expected 1 compilation error, got: {:?}",
        compilation_errors
    );

    for (err, _file_id) in compilation_errors {
        match &err {
            CompilationError::DefinitionError(DefCollectorErrorKind::MethodNotInTrait {
                trait_name,
                impl_method,
            }) => {
                assert_eq!(trait_name, "Default");
                assert_eq!(impl_method, "does_not_exist");
            }
            _ => {
                panic!("No other errors are expected! Found = {:?}", err);
            }
        };
    }
}

#[test]
fn check_trait_wrong_parameter() {
    let src = "
    trait Default {
        fn default(x: Field) -> Self;
    }

    struct Foo {
        bar: u32,
    }

    impl Default for Foo {
        fn default(x: u32) -> Self {
            Foo {bar: x}
        }
    }

    fn main() {
    }
    ";
    let errors = get_program_errors(src);
    assert!(!has_parser_error(&errors));
    assert!(errors.len() == 1, "Expected 1 error, got: {:?}", errors);

    for (err, _file_id) in errors {
        match &err {
            CompilationError::TypeError(TypeCheckError::TraitMethodParameterTypeMismatch {
                method_name,
                expected_typ,
                actual_typ,
                ..
            }) => {
                assert_eq!(method_name, "default");
                assert_eq!(expected_typ, "Field");
                assert_eq!(actual_typ, "u32");
            }
            _ => {
                panic!("No other errors are expected! Found = {:?}", err);
            }
        };
    }
}

#[test]
fn check_trait_wrong_parameter2() {
    let src = "
    trait Default {
        fn default(x: Field, y: Field) -> Self;
    }

    struct Foo {
        bar: Field,
        array: [Field; 2],
    }

    impl Default for Foo {
        fn default(x: Field, y: Foo) -> Self {
            Self { bar: x, array: [x, y.bar] }
        }
    }

    fn main() {
    }";

    let errors = get_program_errors(src);
    assert!(!has_parser_error(&errors));
    assert!(errors.len() == 1, "Expected 1 error, got: {:?}", errors);

    for (err, _file_id) in errors {
        match &err {
            CompilationError::TypeError(TypeCheckError::TraitMethodParameterTypeMismatch {
                method_name,
                expected_typ,
                actual_typ,
                ..
            }) => {
                assert_eq!(method_name, "default");
                assert_eq!(expected_typ, "Field");
                assert_eq!(actual_typ, "Foo");
            }
            _ => {
                panic!("No other errors are expected! Found = {:?}", err);
            }
        };
    }
}

#[test]
fn check_trait_wrong_parameter_type() {
    let src = "
    pub trait Default {
        fn default(x: Field, y: NotAType) -> Field;
    }

    fn main(x: Field, y: Field) {
        assert(y == x);
    }";
    let errors = get_program_errors(src);
    assert!(!has_parser_error(&errors));

    // This is a duplicate error in the name resolver & type checker.
    // In the elaborator there is no duplicate and only 1 error is issued
    assert!(errors.len() <= 2, "Expected 1 or 2 errors, got: {:?}", errors);

    for (err, _file_id) in errors {
        match &err {
            CompilationError::ResolverError(ResolverError::PathResolutionError(
                PathResolutionError::Unresolved(ident),
            )) => {
                assert_eq!(ident, "NotAType");
            }
            _ => {
                panic!("No other errors are expected! Found = {:?}", err);
            }
        };
    }
}

#[test]
fn check_trait_wrong_parameters_count() {
    let src = "
    trait Default {
        fn default(x: Field, y: Field) -> Self;
    }

    struct Foo {
        bar: Field,
        array: [Field; 2],
    }

    impl Default for Foo {
        fn default(x: Field) -> Self {
            Self { bar: x, array: [x, x] }
        }
    }

    fn main() {
    }
    ";
    let errors = get_program_errors(src);
    assert!(!has_parser_error(&errors));
    assert!(errors.len() == 1, "Expected 1 error, got: {:?}", errors);
    for (err, _file_id) in errors {
        match &err {
            CompilationError::TypeError(TypeCheckError::MismatchTraitImplNumParameters {
                actual_num_parameters,
                expected_num_parameters,
                trait_name,
                method_name,
                ..
            }) => {
                assert_eq!(actual_num_parameters, &1_usize);
                assert_eq!(expected_num_parameters, &2_usize);
                assert_eq!(method_name, "default");
                assert_eq!(trait_name, "Default");
            }
            _ => {
                panic!("No other errors are expected in this test case! Found = {:?}", err);
            }
        };
    }
}

#[test]
fn check_trait_impl_for_non_type() {
    let src = "
    trait Default {
        fn default(x: Field, y: Field) -> Field;
    }

    impl Default for main {
        fn default(x: Field, y: Field) -> Field {
            x + y
        }
    }

    fn main() {}
    ";
    let errors = get_program_errors(src);
    assert!(!has_parser_error(&errors));
    assert!(errors.len() == 1, "Expected 1 error, got: {:?}", errors);
    for (err, _file_id) in errors {
        match &err {
            CompilationError::ResolverError(ResolverError::Expected { expected, got, .. }) => {
                assert_eq!(*expected, "type");
                assert_eq!(*got, "function");
            }
            _ => {
                panic!("No other errors are expected! Found = {:?}", err);
            }
        };
    }
}

#[test]
fn check_impl_struct_not_trait() {
    let src = "
    struct Foo {
        bar: Field,
        array: [Field; 2],
    }

    struct Default {
        x: Field,
        z: Field,
    }

    // Default is a struct not a trait
    impl Default for Foo {
        fn default(x: Field, y: Field) -> Self {
            Self { bar: x, array: [x,y] }
        }
    }

    fn main() {
        let _ = Default { x: 1, z: 1 }; // silence Default never constructed warning
    }
    ";
    let errors = get_program_errors(src);
    assert!(!has_parser_error(&errors));
    assert!(errors.len() == 1, "Expected 1 error, got: {:?}", errors);
    for (err, _file_id) in errors {
        match &err {
            CompilationError::DefinitionError(DefCollectorErrorKind::NotATrait {
                not_a_trait_name,
            }) => {
                assert_eq!(not_a_trait_name.to_string(), "Default");
            }
            _ => {
                panic!("No other errors are expected! Found = {:?}", err);
            }
        };
    }
}

#[test]
fn check_trait_duplicate_declaration() {
    let src = "
    trait Default {
        fn default(x: Field, y: Field) -> Self;
    }

    struct Foo {
        bar: Field,
        array: [Field; 2],
    }

    impl Default for Foo {
        fn default(x: Field,y: Field) -> Self {
            Self { bar: x, array: [x,y] }
        }
    }


    trait Default {
        fn default(x: Field) -> Self;
    }

    fn main() {
    }";
    let errors = get_program_errors(src);
    assert!(!has_parser_error(&errors));
    assert!(errors.len() == 1, "Expected 1 error, got: {:?}", errors);
    for (err, _file_id) in errors {
        match &err {
            CompilationError::DefinitionError(DefCollectorErrorKind::Duplicate {
                typ,
                first_def,
                second_def,
            }) => {
                assert_eq!(typ, &DuplicateType::Trait);
                assert_eq!(first_def, "Default");
                assert_eq!(second_def, "Default");
            }
            _ => {
                panic!("No other errors are expected! Found = {:?}", err);
            }
        };
    }
}

#[test]
fn check_trait_duplicate_implementation() {
    let src = "
    trait Default {
    }
    struct Foo {
        bar: Field,
    }

    impl Default for Foo {
    }
    impl Default for Foo {
    }
    fn main() {
        let _ = Foo { bar: 1 }; // silence Foo never constructed warning
    }
    ";
    let errors = get_program_errors(src);
    assert!(!has_parser_error(&errors));
    assert!(errors.len() == 2, "Expected 2 errors, got: {:?}", errors);
    for (err, _file_id) in errors {
        match &err {
            CompilationError::DefinitionError(DefCollectorErrorKind::OverlappingImpl {
                ..
            }) => (),
            CompilationError::DefinitionError(DefCollectorErrorKind::OverlappingImplNote {
                ..
            }) => (),
            _ => {
                panic!("No other errors are expected! Found = {:?}", err);
            }
        };
    }
}

#[test]
fn check_trait_duplicate_implementation_with_alias() {
    let src = "
    trait Default {
    }

    struct MyStruct {
    }

    type MyType = MyStruct;

    impl Default for MyStruct {
    }

    impl Default for MyType {
    }

    fn main() {
        let _ = MyStruct {}; // silence MyStruct never constructed warning
    }
    ";
    let errors = get_program_errors(src);
    assert!(!has_parser_error(&errors));
    assert!(errors.len() == 2, "Expected 2 errors, got: {:?}", errors);
    for (err, _file_id) in errors {
        match &err {
            CompilationError::DefinitionError(DefCollectorErrorKind::OverlappingImpl {
                ..
            }) => (),
            CompilationError::DefinitionError(DefCollectorErrorKind::OverlappingImplNote {
                ..
            }) => (),
            _ => {
                panic!("No other errors are expected! Found = {:?}", err);
            }
        };
    }
}

#[test]
fn test_impl_self_within_default_def() {
    let src = "
    trait Bar {
        fn ok(self) -> Self;

        fn ref_ok(self) -> Self {
            self.ok()
        }
    }

    impl<T> Bar for (T, T) where T: Bar {
        fn ok(self) -> Self {
            self
        }
    }";
    assert_no_errors(src);
}

#[test]
fn check_trait_as_type_as_fn_parameter() {
    let src = "
    trait Eq {
        fn eq(self, other: Self) -> bool;
    }

    struct Foo {
        a: u64,
    }

    impl Eq for Foo {
        fn eq(self, other: Foo) -> bool { self.a == other.a }
    }

    fn test_eq(x: impl Eq) -> bool {
        x.eq(x)
    }

    fn main(a: Foo) -> pub bool {
        test_eq(a)
    }";
    assert_no_errors(src);
}

#[test]
fn check_trait_as_type_as_two_fn_parameters() {
    let src = "
    trait Eq {
        fn eq(self, other: Self) -> bool;
    }

    trait Test {
        fn test(self) -> bool;
    }

    struct Foo {
        a: u64,
    }

    impl Eq for Foo {
        fn eq(self, other: Foo) -> bool { self.a == other.a }
    }

    impl Test for u64 {
        fn test(self) -> bool { self == self }
    }

    fn test_eq(x: impl Eq, y: impl Test) -> bool {
        x.eq(x) == y.test()
    }

    fn main(a: Foo, b: u64) -> pub bool {
        test_eq(a, b)
    }";
    assert_no_errors(src);
}

fn get_program_captures(src: &str) -> Vec<Vec<String>> {
    let (program, context, _errors) = get_program(src);
    let interner = context.def_interner;
    let mut all_captures: Vec<Vec<String>> = Vec::new();
    for func in program.into_sorted().functions {
        let func_id = interner.find_function(func.item.name()).unwrap();
        let hir_func = interner.function(&func_id);
        // Iterate over function statements and apply filtering function
        find_lambda_captures(hir_func.block(&interner).statements(), &interner, &mut all_captures);
    }
    all_captures
}

fn find_lambda_captures(stmts: &[StmtId], interner: &NodeInterner, result: &mut Vec<Vec<String>>) {
    for stmt_id in stmts.iter() {
        let hir_stmt = interner.statement(stmt_id);
        let expr_id = match hir_stmt {
            HirStatement::Expression(expr_id) => expr_id,
            HirStatement::Let(let_stmt) => let_stmt.expression,
            HirStatement::Assign(assign_stmt) => assign_stmt.expression,
            HirStatement::Constrain(constr_stmt) => constr_stmt.0,
            HirStatement::Semi(semi_expr) => semi_expr,
            HirStatement::For(for_loop) => for_loop.block,
            HirStatement::Error => panic!("Invalid HirStatement!"),
            HirStatement::Break => panic!("Unexpected break"),
            HirStatement::Continue => panic!("Unexpected continue"),
            HirStatement::Comptime(_) => panic!("Unexpected comptime"),
        };
        let expr = interner.expression(&expr_id);

        get_lambda_captures(expr, interner, result); // TODO: dyn filter function as parameter
    }
}

fn get_lambda_captures(
    expr: HirExpression,
    interner: &NodeInterner,
    result: &mut Vec<Vec<String>>,
) {
    if let HirExpression::Lambda(lambda_expr) = expr {
        let mut cur_capture = Vec::new();

        for capture in lambda_expr.captures.iter() {
            cur_capture.push(interner.definition(capture.ident.id).name.clone());
        }
        result.push(cur_capture);

        // Check for other captures recursively within the lambda body
        let hir_body_expr = interner.expression(&lambda_expr.body);
        if let HirExpression::Block(block_expr) = hir_body_expr {
            find_lambda_captures(block_expr.statements(), interner, result);
        }
    }
}

#[test]
fn resolve_empty_function() {
    let src = "
        fn main() {

        }
    ";
    assert_no_errors(src);
}
#[test]
fn resolve_basic_function() {
    let src = r#"
        fn main(x : Field) {
            let y = x + x;
            assert(y == x);
        }
    "#;
    assert_no_errors(src);
}
#[test]
fn resolve_unused_var() {
    let src = r#"
        fn main(x : Field) {
            let y = x + x;
            assert(x == x);
        }
    "#;

    let errors = get_program_errors(src);
    assert!(errors.len() == 1, "Expected 1 error, got: {:?}", errors);
    // It should be regarding the unused variable
    match &errors[0].0 {
        CompilationError::ResolverError(ResolverError::UnusedVariable { ident }) => {
            assert_eq!(&ident.0.contents, "y");
        }
        _ => unreachable!("we should only have an unused var error"),
    }
}

#[test]
fn resolve_unresolved_var() {
    let src = r#"
        fn main(x : Field) {
            let y = x + x;
            assert(y == z);
        }
    "#;
    let errors = get_program_errors(src);
    assert!(errors.len() == 1, "Expected 1 error, got: {:?}", errors);
    // It should be regarding the unresolved var `z` (Maybe change to undeclared and special case)
    match &errors[0].0 {
        CompilationError::ResolverError(ResolverError::VariableNotDeclared { name, span: _ }) => {
            assert_eq!(name, "z");
        }
        _ => unimplemented!("we should only have an unresolved variable"),
    }
}

#[test]
fn unresolved_path() {
    let src = "
        fn main(x : Field) {
            let _z = some::path::to::a::func(x);
        }
    ";
    let errors = get_program_errors(src);
    assert!(errors.len() == 1, "Expected 1 error, got: {:?}", errors);
    for (compilation_error, _file_id) in errors {
        match compilation_error {
            CompilationError::ResolverError(err) => {
                match err {
                    ResolverError::PathResolutionError(PathResolutionError::Unresolved(name)) => {
                        assert_eq!(name.to_string(), "some");
                    }
                    _ => unimplemented!("we should only have an unresolved function"),
                };
            }
            _ => unimplemented!(),
        }
    }
}

#[test]
fn resolve_literal_expr() {
    let src = r#"
        fn main(x : Field) {
            let y = 5;
            assert(y == x);
        }
    "#;
    assert_no_errors(src);
}

#[test]
fn multiple_resolution_errors() {
    let src = r#"
        fn main(x : Field) {
           let y = foo::bar(x);
           let z = y + a;
        }
    "#;

    let errors = get_program_errors(src);
    assert!(errors.len() == 3, "Expected 3 errors, got: {:?}", errors);

    // Errors are:
    // `a` is undeclared
    // `z` is unused
    // `foo::bar` does not exist
    for (compilation_error, _file_id) in errors {
        match compilation_error {
            CompilationError::ResolverError(err) => {
                match err {
                    ResolverError::UnusedVariable { ident } => {
                        assert_eq!(&ident.0.contents, "z");
                    }
                    ResolverError::VariableNotDeclared { name, .. } => {
                        assert_eq!(name, "a");
                    }
                    ResolverError::PathResolutionError(PathResolutionError::Unresolved(name)) => {
                        assert_eq!(name.to_string(), "foo");
                    }
                    _ => unimplemented!(),
                };
            }
            _ => unimplemented!(),
        }
    }
}

#[test]
fn resolve_prefix_expr() {
    let src = r#"
        fn main(x : Field) {
            let _y = -x;
        }
    "#;
    assert_no_errors(src);
}

#[test]
fn resolve_for_expr() {
    let src = r#"
        fn main(x : u64) {
            for i in 1..20 {
                let _z = x + i;
            };
        }
    "#;
    assert_no_errors(src);
}

#[test]
fn resolve_for_expr_incl() {
    let src = r#"
        fn main(x : u64) {
            for i in 1..=20 {
                let _z = x + i;
            };
        }
    "#;
    assert_no_errors(src);
}

#[test]
fn resolve_call_expr() {
    let src = r#"
        fn main(x : Field) {
            let _z = foo(x);
        }

        fn foo(x : Field) -> Field {
            x
        }
    "#;
    assert_no_errors(src);
}

#[test]
fn resolve_shadowing() {
    let src = r#"
        fn main(x : Field) {
            let x = foo(x);
            let x = x;
            let (x, x) = (x, x);
            let _ = x;
        }

        fn foo(x : Field) -> Field {
            x
        }
    "#;
    assert_no_errors(src);
}

#[test]
fn resolve_basic_closure() {
    let src = r#"
        fn main(x : Field) -> pub Field {
            let closure = |y| y + x;
            closure(x)
        }
    "#;
    assert_no_errors(src);
}

#[test]
fn resolve_simplified_closure() {
    // based on bug https://github.com/noir-lang/noir/issues/1088

    let src = r#"fn do_closure(x: Field) -> Field {
        let y = x;
        let ret_capture = || {
          y
        };
        ret_capture()
      }

      fn main(x: Field) {
          assert(do_closure(x) == 100);
      }

      "#;
    let parsed_captures = get_program_captures(src);
    let expected_captures = vec![vec!["y".to_string()]];
    assert_eq!(expected_captures, parsed_captures);
}

#[test]
fn resolve_complex_closures() {
    let src = r#"
        fn main(x: Field) -> pub Field {
            let closure_without_captures = |x: Field| -> Field { x + x };
            let a = closure_without_captures(1);

            let closure_capturing_a_param = |y: Field| -> Field { y + x };
            let b = closure_capturing_a_param(2);

            let closure_capturing_a_local_var = |y: Field| -> Field { y + b };
            let c = closure_capturing_a_local_var(3);

            let closure_with_transitive_captures = |y: Field| -> Field {
                let d = 5;
                let nested_closure = |z: Field| -> Field {
                    let doubly_nested_closure = |w: Field| -> Field { w + x + b };
                    a + z + y + d + x + doubly_nested_closure(4) + x + y
                };
                let res = nested_closure(5);
                res
            };

            a + b + c + closure_with_transitive_captures(6)
        }
    "#;
    assert_no_errors(src);

    let expected_captures = vec![
        vec![],
        vec!["x".to_string()],
        vec!["b".to_string()],
        vec!["x".to_string(), "b".to_string(), "a".to_string()],
        vec!["x".to_string(), "b".to_string(), "a".to_string(), "y".to_string(), "d".to_string()],
        vec!["x".to_string(), "b".to_string()],
    ];

    let parsed_captures = get_program_captures(src);

    assert_eq!(expected_captures, parsed_captures);
}

#[test]
fn resolve_fmt_strings() {
    let src = r#"
        fn main() {
            let string = f"this is i: {i}";
            println(string);

            let new_val = 10;
            println(f"random_string{new_val}{new_val}");
        }
        fn println<T>(x : T) -> T {
            x
        }
    "#;

    let errors = get_program_errors(src);
    assert!(errors.len() == 3, "Expected 5 errors, got: {:?}", errors);

    for (err, _file_id) in errors {
        match &err {
            CompilationError::ResolverError(ResolverError::VariableNotDeclared {
                name, ..
            }) => {
                assert_eq!(name, "i");
            }
            CompilationError::TypeError(TypeCheckError::UnusedResultError {
                expr_type: _,
                expr_span,
            }) => {
                let a = src.get(expr_span.start() as usize..expr_span.end() as usize).unwrap();
                assert!(
                    a == "println(string)" || a == "println(f\"random_string{new_val}{new_val}\")"
                );
            }
            _ => unimplemented!(),
        };
    }
}

fn monomorphize_program(src: &str) -> Result<Program, MonomorphizationError> {
    let (_program, mut context, _errors) = get_program(src);
    let main_func_id = context.def_interner.find_function("main").unwrap();
    monomorphize(main_func_id, &mut context.def_interner)
}

fn get_monomorphization_error(src: &str) -> Option<MonomorphizationError> {
    monomorphize_program(src).err()
}

fn check_rewrite(src: &str, expected: &str) {
    let program = monomorphize_program(src).unwrap();
    assert!(format!("{}", program) == expected);
}

#[test]
fn simple_closure_with_no_captured_variables() {
    let src = r#"
    fn main() -> pub Field {
        let x = 1;
        let closure = || x;
        closure()
    }
    "#;

    let expected_rewrite = r#"fn main$f0() -> Field {
    let x$0 = 1;
    let closure$3 = {
        let closure_variable$2 = {
            let env$1 = (x$l0);
            (env$l1, lambda$f1)
        };
        closure_variable$l2
    };
    {
        let tmp$4 = closure$l3;
        tmp$l4.1(tmp$l4.0)
    }
}
fn lambda$f1(mut env$l1: (Field)) -> Field {
    env$l1.0
}
"#;
    check_rewrite(src, expected_rewrite);
}

// TODO(https://github.com/noir-lang/noir/issues/6780): currently failing
// with a stack overflow
#[test]
#[ignore]
fn deny_cyclic_globals() {
    let src = r#"
        global A: u32 = B;
        global B: u32 = A;

        fn main() {}
    "#;

    let errors = get_program_errors(src);
    assert_eq!(errors.len(), 1);
    assert!(matches!(
        errors[0].0,
        CompilationError::ResolverError(ResolverError::DependencyCycle { .. })
    ));
}

#[test]
fn deny_cyclic_type_aliases() {
    let src = r#"
        type A = B;
        type B = A;
        fn main() {}
    "#;
    assert_eq!(get_program_errors(src).len(), 1);
}

#[test]
fn ensure_nested_type_aliases_type_check() {
    let src = r#"
        type A = B;
        type B = u8;
        fn main() {
            let _a: A = 0 as u16;
        }
    "#;
    assert_eq!(get_program_errors(src).len(), 1);
}

#[test]
fn type_aliases_in_entry_point() {
    let src = r#"
        type Foo = u8;
        fn main(_x: Foo) {}
    "#;
    assert_eq!(get_program_errors(src).len(), 0);
}

#[test]
fn operators_in_global_used_in_type() {
    let src = r#"
        global ONE: u32 = 1;
        global COUNT: u32 = ONE + 2;
        fn main() {
            let _array: [Field; COUNT] = [1, 2, 3];
        }
    "#;
    assert_eq!(get_program_errors(src).len(), 0);
}

#[test]
fn break_and_continue_in_constrained_fn() {
    let src = r#"
        fn main() {
            for i in 0 .. 10 {
                if i == 2 {
                    continue;
                }
                if i == 5 {
                    break;
                }
            }
        }
    "#;
    assert_eq!(get_program_errors(src).len(), 2);
}

#[test]
fn break_and_continue_outside_loop() {
    let src = r#"
        unconstrained fn main() {
            continue;
            break;
        }
    "#;
    assert_eq!(get_program_errors(src).len(), 2);
}

// Regression for #2540
#[test]
fn for_loop_over_array() {
    let src = r#"
        fn hello<let N: u32>(_array: [u1; N]) {
            for _ in 0..N {}
        }

        fn main() {
            let array: [u1; 2] = [0, 1];
            hello(array);
        }
    "#;
    let errors = get_program_errors(src);
    assert_eq!(errors.len(), 0);
}

// Regression for #4545
#[test]
fn type_aliases_in_main() {
    let src = r#"
        type Outer<let N: u32> = [u8; N];
        fn main(_arg: Outer<1>) {}
    "#;
    assert_eq!(get_program_errors(src).len(), 0);
}

#[test]
fn ban_mutable_globals() {
    // Mutable globals are only allowed in a comptime context
    let src = r#"
        mut global FOO: Field = 0;
        fn main() {
            let _ = FOO; // silence FOO never used warning
        }
    "#;
    assert_eq!(get_program_errors(src).len(), 1);
}

#[test]
fn deny_inline_attribute_on_unconstrained() {
    let src = r#"
        #[no_predicates]
        unconstrained pub fn foo(x: Field, y: Field) {
            assert(x != y);
        }
    "#;
    let errors = get_program_errors(src);
    assert_eq!(errors.len(), 1);
    assert!(matches!(
        errors[0].0,
        CompilationError::ResolverError(ResolverError::NoPredicatesAttributeOnUnconstrained { .. })
    ));
}

#[test]
fn deny_fold_attribute_on_unconstrained() {
    let src = r#"
        #[fold]
        unconstrained pub fn foo(x: Field, y: Field) {
            assert(x != y);
        }
    "#;
    let errors = get_program_errors(src);
    assert_eq!(errors.len(), 1);
    assert!(matches!(
        errors[0].0,
        CompilationError::ResolverError(ResolverError::FoldAttributeOnUnconstrained { .. })
    ));
}

#[test]
fn specify_function_types_with_turbofish() {
    let src = r#"
        trait Default {
            fn default() -> Self;
        }

        impl Default for Field {
            fn default() -> Self { 0 }
        }

        impl Default for u64 {
            fn default() -> Self { 0 }
        }

        // Need the above as we don't have access to the stdlib here.
        // We also need to construct a concrete value of `U` without giving away its type
        // as otherwise the unspecified type is ignored.

        fn generic_func<T, U>() -> (T, U) where T: Default, U: Default {
            (T::default(), U::default())
        }

        fn main() {
            let _ = generic_func::<u64, Field>();
        }
    "#;
    let errors = get_program_errors(src);
    assert_eq!(errors.len(), 0);
}

#[test]
fn specify_method_types_with_turbofish() {
    let src = r#"
        trait Default {
            fn default() -> Self;
        }

        impl Default for Field {
            fn default() -> Self { 0 }
        }

        // Need the above as we don't have access to the stdlib here.
        // We also need to construct a concrete value of `U` without giving away its type
        // as otherwise the unspecified type is ignored.

        struct Foo<T> {
            inner: T
        }

        impl<T> Foo<T> {
            fn generic_method<U>(_self: Self) -> U where U: Default {
                U::default()
            }
        }

        fn main() {
            let foo: Foo<Field> = Foo { inner: 1 };
            let _ = foo.generic_method::<Field>();
        }
    "#;
    let errors = get_program_errors(src);
    assert_eq!(errors.len(), 0);
}

#[test]
fn incorrect_turbofish_count_function_call() {
    let src = r#"
        trait Default {
            fn default() -> Self;
        }

        impl Default for Field {
            fn default() -> Self { 0 }
        }

        impl Default for u64 {
            fn default() -> Self { 0 }
        }

        // Need the above as we don't have access to the stdlib here.
        // We also need to construct a concrete value of `U` without giving away its type
        // as otherwise the unspecified type is ignored.

        fn generic_func<T, U>() -> (T, U) where T: Default, U: Default {
            (T::default(), U::default())
        }

        fn main() {
            let _ = generic_func::<u64, Field, Field>();
        }
    "#;
    let errors = get_program_errors(src);
    assert_eq!(errors.len(), 1);
    assert!(matches!(
        errors[0].0,
        CompilationError::TypeError(TypeCheckError::IncorrectTurbofishGenericCount { .. }),
    ));
}

#[test]
fn incorrect_turbofish_count_method_call() {
    let src = r#"
        trait Default {
            fn default() -> Self;
        }

        impl Default for Field {
            fn default() -> Self { 0 }
        }

        // Need the above as we don't have access to the stdlib here.
        // We also need to construct a concrete value of `U` without giving away its type
        // as otherwise the unspecified type is ignored.

        struct Foo<T> {
            inner: T
        }

        impl<T> Foo<T> {
            fn generic_method<U>(_self: Self) -> U where U: Default {
                U::default()
            }
        }

        fn main() {
            let foo: Foo<Field> = Foo { inner: 1 };
            let _ = foo.generic_method::<Field, u32>();
        }
    "#;
    let errors = get_program_errors(src);
    assert_eq!(errors.len(), 1);
    assert!(matches!(
        errors[0].0,
        CompilationError::TypeError(TypeCheckError::IncorrectTurbofishGenericCount { .. }),
    ));
}

#[test]
fn struct_numeric_generic_in_function() {
    let src = r#"
    struct Foo {
        inner: u64
    }

    pub fn bar<let N: Foo>() {
        let _ = Foo { inner: 1 }; // silence Foo never constructed warning
    }
    "#;
    let errors = get_program_errors(src);
    assert_eq!(errors.len(), 1);
    assert!(matches!(
        errors[0].0,
        CompilationError::ResolverError(ResolverError::UnsupportedNumericGenericType { .. }),
    ));
}

#[test]
fn struct_numeric_generic_in_struct() {
    let src = r#"
    pub struct Foo {
        inner: u64
    }

    pub struct Bar<let N: Foo> { }
    "#;
    let errors = get_program_errors(src);
    assert_eq!(errors.len(), 1);
    assert!(matches!(
        errors[0].0,
        CompilationError::ResolverError(ResolverError::UnsupportedNumericGenericType(_)),
    ));
}

#[test]
fn bool_numeric_generic() {
    let src = r#"
    pub fn read<let N: bool>() -> Field {
        if N {
            0
        } else {
            1
        }
    }
    "#;
    let errors = get_program_errors(src);
    assert_eq!(errors.len(), 1);
    assert!(matches!(
        errors[0].0,
        CompilationError::ResolverError(ResolverError::UnsupportedNumericGenericType { .. }),
    ));
}

#[test]
fn numeric_generic_binary_operation_type_mismatch() {
    let src = r#"
    pub fn foo<let N: Field>() -> bool {
        let mut check: bool = true;
        check = N;
        check
    }
    "#;
    let errors = get_program_errors(src);
    assert_eq!(errors.len(), 1);
    assert!(matches!(
        errors[0].0,
        CompilationError::TypeError(TypeCheckError::TypeMismatchWithSource { .. }),
    ));
}

#[test]
fn bool_generic_as_loop_bound() {
    let src = r#"
    pub fn read<let N: bool>() { // error here
        let mut fields = [0; N]; // error here
        for i in 0..N {  // error here
            fields[i] = i + 1;
        }
        assert(fields[0] == 1);
    }
    "#;
    let errors = get_program_errors(src);
    assert_eq!(errors.len(), 3);
    assert!(matches!(
        errors[0].0,
        CompilationError::ResolverError(ResolverError::UnsupportedNumericGenericType { .. }),
    ));

    assert!(matches!(
        errors[1].0,
        CompilationError::TypeError(TypeCheckError::TypeKindMismatch { .. }),
    ));

    let CompilationError::TypeError(TypeCheckError::TypeMismatch {
        expected_typ, expr_typ, ..
    }) = &errors[2].0
    else {
        panic!("Got an error other than a type mismatch");
    };

    assert_eq!(expected_typ, "Field");
    assert_eq!(expr_typ, "bool");
}

#[test]
fn numeric_generic_in_function_signature() {
    let src = r#"
    pub fn foo<let N: u32>(arr: [Field; N]) -> [Field; N] { arr }
    "#;
    assert_no_errors(src);
}

#[test]
fn numeric_generic_as_struct_field_type_fails() {
    let src = r#"
    pub struct Foo<let N: u32> {
        a: Field,
        b: N,
    }
    "#;
    let errors = get_program_errors(src);
    assert_eq!(errors.len(), 1);
    assert!(matches!(
        errors[0].0,
        CompilationError::TypeError(TypeCheckError::TypeKindMismatch { .. }),
    ));
}

#[test]
fn normal_generic_as_array_length() {
    let src = r#"
    pub struct Foo<N> {
        a: Field,
        b: [Field; N],
    }
    "#;
    let errors = get_program_errors(src);
    assert_eq!(errors.len(), 1);
    assert!(matches!(
        errors[0].0,
        CompilationError::TypeError(TypeCheckError::TypeKindMismatch { .. }),
    ));
}

#[test]
fn numeric_generic_as_param_type() {
    let src = r#"
    pub fn foo<let I: u32>(x: I) -> I {
        let _q: I = 5;
        x
    }
    "#;
    let errors = get_program_errors(src);
    assert_eq!(errors.len(), 3);

    // Error from the parameter type
    assert!(matches!(
        errors[0].0,
        CompilationError::TypeError(TypeCheckError::TypeKindMismatch { .. }),
    ));
    // Error from the let statement annotated type
    assert!(matches!(
        errors[1].0,
        CompilationError::TypeError(TypeCheckError::TypeKindMismatch { .. }),
    ));
    // Error from the return type
    assert!(matches!(
        errors[2].0,
        CompilationError::TypeError(TypeCheckError::TypeKindMismatch { .. }),
    ));
}

#[test]
fn numeric_generic_as_unused_param_type() {
    let src = r#"
    pub fn foo<let I: u32>(_x: I) { }
    "#;
    let errors = get_program_errors(src);
    assert_eq!(errors.len(), 1);
    assert!(matches!(
        errors[0].0,
        CompilationError::TypeError(TypeCheckError::TypeKindMismatch { .. }),
    ));
}

#[test]
fn numeric_generic_as_unused_trait_fn_param_type() {
    let src = r#"
    trait Foo {
        fn foo<let I: u32>(_x: I) { }
    }
    "#;
    let errors = get_program_errors(src);
    assert_eq!(errors.len(), 2);
    assert!(matches!(
        errors[0].0,
        CompilationError::TypeError(TypeCheckError::TypeKindMismatch { .. }),
    ));
    // Foo is unused
    assert!(matches!(
        errors[1].0,
        CompilationError::ResolverError(ResolverError::UnusedItem { .. }),
    ));
}

#[test]
fn numeric_generic_as_return_type() {
    let src = r#"
    // std::mem::zeroed() without stdlib
    trait Zeroed {
        fn zeroed<T>(self) -> T;
    }

    fn foo<T, let I: Field>(x: T) -> I where T: Zeroed {
        x.zeroed()
    }

    fn main() {}
    "#;
    let errors = get_program_errors(src);
    assert_eq!(errors.len(), 2);

    // Error from the return type
    assert!(matches!(
        errors[0].0,
        CompilationError::TypeError(TypeCheckError::TypeKindMismatch { .. }),
    ));
    // foo is unused
    assert!(matches!(
        errors[1].0,
        CompilationError::ResolverError(ResolverError::UnusedItem { .. }),
    ));
}

#[test]
fn numeric_generic_used_in_nested_type_fails() {
    let src = r#"
    pub struct Foo<let N: u32> {
        a: Field,
        b: Bar<N>,
    }
    pub struct Bar<let N: u32> {
        inner: N
    }
    "#;
    let errors = get_program_errors(src);
    assert_eq!(errors.len(), 1);
    assert!(matches!(
        errors[0].0,
        CompilationError::TypeError(TypeCheckError::TypeKindMismatch { .. }),
    ));
}

#[test]
fn normal_generic_used_in_nested_array_length_fail() {
    let src = r#"
    pub struct Foo<N> {
        a: Field,
        b: Bar<N>,
    }
    pub struct Bar<let N: u32> {
        inner: [Field; N]
    }
    "#;
    let errors = get_program_errors(src);
    assert_eq!(errors.len(), 1);
    assert!(matches!(
        errors[0].0,
        CompilationError::TypeError(TypeCheckError::TypeKindMismatch { .. }),
    ));
}

#[test]
fn numeric_generic_used_in_nested_type_pass() {
    // The order of these structs should not be changed to make sure
    // that we are accurately resolving all struct generics before struct fields
    let src = r#"
    pub struct NestedNumeric<let N: u32> {
        a: Field,
        b: InnerNumeric<N>
    }
    pub struct InnerNumeric<let N: u32> {
        inner: [u64; N],
    }
    "#;
    assert_no_errors(src);
}

#[test]
fn numeric_generic_used_in_trait() {
    // We want to make sure that `N` in `impl<let N: u32, T> Deserialize<N, T>` does
    // not trigger `expected type, found numeric generic parameter N` as the trait
    // does in fact expect a numeric generic.
    let src = r#"
    struct MyType<T> {
        a: Field,
        b: Field,
        c: Field,
        d: T,
    }

    impl<let N: u32, T> Deserialize<N, T> for MyType<T> {
        fn deserialize(fields: [Field; N], other: T) -> Self {
            MyType { a: fields[0], b: fields[1], c: fields[2], d: other }
        }
    }

    trait Deserialize<let N: u32, T> {
        fn deserialize(fields: [Field; N], other: T) -> Self;
    }
    "#;
    assert_no_errors(src);
}

#[test]
fn numeric_generic_in_trait_impl_with_extra_impl_generics() {
    let src = r#"
    trait Default {
        fn default() -> Self;
    }

    struct MyType<T> {
        a: Field,
        b: Field,
        c: Field,
        d: T,
    }

    // Make sure that `T` is placed before `N` as we want to test that the order of the generics is correctly maintained.
    // `N` is used first in the trait impl generics (`Deserialize<N> for MyType<T>`).
    // We want to make sure that the compiler correctly accounts for that `N` has a numeric kind
    // while `T` has a normal kind.
    impl<T, let N: u32> Deserialize<N> for MyType<T> where T: Default {
        fn deserialize(fields: [Field; N]) -> Self {
            MyType { a: fields[0], b: fields[1], c: fields[2], d: T::default() }
        }
    }

    trait Deserialize<let N: u32> {
        fn deserialize(fields: [Field; N]) -> Self;
    }
    "#;
    assert_no_errors(src);
}

#[test]
fn numeric_generic_used_in_where_clause() {
    let src = r#"
    trait Deserialize<let N: u32> {
        fn deserialize(fields: [Field; N]) -> Self;
    }

    pub fn read<T, let N: u32>() -> T where T: Deserialize<N> {
        let mut fields: [Field; N] = [0; N];
        for i in 0..N {
            fields[i] = i as Field + 1;
        }
        T::deserialize(fields)
    }
    "#;
    assert_no_errors(src);
}

#[test]
fn numeric_generic_used_in_turbofish() {
    let src = r#"
    pub fn double<let N: u32>() -> u32 {
        // Used as an expression
        N * 2
    }

    pub fn double_numeric_generics_test() {
        // Example usage of a numeric generic arguments.
        assert(double::<9>() == 18);
        assert(double::<7 + 8>() == 30);
    }
    "#;
    assert_no_errors(src);
}

// TODO(https://github.com/noir-lang/noir/issues/6245):
// allow u16 to be used as an array size
#[test]
fn numeric_generic_u16_array_size() {
    let src = r#"
    fn len<let N: u32>(_arr: [Field; N]) -> u32 {
        N
    }

    pub fn foo<let N: u16>() -> u32 {
        let fields: [Field; N] = [0; N];
        len(fields)
    }
    "#;
    let errors = get_program_errors(src);
    assert_eq!(errors.len(), 2);
    assert!(matches!(
        errors[0].0,
        CompilationError::TypeError(TypeCheckError::TypeKindMismatch { .. }),
    ));
    assert!(matches!(
        errors[1].0,
        CompilationError::TypeError(TypeCheckError::TypeKindMismatch { .. }),
    ));
}

#[test]
fn numeric_generic_field_larger_than_u32() {
    let src = r#"
        global A: Field = 4294967297;

        fn foo<let A: Field>() { }

        fn main() {
            let _ = foo::<A>();
        }
    "#;
    let errors = get_program_errors(src);
    assert_eq!(errors.len(), 0);
}

#[test]
fn numeric_generic_field_arithmetic_larger_than_u32() {
    let src = r#"
        struct Foo<let F: Field> {}

        fn size<let F: Field>(_x: Foo<F>) -> Field {
            F
        }

        // 2^32 - 1
        global A: Field = 4294967295;

        fn foo<let A: Field>() -> Foo<A + A> {
            Foo {}
        }

        fn main() {
            let _ = size(foo::<A>());
        }
    "#;
    let errors = get_program_errors(src);
    assert_eq!(errors.len(), 0);
}

#[test]
fn cast_256_to_u8_size_checks() {
    let src = r#"
        fn main() {
            assert(256 as u8 == 0);
        }
    "#;
    let errors = get_program_errors(src);
    assert_eq!(errors.len(), 1);
    assert!(matches!(
        errors[0].0,
        CompilationError::TypeError(TypeCheckError::DownsizingCast { .. }),
    ));
}

// TODO(https://github.com/noir-lang/noir/issues/6247):
// add negative integer literal checks
#[test]
fn cast_negative_one_to_u8_size_checks() {
    let src = r#"
        fn main() {
            assert((-1) as u8 != 0);
        }
    "#;
    let errors = get_program_errors(src);
    assert!(errors.is_empty());
}

#[test]
fn constant_used_with_numeric_generic() {
    let src = r#"
    struct ValueNote {
        value: Field,
    }

    trait Serialize<let N: u32> {
        fn serialize(self) -> [Field; N];
    }

    impl Serialize<1> for ValueNote {
        fn serialize(self) -> [Field; 1] {
            [self.value]
        }
    }

    fn main() {
        let _ = ValueNote { value: 1 }; // silence ValueNote never constructed warning
    }
    "#;
    assert_no_errors(src);
}

#[test]
fn normal_generic_used_when_numeric_expected_in_where_clause() {
    let src = r#"
    trait Deserialize<let N: u32> {
        fn deserialize(fields: [Field; N]) -> Self;
    }

    pub fn read<T, N>() -> T where T: Deserialize<N> {
        T::deserialize([0, 1])
    }
    "#;
    let errors = get_program_errors(src);
    assert_eq!(errors.len(), 1);
    assert!(matches!(
        errors[0].0,
        CompilationError::TypeError(TypeCheckError::TypeKindMismatch { .. }),
    ));

    let src = r#"
    trait Deserialize<let N: u32> {
        fn deserialize(fields: [Field; N]) -> Self;
    }

    pub fn read<T, N>() -> T where T: Deserialize<N> {
        let mut fields: [Field; N] = [0; N];
        for i in 0..N {
            fields[i] = i as Field + 1;
        }
        T::deserialize(fields)
    }
    "#;
    let errors = get_program_errors(src);
    assert_eq!(errors.len(), 4);
    assert!(matches!(
        errors[0].0,
        CompilationError::TypeError(TypeCheckError::TypeKindMismatch { .. }),
    ));
    assert!(matches!(
        errors[1].0,
        CompilationError::TypeError(TypeCheckError::TypeKindMismatch { .. }),
    ));
    assert!(matches!(
        errors[2].0,
        CompilationError::TypeError(TypeCheckError::TypeKindMismatch { .. }),
    ));
    // N
    assert!(matches!(
        errors[3].0,
        CompilationError::ResolverError(ResolverError::VariableNotDeclared { .. }),
    ));
}

#[test]
fn numeric_generics_type_kind_mismatch() {
    let src = r#"
    fn foo<let N: u32>() -> u16 {
        N as u16
    }

    global J: u16 = 10;

    fn bar<let N: u16>() -> u16 {
        foo::<J>()
    }

    global M: u16 = 3;

    fn main() {
        let _ = bar::<M>();
    }
    "#;
    let errors = get_program_errors(src);
    assert_eq!(errors.len(), 1);
    assert!(matches!(
        errors[0].0,
        CompilationError::TypeError(TypeCheckError::TypeKindMismatch { .. }),
    ));
}

#[test]
fn numeric_generics_value_kind_mismatch_u32_u64() {
    let src = r#"
    struct BoundedVec<T, let MaxLen: u32> {
        storage: [T; MaxLen],
        // can't be compared to MaxLen: u32
        // can't be used to index self.storage
        len: u64,
    }

    impl<T, let MaxLen: u32> BoundedVec<T, MaxLen> {
        pub fn extend_from_bounded_vec<let Len: u32>(&mut self, _vec: BoundedVec<T, Len>) {
            // We do this to avoid an unused variable warning on `self`
            let _ = self.len;
            for _ in 0..Len { }
        }

        pub fn push(&mut self, elem: T) {
            assert(self.len < MaxLen, "push out of bounds");
            self.storage[self.len] = elem;
            self.len += 1;
        }
    }

    fn main() {
        let _ = BoundedVec { storage: [1], len: 1 }; // silence never constructed warning
    }
    "#;
    let errors = get_program_errors(src);
    assert_eq!(errors.len(), 1);
    assert!(matches!(
        errors[0].0,
        CompilationError::TypeError(TypeCheckError::IntegerBitWidth {
            bit_width_x: IntegerBitSize::SixtyFour,
            bit_width_y: IntegerBitSize::ThirtyTwo,
            ..
        }),
    ));
}

#[test]
fn quote_code_fragments() {
    // This test ensures we can quote (and unquote/splice) code fragments
    // which by themselves are not valid code. They only need to be valid
    // by the time they are unquoted into the macro's call site.
    let src = r#"
        fn main() {
            comptime {
                concat!(quote { assert( }, quote { false); });
            }
        }

        comptime fn concat(a: Quoted, b: Quoted) -> Quoted {
            quote { $a $b }
        }
    "#;
    let errors = get_program_errors(src);
    assert_eq!(errors.len(), 1);

    use InterpreterError::FailingConstraint;
    assert!(matches!(&errors[0].0, CompilationError::InterpreterError(FailingConstraint { .. })));
}

#[test]
fn impl_stricter_than_trait_no_trait_method_constraints() {
    // This test ensures that the error we get from the where clause on the trait impl method
    // is a `DefCollectorErrorKind::ImplIsStricterThanTrait` error.
    let src = r#"
    trait Serialize<let N: u32> {
        // We want to make sure we trigger the error when override a trait method
        // which itself has no trait constraints.
        fn serialize(self) -> [Field; N];
    }

    trait ToField {
        fn to_field(self) -> Field;
    }

    fn process_array<let N: u32>(array: [Field; N]) -> Field {
        array[0]
    }

    fn serialize_thing<A, let N: u32>(thing: A) -> [Field; N] where A: Serialize<N> {
        thing.serialize()
    }

    struct MyType<T> {
        a: T,
        b: T,
    }

    impl<T> Serialize<2> for MyType<T> {
        fn serialize(self) -> [Field; 2] where T: ToField {
            [ self.a.to_field(), self.b.to_field() ]
        }
    }

    impl<T> MyType<T> {
        fn do_thing_with_serialization_with_extra_steps(self) -> Field {
            process_array(serialize_thing(self))
        }
    }

    fn main() {
        let _ = MyType { a: 1, b: 1 }; // silence MyType never constructed warning
    }
    "#;

    let errors = get_program_errors(src);
    assert_eq!(errors.len(), 1);
    assert!(matches!(
        &errors[0].0,
        CompilationError::DefinitionError(DefCollectorErrorKind::ImplIsStricterThanTrait { .. })
    ));
}

#[test]
fn impl_stricter_than_trait_different_generics() {
    let src = r#"
    trait Default { }

    // Object type of the trait constraint differs
    trait Foo<T> {
        fn foo_good<U>() where T: Default;

        fn foo_bad<U>() where T: Default;
    }

    impl<A> Foo<A> for () {
        fn foo_good<B>() where A: Default {}

        fn foo_bad<B>() where B: Default {}
    }
    "#;

    let errors = get_program_errors(src);
    assert_eq!(errors.len(), 1);
    if let CompilationError::DefinitionError(DefCollectorErrorKind::ImplIsStricterThanTrait {
        constraint_typ,
        ..
    }) = &errors[0].0
    {
        assert!(matches!(constraint_typ.to_string().as_str(), "B"));
    } else {
        panic!("Expected DefCollectorErrorKind::ImplIsStricterThanTrait but got {:?}", errors[0].0);
    }
}

#[test]
fn impl_stricter_than_trait_different_object_generics() {
    let src = r#"
    trait MyTrait { }

    trait OtherTrait {}

    struct Option<T> {
        inner: T
    }

    struct OtherOption<T> {
        inner: Option<T>,
    }

    trait Bar<T> {
        fn bar_good<U>() where Option<T>: MyTrait, OtherOption<Option<T>>: OtherTrait;

        fn bar_bad<U>() where Option<T>: MyTrait, OtherOption<Option<T>>: OtherTrait;

        fn array_good<U>() where [T; 8]: MyTrait;

        fn array_bad<U>() where [T; 8]: MyTrait;

        fn tuple_good<U>() where (Option<T>, Option<U>): MyTrait;

        fn tuple_bad<U>() where (Option<T>, Option<U>): MyTrait;
    }

    impl<A> Bar<A> for () {
        fn bar_good<B>()
        where
            OtherOption<Option<A>>: OtherTrait,
            Option<A>: MyTrait { }

        fn bar_bad<B>()
        where
            OtherOption<Option<A>>: OtherTrait,
            Option<B>: MyTrait { }

        fn array_good<B>() where [A; 8]: MyTrait { }

        fn array_bad<B>() where [B; 8]: MyTrait { }

        fn tuple_good<B>() where (Option<A>, Option<B>): MyTrait { }

        fn tuple_bad<B>() where (Option<B>, Option<A>): MyTrait { }
    }

    fn main() {
        let _ = OtherOption { inner: Option { inner: 1 } }; // silence unused warnings
    }
    "#;

    let errors = get_program_errors(src);
    assert_eq!(errors.len(), 3);
    if let CompilationError::DefinitionError(DefCollectorErrorKind::ImplIsStricterThanTrait {
        constraint_typ,
        constraint_name,
        ..
    }) = &errors[0].0
    {
        assert!(matches!(constraint_typ.to_string().as_str(), "Option<B>"));
        assert!(matches!(constraint_name.as_str(), "MyTrait"));
    } else {
        panic!("Expected DefCollectorErrorKind::ImplIsStricterThanTrait but got {:?}", errors[0].0);
    }

    if let CompilationError::DefinitionError(DefCollectorErrorKind::ImplIsStricterThanTrait {
        constraint_typ,
        constraint_name,
        ..
    }) = &errors[1].0
    {
        assert!(matches!(constraint_typ.to_string().as_str(), "[B; 8]"));
        assert!(matches!(constraint_name.as_str(), "MyTrait"));
    } else {
        panic!("Expected DefCollectorErrorKind::ImplIsStricterThanTrait but got {:?}", errors[0].0);
    }

    if let CompilationError::DefinitionError(DefCollectorErrorKind::ImplIsStricterThanTrait {
        constraint_typ,
        constraint_name,
        ..
    }) = &errors[2].0
    {
        assert!(matches!(constraint_typ.to_string().as_str(), "(Option<B>, Option<A>)"));
        assert!(matches!(constraint_name.as_str(), "MyTrait"));
    } else {
        panic!("Expected DefCollectorErrorKind::ImplIsStricterThanTrait but got {:?}", errors[0].0);
    }
}

#[test]
fn impl_stricter_than_trait_different_trait() {
    let src = r#"
    trait Default { }

    trait OtherDefault { }

    struct Option<T> {
        inner: T
    }

    trait Bar<T> {
        fn bar<U>() where Option<T>: Default;
    }

    impl<A> Bar<A> for () {
        // Trait constraint differs due to the trait even though the constraint
        // types are the same.
        fn bar<B>() where Option<A>: OtherDefault {}
    }

    fn main() {
        let _ = Option { inner: 1 }; // silence Option never constructed warning
    }
    "#;

    let errors = get_program_errors(src);
    assert_eq!(errors.len(), 1);
    if let CompilationError::DefinitionError(DefCollectorErrorKind::ImplIsStricterThanTrait {
        constraint_typ,
        constraint_name,
        ..
    }) = &errors[0].0
    {
        assert!(matches!(constraint_typ.to_string().as_str(), "Option<A>"));
        assert!(matches!(constraint_name.as_str(), "OtherDefault"));
    } else {
        panic!("Expected DefCollectorErrorKind::ImplIsStricterThanTrait but got {:?}", errors[0].0);
    }
}

#[test]
fn trait_impl_where_clause_stricter_pass() {
    let src = r#"
    trait MyTrait {
        fn good_foo<T, H>() where H: OtherTrait;

        fn bad_foo<T, H>() where H: OtherTrait;
    }

    trait OtherTrait {}

    struct Option<T> {
        inner: T
    }

    impl<T> MyTrait for [T] where Option<T>: MyTrait {
        fn good_foo<A, B>() where B: OtherTrait { }

        fn bad_foo<A, B>() where A: OtherTrait { }
    }

    fn main() {
        let _ = Option { inner: 1 }; // silence Option never constructed warning
    }
    "#;

    let errors = get_program_errors(src);
    assert_eq!(errors.len(), 1);
    if let CompilationError::DefinitionError(DefCollectorErrorKind::ImplIsStricterThanTrait {
        constraint_typ,
        constraint_name,
        ..
    }) = &errors[0].0
    {
        assert!(matches!(constraint_typ.to_string().as_str(), "A"));
        assert!(matches!(constraint_name.as_str(), "OtherTrait"));
    } else {
        panic!("Expected DefCollectorErrorKind::ImplIsStricterThanTrait but got {:?}", errors[0].0);
    }
}

#[test]
fn impl_stricter_than_trait_different_trait_generics() {
    let src = r#"
    trait Foo<T> {
        fn foo<U>() where T: T2<T>;
    }

    impl<A> Foo<A> for () {
        // Should be A: T2<A>
        fn foo<B>() where A: T2<B> {}
    }

    trait T2<C> {}
    "#;

    let errors = get_program_errors(src);
    assert_eq!(errors.len(), 1);
    if let CompilationError::DefinitionError(DefCollectorErrorKind::ImplIsStricterThanTrait {
        constraint_typ,
        constraint_name,
        constraint_generics,
        ..
    }) = &errors[0].0
    {
        assert!(matches!(constraint_typ.to_string().as_str(), "A"));
        assert!(matches!(constraint_name.as_str(), "T2"));
        assert!(matches!(constraint_generics.ordered[0].to_string().as_str(), "B"));
    } else {
        panic!("Expected DefCollectorErrorKind::ImplIsStricterThanTrait but got {:?}", errors[0].0);
    }
}

#[test]
fn impl_not_found_for_inner_impl() {
    // We want to guarantee that we get a no impl found error
    let src = r#"
    trait Serialize<let N: u32> {
        fn serialize(self) -> [Field; N];
    }

    trait ToField {
        fn to_field(self) -> Field;
    }

    fn process_array<let N: u32>(array: [Field; N]) -> Field {
        array[0]
    }

    fn serialize_thing<A, let N: u32>(thing: A) -> [Field; N] where A: Serialize<N> {
        thing.serialize()
    }

    struct MyType<T> {
        a: T,
        b: T,
    }

    impl<T> Serialize<2> for MyType<T> where T: ToField {
        fn serialize(self) -> [Field; 2] {
            [ self.a.to_field(), self.b.to_field() ]
        }
    }

    impl<T> MyType<T> {
        fn do_thing_with_serialization_with_extra_steps(self) -> Field {
            process_array(serialize_thing(self))
        }
    }

    fn main() {
        let _ = MyType { a: 1, b: 1 }; // silence MyType never constructed warning
    }
    "#;

    let errors = get_program_errors(src);
    assert_eq!(errors.len(), 1);
    assert!(matches!(
        &errors[0].0,
        CompilationError::TypeError(TypeCheckError::NoMatchingImplFound { .. })
    ));
}

#[test]
fn cannot_call_unconstrained_function_outside_of_unsafe() {
    let src = r#"
    fn main() {
        foo();
    }

    unconstrained fn foo() {}
    "#;
    let errors = get_program_errors(src);
    assert_eq!(errors.len(), 1);

    let CompilationError::TypeError(TypeCheckError::Unsafe { .. }) = &errors[0].0 else {
        panic!("Expected an 'unsafe' error, got {:?}", errors[0].0);
    };
}

#[test]
fn cannot_call_unconstrained_first_class_function_outside_of_unsafe() {
    let src = r#"
    fn main() {
        let func = foo;
        // Warning should trigger here
        func();
        inner(func);
    }

    fn inner(x: unconstrained fn() -> ()) {
        // Warning should trigger here
        x();
    }

    unconstrained fn foo() {}
    "#;
    let errors = get_program_errors(src);
    assert_eq!(errors.len(), 2);

    for error in &errors {
        let CompilationError::TypeError(TypeCheckError::Unsafe { .. }) = &error.0 else {
            panic!("Expected an 'unsafe' error, got {:?}", errors[0].0);
        };
    }
}

#[test]
fn missing_unsafe_block_when_needing_type_annotations() {
    // This test is a regression check that even when an unsafe block is missing
    // that we still appropriately continue type checking and infer type annotations.
    let src = r#"
    fn main() {
        let z = BigNum { limbs: [2, 0, 0] };
        assert(z.__is_zero() == false);
    }

    struct BigNum<let N: u32> {
        limbs: [u64; N],
    }

    impl<let N: u32> BigNum<N> {
        unconstrained fn __is_zero_impl(self) -> bool {
            let mut result: bool = true;
            for i in 0..N {
                result = result & (self.limbs[i] == 0);
            }
            result
        }
    }

    trait BigNumTrait {
        fn __is_zero(self) -> bool;
    }

    impl<let N: u32> BigNumTrait for BigNum<N> {
        fn __is_zero(self) -> bool {
            self.__is_zero_impl()
        }
    }
    "#;
    let errors = get_program_errors(src);
    assert_eq!(errors.len(), 1);

    let CompilationError::TypeError(TypeCheckError::Unsafe { .. }) = &errors[0].0 else {
        panic!("Expected an 'unsafe' error, got {:?}", errors[0].0);
    };
}

#[test]
fn cannot_pass_unconstrained_function_to_regular_function() {
    let src = r#"
    fn main() {
        let func = foo;
        expect_regular(func);
    }

    unconstrained fn foo() {}

    fn expect_regular(_func: fn() -> ()) {
    }
    "#;
    let errors = get_program_errors(src);
    assert_eq!(errors.len(), 1);

    let CompilationError::TypeError(TypeCheckError::UnsafeFn { .. }) = &errors[0].0 else {
        panic!("Expected an UnsafeFn error, got {:?}", errors[0].0);
    };
}

#[test]
fn cannot_assign_unconstrained_and_regular_fn_to_variable() {
    let src = r#"
    fn main() {
        let _func = if true { foo } else { bar };
    }

    fn foo() {}
    unconstrained fn bar() {}
    "#;
    let errors = get_program_errors(src);
    assert_eq!(errors.len(), 1);

    let CompilationError::TypeError(TypeCheckError::Context { err, .. }) = &errors[0].0 else {
        panic!("Expected a context error, got {:?}", errors[0].0);
    };

    if let TypeCheckError::TypeMismatch { expected_typ, expr_typ, .. } = err.as_ref() {
        assert_eq!(expected_typ, "fn() -> ()");
        assert_eq!(expr_typ, "unconstrained fn() -> ()");
    } else {
        panic!("Expected a type mismatch error, got {:?}", errors[0].0);
    };
}

#[test]
fn can_pass_regular_function_to_unconstrained_function() {
    let src = r#"
    fn main() {
        let func = foo;
        expect_unconstrained(func);
    }

    fn foo() {}

    fn expect_unconstrained(_func: unconstrained fn() -> ()) {}
    "#;
    assert_no_errors(src);
}

#[test]
fn cannot_pass_unconstrained_function_to_constrained_function() {
    let src = r#"
    fn main() {
        let func = foo;
        expect_regular(func);
    }

    unconstrained fn foo() {}

    fn expect_regular(_func: fn() -> ()) {}
    "#;
    let errors = get_program_errors(src);
    assert_eq!(errors.len(), 1);

    let CompilationError::TypeError(TypeCheckError::UnsafeFn { .. }) = &errors[0].0 else {
        panic!("Expected an UnsafeFn error, got {:?}", errors[0].0);
    };
}

#[test]
fn can_assign_regular_function_to_unconstrained_function_in_explicitly_typed_var() {
    let src = r#"
    fn main() {
        let _func: unconstrained fn() -> () = foo;
    }

    fn foo() {}
    "#;
    assert_no_errors(src);
}

#[test]
fn can_assign_regular_function_to_unconstrained_function_in_struct_member() {
    let src = r#"
    fn main() {
        let _ = Foo { func: foo };
    }

    fn foo() {}

    struct Foo {
        func: unconstrained fn() -> (),
    }
    "#;
    assert_no_errors(src);
}

#[test]
fn trait_impl_generics_count_mismatch() {
    let src = r#"
    trait Foo {}

    impl Foo<()> for Field {}

    fn main() {}"#;
    let errors = get_program_errors(src);
    assert_eq!(errors.len(), 1);

    let CompilationError::TypeError(TypeCheckError::GenericCountMismatch {
        item,
        expected,
        found,
        ..
    }) = &errors[0].0
    else {
        panic!("Expected a generic count mismatch error, got {:?}", errors[0].0);
    };

    assert_eq!(item, "Foo");
    assert_eq!(*expected, 0);
    assert_eq!(*found, 1);
}

#[test]
fn bit_not_on_untyped_integer() {
    let src = r#"
    fn main() {
        let _: u32 = 3 & !1;
    }
    "#;
    assert_no_errors(src);
}

#[test]
fn duplicate_struct_field() {
    let src = r#"
    pub struct Foo {
        x: i32,
        x: i32,
    }

    fn main() {}
    "#;
    let errors = get_program_errors(src);
    assert_eq!(errors.len(), 1);

    let CompilationError::DefinitionError(DefCollectorErrorKind::DuplicateField {
        first_def,
        second_def,
    }) = &errors[0].0
    else {
        panic!("Expected a duplicate field error, got {:?}", errors[0].0);
    };

    assert_eq!(first_def.to_string(), "x");
    assert_eq!(second_def.to_string(), "x");

    assert_eq!(first_def.span().start(), 30);
    assert_eq!(second_def.span().start(), 46);
}

#[test]
fn trait_constraint_on_tuple_type() {
    let src = r#"
        trait Foo<A> {
            fn foo(self, x: A) -> bool;
        }

        pub fn bar<T, U, V>(x: (T, U), y: V) -> bool where (T, U): Foo<V> {
            x.foo(y)
        }

        fn main() {}"#;
    assert_no_errors(src);
}

#[test]
fn incorrect_generic_count_on_struct_impl() {
    let src = r#"
    struct Foo {}
    impl <T> Foo<T> {}
    fn main() {
        let _ = Foo {}; // silence Foo never constructed warning
    }
    "#;

    let errors = get_program_errors(src);
    assert_eq!(errors.len(), 1);

    let CompilationError::TypeError(TypeCheckError::GenericCountMismatch {
        found, expected, ..
    }) = errors[0].0
    else {
        panic!("Expected an incorrect generic count mismatch error, got {:?}", errors[0].0);
    };

    assert_eq!(found, 1);
    assert_eq!(expected, 0);
}

#[test]
fn incorrect_generic_count_on_type_alias() {
    let src = r#"
    pub struct Foo {}
    pub type Bar = Foo<i32>;
    fn main() {
        let _ = Foo {}; // silence Foo never constructed warning
    }
    "#;

    let errors = get_program_errors(src);
    assert_eq!(errors.len(), 1);

    let CompilationError::TypeError(TypeCheckError::GenericCountMismatch {
        found, expected, ..
    }) = errors[0].0
    else {
        panic!("Expected an incorrect generic count mismatch error, got {:?}", errors[0].0);
    };

    assert_eq!(found, 1);
    assert_eq!(expected, 0);
}

#[test]
fn uses_self_type_for_struct_function_call() {
    let src = r#"
    struct S { }

    impl S {
        fn one() -> Field {
            1
        }

        fn two() -> Field {
            Self::one() + Self::one()
        }
    }

    fn main() {
        let _ = S {}; // silence S never constructed warning
    }
    "#;
    assert_no_errors(src);
}

#[test]
fn uses_self_type_inside_trait() {
    let src = r#"
    trait Foo {
        fn foo() -> Self {
            Self::bar()
        }

        fn bar() -> Self;
    }

    impl Foo for Field {
        fn bar() -> Self {
            1
        }
    }

    fn main() {
        let _: Field = Foo::foo();
    }
    "#;
    assert_no_errors(src);
}

#[test]
fn uses_self_type_in_trait_where_clause() {
    let src = r#"
    pub trait Trait {
        fn trait_func() -> bool;
    }

    pub trait Foo where Self: Trait {
        fn foo(self) -> bool {
            self.trait_func()
        }
    }

    struct Bar {}

    impl Foo for Bar {

    }

    fn main() {
        let _ = Bar {}; // silence Bar never constructed warning
    }
    "#;

    let errors = get_program_errors(src);
    assert_eq!(errors.len(), 2);

    let CompilationError::ResolverError(ResolverError::TraitNotImplemented { .. }) = &errors[0].0
    else {
        panic!("Expected a trait not implemented error, got {:?}", errors[0].0);
    };

    let CompilationError::TypeError(TypeCheckError::UnresolvedMethodCall { method_name, .. }) =
        &errors[1].0
    else {
        panic!("Expected an unresolved method call error, got {:?}", errors[1].0);
    };

    assert_eq!(method_name, "trait_func");
}

#[test]
fn do_not_eagerly_error_on_cast_on_type_variable() {
    let src = r#"
    pub fn foo<T, U>(x: T, f: fn(T) -> U) -> U {
        f(x)
    }

    fn main() {
        let x: u8 = 1;
        let _: Field = foo(x, |x| x as Field);
    }
    "#;
    assert_no_errors(src);
}

#[test]
fn error_on_cast_over_type_variable() {
    let src = r#"
    pub fn foo<T, U>(x: T, f: fn(T) -> U) -> U {
        f(x)
    }

    fn main() {
        let x = "a";
        let _: Field = foo(x, |x| x as Field);
    }
    "#;

    let errors = get_program_errors(src);
    assert_eq!(errors.len(), 1);

    assert!(matches!(
        errors[0].0,
        CompilationError::TypeError(TypeCheckError::TypeMismatch { .. })
    ));
}

#[test]
fn trait_impl_for_a_type_that_implements_another_trait() {
    let src = r#"
    trait One {
        fn one(self) -> i32;
    }

    impl One for i32 {
        fn one(self) -> i32 {
            self
        }
    }

    trait Two {
        fn two(self) -> i32;
    }

    impl<T> Two for T where T: One {
        fn two(self) -> i32 {
            self.one() + 1
        }
    }

    pub fn use_it<T>(t: T) -> i32 where T: Two {
        Two::two(t)
    }

    fn main() {}
    "#;
    assert_no_errors(src);
}

#[test]
fn trait_impl_for_a_type_that_implements_another_trait_with_another_impl_used() {
    let src = r#"
    trait One {
        fn one(self) -> i32;
    }

    impl One for i32 {
        fn one(self) -> i32 {
            let _ = self;
            1
        }
    }

    trait Two {
        fn two(self) -> i32;
    }

    impl<T> Two for T where T: One {
        fn two(self) -> i32 {
            self.one() + 1
        }
    }

    impl Two for u32 {
        fn two(self) -> i32 {
            let _ = self;
            0
        }
    }

    pub fn use_it(t: u32) -> i32 {
        Two::two(t)
    }

    fn main() {}
    "#;
    assert_no_errors(src);
}

#[test]
fn impl_missing_associated_type() {
    let src = r#"
    trait Foo {
        type Assoc;
    }

    impl Foo for () {}
    "#;

    let errors = get_program_errors(src);
    assert_eq!(errors.len(), 1);

    assert!(matches!(
        &errors[0].0,
        CompilationError::TypeError(TypeCheckError::MissingNamedTypeArg { .. })
    ));
}

#[test]
fn as_trait_path_syntax_resolves_outside_impl() {
    let src = r#"
    trait Foo {
        type Assoc;
    }

    struct Bar {}

    impl Foo for Bar {
        type Assoc = i32;
    }

    fn main() {
        // AsTraitPath syntax is a bit silly when associated types
        // are explicitly specified
        let _: i64 = 1 as <Bar as Foo<Assoc = i32>>::Assoc;

        let _ = Bar {}; // silence Bar never constructed warning
    }
    "#;

    let errors = get_program_errors(src);
    assert_eq!(errors.len(), 1);

    use CompilationError::TypeError;
    use TypeCheckError::TypeMismatch;
    let TypeError(TypeMismatch { expected_typ, expr_typ, .. }) = errors[0].0.clone() else {
        panic!("Expected TypeMismatch error, found {:?}", errors[0].0);
    };

    assert_eq!(expected_typ, "i64".to_string());
    assert_eq!(expr_typ, "i32".to_string());
}

#[test]
fn as_trait_path_syntax_no_impl() {
    let src = r#"
    trait Foo {
        type Assoc;
    }

    struct Bar {}

    impl Foo for Bar {
        type Assoc = i32;
    }

    fn main() {
        let _: i64 = 1 as <Bar as Foo<Assoc = i8>>::Assoc;

        let _ = Bar {}; // silence Bar never constructed warning
    }
    "#;

    let errors = get_program_errors(src);
    assert_eq!(errors.len(), 1);

    use CompilationError::TypeError;
    assert!(matches!(&errors[0].0, TypeError(TypeCheckError::NoMatchingImplFound { .. })));
}

#[test]
fn dont_infer_globals_to_u32_from_type_use() {
    let src = r#"
        global ARRAY_LEN = 3;
        global STR_LEN: _ = 2;
        global FMT_STR_LEN = 2;

        fn main() {
            let _a: [u32; ARRAY_LEN] = [1, 2, 3];
            let _b: str<STR_LEN> = "hi";
            let _c: fmtstr<FMT_STR_LEN, _> = f"hi";
        }
    "#;

    let mut errors = get_program_errors(src);
    assert_eq!(errors.len(), 6);
    for (error, _file_id) in errors.drain(0..3) {
        assert!(matches!(
            error,
            CompilationError::ResolverError(ResolverError::UnspecifiedGlobalType { .. })
        ));
    }
    for (error, _file_id) in errors {
        assert!(matches!(
            error,
            CompilationError::TypeError(TypeCheckError::TypeKindMismatch { .. })
        ));
    }
}

#[test]
fn dont_infer_partial_global_types() {
    let src = r#"
        pub global ARRAY: [Field; _] = [0; 3];
        pub global NESTED_ARRAY: [[Field; _]; 3] = [[]; 3];
        pub global STR: str<_> = "hi";
        pub global NESTED_STR: [str<_>] = &["hi"];
        pub global FORMATTED_VALUE: str<5> = "there";
        pub global FMT_STR: fmtstr<_, _> = f"hi {FORMATTED_VALUE}";
        pub global TUPLE_WITH_MULTIPLE: ([str<_>], [[Field; _]; 3]) = (&["hi"], [[]; 3]);

        fn main() { }
    "#;

    let errors = get_program_errors(src);
    assert_eq!(errors.len(), 6);
    for (error, _file_id) in errors {
        assert!(matches!(
            error,
            CompilationError::ResolverError(ResolverError::UnspecifiedGlobalType { .. })
        ));
    }
}

#[test]
fn u32_globals_as_sizes_in_types() {
    let src = r#"
        global ARRAY_LEN: u32 = 3;
        global STR_LEN: u32 = 2;
        global FMT_STR_LEN: u32 = 2;

        fn main() {
            let _a: [u32; ARRAY_LEN] = [1, 2, 3];
            let _b: str<STR_LEN> = "hi";
            let _c: fmtstr<FMT_STR_LEN, _> = f"hi";
        }
    "#;

    let errors = get_program_errors(src);
    assert_eq!(errors.len(), 0);
}

#[test]
fn struct_array_len() {
    let src = r#"
        struct Array<T, let N: u32> {
            inner: [T; N],
        }

        impl<T, let N: u32> Array<T, N> {
            pub fn len(self) -> u32 {
                N as u32
            }
        }

        fn main(xs: [Field; 2]) {
            let ys = Array {
                inner: xs,
            };
            assert(ys.len() == 2);
        }
    "#;

    let errors = get_program_errors(src);
    assert_eq!(errors.len(), 1);
    assert!(matches!(
        errors[0].0,
        CompilationError::ResolverError(ResolverError::UnusedVariable { .. })
    ));
}

// TODO(https://github.com/noir-lang/noir/issues/6245):
// support u16 as an array size
#[test]
fn non_u32_as_array_length() {
    let src = r#"
        global ARRAY_LEN: u8 = 3;

        fn main() {
            let _a: [u32; ARRAY_LEN] = [1, 2, 3];
        }
    "#;

    let errors = get_program_errors(src);
    assert_eq!(errors.len(), 1);
    assert!(matches!(
        errors[0].0,
        CompilationError::TypeError(TypeCheckError::TypeKindMismatch { .. })
    ));
}

#[test]
fn use_non_u32_generic_in_struct() {
    let src = r#"
        struct S<let N: u8> {}

        fn main() {
            let _: S<3> = S {};
        }
    "#;

    let errors = get_program_errors(src);
    assert_eq!(errors.len(), 0);
}

#[test]
fn use_numeric_generic_in_trait_method() {
    let src = r#"
        trait Foo  {
            fn foo<let N: u32>(self, x: [u8; N]) -> Self;
        }

        struct Bar;

        impl Foo for Bar {
            fn foo<let N: u32>(self, _x: [u8; N]) -> Self {
                self
            }
        }

        fn main() {
            let bytes: [u8; 3] = [1,2,3];
            let _ = Bar{}.foo(bytes);
        }
    "#;

    let errors = get_program_errors(src);
    println!("{errors:?}");
    assert_eq!(errors.len(), 0);
}

#[test]
fn trait_unconstrained_methods_typechecked_correctly() {
    // This test checks that we properly track whether a method has been declared as unconstrained on the trait definition
    // and preserves that through typechecking.
    let src = r#"
        trait Foo {
            unconstrained fn identity(self) -> Self {
                self
            }

            unconstrained fn foo(self) -> Field;
        }

        impl Foo for u64 {
            unconstrained fn foo(self) -> Field {
                self as Field
            }
        }

        unconstrained fn main() {
            assert_eq(2.foo(), 2.identity() as Field);
        }
    "#;

    let errors = get_program_errors(src);
    println!("{errors:?}");
    assert_eq!(errors.len(), 0);
}

#[test]
fn error_if_attribute_not_in_scope() {
    let src = r#"
        #[not_in_scope]
        fn main() {}
    "#;

    let errors = get_program_errors(src);
    assert_eq!(errors.len(), 1);

    assert!(matches!(
        errors[0].0,
        CompilationError::ResolverError(ResolverError::AttributeFunctionNotInScope { .. })
    ));
}

#[test]
fn arithmetic_generics_rounding_pass() {
    let src = r#"
        fn main() {
            // 3/2*2 = 2
            round::<3, 2>([1, 2]);
        }

        fn round<let N: u32, let M: u32>(_x: [Field; N / M * M]) {}
    "#;

    let errors = get_program_errors(src);
    assert_eq!(errors.len(), 0);
}

#[test]
fn arithmetic_generics_rounding_fail() {
    let src = r#"
        fn main() {
            // Do not simplify N/M*M to just N
            // This should be 3/2*2 = 2, not 3
            round::<3, 2>([1, 2, 3]);
        }

        fn round<let N: u32, let M: u32>(_x: [Field; N / M * M]) {}
    "#;

    let errors = get_program_errors(src);
    assert_eq!(errors.len(), 1);
    assert!(matches!(
        errors[0].0,
        CompilationError::TypeError(TypeCheckError::TypeMismatch { .. })
    ));
}

#[test]
fn arithmetic_generics_rounding_fail_on_struct() {
    let src = r#"
        struct W<let N: u32> {}

        fn foo<let N: u32, let M: u32>(_x: W<N>, _y: W<M>) -> W<N / M * M> {
            W {}
        }

        fn main() {
            let w_2: W<2> = W {};
            let w_3: W<3> = W {};
            // Do not simplify N/M*M to just N
            // This should be 3/2*2 = 2, not 3
            let _: W<3> = foo(w_3, w_2);
        }
    "#;

    let errors = get_program_errors(src);
    assert_eq!(errors.len(), 1);
    assert!(matches!(
        errors[0].0,
        CompilationError::TypeError(TypeCheckError::TypeMismatch { .. })
    ));
}

#[test]
fn unconditional_recursion_fail() {
    let srcs = vec![
        r#"
        fn main() {
            main()
        }
        "#,
        r#"
        fn main() -> pub bool {
            if main() { true } else { false }
        }
        "#,
        r#"
        fn main() -> pub bool {
            if true { main() } else { main() }
        }
        "#,
        r#"
        fn main() -> pub u64 {
            main() + main()
        }
        "#,
        r#"
        fn main() -> pub u64 {
            1 + main()
        }
        "#,
        r#"
        fn main() -> pub bool {
            let _ = main();
            true
        }
        "#,
        r#"
        fn main(a: u64, b: u64) -> pub u64 {
            main(a + b, main(a, b))
        }
        "#,
        r#"
        fn main() -> pub u64 {
            foo(1, main())
        }
        fn foo(a: u64, b: u64) -> u64 {
            a + b
        }
        "#,
        r#"
        fn main() -> pub u64 {
            let (a, b) = (main(), main());
            a + b
        }
        "#,
        r#"
        fn main() -> pub u64 {
            let mut sum = 0;
            for i in 0 .. main() {
                sum += i;
            }
            sum
        }
        "#,
    ];

    for src in srcs {
        let errors = get_program_errors(src);
        assert!(
            !errors.is_empty(),
            "expected 'unconditional recursion' error, got nothing; src = {src}"
        );

        for (error, _) in errors {
            let CompilationError::ResolverError(ResolverError::UnconditionalRecursion { .. }) =
                error
            else {
                panic!("Expected an 'unconditional recursion' error, got {:?}; src = {src}", error);
            };
        }
    }
}

#[test]
fn unconditional_recursion_pass() {
    let srcs = vec![
        r#"
        fn main() {
            if false { main(); }
        }
        "#,
        r#"
        fn main(i: u64) -> pub u64 {
            if i == 0 { 0 } else { i + main(i-1) }
        }
        "#,
        // Only immediate self-recursion is detected.
        r#"
        fn main() {
            foo();
        }
        fn foo() {
            bar();
        }
        fn bar() {
            foo();
        }
        "#,
        // For loop bodies are not checked.
        r#"
        fn main() -> pub u64 {
            let mut sum = 0;
            for _ in 0 .. 10 {
                sum += main();
            }
            sum
        }
        "#,
        // Lambda bodies are not checked.
        r#"
        fn main() {
            let foo = || main();
            foo();
        }
        "#,
    ];

    for src in srcs {
        assert_no_errors(src);
    }
}

#[test]
fn uses_self_in_import() {
    let src = r#"
    mod moo {
        pub mod bar {
            pub fn foo() -> i32 {
                1
            }
        }
    }

    use moo::bar::{self};

    pub fn baz() -> i32 {
        bar::foo()
    }

    fn main() {}
    "#;
    assert_no_errors(src);
}

#[test]
fn does_not_error_on_return_values_after_block_expression() {
    // Regression test for https://github.com/noir-lang/noir/issues/4372
    let src = r#"
    fn case1() -> [Field] {
        if true {
        }
        &[1]
    }

    fn case2() -> [u8] {
        let mut var: u8 = 1;
        {
            var += 1;
        }
        &[var]
    }

    fn main() {
        let _ = case1();
        let _ = case2();
    }
    "#;
    assert_no_errors(src);
}

#[test]
fn use_type_alias_in_method_call() {
    let src = r#"
        pub struct Foo {
        }

        impl Foo {
            fn new() -> Self {
                Foo {}
            }
        }

        type Bar = Foo;

        fn foo() -> Foo {
            Bar::new()
        }

        fn main() {
            let _ = foo();
        }
    "#;
    assert_no_errors(src);
}

#[test]
fn use_type_alias_to_generic_concrete_type_in_method_call() {
    let src = r#"
        pub struct Foo<T> {
            x: T,
        }

        impl<T> Foo<T> {
            fn new(x: T) -> Self {
                Foo { x }
            }
        }

        type Bar = Foo<i32>;

        fn foo() -> Bar {
            Bar::new(1)
        }

        fn main() {
            let _ = foo();
        }
    "#;
    assert_no_errors(src);
}

#[test]
fn allows_struct_with_generic_infix_type_as_main_input_1() {
    let src = r#"
        struct Foo<let N: u32> {
            x: [u64; N * 2],
        }

        fn main(_x: Foo<18>) {}
    "#;
    assert_no_errors(src);
}

#[test]
fn allows_struct_with_generic_infix_type_as_main_input_2() {
    let src = r#"
        struct Foo<let N: u32> {
            x: [u64; N * 2],
        }

        fn main(_x: Foo<2 * 9>) {}
    "#;
    assert_no_errors(src);
}

#[test]
fn allows_struct_with_generic_infix_type_as_main_input_3() {
    let src = r#"
        struct Foo<let N: u32> {
            x: [u64; N * 2],
        }

        global N: u32 = 9;

        fn main(_x: Foo<N * 2>) {}
    "#;
    assert_no_errors(src);
}

#[test]
fn errors_with_better_message_when_trying_to_invoke_struct_field_that_is_a_function() {
    let src = r#"
        pub struct Foo {
            wrapped: fn(Field) -> bool,
        }

        impl Foo {
            fn call(self) -> bool {
                self.wrapped(1)
            }
        }

        fn main() {}
    "#;
    let errors = get_program_errors(src);
    assert_eq!(errors.len(), 1);

    let CompilationError::TypeError(TypeCheckError::CannotInvokeStructFieldFunctionType {
        method_name,
        ..
    }) = &errors[0].0
    else {
        panic!("Expected a 'CannotInvokeStructFieldFunctionType' error, got {:?}", errors[0].0);
    };

    assert_eq!(method_name, "wrapped");
}

fn test_disallows_attribute_on_impl_method(
    attr: &str,
    check_error: impl FnOnce(&CompilationError),
) {
    let src = format!(
        "
        pub struct Foo {{ }}

        impl Foo {{
            #[{attr}]
            fn foo() {{ }}
        }}

        fn main() {{ }}
    "
    );
    let errors = get_program_errors(&src);
    assert_eq!(errors.len(), 1);
    check_error(&errors[0].0);
}

fn test_disallows_attribute_on_trait_impl_method(
    attr: &str,
    check_error: impl FnOnce(&CompilationError),
) {
    let src = format!(
        "
        pub trait Trait {{
            fn foo() {{ }}
        }}

        pub struct Foo {{ }}

        impl Trait for Foo {{
            #[{attr}]
            fn foo() {{ }}
        }}

        fn main() {{ }}
    "
    );
    let errors = get_program_errors(&src);
    assert_eq!(errors.len(), 1);
    check_error(&errors[0].0);
}

#[test]
fn disallows_test_attribute_on_impl_method() {
    test_disallows_attribute_on_impl_method("test", |error| {
        assert!(matches!(
            error,
            CompilationError::DefinitionError(
                DefCollectorErrorKind::TestOnAssociatedFunction { .. }
            )
        ));
    });
}

#[test]
fn disallows_test_attribute_on_trait_impl_method() {
    test_disallows_attribute_on_trait_impl_method("test", |error| {
        assert!(matches!(
            error,
            CompilationError::DefinitionError(
                DefCollectorErrorKind::TestOnAssociatedFunction { .. }
            )
        ));
    });
}

#[test]
fn disallows_export_attribute_on_impl_method() {
    test_disallows_attribute_on_impl_method("export", |error| {
        assert!(matches!(
            error,
            CompilationError::DefinitionError(
                DefCollectorErrorKind::ExportOnAssociatedFunction { .. }
            )
        ));
    });
}

#[test]
fn disallows_export_attribute_on_trait_impl_method() {
    test_disallows_attribute_on_trait_impl_method("export", |error| {
        assert!(matches!(
            error,
            CompilationError::DefinitionError(
                DefCollectorErrorKind::ExportOnAssociatedFunction { .. }
            )
        ));
    });
}

#[test]
fn allows_multiple_underscore_parameters() {
    let src = r#"
        pub fn foo(_: i32, _: i64) {}

        fn main() {}
    "#;
    assert_no_errors(src);
}

#[test]
fn disallows_underscore_on_right_hand_side() {
    let src = r#"
        fn main() {
            let _ = 1;
            let _x = _;
        }
    "#;
    let errors = get_program_errors(src);
    assert_eq!(errors.len(), 1);

    let CompilationError::ResolverError(ResolverError::VariableNotDeclared { name, .. }) =
        &errors[0].0
    else {
        panic!("Expected a VariableNotDeclared error, got {:?}", errors[0].0);
    };

    assert_eq!(name, "_");
}

#[test]
fn errors_on_cyclic_globals() {
    let src = r#"
    pub comptime global A: u32 = B;
    pub comptime global B: u32 = A;

    fn main() { }
    "#;
    let errors = get_program_errors(src);

    assert!(errors.iter().any(|(error, _)| matches!(
        error,
        CompilationError::InterpreterError(InterpreterError::GlobalsDependencyCycle { .. })
    )));
    assert!(errors.iter().any(|(error, _)| matches!(
        error,
        CompilationError::ResolverError(ResolverError::DependencyCycle { .. })
    )));
}

#[test]
fn warns_on_unneeded_unsafe() {
    let src = r#"
    fn main() { 
<<<<<<< HEAD
        unsafe { 
=======
        unsafe {
            //@safety: test
>>>>>>> c8035574
            foo() 
        }
    }

    fn foo() {}
    "#;
    let errors = get_program_errors(src);
    assert_eq!(errors.len(), 1);
    assert!(matches!(
        &errors[0].0,
        CompilationError::TypeError(TypeCheckError::UnnecessaryUnsafeBlock { .. })
    ));
}

#[test]
fn warns_on_nested_unsafe() {
    let src = r#"
    fn main() { 
        unsafe { 
<<<<<<< HEAD
            unsafe {
=======
            //@safety: test
            unsafe {
                //@safety: test
>>>>>>> c8035574
                foo() 
            }
        }
    }

    unconstrained fn foo() {}
    "#;
    let errors = get_program_errors(src);
    assert_eq!(errors.len(), 1);
    assert!(matches!(
        &errors[0].0,
        CompilationError::TypeError(TypeCheckError::NestedUnsafeBlock { .. })
    ));
}<|MERGE_RESOLUTION|>--- conflicted
+++ resolved
@@ -3880,12 +3880,8 @@
 fn warns_on_unneeded_unsafe() {
     let src = r#"
     fn main() { 
-<<<<<<< HEAD
-        unsafe { 
-=======
         unsafe {
             //@safety: test
->>>>>>> c8035574
             foo() 
         }
     }
@@ -3905,13 +3901,9 @@
     let src = r#"
     fn main() { 
         unsafe { 
-<<<<<<< HEAD
-            unsafe {
-=======
             //@safety: test
             unsafe {
                 //@safety: test
->>>>>>> c8035574
                 foo() 
             }
         }
