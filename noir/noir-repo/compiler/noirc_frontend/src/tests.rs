#![cfg(test)]

mod bound_checks;
mod imports;
mod name_shadowing;
mod references;
mod turbofish;
mod unused_items;

// XXX: These tests repeat a lot of code
// what we should do is have test cases which are passed to a test harness
// A test harness will allow for more expressive and readable tests
use std::collections::BTreeMap;

use fm::FileId;

use iter_extended::vecmap;
use noirc_errors::Location;

use crate::ast::IntegerBitSize;
use crate::hir::comptime::InterpreterError;
use crate::hir::def_collector::dc_crate::CompilationError;
use crate::hir::def_collector::errors::{DefCollectorErrorKind, DuplicateType};
use crate::hir::def_map::ModuleData;
use crate::hir::resolution::errors::ResolverError;
use crate::hir::resolution::import::PathResolutionError;
use crate::hir::type_check::TypeCheckError;
use crate::hir::Context;
use crate::node_interner::{NodeInterner, StmtId};

use crate::hir::def_collector::dc_crate::DefCollector;
use crate::hir_def::expr::HirExpression;
use crate::hir_def::stmt::HirStatement;
use crate::monomorphization::monomorphize;
use crate::parser::{ItemKind, ParserErrorReason};
use crate::token::SecondaryAttribute;
use crate::ParsedModule;
use crate::{
    hir::def_map::{CrateDefMap, LocalModuleId},
    parse_program,
};
use fm::FileManager;
use noirc_arena::Arena;

pub(crate) fn has_parser_error(errors: &[(CompilationError, FileId)]) -> bool {
    errors.iter().any(|(e, _f)| matches!(e, CompilationError::ParseError(_)))
}

pub(crate) fn remove_experimental_warnings(errors: &mut Vec<(CompilationError, FileId)>) {
    errors.retain(|(error, _)| match error {
        CompilationError::ParseError(error) => {
            !matches!(error.reason(), Some(ParserErrorReason::ExperimentalFeature(..)))
        }
        _ => true,
    });
}

pub(crate) fn get_program(src: &str) -> (ParsedModule, Context, Vec<(CompilationError, FileId)>) {
    let root = std::path::Path::new("/");
    let fm = FileManager::new(root);

    let mut context = Context::new(fm, Default::default());
    context.def_interner.populate_dummy_operator_traits();
    let root_file_id = FileId::dummy();
    let root_crate_id = context.crate_graph.add_crate_root(root_file_id);

    let (program, parser_errors) = parse_program(src);
    let mut errors = vecmap(parser_errors, |e| (e.into(), root_file_id));
    remove_experimental_warnings(&mut errors);

    if !has_parser_error(&errors) {
        let inner_attributes: Vec<SecondaryAttribute> = program
            .items
            .iter()
            .filter_map(|item| {
                if let ItemKind::InnerAttribute(attribute) = &item.kind {
                    Some(attribute.clone())
                } else {
                    None
                }
            })
            .collect();

        // Allocate a default Module for the root, giving it a ModuleId
        let mut modules: Arena<ModuleData> = Arena::default();
        let location = Location::new(Default::default(), root_file_id);
        let root = modules.insert(ModuleData::new(
            None,
            location,
            Vec::new(),
            inner_attributes.clone(),
            false,
        ));

        let def_map = CrateDefMap {
            root: LocalModuleId(root),
            modules,
            krate: root_crate_id,
            extern_prelude: BTreeMap::new(),
        };

        let debug_comptime_in_file = None;
        let error_on_unused_imports = true;

        // Now we want to populate the CrateDefMap using the DefCollector
        errors.extend(DefCollector::collect_crate_and_dependencies(
            def_map,
            &mut context,
            program.clone().into_sorted(),
            root_file_id,
            debug_comptime_in_file,
            error_on_unused_imports,
        ));
    }
    (program, context, errors)
}

pub(crate) fn get_program_errors(src: &str) -> Vec<(CompilationError, FileId)> {
    get_program(src).2
}

fn assert_no_errors(src: &str) {
    let errors = get_program_errors(src);
    if !errors.is_empty() {
        panic!("Expected no errors, got: {:?}", errors);
    }
}

#[test]
fn check_trait_implemented_for_all_t() {
    let src = "
    trait Default {
        fn default() -> Self;
    }

    trait Eq {
        fn eq(self, other: Self) -> bool;
    }

    trait IsDefault {
        fn is_default(self) -> bool;
    }

    impl<T> IsDefault for T where T: Default + Eq {
        fn is_default(self) -> bool {
            self.eq(T::default())
        }
    }

    struct Foo {
        a: u64,
    }

    impl Eq for Foo {
        fn eq(self, other: Foo) -> bool { self.a == other.a }
    }

    impl Default for u64 {
        fn default() -> Self {
            0
        }
    }

    impl Default for Foo {
        fn default() -> Self {
            Foo { a: Default::default() }
        }
    }

    fn main(a: Foo) -> pub bool {
        a.is_default()
    }";
    assert_no_errors(src);
}

#[test]
fn check_trait_implementation_duplicate_method() {
    let src = "
    trait Default {
        fn default(x: Field, y: Field) -> Field;
    }

    struct Foo {
        bar: Field,
        array: [Field; 2],
    }

    impl Default for Foo {
        // Duplicate trait methods should not compile
        fn default(x: Field, y: Field) -> Field {
            y + 2 * x
        }
        // Duplicate trait methods should not compile
        fn default(x: Field, y: Field) -> Field {
            x + 2 * y
        }
    }

    fn main() {}";

    let errors = get_program_errors(src);
    assert!(!has_parser_error(&errors));
    assert!(errors.len() == 1, "Expected 1 error, got: {:?}", errors);

    for (err, _file_id) in errors {
        match &err {
            CompilationError::DefinitionError(DefCollectorErrorKind::Duplicate {
                typ,
                first_def,
                second_def,
            }) => {
                assert_eq!(typ, &DuplicateType::TraitAssociatedFunction);
                assert_eq!(first_def, "default");
                assert_eq!(second_def, "default");
            }
            _ => {
                panic!("No other errors are expected! Found = {:?}", err);
            }
        };
    }
}

#[test]
fn check_trait_wrong_method_return_type() {
    let src = "
    trait Default {
        fn default() -> Self;
    }

    struct Foo {
    }

    impl Default for Foo {
        fn default() -> Field {
            0
        }
    }

    fn main() {
    }
    ";
    let errors = get_program_errors(src);
    assert!(!has_parser_error(&errors));
    assert!(errors.len() == 1, "Expected 1 error, got: {:?}", errors);

    for (err, _file_id) in errors {
        match &err {
            CompilationError::TypeError(TypeCheckError::TypeMismatch {
                expected_typ,
                expr_typ,
                expr_span: _,
            }) => {
                assert_eq!(expected_typ, "Foo");
                assert_eq!(expr_typ, "Field");
            }
            _ => {
                panic!("No other errors are expected! Found = {:?}", err);
            }
        };
    }
}

#[test]
fn check_trait_wrong_method_return_type2() {
    let src = "
    trait Default {
        fn default(x: Field, y: Field) -> Self;
    }

    struct Foo {
        bar: Field,
        array: [Field; 2],
    }

    impl Default for Foo {
        fn default(x: Field, _y: Field) -> Field {
            x
        }
    }

    fn main() {
    }";
    let errors = get_program_errors(src);
    assert!(!has_parser_error(&errors));
    assert!(errors.len() == 1, "Expected 1 error, got: {:?}", errors);

    for (err, _file_id) in errors {
        match &err {
            CompilationError::TypeError(TypeCheckError::TypeMismatch {
                expected_typ,
                expr_typ,
                expr_span: _,
            }) => {
                assert_eq!(expected_typ, "Foo");
                assert_eq!(expr_typ, "Field");
            }
            _ => {
                panic!("No other errors are expected! Found = {:?}", err);
            }
        };
    }
}

#[test]
fn check_trait_missing_implementation() {
    let src = "
    trait Default {
        fn default(x: Field, y: Field) -> Self;

        fn method2(x: Field) -> Field;

    }

    struct Foo {
        bar: Field,
        array: [Field; 2],
    }

    impl Default for Foo {
        fn default(x: Field, y: Field) -> Self {
            Self { bar: x, array: [x,y] }
        }
    }

    fn main() {
    }
    ";
    let errors = get_program_errors(src);
    assert!(!has_parser_error(&errors));
    assert!(errors.len() == 1, "Expected 1 error, got: {:?}", errors);

    for (err, _file_id) in errors {
        match &err {
            CompilationError::DefinitionError(DefCollectorErrorKind::TraitMissingMethod {
                trait_name,
                method_name,
                trait_impl_span: _,
            }) => {
                assert_eq!(trait_name, "Default");
                assert_eq!(method_name, "method2");
            }
            _ => {
                panic!("No other errors are expected! Found = {:?}", err);
            }
        };
    }
}

#[test]
fn check_trait_not_in_scope() {
    let src = "
    struct Foo {
        bar: Field,
        array: [Field; 2],
    }

    // Default trait does not exist
    impl Default for Foo {
        fn default(x: Field, y: Field) -> Self {
            Self { bar: x, array: [x,y] }
        }
    }

    fn main() {
    }

    ";
    let errors = get_program_errors(src);
    assert!(!has_parser_error(&errors));
    assert!(errors.len() == 1, "Expected 1 error, got: {:?}", errors);
    for (err, _file_id) in errors {
        match &err {
            CompilationError::DefinitionError(DefCollectorErrorKind::TraitNotFound {
                trait_path,
            }) => {
                assert_eq!(trait_path.as_string(), "Default");
            }
            _ => {
                panic!("No other errors are expected! Found = {:?}", err);
            }
        };
    }
}

#[test]
fn check_trait_wrong_method_name() {
    let src = "
    trait Default {
    }

    struct Foo {
        bar: Field,
        array: [Field; 2],
    }

    // wrong trait name method should not compile
    impl Default for Foo {
        fn does_not_exist(x: Field, y: Field) -> Self {
            Self { bar: x, array: [x,y] }
        }
    }

    fn main() {
    }";
    let compilation_errors = get_program_errors(src);
    assert!(!has_parser_error(&compilation_errors));
    assert!(
        compilation_errors.len() == 1,
        "Expected 1 compilation error, got: {:?}",
        compilation_errors
    );

    for (err, _file_id) in compilation_errors {
        match &err {
            CompilationError::DefinitionError(DefCollectorErrorKind::MethodNotInTrait {
                trait_name,
                impl_method,
            }) => {
                assert_eq!(trait_name, "Default");
                assert_eq!(impl_method, "does_not_exist");
            }
            _ => {
                panic!("No other errors are expected! Found = {:?}", err);
            }
        };
    }
}

#[test]
fn check_trait_wrong_parameter() {
    let src = "
    trait Default {
        fn default(x: Field) -> Self;
    }

    struct Foo {
        bar: u32,
    }

    impl Default for Foo {
        fn default(x: u32) -> Self {
            Foo {bar: x}
        }
    }

    fn main() {
    }
    ";
    let errors = get_program_errors(src);
    assert!(!has_parser_error(&errors));
    assert!(errors.len() == 1, "Expected 1 error, got: {:?}", errors);

    for (err, _file_id) in errors {
        match &err {
            CompilationError::TypeError(TypeCheckError::TraitMethodParameterTypeMismatch {
                method_name,
                expected_typ,
                actual_typ,
                ..
            }) => {
                assert_eq!(method_name, "default");
                assert_eq!(expected_typ, "Field");
                assert_eq!(actual_typ, "u32");
            }
            _ => {
                panic!("No other errors are expected! Found = {:?}", err);
            }
        };
    }
}

#[test]
fn check_trait_wrong_parameter2() {
    let src = "
    trait Default {
        fn default(x: Field, y: Field) -> Self;
    }

    struct Foo {
        bar: Field,
        array: [Field; 2],
    }

    impl Default for Foo {
        fn default(x: Field, y: Foo) -> Self {
            Self { bar: x, array: [x, y.bar] }
        }
    }

    fn main() {
    }";

    let errors = get_program_errors(src);
    assert!(!has_parser_error(&errors));
    assert!(errors.len() == 1, "Expected 1 error, got: {:?}", errors);

    for (err, _file_id) in errors {
        match &err {
            CompilationError::TypeError(TypeCheckError::TraitMethodParameterTypeMismatch {
                method_name,
                expected_typ,
                actual_typ,
                ..
            }) => {
                assert_eq!(method_name, "default");
                assert_eq!(expected_typ, "Field");
                assert_eq!(actual_typ, "Foo");
            }
            _ => {
                panic!("No other errors are expected! Found = {:?}", err);
            }
        };
    }
}

#[test]
fn check_trait_wrong_parameter_type() {
    let src = "
    pub trait Default {
        fn default(x: Field, y: NotAType) -> Field;
    }

    fn main(x: Field, y: Field) {
        assert(y == x);
    }";
    let errors = get_program_errors(src);
    assert!(!has_parser_error(&errors));

    // This is a duplicate error in the name resolver & type checker.
    // In the elaborator there is no duplicate and only 1 error is issued
    assert!(errors.len() <= 2, "Expected 1 or 2 errors, got: {:?}", errors);

    for (err, _file_id) in errors {
        match &err {
            CompilationError::ResolverError(ResolverError::PathResolutionError(
                PathResolutionError::Unresolved(ident),
            )) => {
                assert_eq!(ident, "NotAType");
            }
            _ => {
                panic!("No other errors are expected! Found = {:?}", err);
            }
        };
    }
}

#[test]
fn check_trait_wrong_parameters_count() {
    let src = "
    trait Default {
        fn default(x: Field, y: Field) -> Self;
    }

    struct Foo {
        bar: Field,
        array: [Field; 2],
    }

    impl Default for Foo {
        fn default(x: Field) -> Self {
            Self { bar: x, array: [x, x] }
        }
    }

    fn main() {
    }
    ";
    let errors = get_program_errors(src);
    assert!(!has_parser_error(&errors));
    assert!(errors.len() == 1, "Expected 1 error, got: {:?}", errors);
    for (err, _file_id) in errors {
        match &err {
            CompilationError::TypeError(TypeCheckError::MismatchTraitImplNumParameters {
                actual_num_parameters,
                expected_num_parameters,
                trait_name,
                method_name,
                ..
            }) => {
                assert_eq!(actual_num_parameters, &1_usize);
                assert_eq!(expected_num_parameters, &2_usize);
                assert_eq!(method_name, "default");
                assert_eq!(trait_name, "Default");
            }
            _ => {
                panic!("No other errors are expected in this test case! Found = {:?}", err);
            }
        };
    }
}

#[test]
fn check_trait_impl_for_non_type() {
    let src = "
    trait Default {
        fn default(x: Field, y: Field) -> Field;
    }

    impl Default for main {
        fn default(x: Field, y: Field) -> Field {
            x + y
        }
    }

    fn main() {}
    ";
    let errors = get_program_errors(src);
    assert!(!has_parser_error(&errors));
    assert!(errors.len() == 1, "Expected 1 error, got: {:?}", errors);
    for (err, _file_id) in errors {
        match &err {
            CompilationError::ResolverError(ResolverError::Expected { expected, got, .. }) => {
                assert_eq!(expected, "type");
                assert_eq!(got, "function");
            }
            _ => {
                panic!("No other errors are expected! Found = {:?}", err);
            }
        };
    }
}

#[test]
fn check_impl_struct_not_trait() {
    let src = "
    struct Foo {
        bar: Field,
        array: [Field; 2],
    }

    struct Default {
        x: Field,
        z: Field,
    }

    // Default is a struct not a trait
    impl Default for Foo {
        fn default(x: Field, y: Field) -> Self {
            Self { bar: x, array: [x,y] }
        }
    }

    fn main() {}
    ";
    let errors = get_program_errors(src);
    assert!(!has_parser_error(&errors));
    assert!(errors.len() == 1, "Expected 1 error, got: {:?}", errors);
    for (err, _file_id) in errors {
        match &err {
            CompilationError::DefinitionError(DefCollectorErrorKind::NotATrait {
                not_a_trait_name,
            }) => {
                assert_eq!(not_a_trait_name.to_string(), "Default");
            }
            _ => {
                panic!("No other errors are expected! Found = {:?}", err);
            }
        };
    }
}

#[test]
fn check_trait_duplicate_declaration() {
    let src = "
    trait Default {
        fn default(x: Field, y: Field) -> Self;
    }

    struct Foo {
        bar: Field,
        array: [Field; 2],
    }

    impl Default for Foo {
        fn default(x: Field,y: Field) -> Self {
            Self { bar: x, array: [x,y] }
        }
    }


    trait Default {
        fn default(x: Field) -> Self;
    }

    fn main() {
    }";
    let errors = get_program_errors(src);
    assert!(!has_parser_error(&errors));
    assert!(errors.len() == 1, "Expected 1 error, got: {:?}", errors);
    for (err, _file_id) in errors {
        match &err {
            CompilationError::DefinitionError(DefCollectorErrorKind::Duplicate {
                typ,
                first_def,
                second_def,
            }) => {
                assert_eq!(typ, &DuplicateType::Trait);
                assert_eq!(first_def, "Default");
                assert_eq!(second_def, "Default");
            }
            _ => {
                panic!("No other errors are expected! Found = {:?}", err);
            }
        };
    }
}

#[test]
fn check_trait_duplicate_implementation() {
    let src = "
    trait Default {
    }
    struct Foo {
        bar: Field,
    }

    impl Default for Foo {
    }
    impl Default for Foo {
    }
    fn main() {
    }
    ";
    let errors = get_program_errors(src);
    assert!(!has_parser_error(&errors));
    assert!(errors.len() == 2, "Expected 2 errors, got: {:?}", errors);
    for (err, _file_id) in errors {
        match &err {
            CompilationError::DefinitionError(DefCollectorErrorKind::OverlappingImpl {
                ..
            }) => (),
            CompilationError::DefinitionError(DefCollectorErrorKind::OverlappingImplNote {
                ..
            }) => (),
            _ => {
                panic!("No other errors are expected! Found = {:?}", err);
            }
        };
    }
}

#[test]
fn check_trait_duplicate_implementation_with_alias() {
    let src = "
    trait Default {
    }

    struct MyStruct {
    }

    type MyType = MyStruct;

    impl Default for MyStruct {
    }

    impl Default for MyType {
    }

    fn main() {
    }
    ";
    let errors = get_program_errors(src);
    assert!(!has_parser_error(&errors));
    assert!(errors.len() == 2, "Expected 2 errors, got: {:?}", errors);
    for (err, _file_id) in errors {
        match &err {
            CompilationError::DefinitionError(DefCollectorErrorKind::OverlappingImpl {
                ..
            }) => (),
            CompilationError::DefinitionError(DefCollectorErrorKind::OverlappingImplNote {
                ..
            }) => (),
            _ => {
                panic!("No other errors are expected! Found = {:?}", err);
            }
        };
    }
}

#[test]
fn test_impl_self_within_default_def() {
    let src = "
    trait Bar {
        fn ok(self) -> Self;

        fn ref_ok(self) -> Self {
            self.ok()
        }
    }

    impl<T> Bar for (T, T) where T: Bar {
        fn ok(self) -> Self {
            self
        }
    }";
    assert_no_errors(src);
}

#[test]
fn check_trait_as_type_as_fn_parameter() {
    let src = "
    trait Eq {
        fn eq(self, other: Self) -> bool;
    }

    struct Foo {
        a: u64,
    }

    impl Eq for Foo {
        fn eq(self, other: Foo) -> bool { self.a == other.a }
    }

    fn test_eq(x: impl Eq) -> bool {
        x.eq(x)
    }

    fn main(a: Foo) -> pub bool {
        test_eq(a)
    }";
    assert_no_errors(src);
}

#[test]
fn check_trait_as_type_as_two_fn_parameters() {
    let src = "
    trait Eq {
        fn eq(self, other: Self) -> bool;
    }

    trait Test {
        fn test(self) -> bool;
    }

    struct Foo {
        a: u64,
    }

    impl Eq for Foo {
        fn eq(self, other: Foo) -> bool { self.a == other.a }
    }

    impl Test for u64 {
        fn test(self) -> bool { self == self }
    }

    fn test_eq(x: impl Eq, y: impl Test) -> bool {
        x.eq(x) == y.test()
    }

    fn main(a: Foo, b: u64) -> pub bool {
        test_eq(a, b)
    }";
    assert_no_errors(src);
}

fn get_program_captures(src: &str) -> Vec<Vec<String>> {
    let (program, context, _errors) = get_program(src);
    let interner = context.def_interner;
    let mut all_captures: Vec<Vec<String>> = Vec::new();
    for func in program.into_sorted().functions {
        let func_id = interner.find_function(func.item.name()).unwrap();
        let hir_func = interner.function(&func_id);
        // Iterate over function statements and apply filtering function
        find_lambda_captures(hir_func.block(&interner).statements(), &interner, &mut all_captures);
    }
    all_captures
}

fn find_lambda_captures(stmts: &[StmtId], interner: &NodeInterner, result: &mut Vec<Vec<String>>) {
    for stmt_id in stmts.iter() {
        let hir_stmt = interner.statement(stmt_id);
        let expr_id = match hir_stmt {
            HirStatement::Expression(expr_id) => expr_id,
            HirStatement::Let(let_stmt) => let_stmt.expression,
            HirStatement::Assign(assign_stmt) => assign_stmt.expression,
            HirStatement::Constrain(constr_stmt) => constr_stmt.0,
            HirStatement::Semi(semi_expr) => semi_expr,
            HirStatement::For(for_loop) => for_loop.block,
            HirStatement::Error => panic!("Invalid HirStatement!"),
            HirStatement::Break => panic!("Unexpected break"),
            HirStatement::Continue => panic!("Unexpected continue"),
            HirStatement::Comptime(_) => panic!("Unexpected comptime"),
        };
        let expr = interner.expression(&expr_id);

        get_lambda_captures(expr, interner, result); // TODO: dyn filter function as parameter
    }
}

fn get_lambda_captures(
    expr: HirExpression,
    interner: &NodeInterner,
    result: &mut Vec<Vec<String>>,
) {
    if let HirExpression::Lambda(lambda_expr) = expr {
        let mut cur_capture = Vec::new();

        for capture in lambda_expr.captures.iter() {
            cur_capture.push(interner.definition(capture.ident.id).name.clone());
        }
        result.push(cur_capture);

        // Check for other captures recursively within the lambda body
        let hir_body_expr = interner.expression(&lambda_expr.body);
        if let HirExpression::Block(block_expr) = hir_body_expr {
            find_lambda_captures(block_expr.statements(), interner, result);
        }
    }
}

#[test]
fn resolve_empty_function() {
    let src = "
        fn main() {

        }
    ";
    assert_no_errors(src);
}
#[test]
fn resolve_basic_function() {
    let src = r#"
        fn main(x : Field) {
            let y = x + x;
            assert(y == x);
        }
    "#;
    assert_no_errors(src);
}
#[test]
fn resolve_unused_var() {
    let src = r#"
        fn main(x : Field) {
            let y = x + x;
            assert(x == x);
        }
    "#;

    let errors = get_program_errors(src);
    assert!(errors.len() == 1, "Expected 1 error, got: {:?}", errors);
    // It should be regarding the unused variable
    match &errors[0].0 {
        CompilationError::ResolverError(ResolverError::UnusedVariable { ident }) => {
            assert_eq!(&ident.0.contents, "y");
        }
        _ => unreachable!("we should only have an unused var error"),
    }
}

#[test]
fn resolve_unresolved_var() {
    let src = r#"
        fn main(x : Field) {
            let y = x + x;
            assert(y == z);
        }
    "#;
    let errors = get_program_errors(src);
    assert!(errors.len() == 1, "Expected 1 error, got: {:?}", errors);
    // It should be regarding the unresolved var `z` (Maybe change to undeclared and special case)
    match &errors[0].0 {
        CompilationError::ResolverError(ResolverError::VariableNotDeclared { name, span: _ }) => {
            assert_eq!(name, "z");
        }
        _ => unimplemented!("we should only have an unresolved variable"),
    }
}

#[test]
fn unresolved_path() {
    let src = "
        fn main(x : Field) {
            let _z = some::path::to::a::func(x);
        }
    ";
    let errors = get_program_errors(src);
    assert!(errors.len() == 1, "Expected 1 error, got: {:?}", errors);
    for (compilation_error, _file_id) in errors {
        match compilation_error {
            CompilationError::ResolverError(err) => {
                match err {
                    ResolverError::PathResolutionError(PathResolutionError::Unresolved(name)) => {
                        assert_eq!(name.to_string(), "some");
                    }
                    _ => unimplemented!("we should only have an unresolved function"),
                };
            }
            _ => unimplemented!(),
        }
    }
}

#[test]
fn resolve_literal_expr() {
    let src = r#"
        fn main(x : Field) {
            let y = 5;
            assert(y == x);
        }
    "#;
    assert_no_errors(src);
}

#[test]
fn multiple_resolution_errors() {
    let src = r#"
        fn main(x : Field) {
           let y = foo::bar(x);
           let z = y + a;
        }
    "#;

    let errors = get_program_errors(src);
    assert!(errors.len() == 3, "Expected 3 errors, got: {:?}", errors);

    // Errors are:
    // `a` is undeclared
    // `z` is unused
    // `foo::bar` does not exist
    for (compilation_error, _file_id) in errors {
        match compilation_error {
            CompilationError::ResolverError(err) => {
                match err {
                    ResolverError::UnusedVariable { ident } => {
                        assert_eq!(&ident.0.contents, "z");
                    }
                    ResolverError::VariableNotDeclared { name, .. } => {
                        assert_eq!(name, "a");
                    }
                    ResolverError::PathResolutionError(PathResolutionError::Unresolved(name)) => {
                        assert_eq!(name.to_string(), "foo");
                    }
                    _ => unimplemented!(),
                };
            }
            _ => unimplemented!(),
        }
    }
}

#[test]
fn resolve_prefix_expr() {
    let src = r#"
        fn main(x : Field) {
            let _y = -x;
        }
    "#;
    assert_no_errors(src);
}

#[test]
fn resolve_for_expr() {
    let src = r#"
        fn main(x : u64) {
            for i in 1..20 {
                let _z = x + i;
            };
        }
    "#;
    assert_no_errors(src);
}

#[test]
fn resolve_call_expr() {
    let src = r#"
        fn main(x : Field) {
            let _z = foo(x);
        }

        fn foo(x : Field) -> Field {
            x
        }
    "#;
    assert_no_errors(src);
}

#[test]
fn resolve_shadowing() {
    let src = r#"
        fn main(x : Field) {
            let x = foo(x);
            let x = x;
            let (x, x) = (x, x);
            let _ = x;
        }

        fn foo(x : Field) -> Field {
            x
        }
    "#;
    assert_no_errors(src);
}

#[test]
fn resolve_basic_closure() {
    let src = r#"
        fn main(x : Field) -> pub Field {
            let closure = |y| y + x;
            closure(x)
        }
    "#;
    assert_no_errors(src);
}

#[test]
fn resolve_simplified_closure() {
    // based on bug https://github.com/noir-lang/noir/issues/1088

    let src = r#"fn do_closure(x: Field) -> Field {
        let y = x;
        let ret_capture = || {
          y
        };
        ret_capture()
      }

      fn main(x: Field) {
          assert(do_closure(x) == 100);
      }

      "#;
    let parsed_captures = get_program_captures(src);
    let expected_captures = vec![vec!["y".to_string()]];
    assert_eq!(expected_captures, parsed_captures);
}

#[test]
fn resolve_complex_closures() {
    let src = r#"
        fn main(x: Field) -> pub Field {
            let closure_without_captures = |x: Field| -> Field { x + x };
            let a = closure_without_captures(1);

            let closure_capturing_a_param = |y: Field| -> Field { y + x };
            let b = closure_capturing_a_param(2);

            let closure_capturing_a_local_var = |y: Field| -> Field { y + b };
            let c = closure_capturing_a_local_var(3);

            let closure_with_transitive_captures = |y: Field| -> Field {
                let d = 5;
                let nested_closure = |z: Field| -> Field {
                    let doubly_nested_closure = |w: Field| -> Field { w + x + b };
                    a + z + y + d + x + doubly_nested_closure(4) + x + y
                };
                let res = nested_closure(5);
                res
            };

            a + b + c + closure_with_transitive_captures(6)
        }
    "#;
    assert_no_errors(src);

    let expected_captures = vec![
        vec![],
        vec!["x".to_string()],
        vec!["b".to_string()],
        vec!["x".to_string(), "b".to_string(), "a".to_string()],
        vec!["x".to_string(), "b".to_string(), "a".to_string(), "y".to_string(), "d".to_string()],
        vec!["x".to_string(), "b".to_string()],
    ];

    let parsed_captures = get_program_captures(src);

    assert_eq!(expected_captures, parsed_captures);
}

#[test]
fn resolve_fmt_strings() {
    let src = r#"
        fn main() {
            let string = f"this is i: {i}";
            println(string);

            println(f"I want to print {0}");

            let new_val = 10;
            println(f"random_string{new_val}{new_val}");
        }
        fn println<T>(x : T) -> T {
            x
        }
    "#;

    let errors = get_program_errors(src);
    assert!(errors.len() == 5, "Expected 5 errors, got: {:?}", errors);

    for (err, _file_id) in errors {
        match &err {
            CompilationError::ResolverError(ResolverError::VariableNotDeclared {
                name, ..
            }) => {
                assert_eq!(name, "i");
            }
            CompilationError::ResolverError(ResolverError::NumericConstantInFormatString {
                name,
                ..
            }) => {
                assert_eq!(name, "0");
            }
            CompilationError::TypeError(TypeCheckError::UnusedResultError {
                expr_type: _,
                expr_span,
            }) => {
                let a = src.get(expr_span.start() as usize..expr_span.end() as usize).unwrap();
                assert!(
                    a == "println(string)"
                        || a == "println(f\"I want to print {0}\")"
                        || a == "println(f\"random_string{new_val}{new_val}\")"
                );
            }
            _ => unimplemented!(),
        };
    }
}

fn check_rewrite(src: &str, expected: &str) {
    let (_program, mut context, _errors) = get_program(src);
    let main_func_id = context.def_interner.find_function("main").unwrap();
    let program = monomorphize(main_func_id, &mut context.def_interner).unwrap();
    assert!(format!("{}", program) == expected);
}

#[test]
fn simple_closure_with_no_captured_variables() {
    let src = r#"
    fn main() -> pub Field {
        let x = 1;
        let closure = || x;
        closure()
    }
    "#;

    let expected_rewrite = r#"fn main$f0() -> Field {
    let x$0 = 1;
    let closure$3 = {
        let closure_variable$2 = {
            let env$1 = (x$l0);
            (env$l1, lambda$f1)
        };
        closure_variable$l2
    };
    {
        let tmp$4 = closure$l3;
        tmp$l4.1(tmp$l4.0)
    }
}
fn lambda$f1(mut env$l1: (Field)) -> Field {
    env$l1.0
}
"#;
    check_rewrite(src, expected_rewrite);
}

#[test]
fn deny_cyclic_globals() {
    let src = r#"
        global A = B;
        global B = A;
        fn main() {}
    "#;
    assert_eq!(get_program_errors(src).len(), 1);
}

#[test]
fn deny_cyclic_type_aliases() {
    let src = r#"
        type A = B;
        type B = A;
        fn main() {}
    "#;
    assert_eq!(get_program_errors(src).len(), 1);
}

#[test]
fn ensure_nested_type_aliases_type_check() {
    let src = r#"
        type A = B;
        type B = u8;
        fn main() {
            let _a: A = 0 as u16;
        }
    "#;
    assert_eq!(get_program_errors(src).len(), 1);
}

#[test]
fn type_aliases_in_entry_point() {
    let src = r#"
        type Foo = u8;
        fn main(_x: Foo) {}
    "#;
    assert_eq!(get_program_errors(src).len(), 0);
}

#[test]
fn operators_in_global_used_in_type() {
    let src = r#"
        global ONE: u32 = 1;
        global COUNT: u32 = ONE + 2;
        fn main() {
            let _array: [Field; COUNT] = [1, 2, 3];
        }
    "#;
    assert_eq!(get_program_errors(src).len(), 0);
}

#[test]
fn break_and_continue_in_constrained_fn() {
    let src = r#"
        fn main() {
            for i in 0 .. 10 {
                if i == 2 {
                    continue;
                }
                if i == 5 {
                    break;
                }
            }
        }
    "#;
    assert_eq!(get_program_errors(src).len(), 2);
}

#[test]
fn break_and_continue_outside_loop() {
    let src = r#"
        unconstrained fn main() {
            continue;
            break;
        }
    "#;
    assert_eq!(get_program_errors(src).len(), 2);
}

// Regression for #2540
#[test]
fn for_loop_over_array() {
    let src = r#"
        fn hello<let N: u32>(_array: [u1; N]) {
            for _ in 0..N {}
        }

        fn main() {
            let array: [u1; 2] = [0, 1];
            hello(array);
        }
    "#;
    let errors = get_program_errors(src);
    assert_eq!(errors.len(), 0);
}

// Regression for #4545
#[test]
fn type_aliases_in_main() {
    let src = r#"
        type Outer<let N: u32> = [u8; N];
        fn main(_arg: Outer<1>) {}
    "#;
    assert_eq!(get_program_errors(src).len(), 0);
}

#[test]
fn ban_mutable_globals() {
    // Mutable globals are only allowed in a comptime context
    let src = r#"
        mut global FOO: Field = 0;
        fn main() {}
    "#;
    assert_eq!(get_program_errors(src).len(), 1);
}

#[test]
fn deny_inline_attribute_on_unconstrained() {
    let src = r#"
        #[no_predicates]
        unconstrained pub fn foo(x: Field, y: Field) {
            assert(x != y);
        }
    "#;
    let errors = get_program_errors(src);
    assert_eq!(errors.len(), 1);
    assert!(matches!(
        errors[0].0,
        CompilationError::ResolverError(ResolverError::NoPredicatesAttributeOnUnconstrained { .. })
    ));
}

#[test]
fn deny_fold_attribute_on_unconstrained() {
    let src = r#"
        #[fold]
        unconstrained pub fn foo(x: Field, y: Field) {
            assert(x != y);
        }
    "#;
    let errors = get_program_errors(src);
    assert_eq!(errors.len(), 1);
    assert!(matches!(
        errors[0].0,
        CompilationError::ResolverError(ResolverError::FoldAttributeOnUnconstrained { .. })
    ));
}

#[test]
fn specify_function_types_with_turbofish() {
    let src = r#"
        trait Default {
            fn default() -> Self;
        }

        impl Default for Field {
            fn default() -> Self { 0 }
        }

        impl Default for u64 {
            fn default() -> Self { 0 }
        }

        // Need the above as we don't have access to the stdlib here.
        // We also need to construct a concrete value of `U` without giving away its type
        // as otherwise the unspecified type is ignored.

        fn generic_func<T, U>() -> (T, U) where T: Default, U: Default {
            (T::default(), U::default())
        }

        fn main() {
            let _ = generic_func::<u64, Field>();
        }
    "#;
    let errors = get_program_errors(src);
    assert_eq!(errors.len(), 0);
}

#[test]
fn specify_method_types_with_turbofish() {
    let src = r#"
        trait Default {
            fn default() -> Self;
        }

        impl Default for Field {
            fn default() -> Self { 0 }
        }

        // Need the above as we don't have access to the stdlib here.
        // We also need to construct a concrete value of `U` without giving away its type
        // as otherwise the unspecified type is ignored.

        struct Foo<T> {
            inner: T
        }

        impl<T> Foo<T> {
            fn generic_method<U>(_self: Self) -> U where U: Default {
                U::default()
            }
        }

        fn main() {
            let foo: Foo<Field> = Foo { inner: 1 };
            let _ = foo.generic_method::<Field>();
        }
    "#;
    let errors = get_program_errors(src);
    assert_eq!(errors.len(), 0);
}

#[test]
fn incorrect_turbofish_count_function_call() {
    let src = r#"
        trait Default {
            fn default() -> Self;
        }

        impl Default for Field {
            fn default() -> Self { 0 }
        }

        impl Default for u64 {
            fn default() -> Self { 0 }
        }

        // Need the above as we don't have access to the stdlib here.
        // We also need to construct a concrete value of `U` without giving away its type
        // as otherwise the unspecified type is ignored.

        fn generic_func<T, U>() -> (T, U) where T: Default, U: Default {
            (T::default(), U::default())
        }

        fn main() {
            let _ = generic_func::<u64, Field, Field>();
        }
    "#;
    let errors = get_program_errors(src);
    assert_eq!(errors.len(), 1);
    assert!(matches!(
        errors[0].0,
        CompilationError::TypeError(TypeCheckError::IncorrectTurbofishGenericCount { .. }),
    ));
}

#[test]
fn incorrect_turbofish_count_method_call() {
    let src = r#"
        trait Default {
            fn default() -> Self;
        }

        impl Default for Field {
            fn default() -> Self { 0 }
        }

        // Need the above as we don't have access to the stdlib here.
        // We also need to construct a concrete value of `U` without giving away its type
        // as otherwise the unspecified type is ignored.

        struct Foo<T> {
            inner: T
        }

        impl<T> Foo<T> {
            fn generic_method<U>(_self: Self) -> U where U: Default {
                U::default()
            }
        }

        fn main() {
            let foo: Foo<Field> = Foo { inner: 1 };
            let _ = foo.generic_method::<Field, u32>();
        }
    "#;
    let errors = get_program_errors(src);
    assert_eq!(errors.len(), 1);
    assert!(matches!(
        errors[0].0,
        CompilationError::TypeError(TypeCheckError::IncorrectTurbofishGenericCount { .. }),
    ));
}

#[test]
fn struct_numeric_generic_in_function() {
    let src = r#"
    struct Foo {
        inner: u64
    }

    pub fn bar<let N: Foo>() { }
    "#;
    let errors = get_program_errors(src);
    assert_eq!(errors.len(), 1);
    assert!(matches!(
        errors[0].0,
        CompilationError::ResolverError(ResolverError::UnsupportedNumericGenericType { .. }),
    ));
}

#[test]
fn struct_numeric_generic_in_struct() {
    let src = r#"
    pub struct Foo {
        inner: u64
    }

    pub struct Bar<let N: Foo> { }
    "#;
    let errors = get_program_errors(src);
    assert_eq!(errors.len(), 1);
    assert!(matches!(
        errors[0].0,
        CompilationError::DefinitionError(
            DefCollectorErrorKind::UnsupportedNumericGenericType { .. }
        ),
    ));
}

#[test]
fn bool_numeric_generic() {
    let src = r#"
    pub fn read<let N: bool>() -> Field {
        if N {
            0
        } else {
            1
        }
    }
    "#;
    let errors = get_program_errors(src);
    assert_eq!(errors.len(), 1);
    assert!(matches!(
        errors[0].0,
        CompilationError::ResolverError(ResolverError::UnsupportedNumericGenericType { .. }),
    ));
}

#[test]
fn numeric_generic_binary_operation_type_mismatch() {
    let src = r#"
    pub fn foo<let N: Field>() -> bool {
        let mut check: bool = true;
        check = N;
        check
    }
    "#;
    let errors = get_program_errors(src);
    assert_eq!(errors.len(), 1);
    assert!(matches!(
        errors[0].0,
        CompilationError::TypeError(TypeCheckError::TypeMismatchWithSource { .. }),
    ));
}

#[test]
fn bool_generic_as_loop_bound() {
    let src = r#"
    pub fn read<let N: bool>() { // error here
        let mut fields = [0; N]; // error here
        for i in 0..N {  // error here
            fields[i] = i + 1;
        }
        assert(fields[0] == 1);
    }
    "#;
    let errors = get_program_errors(src);
    assert_eq!(errors.len(), 3);

    assert!(matches!(
        errors[0].0,
        CompilationError::ResolverError(ResolverError::UnsupportedNumericGenericType { .. }),
    ));

    assert!(matches!(
        errors[1].0,
        CompilationError::TypeError(TypeCheckError::TypeKindMismatch { .. }),
    ));

    let CompilationError::TypeError(TypeCheckError::TypeMismatch {
        expected_typ, expr_typ, ..
    }) = &errors[2].0
    else {
        panic!("Got an error other than a type mismatch");
    };

    assert_eq!(expected_typ, "Field");
    assert_eq!(expr_typ, "bool");
}

#[test]
fn numeric_generic_in_function_signature() {
    let src = r#"
    pub fn foo<let N: u32>(arr: [Field; N]) -> [Field; N] { arr }
    "#;
    assert_no_errors(src);
}

#[test]
fn numeric_generic_as_struct_field_type_fails() {
    let src = r#"
    pub struct Foo<let N: u32> {
        a: Field,
        b: N,
    }
    "#;
    let errors = get_program_errors(src);
    assert_eq!(errors.len(), 1);
    assert!(matches!(
        errors[0].0,
        CompilationError::TypeError(TypeCheckError::TypeKindMismatch { .. }),
    ));
}

#[test]
fn normal_generic_as_array_length() {
    let src = r#"
    pub struct Foo<N> {
        a: Field,
        b: [Field; N],
    }
    "#;
    let errors = get_program_errors(src);
    assert_eq!(errors.len(), 1);
    assert!(matches!(
        errors[0].0,
        CompilationError::TypeError(TypeCheckError::TypeKindMismatch { .. }),
    ));
}

#[test]
fn numeric_generic_as_param_type() {
    let src = r#"
    pub fn foo<let I: Field>(x: I) -> I {
        let _q: I = 5;
        x
    }
    "#;
    let errors = get_program_errors(src);
    assert_eq!(errors.len(), 3);

    // Error from the parameter type
    assert!(matches!(
        errors[0].0,
        CompilationError::TypeError(TypeCheckError::TypeKindMismatch { .. }),
    ));
    // Error from the let statement annotated type
    assert!(matches!(
        errors[1].0,
        CompilationError::TypeError(TypeCheckError::TypeKindMismatch { .. }),
    ));
    // Error from the return type
    assert!(matches!(
        errors[2].0,
        CompilationError::TypeError(TypeCheckError::TypeKindMismatch { .. }),
    ));
}

#[test]
fn numeric_generic_used_in_nested_type_fails() {
    let src = r#"
    pub struct Foo<let N: u32> {
        a: Field,
        b: Bar<N>,
    }
    struct Bar<let N: u32> {
        inner: N
    }
    "#;
    let errors = get_program_errors(src);
    assert_eq!(errors.len(), 1);
    assert!(matches!(
        errors[0].0,
        CompilationError::TypeError(TypeCheckError::TypeKindMismatch { .. }),
    ));
}

#[test]
fn normal_generic_used_in_nested_array_length_fail() {
    let src = r#"
    pub struct Foo<N> {
        a: Field,
        b: Bar<N>,
    }
    pub struct Bar<let N: u32> {
        inner: [Field; N]
    }
    "#;
    let errors = get_program_errors(src);
    assert_eq!(errors.len(), 1);
    assert!(matches!(
        errors[0].0,
        CompilationError::TypeError(TypeCheckError::TypeKindMismatch { .. }),
    ));
}

#[test]
fn numeric_generic_used_in_nested_type_pass() {
    // The order of these structs should not be changed to make sure
    // that we are accurately resolving all struct generics before struct fields
    let src = r#"
    pub struct NestedNumeric<let N: u32> {
        a: Field,
        b: InnerNumeric<N>
    }
    pub struct InnerNumeric<let N: u32> {
        inner: [u64; N],
    }
    "#;
    assert_no_errors(src);
}

#[test]
fn numeric_generic_used_in_trait() {
    // We want to make sure that `N` in `impl<let N: u32, T> Deserialize<N, T>` does
    // not trigger `expected type, found numeric generic parameter N` as the trait
    // does in fact expect a numeric generic.
    let src = r#"
    struct MyType<T> {
        a: Field,
        b: Field,
        c: Field,
        d: T,
    }

    impl<let N: u32, T> Deserialize<N, T> for MyType<T> {
        fn deserialize(fields: [Field; N], other: T) -> Self {
            MyType { a: fields[0], b: fields[1], c: fields[2], d: other }
        }
    }

    trait Deserialize<let N: u32, T> {
        fn deserialize(fields: [Field; N], other: T) -> Self;
    }
    "#;
    assert_no_errors(src);
}

#[test]
fn numeric_generic_in_trait_impl_with_extra_impl_generics() {
    let src = r#"
    trait Default {
        fn default() -> Self;
    }

    struct MyType<T> {
        a: Field,
        b: Field,
        c: Field,
        d: T,
    }

    // Make sure that `T` is placed before `N` as we want to test that the order of the generics is correctly maintained.
    // `N` is used first in the trait impl generics (`Deserialize<N> for MyType<T>`).
    // We want to make sure that the compiler correctly accounts for that `N` has a numeric kind
    // while `T` has a normal kind.
    impl<T, let N: u32> Deserialize<N> for MyType<T> where T: Default {
        fn deserialize(fields: [Field; N]) -> Self {
            MyType { a: fields[0], b: fields[1], c: fields[2], d: T::default() }
        }
    }

    trait Deserialize<let N: u32> {
        fn deserialize(fields: [Field; N]) -> Self;
    }
    "#;
    assert_no_errors(src);
}

#[test]
fn numeric_generic_used_in_where_clause() {
    let src = r#"
    trait Deserialize<let N: u32> {
        fn deserialize(fields: [Field; N]) -> Self;
    }

    pub fn read<T, let N: u32>() -> T where T: Deserialize<N> {
        let mut fields: [Field; N] = [0; N];
        for i in 0..N {
            fields[i] = i as Field + 1;
        }
        T::deserialize(fields)
    }
    "#;
    assert_no_errors(src);
}

#[test]
fn numeric_generic_used_in_turbofish() {
    let src = r#"
    pub fn double<let N: u32>() -> u32 {
        // Used as an expression
        N * 2
    }

    pub fn double_numeric_generics_test() {
        // Example usage of a numeric generic arguments.
        assert(double::<9>() == 18);
        assert(double::<7 + 8>() == 30);
    }
    "#;
    assert_no_errors(src);
}

#[test]
fn constant_used_with_numeric_generic() {
    let src = r#"
    struct ValueNote {
        value: Field,
    }

    trait Serialize<let N: u32> {
        fn serialize(self) -> [Field; N];
    }

    impl Serialize<1> for ValueNote {
        fn serialize(self) -> [Field; 1] {
            [self.value]
        }
    }
    "#;
    assert_no_errors(src);
}

#[test]
fn normal_generic_used_when_numeric_expected_in_where_clause() {
    let src = r#"
    trait Deserialize<let N: u32> {
        fn deserialize(fields: [Field; N]) -> Self;
    }

    pub fn read<T, N>() -> T where T: Deserialize<N> {
        T::deserialize([0, 1])
    }
    "#;
    let errors = get_program_errors(src);
    assert_eq!(errors.len(), 1);
    assert!(matches!(
        errors[0].0,
        CompilationError::TypeError(TypeCheckError::TypeKindMismatch { .. }),
    ));

    let src = r#"
    trait Deserialize<let N: u32> {
        fn deserialize(fields: [Field; N]) -> Self;
    }

    pub fn read<T, N>() -> T where T: Deserialize<N> {
        let mut fields: [Field; N] = [0; N];
        for i in 0..N {
            fields[i] = i as Field + 1;
        }
        T::deserialize(fields)
    }
    "#;
    let errors = get_program_errors(src);
    assert_eq!(errors.len(), 4);
    assert!(matches!(
        errors[0].0,
        CompilationError::TypeError(TypeCheckError::TypeKindMismatch { .. }),
    ));
    assert!(matches!(
        errors[1].0,
        CompilationError::TypeError(TypeCheckError::TypeKindMismatch { .. }),
    ));
    assert!(matches!(
        errors[2].0,
        CompilationError::TypeError(TypeCheckError::TypeKindMismatch { .. }),
    ));
    // N
    assert!(matches!(
        errors[3].0,
        CompilationError::ResolverError(ResolverError::VariableNotDeclared { .. }),
    ));
}

#[test]
fn numeric_generics_type_kind_mismatch() {
    let src = r#"
    fn foo<let N: u32>() -> u16 {
        N as u16
    }

    global J: u16 = 10;

    fn bar<let N: u16>() -> u16 {
        foo::<J>()
    }

    global M: u16 = 3;
    
    fn main() {
        let _ = bar::<M>();
    }
    "#;
    let errors = get_program_errors(src);
    assert_eq!(errors.len(), 1);
    assert!(matches!(
        errors[0].0,
        CompilationError::TypeError(TypeCheckError::TypeKindMismatch { .. }),
    ));
}

#[test]
fn numeric_generics_value_kind_mismatch_u32_u64() {
    let src = r#"
    struct BoundedVec<T, let MaxLen: u32> {
        storage: [T; MaxLen],
        // can't be compared to MaxLen: u32
        // can't be used to index self.storage
        len: u64,
    }

    impl<T, let MaxLen: u32> BoundedVec<T, MaxLen> {
        pub fn extend_from_bounded_vec<let Len: u32>(&mut self, _vec: BoundedVec<T, Len>) { 
            // We do this to avoid an unused variable warning on `self`
            let _ = self.len;
            for _ in 0..Len { }
        }

        pub fn push(&mut self, elem: T) {
            assert(self.len < MaxLen, "push out of bounds");
            self.storage[self.len] = elem;
            self.len += 1;
        }
    }
    "#;
    let errors = get_program_errors(src);
    assert_eq!(errors.len(), 1);
    assert!(matches!(
        errors[0].0,
        CompilationError::TypeError(TypeCheckError::IntegerBitWidth {
            bit_width_x: IntegerBitSize::SixtyFour,
            bit_width_y: IntegerBitSize::ThirtyTwo,
            ..
        }),
    ));
}

#[test]
fn quote_code_fragments() {
    // This test ensures we can quote (and unquote/splice) code fragments
    // which by themselves are not valid code. They only need to be valid
    // by the time they are unquoted into the macro's call site.
    let src = r#"
        fn main() {
            comptime {
                concat!(quote { assert( }, quote { false); });
            }
        }

        comptime fn concat(a: Quoted, b: Quoted) -> Quoted {
            quote { $a $b }
        }
    "#;
    let errors = get_program_errors(src);
    assert_eq!(errors.len(), 1);

    use InterpreterError::FailingConstraint;
    assert!(matches!(&errors[0].0, CompilationError::InterpreterError(FailingConstraint { .. })));
}

#[test]
fn impl_stricter_than_trait_no_trait_method_constraints() {
    // This test ensures that the error we get from the where clause on the trait impl method
    // is a `DefCollectorErrorKind::ImplIsStricterThanTrait` error.
    let src = r#"
    trait Serialize<let N: u32> {
        // We want to make sure we trigger the error when override a trait method
        // which itself has no trait constraints.
        fn serialize(self) -> [Field; N];
    }

    trait ToField {
        fn to_field(self) -> Field;
    }

    fn process_array<let N: u32>(array: [Field; N]) -> Field {
        array[0]
    }

    fn serialize_thing<A, let N: u32>(thing: A) -> [Field; N] where A: Serialize<N> {
        thing.serialize()
    }

    struct MyType<T> {
        a: T,
        b: T,
    }

    impl<T> Serialize<2> for MyType<T> {
        fn serialize(self) -> [Field; 2] where T: ToField {
            [ self.a.to_field(), self.b.to_field() ]
        }
    }

    impl<T> MyType<T> {
        fn do_thing_with_serialization_with_extra_steps(self) -> Field {
            process_array(serialize_thing(self))
        }
    }
    "#;

    let errors = get_program_errors(src);
    assert_eq!(errors.len(), 1);
    assert!(matches!(
        &errors[0].0,
        CompilationError::DefinitionError(DefCollectorErrorKind::ImplIsStricterThanTrait { .. })
    ));
}

#[test]
fn impl_stricter_than_trait_different_generics() {
    let src = r#"
    trait Default { }

    // Object type of the trait constraint differs
    trait Foo<T> {
        fn foo_good<U>() where T: Default;

        fn foo_bad<U>() where T: Default;
    }

    impl<A> Foo<A> for () {
        fn foo_good<B>() where A: Default {}

        fn foo_bad<B>() where B: Default {}
    }
    "#;

    let errors = get_program_errors(src);
    assert_eq!(errors.len(), 1);
    if let CompilationError::DefinitionError(DefCollectorErrorKind::ImplIsStricterThanTrait {
        constraint_typ,
        ..
    }) = &errors[0].0
    {
        assert!(matches!(constraint_typ.to_string().as_str(), "B"));
    } else {
        panic!("Expected DefCollectorErrorKind::ImplIsStricterThanTrait but got {:?}", errors[0].0);
    }
}

#[test]
fn impl_stricter_than_trait_different_object_generics() {
    let src = r#"
    trait MyTrait { }

    trait OtherTrait {}

    struct Option<T> {
        inner: T
    }

    struct OtherOption<T> {
        inner: Option<T>,
    }

    trait Bar<T> {
        fn bar_good<U>() where Option<T>: MyTrait, OtherOption<Option<T>>: OtherTrait;

        fn bar_bad<U>() where Option<T>: MyTrait, OtherOption<Option<T>>: OtherTrait;

        fn array_good<U>() where [T; 8]: MyTrait;

        fn array_bad<U>() where [T; 8]: MyTrait;

        fn tuple_good<U>() where (Option<T>, Option<U>): MyTrait;

        fn tuple_bad<U>() where (Option<T>, Option<U>): MyTrait;
    }

    impl<A> Bar<A> for () {
        fn bar_good<B>()
        where
            OtherOption<Option<A>>: OtherTrait,
            Option<A>: MyTrait { }

        fn bar_bad<B>()
        where
            OtherOption<Option<A>>: OtherTrait,
            Option<B>: MyTrait { }

        fn array_good<B>() where [A; 8]: MyTrait { }

        fn array_bad<B>() where [B; 8]: MyTrait { }

        fn tuple_good<B>() where (Option<A>, Option<B>): MyTrait { }

        fn tuple_bad<B>() where (Option<B>, Option<A>): MyTrait { }
    }
    "#;

    let errors = get_program_errors(src);
    assert_eq!(errors.len(), 3);
    if let CompilationError::DefinitionError(DefCollectorErrorKind::ImplIsStricterThanTrait {
        constraint_typ,
        constraint_name,
        ..
    }) = &errors[0].0
    {
        assert!(matches!(constraint_typ.to_string().as_str(), "Option<B>"));
        assert!(matches!(constraint_name.as_str(), "MyTrait"));
    } else {
        panic!("Expected DefCollectorErrorKind::ImplIsStricterThanTrait but got {:?}", errors[0].0);
    }

    if let CompilationError::DefinitionError(DefCollectorErrorKind::ImplIsStricterThanTrait {
        constraint_typ,
        constraint_name,
        ..
    }) = &errors[1].0
    {
        assert!(matches!(constraint_typ.to_string().as_str(), "[B; 8]"));
        assert!(matches!(constraint_name.as_str(), "MyTrait"));
    } else {
        panic!("Expected DefCollectorErrorKind::ImplIsStricterThanTrait but got {:?}", errors[0].0);
    }

    if let CompilationError::DefinitionError(DefCollectorErrorKind::ImplIsStricterThanTrait {
        constraint_typ,
        constraint_name,
        ..
    }) = &errors[2].0
    {
        assert!(matches!(constraint_typ.to_string().as_str(), "(Option<B>, Option<A>)"));
        assert!(matches!(constraint_name.as_str(), "MyTrait"));
    } else {
        panic!("Expected DefCollectorErrorKind::ImplIsStricterThanTrait but got {:?}", errors[0].0);
    }
}

#[test]
fn impl_stricter_than_trait_different_trait() {
    let src = r#"
    trait Default { }

    trait OtherDefault { }

    struct Option<T> {
        inner: T
    }

    trait Bar<T> {
        fn bar<U>() where Option<T>: Default;
    }

    impl<A> Bar<A> for () {
        // Trait constraint differs due to the trait even though the constraint
        // types are the same.
        fn bar<B>() where Option<A>: OtherDefault {}
    }
    "#;

    let errors = get_program_errors(src);
    assert_eq!(errors.len(), 1);
    if let CompilationError::DefinitionError(DefCollectorErrorKind::ImplIsStricterThanTrait {
        constraint_typ,
        constraint_name,
        ..
    }) = &errors[0].0
    {
        assert!(matches!(constraint_typ.to_string().as_str(), "Option<A>"));
        assert!(matches!(constraint_name.as_str(), "OtherDefault"));
    } else {
        panic!("Expected DefCollectorErrorKind::ImplIsStricterThanTrait but got {:?}", errors[0].0);
    }
}

#[test]
fn trait_impl_where_clause_stricter_pass() {
    let src = r#"
    trait MyTrait {
        fn good_foo<T, H>() where H: OtherTrait;

        fn bad_foo<T, H>() where H: OtherTrait;
    }

    trait OtherTrait {}

    struct Option<T> {
        inner: T
    }

    impl<T> MyTrait for [T] where Option<T>: MyTrait {
        fn good_foo<A, B>() where B: OtherTrait { }

        fn bad_foo<A, B>() where A: OtherTrait { }
    }
    "#;

    let errors = get_program_errors(src);
    assert_eq!(errors.len(), 1);
    if let CompilationError::DefinitionError(DefCollectorErrorKind::ImplIsStricterThanTrait {
        constraint_typ,
        constraint_name,
        ..
    }) = &errors[0].0
    {
        assert!(matches!(constraint_typ.to_string().as_str(), "A"));
        assert!(matches!(constraint_name.as_str(), "OtherTrait"));
    } else {
        panic!("Expected DefCollectorErrorKind::ImplIsStricterThanTrait but got {:?}", errors[0].0);
    }
}

#[test]
fn impl_stricter_than_trait_different_trait_generics() {
    let src = r#"
    trait Foo<T> {
        fn foo<U>() where T: T2<T>;
    }

    impl<A> Foo<A> for () {
        // Should be A: T2<A>
        fn foo<B>() where A: T2<B> {}
    }

    trait T2<C> {}
    "#;

    let errors = get_program_errors(src);
    assert_eq!(errors.len(), 1);
    if let CompilationError::DefinitionError(DefCollectorErrorKind::ImplIsStricterThanTrait {
        constraint_typ,
        constraint_name,
        constraint_generics,
        ..
    }) = &errors[0].0
    {
        assert!(matches!(constraint_typ.to_string().as_str(), "A"));
        assert!(matches!(constraint_name.as_str(), "T2"));
        assert!(matches!(constraint_generics.ordered[0].to_string().as_str(), "B"));
    } else {
        panic!("Expected DefCollectorErrorKind::ImplIsStricterThanTrait but got {:?}", errors[0].0);
    }
}

#[test]
fn impl_not_found_for_inner_impl() {
    // We want to guarantee that we get a no impl found error
    let src = r#"
    trait Serialize<let N: u32> {
        fn serialize(self) -> [Field; N];
    }

    trait ToField {
        fn to_field(self) -> Field;
    }

    fn process_array<let N: u32>(array: [Field; N]) -> Field {
        array[0]
    }

    fn serialize_thing<A, let N: u32>(thing: A) -> [Field; N] where A: Serialize<N> {
        thing.serialize()
    }

    struct MyType<T> {
        a: T,
        b: T,
    }

    impl<T> Serialize<2> for MyType<T> where T: ToField {
        fn serialize(self) -> [Field; 2] {
            [ self.a.to_field(), self.b.to_field() ]
        }
    }

    impl<T> MyType<T> {
        fn do_thing_with_serialization_with_extra_steps(self) -> Field {
            process_array(serialize_thing(self))
        }
    }
    "#;

    let errors = get_program_errors(src);
    assert_eq!(errors.len(), 1);
    assert!(matches!(
        &errors[0].0,
        CompilationError::TypeError(TypeCheckError::NoMatchingImplFound { .. })
    ));
}

#[test]
fn no_super() {
    let src = "use super::some_func;";
    let errors = get_program_errors(src);
    assert_eq!(errors.len(), 1);

    let CompilationError::DefinitionError(DefCollectorErrorKind::PathResolutionError(
        PathResolutionError::NoSuper(span),
    )) = &errors[0].0
    else {
        panic!("Expected a 'no super' error, got {:?}", errors[0].0);
    };

    assert_eq!(span.start(), 4);
    assert_eq!(span.end(), 9);
}

#[test]
fn cannot_call_unconstrained_function_outside_of_unsafe() {
    let src = r#"
    fn main() {
        foo();
    }

    unconstrained fn foo() {}
    "#;
    let errors = get_program_errors(src);
    assert_eq!(errors.len(), 1);

    let CompilationError::TypeError(TypeCheckError::Unsafe { .. }) = &errors[0].0 else {
        panic!("Expected an 'unsafe' error, got {:?}", errors[0].0);
    };
}

#[test]
fn cannot_call_unconstrained_first_class_function_outside_of_unsafe() {
    let src = r#"
    fn main() {
        let func = foo;
        // Warning should trigger here
        func();
        inner(func);
    }

    fn inner(x: unconstrained fn() -> ()) {
        // Warning should trigger here
        x();
    }

    unconstrained fn foo() {}
    "#;
    let errors = get_program_errors(src);
    assert_eq!(errors.len(), 2);

    for error in &errors {
        let CompilationError::TypeError(TypeCheckError::Unsafe { .. }) = &error.0 else {
            panic!("Expected an 'unsafe' error, got {:?}", errors[0].0);
        };
    }
}

#[test]
fn missing_unsafe_block_when_needing_type_annotations() {
    // This test is a regression check that even when an unsafe block is missing
    // that we still appropriately continue type checking and infer type annotations.
    let src = r#"
    fn main() {
        let z = BigNum { limbs: [2, 0, 0] };
        assert(z.__is_zero() == false);
    }

    struct BigNum<let N: u32> {
        limbs: [u64; N],
    }

    impl<let N: u32> BigNum<N> {
        unconstrained fn __is_zero_impl(self) -> bool {
            let mut result: bool = true;
            for i in 0..N {
                result = result & (self.limbs[i] == 0);
            }
            result
        }
    }

    trait BigNumTrait {
        fn __is_zero(self) -> bool;
    }

    impl<let N: u32> BigNumTrait for BigNum<N> {
        fn __is_zero(self) -> bool {
            self.__is_zero_impl()
        }
    }
    "#;
    let errors = get_program_errors(src);
    assert_eq!(errors.len(), 1);

    let CompilationError::TypeError(TypeCheckError::Unsafe { .. }) = &errors[0].0 else {
        panic!("Expected an 'unsafe' error, got {:?}", errors[0].0);
    };
}

#[test]
fn cannot_pass_unconstrained_function_to_regular_function() {
    let src = r#"
    fn main() {
        let func = foo;
        expect_regular(func);
    }

    unconstrained fn foo() {}

    fn expect_regular(_func: fn() -> ()) {
    }
    "#;
    let errors = get_program_errors(src);
    assert_eq!(errors.len(), 1);

    let CompilationError::TypeError(TypeCheckError::UnsafeFn { .. }) = &errors[0].0 else {
        panic!("Expected an UnsafeFn error, got {:?}", errors[0].0);
    };
}

#[test]
fn cannot_assign_unconstrained_and_regular_fn_to_variable() {
    let src = r#"
    fn main() {
        let _func = if true { foo } else { bar };
    }

    fn foo() {}
    unconstrained fn bar() {}
    "#;
    let errors = get_program_errors(src);
    assert_eq!(errors.len(), 1);

    let CompilationError::TypeError(TypeCheckError::Context { err, .. }) = &errors[0].0 else {
        panic!("Expected a context error, got {:?}", errors[0].0);
    };

    if let TypeCheckError::TypeMismatch { expected_typ, expr_typ, .. } = err.as_ref() {
        assert_eq!(expected_typ, "fn() -> ()");
        assert_eq!(expr_typ, "unconstrained fn() -> ()");
    } else {
        panic!("Expected a type mismatch error, got {:?}", errors[0].0);
    };
}

#[test]
fn can_pass_regular_function_to_unconstrained_function() {
    let src = r#"
    fn main() {
        let func = foo;
        expect_unconstrained(func);
    }

    fn foo() {}

    fn expect_unconstrained(_func: unconstrained fn() -> ()) {}
    "#;
    assert_no_errors(src);
}

#[test]
fn cannot_pass_unconstrained_function_to_constrained_function() {
    let src = r#"
    fn main() {
        let func = foo;
        expect_regular(func);
    }

    unconstrained fn foo() {}

    fn expect_regular(_func: fn() -> ()) {}
    "#;
    let errors = get_program_errors(src);
    assert_eq!(errors.len(), 1);

    let CompilationError::TypeError(TypeCheckError::UnsafeFn { .. }) = &errors[0].0 else {
        panic!("Expected an UnsafeFn error, got {:?}", errors[0].0);
    };
}

#[test]
fn can_assign_regular_function_to_unconstrained_function_in_explicitly_typed_var() {
    let src = r#"
    fn main() {
        let _func: unconstrained fn() -> () = foo;
    }

    fn foo() {}
    "#;
    assert_no_errors(src);
}

#[test]
fn can_assign_regular_function_to_unconstrained_function_in_struct_member() {
    let src = r#"
    fn main() {
        let _ = Foo { func: foo };
    }

    fn foo() {}

    struct Foo {
        func: unconstrained fn() -> (),
    }
    "#;
    assert_no_errors(src);
}

#[test]
fn trait_impl_generics_count_mismatch() {
    let src = r#"
    trait Foo {}

    impl Foo<()> for Field {}

    fn main() {}"#;
    let errors = get_program_errors(src);
    assert_eq!(errors.len(), 1);

    let CompilationError::TypeError(TypeCheckError::GenericCountMismatch {
        item,
        expected,
        found,
        ..
    }) = &errors[0].0
    else {
        panic!("Expected a generic count mismatch error, got {:?}", errors[0].0);
    };

    assert_eq!(item, "Foo");
    assert_eq!(*expected, 0);
    assert_eq!(*found, 1);
}

#[test]
fn bit_not_on_untyped_integer() {
    let src = r#"
    fn main() {
        let _: u32 = 3 & !1;
    }
    "#;
    assert_no_errors(src);
}

#[test]
fn duplicate_struct_field() {
    let src = r#"
    pub struct Foo {
        x: i32,
        x: i32,
    }

    fn main() {}
    "#;
    let errors = get_program_errors(src);
    assert_eq!(errors.len(), 1);

    let CompilationError::DefinitionError(DefCollectorErrorKind::DuplicateField {
        first_def,
        second_def,
    }) = &errors[0].0
    else {
        panic!("Expected a duplicate field error, got {:?}", errors[0].0);
    };

    assert_eq!(first_def.to_string(), "x");
    assert_eq!(second_def.to_string(), "x");

    assert_eq!(first_def.span().start(), 30);
    assert_eq!(second_def.span().start(), 46);
}

#[test]
fn trait_constraint_on_tuple_type() {
    let src = r#"
        trait Foo<A> {
            fn foo(self, x: A) -> bool;
        }

        pub fn bar<T, U, V>(x: (T, U), y: V) -> bool where (T, U): Foo<V> {
            x.foo(y)
        }

        fn main() {}"#;
    assert_no_errors(src);
}

#[test]
fn incorrect_generic_count_on_struct_impl() {
    let src = r#"
    struct Foo {}
    impl <T> Foo<T> {}
    fn main() {}
    "#;

    let errors = get_program_errors(src);
    assert_eq!(errors.len(), 1);

    let CompilationError::TypeError(TypeCheckError::GenericCountMismatch {
        found, expected, ..
    }) = errors[0].0
    else {
        panic!("Expected an incorrect generic count mismatch error, got {:?}", errors[0].0);
    };

    assert_eq!(found, 1);
    assert_eq!(expected, 0);
}

#[test]
fn incorrect_generic_count_on_type_alias() {
    let src = r#"
    struct Foo {}
    type Bar = Foo<i32>;
    fn main() {}
    "#;

    let errors = get_program_errors(src);
    assert_eq!(errors.len(), 1);

    let CompilationError::TypeError(TypeCheckError::GenericCountMismatch {
        found, expected, ..
    }) = errors[0].0
    else {
        panic!("Expected an incorrect generic count mismatch error, got {:?}", errors[0].0);
    };

    assert_eq!(found, 1);
    assert_eq!(expected, 0);
}

#[test]
fn uses_self_type_for_struct_function_call() {
    let src = r#"
    struct S { }

    impl S {
        fn one() -> Field {
            1
        }

        fn two() -> Field {
            Self::one() + Self::one()
        }
    }

    fn main() {}
    "#;
    assert_no_errors(src);
}

#[test]
fn uses_self_type_inside_trait() {
    let src = r#"
    trait Foo {
        fn foo() -> Self {
            Self::bar()
        }

        fn bar() -> Self;
    }

    impl Foo for Field {
        fn bar() -> Self {
            1
        }
    }

    fn main() {
        let _: Field = Foo::foo();
    }
    "#;
    assert_no_errors(src);
}

#[test]
fn uses_self_type_in_trait_where_clause() {
    let src = r#"
    pub trait Trait {
        fn trait_func() -> bool;
    }

    pub trait Foo where Self: Trait {
        fn foo(self) -> bool {
            self.trait_func()
        }
    }

    struct Bar {

    }

    impl Foo for Bar {

    }

    fn main() {}
    "#;

    let errors = get_program_errors(src);
    assert_eq!(errors.len(), 1);

    let CompilationError::TypeError(TypeCheckError::UnresolvedMethodCall { method_name, .. }) =
        &errors[0].0
    else {
        panic!("Expected an unresolved method call error, got {:?}", errors[0].0);
    };

    assert_eq!(method_name, "trait_func");
}

#[test]
fn do_not_eagerly_error_on_cast_on_type_variable() {
    let src = r#"
    pub fn foo<T, U>(x: T, f: fn(T) -> U) -> U {
        f(x)
    }

    fn main() {
        let x: u8 = 1;
        let _: Field = foo(x, |x| x as Field);
    }
    "#;
    assert_no_errors(src);
}

#[test]
fn error_on_cast_over_type_variable() {
    let src = r#"
    pub fn foo<T, U>(x: T, f: fn(T) -> U) -> U {
        f(x)
    }

    fn main() {
        let x = "a";
        let _: Field = foo(x, |x| x as Field);
    }
    "#;

    let errors = get_program_errors(src);
    assert_eq!(errors.len(), 1);

    assert!(matches!(
        errors[0].0,
        CompilationError::TypeError(TypeCheckError::TypeMismatch { .. })
    ));
}

#[test]
fn trait_impl_for_a_type_that_implements_another_trait() {
    let src = r#"
    trait One {
        fn one(self) -> i32;
    }

    impl One for i32 {
        fn one(self) -> i32 {
            self
        }
    }

    trait Two {
        fn two(self) -> i32;
    }

    impl<T> Two for T where T: One {
        fn two(self) -> i32 {
            self.one() + 1
        }
    }

    pub fn use_it<T>(t: T) -> i32 where T: Two {
        Two::two(t)
    }

    fn main() {}
    "#;
    assert_no_errors(src);
}

#[test]
fn trait_impl_for_a_type_that_implements_another_trait_with_another_impl_used() {
    let src = r#"
    trait One {
        fn one(self) -> i32;
    }

    impl One for i32 {
        fn one(self) -> i32 {
            let _ = self;
            1
        }
    }

    trait Two {
        fn two(self) -> i32;
    }

    impl<T> Two for T where T: One {
        fn two(self) -> i32 {
            self.one() + 1
        }
    }

    impl Two for u32 {
        fn two(self) -> i32 {
            let _ = self;
            0
        }
    }

    pub fn use_it(t: u32) -> i32 {
        Two::two(t)
    }

    fn main() {}
    "#;
    assert_no_errors(src);
}

#[test]
fn impl_missing_associated_type() {
    let src = r#"
    trait Foo {
        type Assoc;
    }

    impl Foo for () {}
    "#;

    let errors = get_program_errors(src);
    assert_eq!(errors.len(), 1);

    assert!(matches!(
        &errors[0].0,
        CompilationError::TypeError(TypeCheckError::MissingNamedTypeArg { .. })
    ));
}

#[test]
fn as_trait_path_syntax_resolves_outside_impl() {
    let src = r#"
    trait Foo {
        type Assoc;
    }

    struct Bar {}

    impl Foo for Bar {
        type Assoc = i32;
    }

    fn main() {
        // AsTraitPath syntax is a bit silly when associated types
        // are explicitly specified
        let _: i64 = 1 as <Bar as Foo<Assoc = i32>>::Assoc;
    }
    "#;

    let errors = get_program_errors(src);
    assert_eq!(errors.len(), 1);

    use CompilationError::TypeError;
    use TypeCheckError::TypeMismatch;
    let TypeError(TypeMismatch { expected_typ, expr_typ, .. }) = errors[0].0.clone() else {
        panic!("Expected TypeMismatch error, found {:?}", errors[0].0);
    };

    assert_eq!(expected_typ, "i64".to_string());
    assert_eq!(expr_typ, "i32".to_string());
}

#[test]
fn as_trait_path_syntax_no_impl() {
    let src = r#"
    trait Foo {
        type Assoc;
    }

    struct Bar {}

    impl Foo for Bar {
        type Assoc = i32;
    }

    fn main() {
        let _: i64 = 1 as <Bar as Foo<Assoc = i8>>::Assoc;
    }
    "#;

    let errors = get_program_errors(src);
    assert_eq!(errors.len(), 1);

    use CompilationError::TypeError;
    assert!(matches!(&errors[0].0, TypeError(TypeCheckError::NoMatchingImplFound { .. })));
}

#[test]
<<<<<<< HEAD
fn arithmetic_generics_canonicalization_deduplication_regression() {
    let source = r#"
        struct ArrData<let N: u32> {
            a: [Field; N],
            b: [Field; N + N - 1],
=======
fn errors_on_unused_private_import() {
    let src = r#"
    mod foo {
        pub fn bar() {}
        pub fn baz() {}

        pub trait Foo {
>>>>>>> 226f3110
        }

        fn main() {
            let _f: ArrData<5> = ArrData {
                a: [0; 5],
                b: [0; 9],
            };
        }
    "#;
    let errors = get_program_errors(source);
    assert_eq!(errors.len(), 0);
}

#[test]
fn infer_globals_to_u32_from_type_use() {
    let src = r#"
        global ARRAY_LEN = 3;
        global STR_LEN = 2;
        global FMT_STR_LEN = 2;

<<<<<<< HEAD
        fn main() {
            let _a: [u32; ARRAY_LEN] = [1, 2, 3];
            let _b: str<STR_LEN> = "hi";
            let _c: fmtstr<FMT_STR_LEN, _> = f"hi";
=======
        pub trait Foo {
>>>>>>> 226f3110
        }
    "#;

    let errors = get_program_errors(src);
    assert_eq!(errors.len(), 0);
}

#[test]
fn non_u32_in_array_length() {
    let src = r#"
        global ARRAY_LEN: u8 = 3;

        fn main() {
            let _a: [u32; ARRAY_LEN] = [1, 2, 3];
        }
    "#;

    let errors = get_program_errors(src);
    assert_eq!(errors.len(), 1);

    assert!(matches!(
        errors[0].0,
        CompilationError::TypeError(TypeCheckError::TypeKindMismatch { .. })
    ));
}

#[test]
fn use_non_u32_generic_in_struct() {
    let src = r#"
        struct S<let N: u8> {}

        fn main() {
            let _: S<3> = S {};
        }
    "#;

    let errors = get_program_errors(src);
    assert_eq!(errors.len(), 0);
}

#[test]
fn use_numeric_generic_in_trait_method() {
    let src = r#"
        trait Foo  {
            fn foo<let N: u32>(self, x: [u8; N]) -> Self;
        }

        struct Bar;

        impl Foo for Bar {
            fn foo<let N: u32>(self, _x: [u8; N]) -> Self {
                self
            }
        }

        fn main() {
            let _ = Bar{}.foo([1,2,3]);
        }
    "#;

    let errors = get_program_errors(src);
    println!("{errors:?}");
    assert_eq!(errors.len(), 0);
}

#[test]
fn errors_once_on_unused_import_that_is_not_accessible() {
    // Tests that we don't get an "unused import" here given that the import is not accessible
    let src = r#"
        mod moo {
            struct Foo {}
        }
        use moo::Foo;
        fn main() {}
    "#;

    let errors = get_program_errors(src);
    assert_eq!(errors.len(), 1);
    assert!(matches!(
        errors[0].0,
        CompilationError::DefinitionError(DefCollectorErrorKind::PathResolutionError(
            PathResolutionError::Private { .. }
        ))
    ));
}

#[test]
<<<<<<< HEAD
fn trait_unconstrained_methods_typechecked_correctly() {
    // This test checks that we properly track whether a method has been declared as unconstrained on the trait definition
    // and preserves that through typechecking.
    let src = r#"
        trait Foo {
            unconstrained fn identity(self) -> Self {
                self
=======
fn errors_on_unused_struct() {
    let src = r#"
    struct Foo {}
    struct Bar {}

    fn main() {
        let _ = Bar {};
    }
    "#;

    let errors = get_program_errors(src);
    assert_eq!(errors.len(), 1);

    let CompilationError::ResolverError(ResolverError::UnusedItem { ident, item_type }) =
        &errors[0].0
    else {
        panic!("Expected an unused item error");
    };

    assert_eq!(ident.to_string(), "Foo");
    assert_eq!(*item_type, "struct");
}

#[test]
fn errors_on_unused_trait() {
    let src = r#"
    trait Foo {}
    trait Bar {}

    pub struct Baz {
    }

    impl Bar for Baz {}

    fn main() {
    }
    "#;

    let errors = get_program_errors(src);
    assert_eq!(errors.len(), 1);

    let CompilationError::ResolverError(ResolverError::UnusedItem { ident, item_type }) =
        &errors[0].0
    else {
        panic!("Expected an unused item error");
    };

    assert_eq!(ident.to_string(), "Foo");
    assert_eq!(*item_type, "trait");
}

#[test]
fn constrained_reference_to_unconstrained() {
    let src = r#"
    fn main(mut x: u32, y: pub u32) {
        let x_ref = &mut x;
        if x == 5  {
            unsafe {
                mut_ref_input(x_ref, y);
>>>>>>> 226f3110
            }

            unconstrained fn foo(self) -> u64;
        }

        impl Foo for Field {
            unconstrained fn foo(self) -> u64 {
                self as u64
            }
        }

        unconstrained fn main() {
            assert_eq(2.foo() as Field, 2.identity());
        }
    "#;

    let errors = get_program_errors(src);
<<<<<<< HEAD
    println!("{errors:?}");
    assert_eq!(errors.len(), 0);
=======
    assert_eq!(errors.len(), 1);

    let CompilationError::TypeError(TypeCheckError::ConstrainedReferenceToUnconstrained { .. }) =
        &errors[0].0
    else {
        panic!("Expected an error about passing a constrained reference to unconstrained");
    };
}

#[test]
fn comptime_type_in_runtime_code() {
    let source = "pub fn foo(_f: FunctionDefinition) {}";
    let errors = get_program_errors(source);
    assert_eq!(errors.len(), 1);
    assert!(matches!(
        errors[0].0,
        CompilationError::ResolverError(ResolverError::ComptimeTypeInRuntimeCode { .. })
    ));
}

#[test]
fn arithmetic_generics_canonicalization_deduplication_regression() {
    let source = r#"
        struct ArrData<let N: u32> {
            a: [Field; N],
            b: [Field; N + N - 1],
        }

        fn main() {
            let _f: ArrData<5> = ArrData {
                a: [0; 5],
                b: [0; 9],
            };
        }
    "#;
    let errors = get_program_errors(source);
    assert_eq!(errors.len(), 0);
}

#[test]
fn cannot_mutate_immutable_variable() {
    let src = r#"
    fn main() {
        let array = [1];
        mutate(&mut array);
    }

    fn mutate(_: &mut [Field; 1]) {}
    "#;

    let errors = get_program_errors(src);
    assert_eq!(errors.len(), 1);

    let CompilationError::TypeError(TypeCheckError::CannotMutateImmutableVariable { name, .. }) =
        &errors[0].0
    else {
        panic!("Expected a CannotMutateImmutableVariable error");
    };

    assert_eq!(name, "array");
}

#[test]
fn cannot_mutate_immutable_variable_on_member_access() {
    let src = r#"
    struct Foo {
        x: Field
    }

    fn main() {
        let foo = Foo { x: 0 };
        mutate(&mut foo.x);
    }

    fn mutate(foo: &mut Field) {
        *foo = 1;
    }
    "#;

    let errors = get_program_errors(src);
    assert_eq!(errors.len(), 1);

    let CompilationError::TypeError(TypeCheckError::CannotMutateImmutableVariable { name, .. }) =
        &errors[0].0
    else {
        panic!("Expected a CannotMutateImmutableVariable error");
    };

    assert_eq!(name, "foo");
}

#[test]
fn does_not_crash_when_passing_mutable_undefined_variable() {
    let src = r#"
    fn main() {
        mutate(&mut undefined);
    }

    fn mutate(foo: &mut Field) {
        *foo = 1;
    }
    "#;

    let errors = get_program_errors(src);
    assert_eq!(errors.len(), 1);

    let CompilationError::ResolverError(ResolverError::VariableNotDeclared { name, .. }) =
        &errors[0].0
    else {
        panic!("Expected a VariableNotDeclared error");
    };

    assert_eq!(name, "undefined");
}

#[test]
fn infer_globals_to_u32_from_type_use() {
    let src = r#"
        global ARRAY_LEN = 3;
        global STR_LEN = 2;
        global FMT_STR_LEN = 2;

        fn main() {
            let _a: [u32; ARRAY_LEN] = [1, 2, 3];
            let _b: str<STR_LEN> = "hi";
            let _c: fmtstr<FMT_STR_LEN, _> = f"hi";
        }
    "#;

    let errors = get_program_errors(src);
    assert_eq!(errors.len(), 0);
}

#[test]
fn non_u32_in_array_length() {
    let src = r#"
        global ARRAY_LEN: u8 = 3;

        fn main() {
            let _a: [u32; ARRAY_LEN] = [1, 2, 3];
        }
    "#;

    let errors = get_program_errors(src);
    assert_eq!(errors.len(), 1);

    assert!(matches!(
        errors[0].0,
        CompilationError::TypeError(TypeCheckError::TypeKindMismatch { .. })
    ));
}

#[test]
fn use_non_u32_generic_in_struct() {
    let src = r#"
        struct S<let N: u8> {}

        fn main() {
            let _: S<3> = S {};
        }
    "#;

    let errors = get_program_errors(src);
    assert_eq!(errors.len(), 0);
}

#[test]
fn use_numeric_generic_in_trait_method() {
    let src = r#"
        trait Foo  {
            fn foo<let N: u32>(self, x: [u8; N]) -> Self;
        }

        struct Bar;

        impl Foo for Bar {
            fn foo<let N: u32>(self, _x: [u8; N]) -> Self {
                self
            }
        }

        fn main() {
            let _ = Bar{}.foo([1,2,3]);
        }
    "#;

    let errors = get_program_errors(src);
    println!("{errors:?}");
    assert_eq!(errors.len(), 0);
}

#[test]
fn macro_result_type_mismatch() {
    let src = r#"
        fn main() {
            comptime {
                let x = unquote!(quote { "test" });
                let _: Field = x;
            }
        }

        comptime fn unquote(q: Quoted) -> Quoted {
            q
        }
    "#;

    let errors = get_program_errors(src);
    assert_eq!(errors.len(), 1);
    assert!(matches!(
        errors[0].0,
        CompilationError::TypeError(TypeCheckError::TypeMismatch { .. })
    ));
>>>>>>> 226f3110
}<|MERGE_RESOLUTION|>--- conflicted
+++ resolved
@@ -1949,7 +1949,7 @@
     }
 
     global M: u16 = 3;
-    
+
     fn main() {
         let _ = bar::<M>();
     }
@@ -1973,7 +1973,7 @@
     }
 
     impl<T, let MaxLen: u32> BoundedVec<T, MaxLen> {
-        pub fn extend_from_bounded_vec<let Len: u32>(&mut self, _vec: BoundedVec<T, Len>) { 
+        pub fn extend_from_bounded_vec<let Len: u32>(&mut self, _vec: BoundedVec<T, Len>) {
             // We do this to avoid an unused variable warning on `self`
             let _ = self.len;
             for _ in 0..Len { }
@@ -2945,21 +2945,11 @@
 }
 
 #[test]
-<<<<<<< HEAD
 fn arithmetic_generics_canonicalization_deduplication_regression() {
     let source = r#"
         struct ArrData<let N: u32> {
             a: [Field; N],
             b: [Field; N + N - 1],
-=======
-fn errors_on_unused_private_import() {
-    let src = r#"
-    mod foo {
-        pub fn bar() {}
-        pub fn baz() {}
-
-        pub trait Foo {
->>>>>>> 226f3110
         }
 
         fn main() {
@@ -2980,14 +2970,10 @@
         global STR_LEN = 2;
         global FMT_STR_LEN = 2;
 
-<<<<<<< HEAD
         fn main() {
             let _a: [u32; ARRAY_LEN] = [1, 2, 3];
             let _b: str<STR_LEN> = "hi";
             let _c: fmtstr<FMT_STR_LEN, _> = f"hi";
-=======
-        pub trait Foo {
->>>>>>> 226f3110
         }
     "#;
 
@@ -3075,7 +3061,6 @@
 }
 
 #[test]
-<<<<<<< HEAD
 fn trait_unconstrained_methods_typechecked_correctly() {
     // This test checks that we properly track whether a method has been declared as unconstrained on the trait definition
     // and preserves that through typechecking.
@@ -3083,67 +3068,6 @@
         trait Foo {
             unconstrained fn identity(self) -> Self {
                 self
-=======
-fn errors_on_unused_struct() {
-    let src = r#"
-    struct Foo {}
-    struct Bar {}
-
-    fn main() {
-        let _ = Bar {};
-    }
-    "#;
-
-    let errors = get_program_errors(src);
-    assert_eq!(errors.len(), 1);
-
-    let CompilationError::ResolverError(ResolverError::UnusedItem { ident, item_type }) =
-        &errors[0].0
-    else {
-        panic!("Expected an unused item error");
-    };
-
-    assert_eq!(ident.to_string(), "Foo");
-    assert_eq!(*item_type, "struct");
-}
-
-#[test]
-fn errors_on_unused_trait() {
-    let src = r#"
-    trait Foo {}
-    trait Bar {}
-
-    pub struct Baz {
-    }
-
-    impl Bar for Baz {}
-
-    fn main() {
-    }
-    "#;
-
-    let errors = get_program_errors(src);
-    assert_eq!(errors.len(), 1);
-
-    let CompilationError::ResolverError(ResolverError::UnusedItem { ident, item_type }) =
-        &errors[0].0
-    else {
-        panic!("Expected an unused item error");
-    };
-
-    assert_eq!(ident.to_string(), "Foo");
-    assert_eq!(*item_type, "trait");
-}
-
-#[test]
-fn constrained_reference_to_unconstrained() {
-    let src = r#"
-    fn main(mut x: u32, y: pub u32) {
-        let x_ref = &mut x;
-        if x == 5  {
-            unsafe {
-                mut_ref_input(x_ref, y);
->>>>>>> 226f3110
             }
 
             unconstrained fn foo(self) -> u64;
@@ -3161,28 +3085,8 @@
     "#;
 
     let errors = get_program_errors(src);
-<<<<<<< HEAD
     println!("{errors:?}");
     assert_eq!(errors.len(), 0);
-=======
-    assert_eq!(errors.len(), 1);
-
-    let CompilationError::TypeError(TypeCheckError::ConstrainedReferenceToUnconstrained { .. }) =
-        &errors[0].0
-    else {
-        panic!("Expected an error about passing a constrained reference to unconstrained");
-    };
-}
-
-#[test]
-fn comptime_type_in_runtime_code() {
-    let source = "pub fn foo(_f: FunctionDefinition) {}";
-    let errors = get_program_errors(source);
-    assert_eq!(errors.len(), 1);
-    assert!(matches!(
-        errors[0].0,
-        CompilationError::ResolverError(ResolverError::ComptimeTypeInRuntimeCode { .. })
-    ));
 }
 
 #[test]
@@ -3377,5 +3281,4 @@
         errors[0].0,
         CompilationError::TypeError(TypeCheckError::TypeMismatch { .. })
     ));
->>>>>>> 226f3110
 }