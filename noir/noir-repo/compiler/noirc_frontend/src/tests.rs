--- conflicted
+++ resolved
@@ -2562,21 +2562,8 @@
     let errors = get_program_errors(src);
     assert_eq!(errors.len(), 1);
 
-<<<<<<< HEAD
-    if let CompilationError::TypeError(TypeCheckError::TypeMismatch {
-        expected_typ,
-        expr_typ,
-        ..
-    }) = &errors[0].0
-    {
-        assert_eq!(expected_typ, "fn() -> ()");
-        assert_eq!(expr_typ, "unconstrained fn() -> ()");
-    } else {
-        panic!("Expected a type mismatch error, got {:?}", errors[0].0);
-=======
     let CompilationError::TypeError(TypeCheckError::UnsafeFn { .. }) = &errors[0].0 else {
         panic!("Expected an UnsafeFn error, got {:?}", errors[0].0);
->>>>>>> 551576db
     };
 }
 
@@ -2635,13 +2622,8 @@
     let errors = get_program_errors(src);
     assert_eq!(errors.len(), 1);
 
-<<<<<<< HEAD
-    let CompilationError::TypeError(TypeCheckError::TypeMismatch { .. }) = &errors[0].0 else {
-        panic!("Expected a type mismatch error, got {:?}", errors[0].0);
-=======
     let CompilationError::TypeError(TypeCheckError::UnsafeFn { .. }) = &errors[0].0 else {
         panic!("Expected an UnsafeFn error, got {:?}", errors[0].0);
->>>>>>> 551576db
     };
 }
 
