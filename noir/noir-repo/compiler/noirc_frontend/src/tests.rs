--- conflicted
+++ resolved
@@ -1936,7 +1936,6 @@
 
 #[test]
 fn numeric_generics_type_kind_mismatch() {
-<<<<<<< HEAD
     let src = r#"
     fn foo<let N: u32>() -> u16 {
         N as u16
@@ -1965,36 +1964,6 @@
 #[test]
 fn numeric_generics_value_kind_mismatch_u32_u64() {
     let src = r#"
-=======
-    let src = r#"
-    fn foo<let N: u32>() -> u16 {
-        N as u16
-    }
-
-    global J: u16 = 10;
-
-    fn bar<let N: u16>() -> u16 {
-        foo::<J>()
-    }
-
-    global M: u16 = 3;
-    
-    fn main() {
-        let _ = bar::<M>();
-    }
-    "#;
-    let errors = get_program_errors(src);
-    assert_eq!(errors.len(), 1);
-    assert!(matches!(
-        errors[0].0,
-        CompilationError::TypeError(TypeCheckError::TypeKindMismatch { .. }),
-    ));
-}
-
-#[test]
-fn numeric_generics_value_kind_mismatch_u32_u64() {
-    let src = r#"
->>>>>>> 014bacc0
     struct BoundedVec<T, let MaxLen: u32> {
         storage: [T; MaxLen],
         // can't be compared to MaxLen: u32
