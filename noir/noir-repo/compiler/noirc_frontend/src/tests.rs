--- conflicted
+++ resolved
@@ -4352,8 +4352,8 @@
 fn errors_on_if_without_else_type_mismatch() {
     let src = r#"
     fn main() {
-        if true { 
-            1 
+        if true {
+            1
         }
     }
     "#;
@@ -4370,7 +4370,6 @@
 fn does_not_stack_overflow_on_many_comments_in_a_row() {
     let src = "//\n".repeat(10_000);
     assert_no_errors(&src);
-<<<<<<< HEAD
 }
 
 #[test]
@@ -4424,6 +4423,4 @@
     let CompilationError::TypeError(TypeCheckError::TypeMismatch { .. }) = &errors[0].0 else {
         panic!("Expected a TypeMismatch error");
     };
-=======
->>>>>>> 13ad91cb
 }