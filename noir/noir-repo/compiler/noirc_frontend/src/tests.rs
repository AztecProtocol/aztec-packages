#![cfg(test)]

mod aliases;
mod arithmetic_generics;
mod bound_checks;
mod imports;
mod metaprogramming;
mod name_shadowing;
mod references;
mod traits;
mod turbofish;
mod unused_items;
mod visibility;

// XXX: These tests repeat a lot of code
// what we should do is have test cases which are passed to a test harness
// A test harness will allow for more expressive and readable tests
use std::collections::BTreeMap;

use fm::FileId;

use iter_extended::vecmap;
use noirc_errors::Location;

use crate::ast::IntegerBitSize;
use crate::hir::comptime::InterpreterError;
use crate::hir::def_collector::dc_crate::CompilationError;
use crate::hir::def_collector::errors::{DefCollectorErrorKind, DuplicateType};
use crate::hir::def_map::ModuleData;
use crate::hir::resolution::errors::ResolverError;
use crate::hir::resolution::import::PathResolutionError;
use crate::hir::type_check::TypeCheckError;
use crate::hir::Context;
use crate::node_interner::{NodeInterner, StmtId};

use crate::hir::def_collector::dc_crate::DefCollector;
use crate::hir::def_map::{CrateDefMap, LocalModuleId};
use crate::hir_def::expr::HirExpression;
use crate::hir_def::stmt::HirStatement;
use crate::monomorphization::ast::Program;
use crate::monomorphization::errors::MonomorphizationError;
use crate::monomorphization::monomorphize;
use crate::parser::{ItemKind, ParserErrorReason};
use crate::token::SecondaryAttribute;
use crate::{parse_program, ParsedModule};
use fm::FileManager;
use noirc_arena::Arena;

pub(crate) fn has_parser_error(errors: &[(CompilationError, FileId)]) -> bool {
    errors.iter().any(|(e, _f)| matches!(e, CompilationError::ParseError(_)))
}

pub(crate) fn remove_experimental_warnings(errors: &mut Vec<(CompilationError, FileId)>) {
    errors.retain(|(error, _)| match error {
        CompilationError::ParseError(error) => {
            !matches!(error.reason(), Some(ParserErrorReason::ExperimentalFeature(..)))
        }
        _ => true,
    });
}

pub(crate) fn get_program(src: &str) -> (ParsedModule, Context, Vec<(CompilationError, FileId)>) {
    get_program_with_maybe_parser_errors(
        src, false, // allow parser errors
    )
}

pub(crate) fn get_program_with_maybe_parser_errors(
    src: &str,
    allow_parser_errors: bool,
) -> (ParsedModule, Context, Vec<(CompilationError, FileId)>) {
    let root = std::path::Path::new("/");
    let fm = FileManager::new(root);

    let mut context = Context::new(fm, Default::default());
    context.def_interner.populate_dummy_operator_traits();
    let root_file_id = FileId::dummy();
    let root_crate_id = context.crate_graph.add_crate_root(root_file_id);

    let (program, parser_errors) = parse_program(src);
    let mut errors = vecmap(parser_errors, |e| (e.into(), root_file_id));
    remove_experimental_warnings(&mut errors);

    if allow_parser_errors || !has_parser_error(&errors) {
        let inner_attributes: Vec<SecondaryAttribute> = program
            .items
            .iter()
            .filter_map(|item| {
                if let ItemKind::InnerAttribute(attribute) = &item.kind {
                    Some(attribute.clone())
                } else {
                    None
                }
            })
            .collect();

        // Allocate a default Module for the root, giving it a ModuleId
        let mut modules: Arena<ModuleData> = Arena::default();
        let location = Location::new(Default::default(), root_file_id);
        let root = modules.insert(ModuleData::new(
            None,
            location,
            Vec::new(),
            inner_attributes.clone(),
            false, // is contract
            false, // is struct
        ));

        let def_map = CrateDefMap {
            root: LocalModuleId(root),
            modules,
            krate: root_crate_id,
            extern_prelude: BTreeMap::new(),
        };

        let debug_comptime_in_file = None;
        let error_on_unused_imports = true;

        // Now we want to populate the CrateDefMap using the DefCollector
        errors.extend(DefCollector::collect_crate_and_dependencies(
            def_map,
            &mut context,
            program.clone().into_sorted(),
            root_file_id,
            debug_comptime_in_file,
            error_on_unused_imports,
        ));
    }
    (program, context, errors)
}

pub(crate) fn get_program_errors(src: &str) -> Vec<(CompilationError, FileId)> {
    get_program(src).2
}

fn assert_no_errors(src: &str) {
    let errors = get_program_errors(src);
    if !errors.is_empty() {
        panic!("Expected no errors, got: {:?}; src = {src}", errors);
    }
}

#[test]
fn check_trait_implemented_for_all_t() {
    let src = "
    trait Default {
        fn default() -> Self;
    }

    trait Eq {
        fn eq(self, other: Self) -> bool;
    }

    trait IsDefault {
        fn is_default(self) -> bool;
    }

    impl<T> IsDefault for T where T: Default + Eq {
        fn is_default(self) -> bool {
            self.eq(T::default())
        }
    }

    struct Foo {
        a: u64,
    }

    impl Eq for Foo {
        fn eq(self, other: Foo) -> bool { self.a == other.a }
    }

    impl Default for u64 {
        fn default() -> Self {
            0
        }
    }

    impl Default for Foo {
        fn default() -> Self {
            Foo { a: Default::default() }
        }
    }

    fn main(a: Foo) -> pub bool {
        a.is_default()
    }";
    assert_no_errors(src);
}

#[test]
fn check_trait_implementation_duplicate_method() {
    let src = "
    trait Default {
        fn default(x: Field, y: Field) -> Field;
    }

    struct Foo {
        bar: Field,
        array: [Field; 2],
    }

    impl Default for Foo {
        // Duplicate trait methods should not compile
        fn default(x: Field, y: Field) -> Field {
            y + 2 * x
        }
        // Duplicate trait methods should not compile
        fn default(x: Field, y: Field) -> Field {
            x + 2 * y
        }
    }

    fn main() {
        let _ = Foo { bar: 1, array: [2, 3] }; // silence Foo never constructed warning
    }";

    let errors = get_program_errors(src);
    assert!(!has_parser_error(&errors));
    assert!(errors.len() == 1, "Expected 1 error, got: {:?}", errors);

    for (err, _file_id) in errors {
        match &err {
            CompilationError::DefinitionError(DefCollectorErrorKind::Duplicate {
                typ,
                first_def,
                second_def,
            }) => {
                assert_eq!(typ, &DuplicateType::TraitAssociatedFunction);
                assert_eq!(first_def, "default");
                assert_eq!(second_def, "default");
            }
            _ => {
                panic!("No other errors are expected! Found = {:?}", err);
            }
        };
    }
}

#[test]
fn check_trait_wrong_method_return_type() {
    let src = "
    trait Default {
        fn default() -> Self;
    }

    struct Foo {
    }

    impl Default for Foo {
        fn default() -> Field {
            0
        }
    }

    fn main() {
        let _ = Foo {}; // silence Foo never constructed warning
    }
    ";
    let errors = get_program_errors(src);
    assert!(!has_parser_error(&errors));
    assert!(errors.len() == 1, "Expected 1 error, got: {:?}", errors);

    for (err, _file_id) in errors {
        match &err {
            CompilationError::TypeError(TypeCheckError::TypeMismatch {
                expected_typ,
                expr_typ,
                expr_span: _,
            }) => {
                assert_eq!(expected_typ, "Foo");
                assert_eq!(expr_typ, "Field");
            }
            _ => {
                panic!("No other errors are expected! Found = {:?}", err);
            }
        };
    }
}

#[test]
fn check_trait_wrong_method_return_type2() {
    let src = "
    trait Default {
        fn default(x: Field, y: Field) -> Self;
    }

    struct Foo {
        bar: Field,
        array: [Field; 2],
    }

    impl Default for Foo {
        fn default(x: Field, _y: Field) -> Field {
            x
        }
    }

    fn main() {
        let _ = Foo { bar: 1, array: [2, 3] }; // silence Foo never constructed warning
    }";
    let errors = get_program_errors(src);
    assert!(!has_parser_error(&errors));
    assert!(errors.len() == 1, "Expected 1 error, got: {:?}", errors);

    for (err, _file_id) in errors {
        match &err {
            CompilationError::TypeError(TypeCheckError::TypeMismatch {
                expected_typ,
                expr_typ,
                expr_span: _,
            }) => {
                assert_eq!(expected_typ, "Foo");
                assert_eq!(expr_typ, "Field");
            }
            _ => {
                panic!("No other errors are expected! Found = {:?}", err);
            }
        };
    }
}

#[test]
fn check_trait_missing_implementation() {
    let src = "
    trait Default {
        fn default(x: Field, y: Field) -> Self;

        fn method2(x: Field) -> Field;

    }

    struct Foo {
        bar: Field,
        array: [Field; 2],
    }

    impl Default for Foo {
        fn default(x: Field, y: Field) -> Self {
            Self { bar: x, array: [x,y] }
        }
    }

    fn main() {
    }
    ";
    let errors = get_program_errors(src);
    assert!(!has_parser_error(&errors));
    assert!(errors.len() == 1, "Expected 1 error, got: {:?}", errors);

    for (err, _file_id) in errors {
        match &err {
            CompilationError::DefinitionError(DefCollectorErrorKind::TraitMissingMethod {
                trait_name,
                method_name,
                trait_impl_span: _,
            }) => {
                assert_eq!(trait_name, "Default");
                assert_eq!(method_name, "method2");
            }
            _ => {
                panic!("No other errors are expected! Found = {:?}", err);
            }
        };
    }
}

#[test]
fn check_trait_not_in_scope() {
    let src = "
    struct Foo {
        bar: Field,
        array: [Field; 2],
    }

    // Default trait does not exist
    impl Default for Foo {
        fn default(x: Field, y: Field) -> Self {
            Self { bar: x, array: [x,y] }
        }
    }

    fn main() {
    }

    ";
    let errors = get_program_errors(src);
    assert!(!has_parser_error(&errors));
    assert!(errors.len() == 1, "Expected 1 error, got: {:?}", errors);
    for (err, _file_id) in errors {
        match &err {
            CompilationError::DefinitionError(DefCollectorErrorKind::TraitNotFound {
                trait_path,
            }) => {
                assert_eq!(trait_path.as_string(), "Default");
            }
            _ => {
                panic!("No other errors are expected! Found = {:?}", err);
            }
        };
    }
}

#[test]
fn check_trait_wrong_method_name() {
    let src = "
    trait Default {
    }

    struct Foo {
        bar: Field,
        array: [Field; 2],
    }

    // wrong trait name method should not compile
    impl Default for Foo {
        fn does_not_exist(x: Field, y: Field) -> Self {
            Self { bar: x, array: [x,y] }
        }
    }

    fn main() {
        let _ = Foo { bar: 1, array: [2, 3] }; // silence Foo never constructed warning
    }";
    let compilation_errors = get_program_errors(src);
    assert!(!has_parser_error(&compilation_errors));
    assert!(
        compilation_errors.len() == 1,
        "Expected 1 compilation error, got: {:?}",
        compilation_errors
    );

    for (err, _file_id) in compilation_errors {
        match &err {
            CompilationError::DefinitionError(DefCollectorErrorKind::MethodNotInTrait {
                trait_name,
                impl_method,
            }) => {
                assert_eq!(trait_name, "Default");
                assert_eq!(impl_method, "does_not_exist");
            }
            _ => {
                panic!("No other errors are expected! Found = {:?}", err);
            }
        };
    }
}

#[test]
fn check_trait_wrong_parameter() {
    let src = "
    trait Default {
        fn default(x: Field) -> Self;
    }

    struct Foo {
        bar: u32,
    }

    impl Default for Foo {
        fn default(x: u32) -> Self {
            Foo {bar: x}
        }
    }

    fn main() {
    }
    ";
    let errors = get_program_errors(src);
    assert!(!has_parser_error(&errors));
    assert!(errors.len() == 1, "Expected 1 error, got: {:?}", errors);

    for (err, _file_id) in errors {
        match &err {
            CompilationError::TypeError(TypeCheckError::TraitMethodParameterTypeMismatch {
                method_name,
                expected_typ,
                actual_typ,
                ..
            }) => {
                assert_eq!(method_name, "default");
                assert_eq!(expected_typ, "Field");
                assert_eq!(actual_typ, "u32");
            }
            _ => {
                panic!("No other errors are expected! Found = {:?}", err);
            }
        };
    }
}

#[test]
fn check_trait_wrong_parameter2() {
    let src = "
    trait Default {
        fn default(x: Field, y: Field) -> Self;
    }

    struct Foo {
        bar: Field,
        array: [Field; 2],
    }

    impl Default for Foo {
        fn default(x: Field, y: Foo) -> Self {
            Self { bar: x, array: [x, y.bar] }
        }
    }

    fn main() {
    }";

    let errors = get_program_errors(src);
    assert!(!has_parser_error(&errors));
    assert!(errors.len() == 1, "Expected 1 error, got: {:?}", errors);

    for (err, _file_id) in errors {
        match &err {
            CompilationError::TypeError(TypeCheckError::TraitMethodParameterTypeMismatch {
                method_name,
                expected_typ,
                actual_typ,
                ..
            }) => {
                assert_eq!(method_name, "default");
                assert_eq!(expected_typ, "Field");
                assert_eq!(actual_typ, "Foo");
            }
            _ => {
                panic!("No other errors are expected! Found = {:?}", err);
            }
        };
    }
}

#[test]
fn check_trait_wrong_parameter_type() {
    let src = "
    pub trait Default {
        fn default(x: Field, y: NotAType) -> Field;
    }

    fn main(x: Field, y: Field) {
        assert(y == x);
    }";
    let errors = get_program_errors(src);
    assert!(!has_parser_error(&errors));

    // This is a duplicate error in the name resolver & type checker.
    // In the elaborator there is no duplicate and only 1 error is issued
    assert!(errors.len() <= 2, "Expected 1 or 2 errors, got: {:?}", errors);

    for (err, _file_id) in errors {
        match &err {
            CompilationError::ResolverError(ResolverError::PathResolutionError(
                PathResolutionError::Unresolved(ident),
            )) => {
                assert_eq!(ident, "NotAType");
            }
            _ => {
                panic!("No other errors are expected! Found = {:?}", err);
            }
        };
    }
}

#[test]
fn check_trait_wrong_parameters_count() {
    let src = "
    trait Default {
        fn default(x: Field, y: Field) -> Self;
    }

    struct Foo {
        bar: Field,
        array: [Field; 2],
    }

    impl Default for Foo {
        fn default(x: Field) -> Self {
            Self { bar: x, array: [x, x] }
        }
    }

    fn main() {
    }
    ";
    let errors = get_program_errors(src);
    assert!(!has_parser_error(&errors));
    assert!(errors.len() == 1, "Expected 1 error, got: {:?}", errors);
    for (err, _file_id) in errors {
        match &err {
            CompilationError::TypeError(TypeCheckError::MismatchTraitImplNumParameters {
                actual_num_parameters,
                expected_num_parameters,
                trait_name,
                method_name,
                ..
            }) => {
                assert_eq!(actual_num_parameters, &1_usize);
                assert_eq!(expected_num_parameters, &2_usize);
                assert_eq!(method_name, "default");
                assert_eq!(trait_name, "Default");
            }
            _ => {
                panic!("No other errors are expected in this test case! Found = {:?}", err);
            }
        };
    }
}

#[test]
fn check_trait_impl_for_non_type() {
    let src = "
    trait Default {
        fn default(x: Field, y: Field) -> Field;
    }

    impl Default for main {
        fn default(x: Field, y: Field) -> Field {
            x + y
        }
    }

    fn main() {}
    ";
    let errors = get_program_errors(src);
    assert!(!has_parser_error(&errors));
    assert!(errors.len() == 1, "Expected 1 error, got: {:?}", errors);
    for (err, _file_id) in errors {
        match &err {
            CompilationError::ResolverError(ResolverError::Expected { expected, got, .. }) => {
                assert_eq!(*expected, "type");
                assert_eq!(*got, "function");
            }
            _ => {
                panic!("No other errors are expected! Found = {:?}", err);
            }
        };
    }
}

#[test]
fn check_impl_struct_not_trait() {
    let src = "
    struct Foo {
        bar: Field,
        array: [Field; 2],
    }

    struct Default {
        x: Field,
        z: Field,
    }

    // Default is a struct not a trait
    impl Default for Foo {
        fn default(x: Field, y: Field) -> Self {
            Self { bar: x, array: [x,y] }
        }
    }

    fn main() {
        let _ = Default { x: 1, z: 1 }; // silence Default never constructed warning
    }
    ";
    let errors = get_program_errors(src);
    assert!(!has_parser_error(&errors));
    assert!(errors.len() == 1, "Expected 1 error, got: {:?}", errors);
    for (err, _file_id) in errors {
        match &err {
            CompilationError::DefinitionError(DefCollectorErrorKind::NotATrait {
                not_a_trait_name,
            }) => {
                assert_eq!(not_a_trait_name.to_string(), "Default");
            }
            _ => {
                panic!("No other errors are expected! Found = {:?}", err);
            }
        };
    }
}

#[test]
fn check_trait_duplicate_declaration() {
    let src = "
    trait Default {
        fn default(x: Field, y: Field) -> Self;
    }

    struct Foo {
        bar: Field,
        array: [Field; 2],
    }

    impl Default for Foo {
        fn default(x: Field,y: Field) -> Self {
            Self { bar: x, array: [x,y] }
        }
    }


    trait Default {
        fn default(x: Field) -> Self;
    }

    fn main() {
    }";
    let errors = get_program_errors(src);
    assert!(!has_parser_error(&errors));
    assert!(errors.len() == 1, "Expected 1 error, got: {:?}", errors);
    for (err, _file_id) in errors {
        match &err {
            CompilationError::DefinitionError(DefCollectorErrorKind::Duplicate {
                typ,
                first_def,
                second_def,
            }) => {
                assert_eq!(typ, &DuplicateType::Trait);
                assert_eq!(first_def, "Default");
                assert_eq!(second_def, "Default");
            }
            _ => {
                panic!("No other errors are expected! Found = {:?}", err);
            }
        };
    }
}

#[test]
fn check_trait_duplicate_implementation() {
    let src = "
    trait Default {
    }
    struct Foo {
        bar: Field,
    }

    impl Default for Foo {
    }
    impl Default for Foo {
    }
    fn main() {
        let _ = Foo { bar: 1 }; // silence Foo never constructed warning
    }
    ";
    let errors = get_program_errors(src);
    assert!(!has_parser_error(&errors));
    assert!(errors.len() == 2, "Expected 2 errors, got: {:?}", errors);
    for (err, _file_id) in errors {
        match &err {
            CompilationError::DefinitionError(DefCollectorErrorKind::OverlappingImpl {
                ..
            }) => (),
            CompilationError::DefinitionError(DefCollectorErrorKind::OverlappingImplNote {
                ..
            }) => (),
            _ => {
                panic!("No other errors are expected! Found = {:?}", err);
            }
        };
    }
}

#[test]
fn check_trait_duplicate_implementation_with_alias() {
    let src = "
    trait Default {
    }

    struct MyStruct {
    }

    type MyType = MyStruct;

    impl Default for MyStruct {
    }

    impl Default for MyType {
    }

    fn main() {
        let _ = MyStruct {}; // silence MyStruct never constructed warning
    }
    ";
    let errors = get_program_errors(src);
    assert!(!has_parser_error(&errors));
    assert!(errors.len() == 2, "Expected 2 errors, got: {:?}", errors);
    for (err, _file_id) in errors {
        match &err {
            CompilationError::DefinitionError(DefCollectorErrorKind::OverlappingImpl {
                ..
            }) => (),
            CompilationError::DefinitionError(DefCollectorErrorKind::OverlappingImplNote {
                ..
            }) => (),
            _ => {
                panic!("No other errors are expected! Found = {:?}", err);
            }
        };
    }
}

#[test]
fn test_impl_self_within_default_def() {
    let src = "
    trait Bar {
        fn ok(self) -> Self;

        fn ref_ok(self) -> Self {
            self.ok()
        }
    }

    impl<T> Bar for (T, T) where T: Bar {
        fn ok(self) -> Self {
            self
        }
    }";
    assert_no_errors(src);
}

#[test]
fn check_trait_as_type_as_fn_parameter() {
    let src = "
    trait Eq {
        fn eq(self, other: Self) -> bool;
    }

    struct Foo {
        a: u64,
    }

    impl Eq for Foo {
        fn eq(self, other: Foo) -> bool { self.a == other.a }
    }

    fn test_eq(x: impl Eq) -> bool {
        x.eq(x)
    }

    fn main(a: Foo) -> pub bool {
        test_eq(a)
    }";
    assert_no_errors(src);
}

#[test]
fn check_trait_as_type_as_two_fn_parameters() {
    let src = "
    trait Eq {
        fn eq(self, other: Self) -> bool;
    }

    trait Test {
        fn test(self) -> bool;
    }

    struct Foo {
        a: u64,
    }

    impl Eq for Foo {
        fn eq(self, other: Foo) -> bool { self.a == other.a }
    }

    impl Test for u64 {
        fn test(self) -> bool { self == self }
    }

    fn test_eq(x: impl Eq, y: impl Test) -> bool {
        x.eq(x) == y.test()
    }

    fn main(a: Foo, b: u64) -> pub bool {
        test_eq(a, b)
    }";
    assert_no_errors(src);
}

fn get_program_captures(src: &str) -> Vec<Vec<String>> {
    let (program, context, _errors) = get_program(src);
    let interner = context.def_interner;
    let mut all_captures: Vec<Vec<String>> = Vec::new();
    for func in program.into_sorted().functions {
        let func_id = interner.find_function(func.item.name()).unwrap();
        let hir_func = interner.function(&func_id);
        // Iterate over function statements and apply filtering function
        find_lambda_captures(hir_func.block(&interner).statements(), &interner, &mut all_captures);
    }
    all_captures
}

fn find_lambda_captures(stmts: &[StmtId], interner: &NodeInterner, result: &mut Vec<Vec<String>>) {
    for stmt_id in stmts.iter() {
        let hir_stmt = interner.statement(stmt_id);
        let expr_id = match hir_stmt {
            HirStatement::Expression(expr_id) => expr_id,
            HirStatement::Let(let_stmt) => let_stmt.expression,
            HirStatement::Assign(assign_stmt) => assign_stmt.expression,
            HirStatement::Constrain(constr_stmt) => constr_stmt.0,
            HirStatement::Semi(semi_expr) => semi_expr,
            HirStatement::For(for_loop) => for_loop.block,
            HirStatement::Error => panic!("Invalid HirStatement!"),
            HirStatement::Break => panic!("Unexpected break"),
            HirStatement::Continue => panic!("Unexpected continue"),
            HirStatement::Comptime(_) => panic!("Unexpected comptime"),
        };
        let expr = interner.expression(&expr_id);

        get_lambda_captures(expr, interner, result); // TODO: dyn filter function as parameter
    }
}

fn get_lambda_captures(
    expr: HirExpression,
    interner: &NodeInterner,
    result: &mut Vec<Vec<String>>,
) {
    if let HirExpression::Lambda(lambda_expr) = expr {
        let mut cur_capture = Vec::new();

        for capture in lambda_expr.captures.iter() {
            cur_capture.push(interner.definition(capture.ident.id).name.clone());
        }
        result.push(cur_capture);

        // Check for other captures recursively within the lambda body
        let hir_body_expr = interner.expression(&lambda_expr.body);
        if let HirExpression::Block(block_expr) = hir_body_expr {
            find_lambda_captures(block_expr.statements(), interner, result);
        }
    }
}

#[test]
fn resolve_empty_function() {
    let src = "
        fn main() {

        }
    ";
    assert_no_errors(src);
}
#[test]
fn resolve_basic_function() {
    let src = r#"
        fn main(x : Field) {
            let y = x + x;
            assert(y == x);
        }
    "#;
    assert_no_errors(src);
}
#[test]
fn resolve_unused_var() {
    let src = r#"
        fn main(x : Field) {
            let y = x + x;
            assert(x == x);
        }
    "#;

    let errors = get_program_errors(src);
    assert!(errors.len() == 1, "Expected 1 error, got: {:?}", errors);
    // It should be regarding the unused variable
    match &errors[0].0 {
        CompilationError::ResolverError(ResolverError::UnusedVariable { ident }) => {
            assert_eq!(&ident.0.contents, "y");
        }
        _ => unreachable!("we should only have an unused var error"),
    }
}

#[test]
fn resolve_unresolved_var() {
    let src = r#"
        fn main(x : Field) {
            let y = x + x;
            assert(y == z);
        }
    "#;
    let errors = get_program_errors(src);
    assert!(errors.len() == 1, "Expected 1 error, got: {:?}", errors);
    // It should be regarding the unresolved var `z` (Maybe change to undeclared and special case)
    match &errors[0].0 {
        CompilationError::ResolverError(ResolverError::VariableNotDeclared { name, span: _ }) => {
            assert_eq!(name, "z");
        }
        _ => unimplemented!("we should only have an unresolved variable"),
    }
}

#[test]
fn unresolved_path() {
    let src = "
        fn main(x : Field) {
            let _z = some::path::to::a::func(x);
        }
    ";
    let errors = get_program_errors(src);
    assert!(errors.len() == 1, "Expected 1 error, got: {:?}", errors);
    for (compilation_error, _file_id) in errors {
        match compilation_error {
            CompilationError::ResolverError(err) => {
                match err {
                    ResolverError::PathResolutionError(PathResolutionError::Unresolved(name)) => {
                        assert_eq!(name.to_string(), "some");
                    }
                    _ => unimplemented!("we should only have an unresolved function"),
                };
            }
            _ => unimplemented!(),
        }
    }
}

#[test]
fn resolve_literal_expr() {
    let src = r#"
        fn main(x : Field) {
            let y = 5;
            assert(y == x);
        }
    "#;
    assert_no_errors(src);
}

#[test]
fn multiple_resolution_errors() {
    let src = r#"
        fn main(x : Field) {
           let y = foo::bar(x);
           let z = y + a;
        }
    "#;

    let errors = get_program_errors(src);
    assert!(errors.len() == 3, "Expected 3 errors, got: {:?}", errors);

    // Errors are:
    // `a` is undeclared
    // `z` is unused
    // `foo::bar` does not exist
    for (compilation_error, _file_id) in errors {
        match compilation_error {
            CompilationError::ResolverError(err) => {
                match err {
                    ResolverError::UnusedVariable { ident } => {
                        assert_eq!(&ident.0.contents, "z");
                    }
                    ResolverError::VariableNotDeclared { name, .. } => {
                        assert_eq!(name, "a");
                    }
                    ResolverError::PathResolutionError(PathResolutionError::Unresolved(name)) => {
                        assert_eq!(name.to_string(), "foo");
                    }
                    _ => unimplemented!(),
                };
            }
            _ => unimplemented!(),
        }
    }
}

#[test]
fn resolve_prefix_expr() {
    let src = r#"
        fn main(x : Field) {
            let _y = -x;
        }
    "#;
    assert_no_errors(src);
}

#[test]
fn resolve_for_expr() {
    let src = r#"
        fn main(x : u64) {
            for i in 1..20 {
                let _z = x + i;
            };
        }
    "#;
    assert_no_errors(src);
}

#[test]
fn resolve_for_expr_incl() {
    let src = r#"
        fn main(x : u64) {
            for i in 1..=20 {
                let _z = x + i;
            };
        }
    "#;
    assert_no_errors(src);
}

#[test]
fn resolve_call_expr() {
    let src = r#"
        fn main(x : Field) {
            let _z = foo(x);
        }

        fn foo(x : Field) -> Field {
            x
        }
    "#;
    assert_no_errors(src);
}

#[test]
fn resolve_shadowing() {
    let src = r#"
        fn main(x : Field) {
            let x = foo(x);
            let x = x;
            let (x, x) = (x, x);
            let _ = x;
        }

        fn foo(x : Field) -> Field {
            x
        }
    "#;
    assert_no_errors(src);
}

#[test]
fn resolve_basic_closure() {
    let src = r#"
        fn main(x : Field) -> pub Field {
            let closure = |y| y + x;
            closure(x)
        }
    "#;
    assert_no_errors(src);
}

#[test]
fn resolve_simplified_closure() {
    // based on bug https://github.com/noir-lang/noir/issues/1088

    let src = r#"fn do_closure(x: Field) -> Field {
        let y = x;
        let ret_capture = || {
          y
        };
        ret_capture()
      }

      fn main(x: Field) {
          assert(do_closure(x) == 100);
      }

      "#;
    let parsed_captures = get_program_captures(src);
    let expected_captures = vec![vec!["y".to_string()]];
    assert_eq!(expected_captures, parsed_captures);
}

#[test]
fn resolve_complex_closures() {
    let src = r#"
        fn main(x: Field) -> pub Field {
            let closure_without_captures = |x: Field| -> Field { x + x };
            let a = closure_without_captures(1);

            let closure_capturing_a_param = |y: Field| -> Field { y + x };
            let b = closure_capturing_a_param(2);

            let closure_capturing_a_local_var = |y: Field| -> Field { y + b };
            let c = closure_capturing_a_local_var(3);

            let closure_with_transitive_captures = |y: Field| -> Field {
                let d = 5;
                let nested_closure = |z: Field| -> Field {
                    let doubly_nested_closure = |w: Field| -> Field { w + x + b };
                    a + z + y + d + x + doubly_nested_closure(4) + x + y
                };
                let res = nested_closure(5);
                res
            };

            a + b + c + closure_with_transitive_captures(6)
        }
    "#;
    assert_no_errors(src);

    let expected_captures = vec![
        vec![],
        vec!["x".to_string()],
        vec!["b".to_string()],
        vec!["x".to_string(), "b".to_string(), "a".to_string()],
        vec!["x".to_string(), "b".to_string(), "a".to_string(), "y".to_string(), "d".to_string()],
        vec!["x".to_string(), "b".to_string()],
    ];

    let parsed_captures = get_program_captures(src);

    assert_eq!(expected_captures, parsed_captures);
}

#[test]
fn resolve_fmt_strings() {
    let src = r#"
        fn main() {
            let string = f"this is i: {i}";
            println(string);

            println(f"I want to print {0}");

            let new_val = 10;
            println(f"random_string{new_val}{new_val}");
        }
        fn println<T>(x : T) -> T {
            x
        }
    "#;

    let errors = get_program_errors(src);
    assert!(errors.len() == 5, "Expected 5 errors, got: {:?}", errors);

    for (err, _file_id) in errors {
        match &err {
            CompilationError::ResolverError(ResolverError::VariableNotDeclared {
                name, ..
            }) => {
                assert_eq!(name, "i");
            }
            CompilationError::ResolverError(ResolverError::NumericConstantInFormatString {
                name,
                ..
            }) => {
                assert_eq!(name, "0");
            }
            CompilationError::TypeError(TypeCheckError::UnusedResultError {
                expr_type: _,
                expr_span,
            }) => {
                let a = src.get(expr_span.start() as usize..expr_span.end() as usize).unwrap();
                assert!(
                    a == "println(string)"
                        || a == "println(f\"I want to print {0}\")"
                        || a == "println(f\"random_string{new_val}{new_val}\")"
                );
            }
            _ => unimplemented!(),
        };
    }
}

fn monomorphize_program(src: &str) -> Result<Program, MonomorphizationError> {
    let (_program, mut context, _errors) = get_program(src);
    let main_func_id = context.def_interner.find_function("main").unwrap();
    monomorphize(main_func_id, &mut context.def_interner)
}

fn get_monomorphization_error(src: &str) -> Option<MonomorphizationError> {
    monomorphize_program(src).err()
}

fn check_rewrite(src: &str, expected: &str) {
    let program = monomorphize_program(src).unwrap();
    assert!(format!("{}", program) == expected);
}

#[test]
fn simple_closure_with_no_captured_variables() {
    let src = r#"
    fn main() -> pub Field {
        let x = 1;
        let closure = || x;
        closure()
    }
    "#;

    let expected_rewrite = r#"fn main$f0() -> Field {
    let x$0 = 1;
    let closure$3 = {
        let closure_variable$2 = {
            let env$1 = (x$l0);
            (env$l1, lambda$f1)
        };
        closure_variable$l2
    };
    {
        let tmp$4 = closure$l3;
        tmp$l4.1(tmp$l4.0)
    }
}
fn lambda$f1(mut env$l1: (Field)) -> Field {
    env$l1.0
}
"#;
    check_rewrite(src, expected_rewrite);
}

#[test]
fn deny_cyclic_globals() {
    let src = r#"
        global A = B;
        global B = A;
        fn main() {}
    "#;
    assert_eq!(get_program_errors(src).len(), 1);
}

#[test]
fn deny_cyclic_type_aliases() {
    let src = r#"
        type A = B;
        type B = A;
        fn main() {}
    "#;
    assert_eq!(get_program_errors(src).len(), 1);
}

#[test]
fn ensure_nested_type_aliases_type_check() {
    let src = r#"
        type A = B;
        type B = u8;
        fn main() {
            let _a: A = 0 as u16;
        }
    "#;
    assert_eq!(get_program_errors(src).len(), 1);
}

#[test]
fn type_aliases_in_entry_point() {
    let src = r#"
        type Foo = u8;
        fn main(_x: Foo) {}
    "#;
    assert_eq!(get_program_errors(src).len(), 0);
}

#[test]
fn operators_in_global_used_in_type() {
    let src = r#"
        global ONE: u32 = 1;
        global COUNT: u32 = ONE + 2;
        fn main() {
            let _array: [Field; COUNT] = [1, 2, 3];
        }
    "#;
    assert_eq!(get_program_errors(src).len(), 0);
}

#[test]
fn break_and_continue_in_constrained_fn() {
    let src = r#"
        fn main() {
            for i in 0 .. 10 {
                if i == 2 {
                    continue;
                }
                if i == 5 {
                    break;
                }
            }
        }
    "#;
    assert_eq!(get_program_errors(src).len(), 2);
}

#[test]
fn break_and_continue_outside_loop() {
    let src = r#"
        unconstrained fn main() {
            continue;
            break;
        }
    "#;
    assert_eq!(get_program_errors(src).len(), 2);
}

// Regression for #2540
#[test]
fn for_loop_over_array() {
    let src = r#"
        fn hello<let N: u32>(_array: [u1; N]) {
            for _ in 0..N {}
        }

        fn main() {
            let array: [u1; 2] = [0, 1];
            hello(array);
        }
    "#;
    let errors = get_program_errors(src);
    assert_eq!(errors.len(), 0);
}

// Regression for #4545
#[test]
fn type_aliases_in_main() {
    let src = r#"
        type Outer<let N: u32> = [u8; N];
        fn main(_arg: Outer<1>) {}
    "#;
    assert_eq!(get_program_errors(src).len(), 0);
}

#[test]
fn ban_mutable_globals() {
    // Mutable globals are only allowed in a comptime context
    let src = r#"
        mut global FOO: Field = 0;
        fn main() {
            let _ = FOO; // silence FOO never used warning
        }
    "#;
    assert_eq!(get_program_errors(src).len(), 1);
}

#[test]
fn deny_inline_attribute_on_unconstrained() {
    let src = r#"
        #[no_predicates]
        unconstrained pub fn foo(x: Field, y: Field) {
            assert(x != y);
        }
    "#;
    let errors = get_program_errors(src);
    assert_eq!(errors.len(), 1);
    assert!(matches!(
        errors[0].0,
        CompilationError::ResolverError(ResolverError::NoPredicatesAttributeOnUnconstrained { .. })
    ));
}

#[test]
fn deny_fold_attribute_on_unconstrained() {
    let src = r#"
        #[fold]
        unconstrained pub fn foo(x: Field, y: Field) {
            assert(x != y);
        }
    "#;
    let errors = get_program_errors(src);
    assert_eq!(errors.len(), 1);
    assert!(matches!(
        errors[0].0,
        CompilationError::ResolverError(ResolverError::FoldAttributeOnUnconstrained { .. })
    ));
}

#[test]
fn specify_function_types_with_turbofish() {
    let src = r#"
        trait Default {
            fn default() -> Self;
        }

        impl Default for Field {
            fn default() -> Self { 0 }
        }

        impl Default for u64 {
            fn default() -> Self { 0 }
        }

        // Need the above as we don't have access to the stdlib here.
        // We also need to construct a concrete value of `U` without giving away its type
        // as otherwise the unspecified type is ignored.

        fn generic_func<T, U>() -> (T, U) where T: Default, U: Default {
            (T::default(), U::default())
        }

        fn main() {
            let _ = generic_func::<u64, Field>();
        }
    "#;
    let errors = get_program_errors(src);
    assert_eq!(errors.len(), 0);
}

#[test]
fn specify_method_types_with_turbofish() {
    let src = r#"
        trait Default {
            fn default() -> Self;
        }

        impl Default for Field {
            fn default() -> Self { 0 }
        }

        // Need the above as we don't have access to the stdlib here.
        // We also need to construct a concrete value of `U` without giving away its type
        // as otherwise the unspecified type is ignored.

        struct Foo<T> {
            inner: T
        }

        impl<T> Foo<T> {
            fn generic_method<U>(_self: Self) -> U where U: Default {
                U::default()
            }
        }

        fn main() {
            let foo: Foo<Field> = Foo { inner: 1 };
            let _ = foo.generic_method::<Field>();
        }
    "#;
    let errors = get_program_errors(src);
    assert_eq!(errors.len(), 0);
}

#[test]
fn incorrect_turbofish_count_function_call() {
    let src = r#"
        trait Default {
            fn default() -> Self;
        }

        impl Default for Field {
            fn default() -> Self { 0 }
        }

        impl Default for u64 {
            fn default() -> Self { 0 }
        }

        // Need the above as we don't have access to the stdlib here.
        // We also need to construct a concrete value of `U` without giving away its type
        // as otherwise the unspecified type is ignored.

        fn generic_func<T, U>() -> (T, U) where T: Default, U: Default {
            (T::default(), U::default())
        }

        fn main() {
            let _ = generic_func::<u64, Field, Field>();
        }
    "#;
    let errors = get_program_errors(src);
    assert_eq!(errors.len(), 1);
    assert!(matches!(
        errors[0].0,
        CompilationError::TypeError(TypeCheckError::IncorrectTurbofishGenericCount { .. }),
    ));
}

#[test]
fn incorrect_turbofish_count_method_call() {
    let src = r#"
        trait Default {
            fn default() -> Self;
        }

        impl Default for Field {
            fn default() -> Self { 0 }
        }

        // Need the above as we don't have access to the stdlib here.
        // We also need to construct a concrete value of `U` without giving away its type
        // as otherwise the unspecified type is ignored.

        struct Foo<T> {
            inner: T
        }

        impl<T> Foo<T> {
            fn generic_method<U>(_self: Self) -> U where U: Default {
                U::default()
            }
        }

        fn main() {
            let foo: Foo<Field> = Foo { inner: 1 };
            let _ = foo.generic_method::<Field, u32>();
        }
    "#;
    let errors = get_program_errors(src);
    assert_eq!(errors.len(), 1);
    assert!(matches!(
        errors[0].0,
        CompilationError::TypeError(TypeCheckError::IncorrectTurbofishGenericCount { .. }),
    ));
}

#[test]
fn struct_numeric_generic_in_function() {
    let src = r#"
    struct Foo {
        inner: u64
    }

    pub fn bar<let N: Foo>() {
        let _ = Foo { inner: 1 }; // silence Foo never constructed warning
    }
    "#;
    let errors = get_program_errors(src);
    assert_eq!(errors.len(), 1);
    assert!(matches!(
        errors[0].0,
        CompilationError::ResolverError(ResolverError::UnsupportedNumericGenericType { .. }),
    ));
}

#[test]
fn struct_numeric_generic_in_struct() {
    let src = r#"
    pub struct Foo {
        inner: u64
    }

    pub struct Bar<let N: Foo> { }
    "#;
    let errors = get_program_errors(src);
    assert_eq!(errors.len(), 1);
    assert!(matches!(
        errors[0].0,
        CompilationError::ResolverError(ResolverError::UnsupportedNumericGenericType(_)),
    ));
}

#[test]
fn bool_numeric_generic() {
    let src = r#"
    pub fn read<let N: bool>() -> Field {
        if N {
            0
        } else {
            1
        }
    }
    "#;
    let errors = get_program_errors(src);
    assert_eq!(errors.len(), 1);
    assert!(matches!(
        errors[0].0,
        CompilationError::ResolverError(ResolverError::UnsupportedNumericGenericType { .. }),
    ));
}

#[test]
fn numeric_generic_binary_operation_type_mismatch() {
    let src = r#"
    pub fn foo<let N: Field>() -> bool {
        let mut check: bool = true;
        check = N;
        check
    }
    "#;
    let errors = get_program_errors(src);
    assert_eq!(errors.len(), 1);
    assert!(matches!(
        errors[0].0,
        CompilationError::TypeError(TypeCheckError::TypeMismatchWithSource { .. }),
    ));
}

#[test]
fn bool_generic_as_loop_bound() {
    let src = r#"
    pub fn read<let N: bool>() { // error here
        let mut fields = [0; N]; // error here
        for i in 0..N {  // error here
            fields[i] = i + 1;
        }
        assert(fields[0] == 1);
    }
    "#;
    let errors = get_program_errors(src);
    assert_eq!(errors.len(), 3);
    assert!(matches!(
        errors[0].0,
        CompilationError::ResolverError(ResolverError::UnsupportedNumericGenericType { .. }),
    ));

    assert!(matches!(
        errors[1].0,
        CompilationError::TypeError(TypeCheckError::TypeKindMismatch { .. }),
    ));

    let CompilationError::TypeError(TypeCheckError::TypeMismatch {
        expected_typ, expr_typ, ..
    }) = &errors[2].0
    else {
        panic!("Got an error other than a type mismatch");
    };

    assert_eq!(expected_typ, "Field");
    assert_eq!(expr_typ, "bool");
}

#[test]
fn numeric_generic_in_function_signature() {
    let src = r#"
    pub fn foo<let N: u32>(arr: [Field; N]) -> [Field; N] { arr }
    "#;
    assert_no_errors(src);
}

#[test]
fn numeric_generic_as_struct_field_type_fails() {
    let src = r#"
    pub struct Foo<let N: u32> {
        a: Field,
        b: N,
    }
    "#;
    let errors = get_program_errors(src);
    assert_eq!(errors.len(), 1);
    assert!(matches!(
        errors[0].0,
        CompilationError::TypeError(TypeCheckError::TypeKindMismatch { .. }),
    ));
}

#[test]
fn normal_generic_as_array_length() {
    let src = r#"
    pub struct Foo<N> {
        a: Field,
        b: [Field; N],
    }
    "#;
    let errors = get_program_errors(src);
    assert_eq!(errors.len(), 1);
    assert!(matches!(
        errors[0].0,
        CompilationError::TypeError(TypeCheckError::TypeKindMismatch { .. }),
    ));
}

#[test]
fn numeric_generic_as_param_type() {
    let src = r#"
    pub fn foo<let I: u32>(x: I) -> I {
        let _q: I = 5;
        x
    }
    "#;
    let errors = get_program_errors(src);
    assert_eq!(errors.len(), 3);

    // Error from the parameter type
    assert!(matches!(
        errors[0].0,
        CompilationError::TypeError(TypeCheckError::TypeKindMismatch { .. }),
    ));
    // Error from the let statement annotated type
    assert!(matches!(
        errors[1].0,
        CompilationError::TypeError(TypeCheckError::TypeKindMismatch { .. }),
    ));
    // Error from the return type
    assert!(matches!(
        errors[2].0,
        CompilationError::TypeError(TypeCheckError::TypeKindMismatch { .. }),
    ));
}

#[test]
fn numeric_generic_as_unused_param_type() {
    let src = r#"
    pub fn foo<let I: u32>(_x: I) { }
    "#;
    let errors = get_program_errors(src);
    assert_eq!(errors.len(), 1);
    assert!(matches!(
        errors[0].0,
        CompilationError::TypeError(TypeCheckError::TypeKindMismatch { .. }),
    ));
}

#[test]
fn numeric_generic_as_unused_trait_fn_param_type() {
    let src = r#"
    trait Foo {
        fn foo<let I: u32>(_x: I) { }
    }
    "#;
    let errors = get_program_errors(src);
    assert_eq!(errors.len(), 2);
    assert!(matches!(
        errors[0].0,
        CompilationError::TypeError(TypeCheckError::TypeKindMismatch { .. }),
    ));
    // Foo is unused
    assert!(matches!(
        errors[1].0,
        CompilationError::ResolverError(ResolverError::UnusedItem { .. }),
    ));
}

#[test]
fn numeric_generic_as_return_type() {
    let src = r#"
    // std::mem::zeroed() without stdlib
    trait Zeroed {
        fn zeroed<T>(self) -> T;
    }

    fn foo<T, let I: Field>(x: T) -> I where T: Zeroed {
        x.zeroed()
    }

    fn main() {}
    "#;
    let errors = get_program_errors(src);
    assert_eq!(errors.len(), 2);

    // Error from the return type
    assert!(matches!(
        errors[0].0,
        CompilationError::TypeError(TypeCheckError::TypeKindMismatch { .. }),
    ));
    // foo is unused
    assert!(matches!(
        errors[1].0,
        CompilationError::ResolverError(ResolverError::UnusedItem { .. }),
    ));
}

#[test]
fn numeric_generic_used_in_nested_type_fails() {
    let src = r#"
    pub struct Foo<let N: u32> {
        a: Field,
        b: Bar<N>,
    }
    pub struct Bar<let N: u32> {
        inner: N
    }
    "#;
    let errors = get_program_errors(src);
    assert_eq!(errors.len(), 1);
    assert!(matches!(
        errors[0].0,
        CompilationError::TypeError(TypeCheckError::TypeKindMismatch { .. }),
    ));
}

#[test]
fn normal_generic_used_in_nested_array_length_fail() {
    let src = r#"
    pub struct Foo<N> {
        a: Field,
        b: Bar<N>,
    }
    pub struct Bar<let N: u32> {
        inner: [Field; N]
    }
    "#;
    let errors = get_program_errors(src);
    assert_eq!(errors.len(), 1);
    assert!(matches!(
        errors[0].0,
        CompilationError::TypeError(TypeCheckError::TypeKindMismatch { .. }),
    ));
}

#[test]
fn numeric_generic_used_in_nested_type_pass() {
    // The order of these structs should not be changed to make sure
    // that we are accurately resolving all struct generics before struct fields
    let src = r#"
    pub struct NestedNumeric<let N: u32> {
        a: Field,
        b: InnerNumeric<N>
    }
    pub struct InnerNumeric<let N: u32> {
        inner: [u64; N],
    }
    "#;
    assert_no_errors(src);
}

#[test]
fn numeric_generic_used_in_trait() {
    // We want to make sure that `N` in `impl<let N: u32, T> Deserialize<N, T>` does
    // not trigger `expected type, found numeric generic parameter N` as the trait
    // does in fact expect a numeric generic.
    let src = r#"
    struct MyType<T> {
        a: Field,
        b: Field,
        c: Field,
        d: T,
    }

    impl<let N: u32, T> Deserialize<N, T> for MyType<T> {
        fn deserialize(fields: [Field; N], other: T) -> Self {
            MyType { a: fields[0], b: fields[1], c: fields[2], d: other }
        }
    }

    trait Deserialize<let N: u32, T> {
        fn deserialize(fields: [Field; N], other: T) -> Self;
    }
    "#;
    assert_no_errors(src);
}

#[test]
fn numeric_generic_in_trait_impl_with_extra_impl_generics() {
    let src = r#"
    trait Default {
        fn default() -> Self;
    }

    struct MyType<T> {
        a: Field,
        b: Field,
        c: Field,
        d: T,
    }

    // Make sure that `T` is placed before `N` as we want to test that the order of the generics is correctly maintained.
    // `N` is used first in the trait impl generics (`Deserialize<N> for MyType<T>`).
    // We want to make sure that the compiler correctly accounts for that `N` has a numeric kind
    // while `T` has a normal kind.
    impl<T, let N: u32> Deserialize<N> for MyType<T> where T: Default {
        fn deserialize(fields: [Field; N]) -> Self {
            MyType { a: fields[0], b: fields[1], c: fields[2], d: T::default() }
        }
    }

    trait Deserialize<let N: u32> {
        fn deserialize(fields: [Field; N]) -> Self;
    }
    "#;
    assert_no_errors(src);
}

#[test]
fn numeric_generic_used_in_where_clause() {
    let src = r#"
    trait Deserialize<let N: u32> {
        fn deserialize(fields: [Field; N]) -> Self;
    }

    pub fn read<T, let N: u32>() -> T where T: Deserialize<N> {
        let mut fields: [Field; N] = [0; N];
        for i in 0..N {
            fields[i] = i as Field + 1;
        }
        T::deserialize(fields)
    }
    "#;
    assert_no_errors(src);
}

#[test]
fn numeric_generic_used_in_turbofish() {
    let src = r#"
    pub fn double<let N: u32>() -> u32 {
        // Used as an expression
        N * 2
    }

    pub fn double_numeric_generics_test() {
        // Example usage of a numeric generic arguments.
        assert(double::<9>() == 18);
        assert(double::<7 + 8>() == 30);
    }
    "#;
    assert_no_errors(src);
}

// TODO(https://github.com/noir-lang/noir/issues/6245):
// allow u16 to be used as an array size
#[test]
fn numeric_generic_u16_array_size() {
    let src = r#"
    fn len<let N: u32>(_arr: [Field; N]) -> u32 {
        N
    }

    pub fn foo<let N: u16>() -> u32 {
        let fields: [Field; N] = [0; N];
        len(fields)
    }
    "#;
    let errors = get_program_errors(src);
    assert_eq!(errors.len(), 2);
    assert!(matches!(
        errors[0].0,
        CompilationError::TypeError(TypeCheckError::TypeKindMismatch { .. }),
    ));
    assert!(matches!(
        errors[1].0,
        CompilationError::TypeError(TypeCheckError::TypeKindMismatch { .. }),
    ));
}

// TODO(https://github.com/noir-lang/noir/issues/6238):
// The EvaluatedGlobalIsntU32 warning is a stopgap
// (originally from https://github.com/noir-lang/noir/issues/6125)
#[test]
fn numeric_generic_field_larger_than_u32() {
    let src = r#"
        global A: Field = 4294967297;

        fn foo<let A: Field>() { }

        fn main() {
            let _ = foo::<A>();
        }
    "#;
    let errors = get_program_errors(src);
    assert_eq!(errors.len(), 2);
    assert!(matches!(
        errors[0].0,
        CompilationError::TypeError(TypeCheckError::EvaluatedGlobalIsntU32 { .. }),
    ));
    assert!(matches!(
        errors[1].0,
        CompilationError::ResolverError(ResolverError::IntegerTooLarge { .. })
    ));
}

// TODO(https://github.com/noir-lang/noir/issues/6238):
// The EvaluatedGlobalIsntU32 warning is a stopgap
// (originally from https://github.com/noir-lang/noir/issues/6126)
#[test]
fn numeric_generic_field_arithmetic_larger_than_u32() {
    let src = r#"
        struct Foo<let F: Field> {}

        impl<let F: Field> Foo<F> {
            fn size(self) -> Field {
                F
            }
        }

        // 2^32 - 1
        global A: Field = 4294967295;

        fn foo<let A: Field>() -> Foo<A + A> {
            Foo {}
        }

        fn main() {
            let _ = foo::<A>().size();
        }
    "#;
    let errors = get_program_errors(src);
    assert_eq!(errors.len(), 2);

    assert!(matches!(
        errors[0].0,
        CompilationError::TypeError(TypeCheckError::EvaluatedGlobalIsntU32 { .. }),
    ));

    assert!(matches!(
        errors[1].0,
        CompilationError::ResolverError(ResolverError::UnusedVariable { .. })
    ));
}

#[test]
fn cast_256_to_u8_size_checks() {
    let src = r#"
        fn main() {
            assert(256 as u8 == 0);
        }
    "#;
    let errors = get_program_errors(src);
    assert_eq!(errors.len(), 1);
    assert!(matches!(
        errors[0].0,
        CompilationError::TypeError(TypeCheckError::DownsizingCast { .. }),
    ));
}

// TODO(https://github.com/noir-lang/noir/issues/6247):
// add negative integer literal checks
#[test]
fn cast_negative_one_to_u8_size_checks() {
    let src = r#"
        fn main() {
            assert((-1) as u8 != 0);
        }
    "#;
    let errors = get_program_errors(src);
    assert!(errors.is_empty());
}

#[test]
fn constant_used_with_numeric_generic() {
    let src = r#"
    struct ValueNote {
        value: Field,
    }

    trait Serialize<let N: u32> {
        fn serialize(self) -> [Field; N];
    }

    impl Serialize<1> for ValueNote {
        fn serialize(self) -> [Field; 1] {
            [self.value]
        }
    }

    fn main() {
        let _ = ValueNote { value: 1 }; // silence ValueNote never constructed warning
    }
    "#;
    assert_no_errors(src);
}

#[test]
fn normal_generic_used_when_numeric_expected_in_where_clause() {
    let src = r#"
    trait Deserialize<let N: u32> {
        fn deserialize(fields: [Field; N]) -> Self;
    }

    pub fn read<T, N>() -> T where T: Deserialize<N> {
        T::deserialize([0, 1])
    }
    "#;
    let errors = get_program_errors(src);
    assert_eq!(errors.len(), 1);
    assert!(matches!(
        errors[0].0,
        CompilationError::TypeError(TypeCheckError::TypeKindMismatch { .. }),
    ));

    let src = r#"
    trait Deserialize<let N: u32> {
        fn deserialize(fields: [Field; N]) -> Self;
    }

    pub fn read<T, N>() -> T where T: Deserialize<N> {
        let mut fields: [Field; N] = [0; N];
        for i in 0..N {
            fields[i] = i as Field + 1;
        }
        T::deserialize(fields)
    }
    "#;
    let errors = get_program_errors(src);
    assert_eq!(errors.len(), 4);
    assert!(matches!(
        errors[0].0,
        CompilationError::TypeError(TypeCheckError::TypeKindMismatch { .. }),
    ));
    assert!(matches!(
        errors[1].0,
        CompilationError::TypeError(TypeCheckError::TypeKindMismatch { .. }),
    ));
    assert!(matches!(
        errors[2].0,
        CompilationError::TypeError(TypeCheckError::TypeKindMismatch { .. }),
    ));
    // N
    assert!(matches!(
        errors[3].0,
        CompilationError::ResolverError(ResolverError::VariableNotDeclared { .. }),
    ));
}

#[test]
fn numeric_generics_type_kind_mismatch() {
    let src = r#"
    fn foo<let N: u32>() -> u16 {
        N as u16
    }

    global J: u16 = 10;

    fn bar<let N: u16>() -> u16 {
        foo::<J>()
    }

    global M: u16 = 3;

    fn main() {
        let _ = bar::<M>();
    }
    "#;
    let errors = get_program_errors(src);
    assert_eq!(errors.len(), 3);

    // TODO(https://github.com/noir-lang/noir/issues/6238):
    // The EvaluatedGlobalIsntU32 warning is a stopgap
    assert!(matches!(
        errors[0].0,
        CompilationError::TypeError(TypeCheckError::EvaluatedGlobalIsntU32 { .. }),
    ));

    assert!(matches!(
        errors[1].0,
        CompilationError::TypeError(TypeCheckError::TypeKindMismatch { .. }),
    ));

    // TODO(https://github.com/noir-lang/noir/issues/6238): see above
    assert!(matches!(
        errors[2].0,
        CompilationError::TypeError(TypeCheckError::EvaluatedGlobalIsntU32 { .. }),
    ));
}

#[test]
fn numeric_generics_value_kind_mismatch_u32_u64() {
    let src = r#"
    struct BoundedVec<T, let MaxLen: u32> {
        storage: [T; MaxLen],
        // can't be compared to MaxLen: u32
        // can't be used to index self.storage
        len: u64,
    }

    impl<T, let MaxLen: u32> BoundedVec<T, MaxLen> {
        pub fn extend_from_bounded_vec<let Len: u32>(&mut self, _vec: BoundedVec<T, Len>) {
            // We do this to avoid an unused variable warning on `self`
            let _ = self.len;
            for _ in 0..Len { }
        }

        pub fn push(&mut self, elem: T) {
            assert(self.len < MaxLen, "push out of bounds");
            self.storage[self.len] = elem;
            self.len += 1;
        }
    }

    fn main() {
        let _ = BoundedVec { storage: [1], len: 1 }; // silence never constructed warning
    }
    "#;
    let errors = get_program_errors(src);
    assert_eq!(errors.len(), 1);
    assert!(matches!(
        errors[0].0,
        CompilationError::TypeError(TypeCheckError::IntegerBitWidth {
            bit_width_x: IntegerBitSize::SixtyFour,
            bit_width_y: IntegerBitSize::ThirtyTwo,
            ..
        }),
    ));
}

#[test]
fn quote_code_fragments() {
    // This test ensures we can quote (and unquote/splice) code fragments
    // which by themselves are not valid code. They only need to be valid
    // by the time they are unquoted into the macro's call site.
    let src = r#"
        fn main() {
            comptime {
                concat!(quote { assert( }, quote { false); });
            }
        }

        comptime fn concat(a: Quoted, b: Quoted) -> Quoted {
            quote { $a $b }
        }
    "#;
    let errors = get_program_errors(src);
    assert_eq!(errors.len(), 1);

    use InterpreterError::FailingConstraint;
    assert!(matches!(&errors[0].0, CompilationError::InterpreterError(FailingConstraint { .. })));
}

#[test]
fn impl_stricter_than_trait_no_trait_method_constraints() {
    // This test ensures that the error we get from the where clause on the trait impl method
    // is a `DefCollectorErrorKind::ImplIsStricterThanTrait` error.
    let src = r#"
    trait Serialize<let N: u32> {
        // We want to make sure we trigger the error when override a trait method
        // which itself has no trait constraints.
        fn serialize(self) -> [Field; N];
    }

    trait ToField {
        fn to_field(self) -> Field;
    }

    fn process_array<let N: u32>(array: [Field; N]) -> Field {
        array[0]
    }

    fn serialize_thing<A, let N: u32>(thing: A) -> [Field; N] where A: Serialize<N> {
        thing.serialize()
    }

    struct MyType<T> {
        a: T,
        b: T,
    }

    impl<T> Serialize<2> for MyType<T> {
        fn serialize(self) -> [Field; 2] where T: ToField {
            [ self.a.to_field(), self.b.to_field() ]
        }
    }

    impl<T> MyType<T> {
        fn do_thing_with_serialization_with_extra_steps(self) -> Field {
            process_array(serialize_thing(self))
        }
    }

    fn main() {
        let _ = MyType { a: 1, b: 1 }; // silence MyType never constructed warning
    }
    "#;

    let errors = get_program_errors(src);
    assert_eq!(errors.len(), 1);
    assert!(matches!(
        &errors[0].0,
        CompilationError::DefinitionError(DefCollectorErrorKind::ImplIsStricterThanTrait { .. })
    ));
}

#[test]
fn impl_stricter_than_trait_different_generics() {
    let src = r#"
    trait Default { }

    // Object type of the trait constraint differs
    trait Foo<T> {
        fn foo_good<U>() where T: Default;

        fn foo_bad<U>() where T: Default;
    }

    impl<A> Foo<A> for () {
        fn foo_good<B>() where A: Default {}

        fn foo_bad<B>() where B: Default {}
    }
    "#;

    let errors = get_program_errors(src);
    assert_eq!(errors.len(), 1);
    if let CompilationError::DefinitionError(DefCollectorErrorKind::ImplIsStricterThanTrait {
        constraint_typ,
        ..
    }) = &errors[0].0
    {
        assert!(matches!(constraint_typ.to_string().as_str(), "B"));
    } else {
        panic!("Expected DefCollectorErrorKind::ImplIsStricterThanTrait but got {:?}", errors[0].0);
    }
}

#[test]
fn impl_stricter_than_trait_different_object_generics() {
    let src = r#"
    trait MyTrait { }

    trait OtherTrait {}

    struct Option<T> {
        inner: T
    }

    struct OtherOption<T> {
        inner: Option<T>,
    }

    trait Bar<T> {
        fn bar_good<U>() where Option<T>: MyTrait, OtherOption<Option<T>>: OtherTrait;

        fn bar_bad<U>() where Option<T>: MyTrait, OtherOption<Option<T>>: OtherTrait;

        fn array_good<U>() where [T; 8]: MyTrait;

        fn array_bad<U>() where [T; 8]: MyTrait;

        fn tuple_good<U>() where (Option<T>, Option<U>): MyTrait;

        fn tuple_bad<U>() where (Option<T>, Option<U>): MyTrait;
    }

    impl<A> Bar<A> for () {
        fn bar_good<B>()
        where
            OtherOption<Option<A>>: OtherTrait,
            Option<A>: MyTrait { }

        fn bar_bad<B>()
        where
            OtherOption<Option<A>>: OtherTrait,
            Option<B>: MyTrait { }

        fn array_good<B>() where [A; 8]: MyTrait { }

        fn array_bad<B>() where [B; 8]: MyTrait { }

        fn tuple_good<B>() where (Option<A>, Option<B>): MyTrait { }

        fn tuple_bad<B>() where (Option<B>, Option<A>): MyTrait { }
    }

    fn main() {
        let _ = OtherOption { inner: Option { inner: 1 } }; // silence unused warnings
    }
    "#;

    let errors = get_program_errors(src);
    assert_eq!(errors.len(), 3);
    if let CompilationError::DefinitionError(DefCollectorErrorKind::ImplIsStricterThanTrait {
        constraint_typ,
        constraint_name,
        ..
    }) = &errors[0].0
    {
        assert!(matches!(constraint_typ.to_string().as_str(), "Option<B>"));
        assert!(matches!(constraint_name.as_str(), "MyTrait"));
    } else {
        panic!("Expected DefCollectorErrorKind::ImplIsStricterThanTrait but got {:?}", errors[0].0);
    }

    if let CompilationError::DefinitionError(DefCollectorErrorKind::ImplIsStricterThanTrait {
        constraint_typ,
        constraint_name,
        ..
    }) = &errors[1].0
    {
        assert!(matches!(constraint_typ.to_string().as_str(), "[B; 8]"));
        assert!(matches!(constraint_name.as_str(), "MyTrait"));
    } else {
        panic!("Expected DefCollectorErrorKind::ImplIsStricterThanTrait but got {:?}", errors[0].0);
    }

    if let CompilationError::DefinitionError(DefCollectorErrorKind::ImplIsStricterThanTrait {
        constraint_typ,
        constraint_name,
        ..
    }) = &errors[2].0
    {
        assert!(matches!(constraint_typ.to_string().as_str(), "(Option<B>, Option<A>)"));
        assert!(matches!(constraint_name.as_str(), "MyTrait"));
    } else {
        panic!("Expected DefCollectorErrorKind::ImplIsStricterThanTrait but got {:?}", errors[0].0);
    }
}

#[test]
fn impl_stricter_than_trait_different_trait() {
    let src = r#"
    trait Default { }

    trait OtherDefault { }

    struct Option<T> {
        inner: T
    }

    trait Bar<T> {
        fn bar<U>() where Option<T>: Default;
    }

    impl<A> Bar<A> for () {
        // Trait constraint differs due to the trait even though the constraint
        // types are the same.
        fn bar<B>() where Option<A>: OtherDefault {}
    }

    fn main() {
        let _ = Option { inner: 1 }; // silence Option never constructed warning
    }
    "#;

    let errors = get_program_errors(src);
    assert_eq!(errors.len(), 1);
    if let CompilationError::DefinitionError(DefCollectorErrorKind::ImplIsStricterThanTrait {
        constraint_typ,
        constraint_name,
        ..
    }) = &errors[0].0
    {
        assert!(matches!(constraint_typ.to_string().as_str(), "Option<A>"));
        assert!(matches!(constraint_name.as_str(), "OtherDefault"));
    } else {
        panic!("Expected DefCollectorErrorKind::ImplIsStricterThanTrait but got {:?}", errors[0].0);
    }
}

#[test]
fn trait_impl_where_clause_stricter_pass() {
    let src = r#"
    trait MyTrait {
        fn good_foo<T, H>() where H: OtherTrait;

        fn bad_foo<T, H>() where H: OtherTrait;
    }

    trait OtherTrait {}

    struct Option<T> {
        inner: T
    }

    impl<T> MyTrait for [T] where Option<T>: MyTrait {
        fn good_foo<A, B>() where B: OtherTrait { }

        fn bad_foo<A, B>() where A: OtherTrait { }
    }

    fn main() {
        let _ = Option { inner: 1 }; // silence Option never constructed warning
    }
    "#;

    let errors = get_program_errors(src);
    assert_eq!(errors.len(), 1);
    if let CompilationError::DefinitionError(DefCollectorErrorKind::ImplIsStricterThanTrait {
        constraint_typ,
        constraint_name,
        ..
    }) = &errors[0].0
    {
        assert!(matches!(constraint_typ.to_string().as_str(), "A"));
        assert!(matches!(constraint_name.as_str(), "OtherTrait"));
    } else {
        panic!("Expected DefCollectorErrorKind::ImplIsStricterThanTrait but got {:?}", errors[0].0);
    }
}

#[test]
fn impl_stricter_than_trait_different_trait_generics() {
    let src = r#"
    trait Foo<T> {
        fn foo<U>() where T: T2<T>;
    }

    impl<A> Foo<A> for () {
        // Should be A: T2<A>
        fn foo<B>() where A: T2<B> {}
    }

    trait T2<C> {}
    "#;

    let errors = get_program_errors(src);
    assert_eq!(errors.len(), 1);
    if let CompilationError::DefinitionError(DefCollectorErrorKind::ImplIsStricterThanTrait {
        constraint_typ,
        constraint_name,
        constraint_generics,
        ..
    }) = &errors[0].0
    {
        assert!(matches!(constraint_typ.to_string().as_str(), "A"));
        assert!(matches!(constraint_name.as_str(), "T2"));
        assert!(matches!(constraint_generics.ordered[0].to_string().as_str(), "B"));
    } else {
        panic!("Expected DefCollectorErrorKind::ImplIsStricterThanTrait but got {:?}", errors[0].0);
    }
}

#[test]
fn impl_not_found_for_inner_impl() {
    // We want to guarantee that we get a no impl found error
    let src = r#"
    trait Serialize<let N: u32> {
        fn serialize(self) -> [Field; N];
    }

    trait ToField {
        fn to_field(self) -> Field;
    }

    fn process_array<let N: u32>(array: [Field; N]) -> Field {
        array[0]
    }

    fn serialize_thing<A, let N: u32>(thing: A) -> [Field; N] where A: Serialize<N> {
        thing.serialize()
    }

    struct MyType<T> {
        a: T,
        b: T,
    }

    impl<T> Serialize<2> for MyType<T> where T: ToField {
        fn serialize(self) -> [Field; 2] {
            [ self.a.to_field(), self.b.to_field() ]
        }
    }

    impl<T> MyType<T> {
        fn do_thing_with_serialization_with_extra_steps(self) -> Field {
            process_array(serialize_thing(self))
        }
    }

    fn main() {
        let _ = MyType { a: 1, b: 1 }; // silence MyType never constructed warning
    }
    "#;

    let errors = get_program_errors(src);
    assert_eq!(errors.len(), 1);
    assert!(matches!(
        &errors[0].0,
        CompilationError::TypeError(TypeCheckError::NoMatchingImplFound { .. })
    ));
}

#[test]
fn cannot_call_unconstrained_function_outside_of_unsafe() {
    let src = r#"
    fn main() {
        foo();
    }

    unconstrained fn foo() {}
    "#;
    let errors = get_program_errors(src);
    assert_eq!(errors.len(), 1);

    let CompilationError::TypeError(TypeCheckError::Unsafe { .. }) = &errors[0].0 else {
        panic!("Expected an 'unsafe' error, got {:?}", errors[0].0);
    };
}

#[test]
fn cannot_call_unconstrained_first_class_function_outside_of_unsafe() {
    let src = r#"
    fn main() {
        let func = foo;
        // Warning should trigger here
        func();
        inner(func);
    }

    fn inner(x: unconstrained fn() -> ()) {
        // Warning should trigger here
        x();
    }

    unconstrained fn foo() {}
    "#;
    let errors = get_program_errors(src);
    assert_eq!(errors.len(), 2);

    for error in &errors {
        let CompilationError::TypeError(TypeCheckError::Unsafe { .. }) = &error.0 else {
            panic!("Expected an 'unsafe' error, got {:?}", errors[0].0);
        };
    }
}

#[test]
fn missing_unsafe_block_when_needing_type_annotations() {
    // This test is a regression check that even when an unsafe block is missing
    // that we still appropriately continue type checking and infer type annotations.
    let src = r#"
    fn main() {
        let z = BigNum { limbs: [2, 0, 0] };
        assert(z.__is_zero() == false);
    }

    struct BigNum<let N: u32> {
        limbs: [u64; N],
    }

    impl<let N: u32> BigNum<N> {
        unconstrained fn __is_zero_impl(self) -> bool {
            let mut result: bool = true;
            for i in 0..N {
                result = result & (self.limbs[i] == 0);
            }
            result
        }
    }

    trait BigNumTrait {
        fn __is_zero(self) -> bool;
    }

    impl<let N: u32> BigNumTrait for BigNum<N> {
        fn __is_zero(self) -> bool {
            self.__is_zero_impl()
        }
    }
    "#;
    let errors = get_program_errors(src);
    assert_eq!(errors.len(), 1);

    let CompilationError::TypeError(TypeCheckError::Unsafe { .. }) = &errors[0].0 else {
        panic!("Expected an 'unsafe' error, got {:?}", errors[0].0);
    };
}

#[test]
fn cannot_pass_unconstrained_function_to_regular_function() {
    let src = r#"
    fn main() {
        let func = foo;
        expect_regular(func);
    }

    unconstrained fn foo() {}

    fn expect_regular(_func: fn() -> ()) {
    }
    "#;
    let errors = get_program_errors(src);
    assert_eq!(errors.len(), 1);

    let CompilationError::TypeError(TypeCheckError::UnsafeFn { .. }) = &errors[0].0 else {
        panic!("Expected an UnsafeFn error, got {:?}", errors[0].0);
    };
}

#[test]
fn cannot_assign_unconstrained_and_regular_fn_to_variable() {
    let src = r#"
    fn main() {
        let _func = if true { foo } else { bar };
    }

    fn foo() {}
    unconstrained fn bar() {}
    "#;
    let errors = get_program_errors(src);
    assert_eq!(errors.len(), 1);

    let CompilationError::TypeError(TypeCheckError::Context { err, .. }) = &errors[0].0 else {
        panic!("Expected a context error, got {:?}", errors[0].0);
    };

    if let TypeCheckError::TypeMismatch { expected_typ, expr_typ, .. } = err.as_ref() {
        assert_eq!(expected_typ, "fn() -> ()");
        assert_eq!(expr_typ, "unconstrained fn() -> ()");
    } else {
        panic!("Expected a type mismatch error, got {:?}", errors[0].0);
    };
}

#[test]
fn can_pass_regular_function_to_unconstrained_function() {
    let src = r#"
    fn main() {
        let func = foo;
        expect_unconstrained(func);
    }

    fn foo() {}

    fn expect_unconstrained(_func: unconstrained fn() -> ()) {}
    "#;
    assert_no_errors(src);
}

#[test]
fn cannot_pass_unconstrained_function_to_constrained_function() {
    let src = r#"
    fn main() {
        let func = foo;
        expect_regular(func);
    }

    unconstrained fn foo() {}

    fn expect_regular(_func: fn() -> ()) {}
    "#;
    let errors = get_program_errors(src);
    assert_eq!(errors.len(), 1);

    let CompilationError::TypeError(TypeCheckError::UnsafeFn { .. }) = &errors[0].0 else {
        panic!("Expected an UnsafeFn error, got {:?}", errors[0].0);
    };
}

#[test]
fn can_assign_regular_function_to_unconstrained_function_in_explicitly_typed_var() {
    let src = r#"
    fn main() {
        let _func: unconstrained fn() -> () = foo;
    }

    fn foo() {}
    "#;
    assert_no_errors(src);
}

#[test]
fn can_assign_regular_function_to_unconstrained_function_in_struct_member() {
    let src = r#"
    fn main() {
        let _ = Foo { func: foo };
    }

    fn foo() {}

    struct Foo {
        func: unconstrained fn() -> (),
    }
    "#;
    assert_no_errors(src);
}

#[test]
fn trait_impl_generics_count_mismatch() {
    let src = r#"
    trait Foo {}

    impl Foo<()> for Field {}

    fn main() {}"#;
    let errors = get_program_errors(src);
    assert_eq!(errors.len(), 1);

    let CompilationError::TypeError(TypeCheckError::GenericCountMismatch {
        item,
        expected,
        found,
        ..
    }) = &errors[0].0
    else {
        panic!("Expected a generic count mismatch error, got {:?}", errors[0].0);
    };

    assert_eq!(item, "Foo");
    assert_eq!(*expected, 0);
    assert_eq!(*found, 1);
}

#[test]
fn bit_not_on_untyped_integer() {
    let src = r#"
    fn main() {
        let _: u32 = 3 & !1;
    }
    "#;
    assert_no_errors(src);
}

#[test]
fn duplicate_struct_field() {
    let src = r#"
    pub struct Foo {
        x: i32,
        x: i32,
    }

    fn main() {}
    "#;
    let errors = get_program_errors(src);
    assert_eq!(errors.len(), 1);

    let CompilationError::DefinitionError(DefCollectorErrorKind::DuplicateField {
        first_def,
        second_def,
    }) = &errors[0].0
    else {
        panic!("Expected a duplicate field error, got {:?}", errors[0].0);
    };

    assert_eq!(first_def.to_string(), "x");
    assert_eq!(second_def.to_string(), "x");

    assert_eq!(first_def.span().start(), 30);
    assert_eq!(second_def.span().start(), 46);
}

#[test]
fn trait_constraint_on_tuple_type() {
    let src = r#"
        trait Foo<A> {
            fn foo(self, x: A) -> bool;
        }

        pub fn bar<T, U, V>(x: (T, U), y: V) -> bool where (T, U): Foo<V> {
            x.foo(y)
        }

        fn main() {}"#;
    assert_no_errors(src);
}

#[test]
fn incorrect_generic_count_on_struct_impl() {
    let src = r#"
    struct Foo {}
    impl <T> Foo<T> {}
    fn main() {
        let _ = Foo {}; // silence Foo never constructed warning
    }
    "#;

    let errors = get_program_errors(src);
    assert_eq!(errors.len(), 1);

    let CompilationError::TypeError(TypeCheckError::GenericCountMismatch {
        found, expected, ..
    }) = errors[0].0
    else {
        panic!("Expected an incorrect generic count mismatch error, got {:?}", errors[0].0);
    };

    assert_eq!(found, 1);
    assert_eq!(expected, 0);
}

#[test]
fn incorrect_generic_count_on_type_alias() {
    let src = r#"
    pub struct Foo {}
    pub type Bar = Foo<i32>;
    fn main() {
        let _ = Foo {}; // silence Foo never constructed warning
    }
    "#;

    let errors = get_program_errors(src);
    assert_eq!(errors.len(), 1);

    let CompilationError::TypeError(TypeCheckError::GenericCountMismatch {
        found, expected, ..
    }) = errors[0].0
    else {
        panic!("Expected an incorrect generic count mismatch error, got {:?}", errors[0].0);
    };

    assert_eq!(found, 1);
    assert_eq!(expected, 0);
}

#[test]
fn uses_self_type_for_struct_function_call() {
    let src = r#"
    struct S { }

    impl S {
        fn one() -> Field {
            1
        }

        fn two() -> Field {
            Self::one() + Self::one()
        }
    }

    fn main() {
        let _ = S {}; // silence S never constructed warning
    }
    "#;
    assert_no_errors(src);
}

#[test]
fn uses_self_type_inside_trait() {
    let src = r#"
    trait Foo {
        fn foo() -> Self {
            Self::bar()
        }

        fn bar() -> Self;
    }

    impl Foo for Field {
        fn bar() -> Self {
            1
        }
    }

    fn main() {
        let _: Field = Foo::foo();
    }
    "#;
    assert_no_errors(src);
}

#[test]
fn uses_self_type_in_trait_where_clause() {
    let src = r#"
    pub trait Trait {
        fn trait_func() -> bool;
    }

    pub trait Foo where Self: Trait {
        fn foo(self) -> bool {
            self.trait_func()
        }
    }

    struct Bar {}

    impl Foo for Bar {

    }

    fn main() {
        let _ = Bar {}; // silence Bar never constructed warning
    }
    "#;

    let errors = get_program_errors(src);
    assert_eq!(errors.len(), 2);

    let CompilationError::ResolverError(ResolverError::TraitNotImplemented { .. }) = &errors[0].0
    else {
        panic!("Expected a trait not implemented error, got {:?}", errors[0].0);
    };

    let CompilationError::TypeError(TypeCheckError::UnresolvedMethodCall { method_name, .. }) =
        &errors[1].0
    else {
        panic!("Expected an unresolved method call error, got {:?}", errors[1].0);
    };

    assert_eq!(method_name, "trait_func");
}

#[test]
fn do_not_eagerly_error_on_cast_on_type_variable() {
    let src = r#"
    pub fn foo<T, U>(x: T, f: fn(T) -> U) -> U {
        f(x)
    }

    fn main() {
        let x: u8 = 1;
        let _: Field = foo(x, |x| x as Field);
    }
    "#;
    assert_no_errors(src);
}

#[test]
fn error_on_cast_over_type_variable() {
    let src = r#"
    pub fn foo<T, U>(x: T, f: fn(T) -> U) -> U {
        f(x)
    }

    fn main() {
        let x = "a";
        let _: Field = foo(x, |x| x as Field);
    }
    "#;

    let errors = get_program_errors(src);
    assert_eq!(errors.len(), 1);

    assert!(matches!(
        errors[0].0,
        CompilationError::TypeError(TypeCheckError::TypeMismatch { .. })
    ));
}

#[test]
fn trait_impl_for_a_type_that_implements_another_trait() {
    let src = r#"
    trait One {
        fn one(self) -> i32;
    }

    impl One for i32 {
        fn one(self) -> i32 {
            self
        }
    }

    trait Two {
        fn two(self) -> i32;
    }

    impl<T> Two for T where T: One {
        fn two(self) -> i32 {
            self.one() + 1
        }
    }

    pub fn use_it<T>(t: T) -> i32 where T: Two {
        Two::two(t)
    }

    fn main() {}
    "#;
    assert_no_errors(src);
}

#[test]
fn trait_impl_for_a_type_that_implements_another_trait_with_another_impl_used() {
    let src = r#"
    trait One {
        fn one(self) -> i32;
    }

    impl One for i32 {
        fn one(self) -> i32 {
            let _ = self;
            1
        }
    }

    trait Two {
        fn two(self) -> i32;
    }

    impl<T> Two for T where T: One {
        fn two(self) -> i32 {
            self.one() + 1
        }
    }

    impl Two for u32 {
        fn two(self) -> i32 {
            let _ = self;
            0
        }
    }

    pub fn use_it(t: u32) -> i32 {
        Two::two(t)
    }

    fn main() {}
    "#;
    assert_no_errors(src);
}

#[test]
fn impl_missing_associated_type() {
    let src = r#"
    trait Foo {
        type Assoc;
    }

    impl Foo for () {}
    "#;

    let errors = get_program_errors(src);
    assert_eq!(errors.len(), 1);

    assert!(matches!(
        &errors[0].0,
        CompilationError::TypeError(TypeCheckError::MissingNamedTypeArg { .. })
    ));
}

#[test]
fn as_trait_path_syntax_resolves_outside_impl() {
    let src = r#"
    trait Foo {
        type Assoc;
    }

    struct Bar {}

    impl Foo for Bar {
        type Assoc = i32;
    }

    fn main() {
        // AsTraitPath syntax is a bit silly when associated types
        // are explicitly specified
        let _: i64 = 1 as <Bar as Foo<Assoc = i32>>::Assoc;

        let _ = Bar {}; // silence Bar never constructed warning
    }
    "#;

    let errors = get_program_errors(src);
    assert_eq!(errors.len(), 1);

    use CompilationError::TypeError;
    use TypeCheckError::TypeMismatch;
    let TypeError(TypeMismatch { expected_typ, expr_typ, .. }) = errors[0].0.clone() else {
        panic!("Expected TypeMismatch error, found {:?}", errors[0].0);
    };

    assert_eq!(expected_typ, "i64".to_string());
    assert_eq!(expr_typ, "i32".to_string());
}

#[test]
fn as_trait_path_syntax_no_impl() {
    let src = r#"
    trait Foo {
        type Assoc;
    }

    struct Bar {}

    impl Foo for Bar {
        type Assoc = i32;
    }

    fn main() {
        let _: i64 = 1 as <Bar as Foo<Assoc = i8>>::Assoc;

        let _ = Bar {}; // silence Bar never constructed warning
    }
    "#;

    let errors = get_program_errors(src);
    assert_eq!(errors.len(), 1);

    use CompilationError::TypeError;
    assert!(matches!(&errors[0].0, TypeError(TypeCheckError::NoMatchingImplFound { .. })));
}

#[test]
fn infer_globals_to_u32_from_type_use() {
    let src = r#"
        global ARRAY_LEN = 3;
        global STR_LEN = 2;
        global FMT_STR_LEN = 2;

        fn main() {
            let _a: [u32; ARRAY_LEN] = [1, 2, 3];
            let _b: str<STR_LEN> = "hi";
            let _c: fmtstr<FMT_STR_LEN, _> = f"hi";
        }
    "#;

    let errors = get_program_errors(src);
    assert_eq!(errors.len(), 0);
}

#[test]
fn struct_array_len() {
    let src = r#"
        struct Array<T, let N: u32> {
            inner: [T; N],
        }

        impl<T, let N: u32> Array<T, N> {
            pub fn len(self) -> u32 {
                N as u32
            }
        }

        fn main(xs: [Field; 2]) {
            let ys = Array {
                inner: xs,
            };
            assert(ys.len() == 2);
        }
    "#;

    let errors = get_program_errors(src);
    assert_eq!(errors.len(), 1);
    assert!(matches!(
        errors[0].0,
        CompilationError::ResolverError(ResolverError::UnusedVariable { .. })
    ));
}

// TODO(https://github.com/noir-lang/noir/issues/6245):
// support u16 as an array size
#[test]
fn non_u32_as_array_length() {
    let src = r#"
        global ARRAY_LEN: u8 = 3;

        fn main() {
            let _a: [u32; ARRAY_LEN] = [1, 2, 3];
        }
    "#;

    let errors = get_program_errors(src);
    assert_eq!(errors.len(), 2);
    assert!(matches!(
        errors[0].0,
        CompilationError::TypeError(TypeCheckError::EvaluatedGlobalIsntU32 { .. })
    ));
    assert!(matches!(
        errors[1].0,
        CompilationError::TypeError(TypeCheckError::TypeKindMismatch { .. })
    ));
}

#[test]
fn use_non_u32_generic_in_struct() {
    let src = r#"
        struct S<let N: u8> {}

        fn main() {
            let _: S<3> = S {};
        }
    "#;

    let errors = get_program_errors(src);
    assert_eq!(errors.len(), 0);
}

#[test]
fn use_numeric_generic_in_trait_method() {
    let src = r#"
        trait Foo  {
            fn foo<let N: u32>(self, x: [u8; N]) -> Self;
        }

        struct Bar;

        impl Foo for Bar {
            fn foo<let N: u32>(self, _x: [u8; N]) -> Self {
                self
            }
        }

        fn main() {
            let bytes: [u8; 3] = [1,2,3];
            let _ = Bar{}.foo(bytes);
        }
    "#;

    let errors = get_program_errors(src);
    println!("{errors:?}");
    assert_eq!(errors.len(), 0);
}

#[test]
fn trait_unconstrained_methods_typechecked_correctly() {
    // This test checks that we properly track whether a method has been declared as unconstrained on the trait definition
    // and preserves that through typechecking.
    let src = r#"
        trait Foo {
            unconstrained fn identity(self) -> Self {
                self
            }

            unconstrained fn foo(self) -> Field;
        }

        impl Foo for u64 {
            unconstrained fn foo(self) -> Field {
                self as Field
            }
        }

        unconstrained fn main() {
            assert_eq(2.foo(), 2.identity() as Field);
        }
    "#;

    let errors = get_program_errors(src);
    println!("{errors:?}");
    assert_eq!(errors.len(), 0);
}

#[test]
fn error_if_attribute_not_in_scope() {
    let src = r#"
        #[not_in_scope]
        fn main() {}
    "#;

    let errors = get_program_errors(src);
    assert_eq!(errors.len(), 1);

    assert!(matches!(
        errors[0].0,
        CompilationError::ResolverError(ResolverError::AttributeFunctionNotInScope { .. })
    ));
}

#[test]
fn arithmetic_generics_rounding_pass() {
    let src = r#"
        fn main() {
            // 3/2*2 = 2
            round::<3, 2>([1, 2]);
        }

        fn round<let N: u32, let M: u32>(_x: [Field; N / M * M]) {}
    "#;

    let errors = get_program_errors(src);
    assert_eq!(errors.len(), 0);
}

#[test]
fn arithmetic_generics_rounding_fail() {
    let src = r#"
        fn main() {
            // Do not simplify N/M*M to just N
            // This should be 3/2*2 = 2, not 3
            round::<3, 2>([1, 2, 3]);
        }

        fn round<let N: u32, let M: u32>(_x: [Field; N / M * M]) {}
    "#;

    let errors = get_program_errors(src);
    assert_eq!(errors.len(), 1);
    assert!(matches!(
        errors[0].0,
        CompilationError::TypeError(TypeCheckError::TypeMismatch { .. })
    ));
}

#[test]
fn arithmetic_generics_rounding_fail_on_struct() {
    let src = r#"
        struct W<let N: u32> {}

        fn foo<let N: u32, let M: u32>(_x: W<N>, _y: W<M>) -> W<N / M * M> {
            W {}
        }

        fn main() {
            let w_2: W<2> = W {};
            let w_3: W<3> = W {};
            // Do not simplify N/M*M to just N
            // This should be 3/2*2 = 2, not 3
            let _: W<3> = foo(w_3, w_2);
        }
    "#;

    let errors = get_program_errors(src);
    assert_eq!(errors.len(), 1);
    assert!(matches!(
        errors[0].0,
        CompilationError::TypeError(TypeCheckError::TypeMismatch { .. })
    ));
}

#[test]
fn unconditional_recursion_fail() {
    let srcs = vec![
        r#"
        fn main() {
            main()
        }
        "#,
        r#"
        fn main() -> pub bool {
            if main() { true } else { false }
        }
        "#,
        r#"
        fn main() -> pub bool {
            if true { main() } else { main() }
        }
        "#,
        r#"
        fn main() -> pub u64 {
            main() + main()
        }
        "#,
        r#"
        fn main() -> pub u64 {
            1 + main()
        }
        "#,
        r#"
        fn main() -> pub bool {
            let _ = main();
            true
        }
        "#,
        r#"
        fn main(a: u64, b: u64) -> pub u64 {
            main(a + b, main(a, b))
        }
        "#,
        r#"
        fn main() -> pub u64 {
            foo(1, main())
        }
        fn foo(a: u64, b: u64) -> u64 {
            a + b
        }
        "#,
        r#"
        fn main() -> pub u64 {
            let (a, b) = (main(), main());
            a + b
        }
        "#,
        r#"
        fn main() -> pub u64 {
            let mut sum = 0;
            for i in 0 .. main() {
                sum += i;
            }
            sum
        }
        "#,
    ];

    for src in srcs {
        let errors = get_program_errors(src);
        assert!(
            !errors.is_empty(),
            "expected 'unconditional recursion' error, got nothing; src = {src}"
        );

        for (error, _) in errors {
            let CompilationError::ResolverError(ResolverError::UnconditionalRecursion { .. }) =
                error
            else {
                panic!("Expected an 'unconditional recursion' error, got {:?}; src = {src}", error);
            };
        }
    }
}

#[test]
fn unconditional_recursion_pass() {
    let srcs = vec![
        r#"
        fn main() {
            if false { main(); }
        }
        "#,
        r#"
        fn main(i: u64) -> pub u64 {
            if i == 0 { 0 } else { i + main(i-1) }
        }
        "#,
        // Only immediate self-recursion is detected.
        r#"
        fn main() {
            foo();
        }
        fn foo() {
            bar();
        }
        fn bar() {
            foo();
        }
        "#,
        // For loop bodies are not checked.
        r#"
        fn main() -> pub u64 {
            let mut sum = 0;
            for _ in 0 .. 10 {
                sum += main();
            }
            sum
        }
        "#,
        // Lambda bodies are not checked.
        r#"
        fn main() {
            let foo = || main();
            foo();
        }
        "#,
    ];

    for src in srcs {
        assert_no_errors(src);
    }
}

#[test]
fn uses_self_in_import() {
    let src = r#"
    mod moo {
        pub mod bar {
            pub fn foo() -> i32 {
                1
            }
        }
    }

    use moo::bar::{self};

    pub fn baz() -> i32 {
        bar::foo()
    }

    fn main() {}
    "#;
    assert_no_errors(src);
}

#[test]
fn does_not_error_on_return_values_after_block_expression() {
    // Regression test for https://github.com/noir-lang/noir/issues/4372
<<<<<<< HEAD
    let src = r#"
    fn case1() -> [Field] {
        if true {
        }
        &[1]
    }

    fn case2() -> [u8] {
        let mut var: u8 = 1;
        {
            var += 1;
        }
        &[var]
    }

    fn main() {
        let _ = case1();
        let _ = case2();
    }
    "#;
    assert_no_errors(src);
}

#[test]
fn use_type_alias_in_method_call() {
    let src = r#"
        pub struct Foo {
        }

        impl Foo {
            fn new() -> Self {
                Foo {}
            }
        }

        type Bar = Foo;

        fn foo() -> Foo {
            Bar::new()
        }

        fn main() {
            let _ = foo();
        }
    "#;
    assert_no_errors(src);
}

#[test]
fn use_type_alias_to_generic_concrete_type_in_method_call() {
    let src = r#"
        pub struct Foo<T> {
            x: T,
        }

        impl<T> Foo<T> {
            fn new(x: T) -> Self {
                Foo { x }
            }
        }

        type Bar = Foo<i32>;

        fn foo() -> Bar {
            Bar::new(1)
=======
    let src = r#"
    fn case1() -> [Field] {
        if true {
        }
        &[1]
    }

    fn case2() -> [u8] {
        let mut var: u8 = 1;
        {
            var += 1;
        }
        &[var]
    }

    fn main() {
        let _ = case1();
        let _ = case2();
    }
    "#;
    assert_no_errors(src);
}

#[test]
fn use_type_alias_in_method_call() {
    let src = r#"
        pub struct Foo {
        }

        impl Foo {
            fn new() -> Self {
                Foo {}
            }
        }

        type Bar = Foo;

        fn foo() -> Foo {
            Bar::new()
>>>>>>> fc88517a
        }

        fn main() {
            let _ = foo();
<<<<<<< HEAD
        }
    "#;
    assert_no_errors(src);
}

#[test]
fn allows_struct_with_generic_infix_type_as_main_input_1() {
    let src = r#"
        struct Foo<let N: u32> {
            x: [u64; N * 2],
=======
>>>>>>> fc88517a
        }

        fn main(_x: Foo<18>) {}
    "#;
    assert_no_errors(src);
}

#[test]
fn allows_struct_with_generic_infix_type_as_main_input_2() {
    let src = r#"
        struct Foo<let N: u32> {
            x: [u64; N * 2],
        }

        fn main(_x: Foo<2 * 9>) {}
    "#;
    assert_no_errors(src);
}

#[test]
fn allows_struct_with_generic_infix_type_as_main_input_3() {
    let src = r#"
        struct Foo<let N: u32> {
            x: [u64; N * 2],
        }

        global N = 9;

        fn main(_x: Foo<N * 2>) {}
    "#;
    assert_no_errors(src);
}

#[test]
<<<<<<< HEAD
=======
fn use_type_alias_to_generic_concrete_type_in_method_call() {
    let src = r#"
        pub struct Foo<T> {
            x: T,
        }

        impl<T> Foo<T> {
            fn new(x: T) -> Self {
                Foo { x }
            }
        }

        type Bar = Foo<i32>;

        fn foo() -> Bar {
            Bar::new(1)
        }

        fn main() {
            let _ = foo();
        }
    "#;
    assert_no_errors(src);
}

#[test]
fn allows_struct_with_generic_infix_type_as_main_input_1() {
    let src = r#"
        struct Foo<let N: u32> {
            x: [u64; N * 2],
        }

        fn main(_x: Foo<18>) {}
    "#;
    assert_no_errors(src);
}

#[test]
fn allows_struct_with_generic_infix_type_as_main_input_2() {
    let src = r#"
        struct Foo<let N: u32> {
            x: [u64; N * 2],
        }

        fn main(_x: Foo<2 * 9>) {}
    "#;
    assert_no_errors(src);
}

#[test]
fn allows_struct_with_generic_infix_type_as_main_input_3() {
    let src = r#"
        struct Foo<let N: u32> {
            x: [u64; N * 2],
        }

        global N = 9;

        fn main(_x: Foo<N * 2>) {}
    "#;
    assert_no_errors(src);
}

#[test]
>>>>>>> fc88517a
fn disallows_test_attribute_on_impl_method() {
    let src = r#"
    pub struct Foo {}
    impl Foo {
        #[test]
        fn foo() {}
    }

    fn main() {}
    "#;
    let errors = get_program_errors(src);
    assert_eq!(errors.len(), 1);

    assert!(matches!(
        errors[0].0,
        CompilationError::DefinitionError(DefCollectorErrorKind::TestOnAssociatedFunction {
            span: _
        })
    ));
}

#[test]
fn disallows_test_attribute_on_trait_impl_method() {
    let src = r#"
    pub trait Trait {
        fn foo() {}
    }

    pub struct Foo {}
    impl Trait for Foo {
        #[test]
        fn foo() {}
    }

    fn main() {}
    "#;
    let errors = get_program_errors(src);
    assert_eq!(errors.len(), 1);

    assert!(matches!(
        errors[0].0,
        CompilationError::DefinitionError(DefCollectorErrorKind::TestOnAssociatedFunction {
            span: _
        })
    ));
}<|MERGE_RESOLUTION|>--- conflicted
+++ resolved
@@ -3581,7 +3581,6 @@
 #[test]
 fn does_not_error_on_return_values_after_block_expression() {
     // Regression test for https://github.com/noir-lang/noir/issues/4372
-<<<<<<< HEAD
     let src = r#"
     fn case1() -> [Field] {
         if true {
@@ -3647,52 +3646,10 @@
 
         fn foo() -> Bar {
             Bar::new(1)
-=======
-    let src = r#"
-    fn case1() -> [Field] {
-        if true {
-        }
-        &[1]
-    }
-
-    fn case2() -> [u8] {
-        let mut var: u8 = 1;
-        {
-            var += 1;
-        }
-        &[var]
-    }
-
-    fn main() {
-        let _ = case1();
-        let _ = case2();
-    }
-    "#;
-    assert_no_errors(src);
-}
-
-#[test]
-fn use_type_alias_in_method_call() {
-    let src = r#"
-        pub struct Foo {
-        }
-
-        impl Foo {
-            fn new() -> Self {
-                Foo {}
-            }
-        }
-
-        type Bar = Foo;
-
-        fn foo() -> Foo {
-            Bar::new()
->>>>>>> fc88517a
         }
 
         fn main() {
             let _ = foo();
-<<<<<<< HEAD
         }
     "#;
     assert_no_errors(src);
@@ -3703,8 +3660,6 @@
     let src = r#"
         struct Foo<let N: u32> {
             x: [u64; N * 2],
-=======
->>>>>>> fc88517a
         }
 
         fn main(_x: Foo<18>) {}
@@ -3739,73 +3694,6 @@
 }
 
 #[test]
-<<<<<<< HEAD
-=======
-fn use_type_alias_to_generic_concrete_type_in_method_call() {
-    let src = r#"
-        pub struct Foo<T> {
-            x: T,
-        }
-
-        impl<T> Foo<T> {
-            fn new(x: T) -> Self {
-                Foo { x }
-            }
-        }
-
-        type Bar = Foo<i32>;
-
-        fn foo() -> Bar {
-            Bar::new(1)
-        }
-
-        fn main() {
-            let _ = foo();
-        }
-    "#;
-    assert_no_errors(src);
-}
-
-#[test]
-fn allows_struct_with_generic_infix_type_as_main_input_1() {
-    let src = r#"
-        struct Foo<let N: u32> {
-            x: [u64; N * 2],
-        }
-
-        fn main(_x: Foo<18>) {}
-    "#;
-    assert_no_errors(src);
-}
-
-#[test]
-fn allows_struct_with_generic_infix_type_as_main_input_2() {
-    let src = r#"
-        struct Foo<let N: u32> {
-            x: [u64; N * 2],
-        }
-
-        fn main(_x: Foo<2 * 9>) {}
-    "#;
-    assert_no_errors(src);
-}
-
-#[test]
-fn allows_struct_with_generic_infix_type_as_main_input_3() {
-    let src = r#"
-        struct Foo<let N: u32> {
-            x: [u64; N * 2],
-        }
-
-        global N = 9;
-
-        fn main(_x: Foo<N * 2>) {}
-    "#;
-    assert_no_errors(src);
-}
-
-#[test]
->>>>>>> fc88517a
 fn disallows_test_attribute_on_impl_method() {
     let src = r#"
     pub struct Foo {}
