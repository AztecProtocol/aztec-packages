--- conflicted
+++ resolved
@@ -1936,7 +1936,6 @@
 
 #[test]
 fn numeric_generics_type_kind_mismatch() {
-<<<<<<< HEAD
     let src = r#"
     fn foo<let N: u32>() -> u16 {
         N as u16
@@ -1949,7 +1948,7 @@
     }
 
     global M: u16 = 3;
-
+    
     fn main() {
         let _ = bar::<M>();
     }
@@ -1965,36 +1964,6 @@
 #[test]
 fn numeric_generics_value_kind_mismatch_u32_u64() {
     let src = r#"
-=======
-    let src = r#"
-    fn foo<let N: u32>() -> u16 {
-        N as u16
-    }
-
-    global J: u16 = 10;
-
-    fn bar<let N: u16>() -> u16 {
-        foo::<J>()
-    }
-
-    global M: u16 = 3;
-    
-    fn main() {
-        let _ = bar::<M>();
-    }
-    "#;
-    let errors = get_program_errors(src);
-    assert_eq!(errors.len(), 1);
-    assert!(matches!(
-        errors[0].0,
-        CompilationError::TypeError(TypeCheckError::TypeKindMismatch { .. }),
-    ));
-}
-
-#[test]
-fn numeric_generics_value_kind_mismatch_u32_u64() {
-    let src = r#"
->>>>>>> ed91acb4
     struct BoundedVec<T, let MaxLen: u32> {
         storage: [T; MaxLen],
         // can't be compared to MaxLen: u32
@@ -2003,11 +1972,7 @@
     }
 
     impl<T, let MaxLen: u32> BoundedVec<T, MaxLen> {
-<<<<<<< HEAD
-        pub fn extend_from_bounded_vec<let Len: u32>(&mut self, _vec: BoundedVec<T, Len>) {
-=======
         pub fn extend_from_bounded_vec<let Len: u32>(&mut self, _vec: BoundedVec<T, Len>) { 
->>>>>>> ed91acb4
             // We do this to avoid an unused variable warning on `self`
             let _ = self.len;
             for _ in 0..Len { }
@@ -3757,9 +3722,6 @@
     "#;
 
     let errors = get_program_errors(src);
-<<<<<<< HEAD
-    assert_eq!(errors.len(), 0);
-=======
     println!("{errors:?}");
     assert_eq!(errors.len(), 0);
 }
@@ -3785,5 +3747,4 @@
         errors[0].0,
         CompilationError::TypeError(TypeCheckError::TypeMismatch { .. })
     ));
->>>>>>> ed91acb4
 }