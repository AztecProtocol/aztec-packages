#![cfg(test)]

mod aliases;
mod arithmetic_generics;
mod bound_checks;
mod enums;
mod imports;
mod metaprogramming;
mod name_shadowing;
mod references;
mod traits;
mod turbofish;
mod unused_items;
mod visibility;

// XXX: These tests repeat a lot of code
// what we should do is have test cases which are passed to a test harness
// A test harness will allow for more expressive and readable tests
use std::collections::{BTreeMap, HashMap};

use crate::elaborator::{FrontendOptions, UnstableFeature};
use fm::FileId;

use iter_extended::vecmap;
use noirc_errors::{CustomDiagnostic, Location, Span};

use crate::hir::Context;
use crate::hir::def_collector::dc_crate::CompilationError;
use crate::hir::def_map::ModuleData;
use crate::node_interner::{NodeInterner, StmtId};

use crate::hir::def_collector::dc_crate::DefCollector;
use crate::hir::def_map::{CrateDefMap, LocalModuleId};
use crate::hir_def::expr::HirExpression;
use crate::hir_def::stmt::HirStatement;
use crate::monomorphization::ast::Program;
use crate::monomorphization::errors::MonomorphizationError;
use crate::monomorphization::monomorphize;
use crate::parser::{ItemKind, ParserErrorReason};
use crate::token::SecondaryAttribute;
use crate::{ParsedModule, parse_program};
use fm::FileManager;
use noirc_arena::Arena;

pub(crate) fn has_parser_error(errors: &[CompilationError]) -> bool {
    errors.iter().any(|e| matches!(e, CompilationError::ParseError(_)))
}

pub(crate) fn remove_experimental_warnings(errors: &mut Vec<CompilationError>) {
    errors.retain(|error| match error {
        CompilationError::ParseError(error) => {
            !matches!(error.reason(), Some(ParserErrorReason::ExperimentalFeature(..)))
        }
        _ => true,
    });
}

pub(crate) fn get_program(src: &str) -> (ParsedModule, Context, Vec<CompilationError>) {
    let allow_parser_errors = false;
    get_program_with_options(src, allow_parser_errors, FrontendOptions::test_default())
}

pub(crate) fn get_program_using_features(
    src: &str,
    features: &[UnstableFeature],
) -> (ParsedModule, Context<'static, 'static>, Vec<CompilationError>) {
    let allow_parser_errors = false;
    let mut options = FrontendOptions::test_default();
    options.enabled_unstable_features = features;
    get_program_with_options(src, allow_parser_errors, options)
}

/// Compile a program.
///
/// The stdlib is not available for these snippets.
pub(crate) fn get_program_with_options(
    src: &str,
    allow_parser_errors: bool,
    options: FrontendOptions,
) -> (ParsedModule, Context<'static, 'static>, Vec<CompilationError>) {
    let root = std::path::Path::new("/");
    let fm = FileManager::new(root);

    let mut context = Context::new(fm, Default::default());
    context.def_interner.populate_dummy_operator_traits();
    let root_file_id = FileId::dummy();
    let root_crate_id = context.crate_graph.add_crate_root(root_file_id);

    let (program, parser_errors) = parse_program(src, root_file_id);
    let mut errors = vecmap(parser_errors, |e| e.into());
    remove_experimental_warnings(&mut errors);

    if allow_parser_errors || !has_parser_error(&errors) {
        let inner_attributes: Vec<SecondaryAttribute> = program
            .items
            .iter()
            .filter_map(|item| {
                if let ItemKind::InnerAttribute(attribute) = &item.kind {
                    Some(attribute.clone())
                } else {
                    None
                }
            })
            .collect();

        // Allocate a default Module for the root, giving it a ModuleId
        let mut modules: Arena<ModuleData> = Arena::default();
        let location = Location::new(Default::default(), root_file_id);
        let root = modules.insert(ModuleData::new(
            None,
            location,
            Vec::new(),
            inner_attributes.clone(),
            false, // is contract
            false, // is struct
        ));

        let def_map = CrateDefMap {
            root: LocalModuleId(root),
            modules,
            krate: root_crate_id,
            extern_prelude: BTreeMap::new(),
        };

        // Now we want to populate the CrateDefMap using the DefCollector
        errors.extend(DefCollector::collect_crate_and_dependencies(
            def_map,
            &mut context,
            program.clone().into_sorted(),
            root_file_id,
            options,
        ));
    }
    (program, context, errors)
}

pub(crate) fn get_program_errors(src: &str) -> Vec<CompilationError> {
    get_program(src).2
}

fn assert_no_errors(src: &str) {
    let errors = get_program_errors(src);
    if !errors.is_empty() {
        panic!("Expected no errors, got: {:?}; src = {src}", errors);
    }
}

/// Given a source file with annotated errors, like this
///
/// fn main() -> pub i32 {
///                  ^^^ expected i32 because of return type
///     true        
///     ~~~~ bool returned here
/// }
///
/// where:
/// - lines with "^^^" are primary errors
/// - lines with "~~~" are secondary errors
///
/// this method will check that compiling the program without those error markers
/// will produce errors at those locations and with/ those messages.
fn check_errors(src: &str) {
    let allow_parser_errors = false;
    check_errors_with_options(src, allow_parser_errors, FrontendOptions::test_default());
}

fn check_errors_using_features(src: &str, features: &[UnstableFeature]) {
    let allow_parser_errors = false;
    let mut options = FrontendOptions::test_default();
    options.enabled_unstable_features = features;
    check_errors_with_options(src, allow_parser_errors, options);
}

fn check_errors_with_options(src: &str, allow_parser_errors: bool, options: FrontendOptions) {
    let lines = src.lines().collect::<Vec<_>>();

    // Here we'll hold just the lines that are code
    let mut code_lines = Vec::new();
    // Here we'll capture lines that are primary error spans, like:
    //
    //   ^^^ error message
    let mut primary_spans_with_errors: Vec<(Span, String)> = Vec::new();
    // Here we'll capture lines that are secondary error spans, like:
    //
    //   ~~~ error message
    let mut secondary_spans_with_errors: Vec<(Span, String)> = Vec::new();
    // The byte at the start of this line
    let mut byte = 0;
    // The length of the last line, needed to go back to the byte at the beginning of the last line
    let mut last_line_length = 0;
    for line in lines {
        if let Some((span, message)) =
            get_error_line_span_and_message(line, '^', byte, last_line_length)
        {
            primary_spans_with_errors.push((span, message));
            continue;
        }

        if let Some((span, message)) =
            get_error_line_span_and_message(line, '~', byte, last_line_length)
        {
            secondary_spans_with_errors.push((span, message));
            continue;
        }

        code_lines.push(line);

        byte += line.len() + 1; // For '\n'
        last_line_length = line.len();
    }

    let mut primary_spans_with_errors: HashMap<Span, String> =
        primary_spans_with_errors.into_iter().collect();

    let mut secondary_spans_with_errors: HashMap<Span, String> =
        secondary_spans_with_errors.into_iter().collect();

    let src = code_lines.join("\n");
    let (_, _, errors) = get_program_with_options(&src, allow_parser_errors, options);
    if errors.is_empty() && !primary_spans_with_errors.is_empty() {
        panic!("Expected some errors but got none");
    }

    let errors = errors.iter().map(CustomDiagnostic::from).collect::<Vec<_>>();
    for error in &errors {
        let secondary = error
            .secondaries
            .first()
            .unwrap_or_else(|| panic!("Expected {:?} to have a secondary label", error));
        let span = secondary.location.span;
        let message = &error.message;

        let Some(expected_message) = primary_spans_with_errors.remove(&span) else {
            if let Some(message) = secondary_spans_with_errors.get(&span) {
                panic!(
                    "Error at {span:?} with message {message:?} is annotated as secondary but should be primary"
                );
            } else {
                panic!(
                    "Couldn't find primary error at {span:?} with message {message:?}.\nAll errors: {errors:?}"
                );
            }
        };

        assert_eq!(message, &expected_message, "Primary error at {span:?} has unexpected message");

        for secondary in &error.secondaries {
            let message = &secondary.message;
            if message.is_empty() {
                continue;
            }

            let span = secondary.location.span;
            let Some(expected_message) = secondary_spans_with_errors.remove(&span) else {
                if let Some(message) = primary_spans_with_errors.get(&span) {
                    panic!(
                        "Error at {span:?} with message {message:?} is annotated as primary but should be secondary"
                    );
                } else {
                    panic!(
                        "Couldn't find secondary error at {span:?} with message {message:?}.\nAll errors: {errors:?}"
                    );
                };
            };

            assert_eq!(
                message, &expected_message,
                "Secondary error at {span:?} has unexpected message"
            );
        }
    }

    if !primary_spans_with_errors.is_empty() {
        panic!("These primary errors didn't happen: {primary_spans_with_errors:?}");
    }

    if !secondary_spans_with_errors.is_empty() {
        panic!("These secondary errors didn't happen: {secondary_spans_with_errors:?}");
    }
}

/// Helper function for `check_errors` that returns the span that
/// `^^^^` or `~~~~` occupy, together with the message that follows it.
fn get_error_line_span_and_message(
    line: &str,
    char: char,
    byte: usize,
    last_line_length: usize,
) -> Option<(Span, String)> {
    if !line.trim().starts_with(char) {
        return None;
    }

    let chars = line.chars().collect::<Vec<_>>();
    let first_caret = chars.iter().position(|c| *c == char).unwrap();
    let last_caret = chars.iter().rposition(|c| *c == char).unwrap();
    let start = byte - last_line_length;
    let span = Span::from((start + first_caret - 1) as u32..(start + last_caret) as u32);
    let error = line.trim().trim_start_matches(char).trim().to_string();
    Some((span, error))
}

#[test]
fn check_trait_implemented_for_all_t() {
    let src = "
    trait Default {
        fn default() -> Self;
    }

    trait Eq {
        fn eq(self, other: Self) -> bool;
    }

    trait IsDefault {
        fn is_default(self) -> bool;
    }

    impl<T> IsDefault for T where T: Default + Eq {
        fn is_default(self) -> bool {
            self.eq(T::default())
        }
    }

    struct Foo {
        a: u64,
    }

    impl Eq for Foo {
        fn eq(self, other: Foo) -> bool { self.a == other.a }
    }

    impl Default for u64 {
        fn default() -> Self {
            0
        }
    }

    impl Default for Foo {
        fn default() -> Self {
            Foo { a: Default::default() }
        }
    }

    fn main(a: Foo) -> pub bool {
        a.is_default()
    }";
    assert_no_errors(src);
}

#[test]
fn check_trait_implementation_duplicate_method() {
    let src = "
    trait Default {
        fn default(x: Field, y: Field) -> Field;
    }

    struct Foo {
        bar: Field,
        array: [Field; 2],
    }

    impl Default for Foo {
        // Duplicate trait methods should not compile
        fn default(x: Field, y: Field) -> Field {
<<<<<<< HEAD
=======
           ^^^^^^^ Duplicate definitions of trait associated function with name default found
>>>>>>> 1dc66419
           ~~~~~~~ First trait associated function found here
            y + 2 * x
        }
        // Duplicate trait methods should not compile
        fn default(x: Field, y: Field) -> Field {
<<<<<<< HEAD
           ^^^^^^^ Duplicate definitions of trait associated function with name default found
=======
>>>>>>> 1dc66419
           ~~~~~~~ Second trait associated function found here
            x + 2 * y
        }
    }

    fn main() {
        let _ = Foo { bar: 1, array: [2, 3] }; // silence Foo never constructed warning
    }";
    check_errors(src);
}

#[test]
fn check_trait_wrong_method_return_type() {
    // TODO: improve the error location
    let src = "
    trait Default {
        fn default() -> Self;
    }

    struct Foo {
    }

    impl Default for Foo {
        fn default() -> Field {
<<<<<<< HEAD
                        ^^^^^ Expected type Foo, found type Field
=======
           ^^^^^^^ Expected type Foo, found type Field
>>>>>>> 1dc66419
            0
        }
    }

    fn main() {
        let _ = Foo {}; // silence Foo never constructed warning
    }
    ";
    check_errors(src);
}

#[test]
fn check_trait_wrong_method_return_type2() {
    // TODO: improve the error location
    let src = "
    trait Default {
        fn default(x: Field, y: Field) -> Self;
    }

    struct Foo {
        bar: Field,
        array: [Field; 2],
    }

    impl Default for Foo {
        fn default(x: Field, _y: Field) -> Field {
<<<<<<< HEAD
                                           ^^^^^ Expected type Foo, found type Field
=======
           ^^^^^^^ Expected type Foo, found type Field
>>>>>>> 1dc66419
            x
        }
    }

    fn main() {
        let _ = Foo { bar: 1, array: [2, 3] }; // silence Foo never constructed warning
    }";
    check_errors(src);
<<<<<<< HEAD
}

#[test]
fn check_trait_wrong_method_return_type3() {
    let src = "
    trait Default {
        fn default(x: Field, y: Field) -> Self;
    }

    struct Foo {
        bar: Field,
        array: [Field; 2],
    }

    impl Default for Foo {
        fn default(_x: Field, _y: Field) {
                                        ^ Expected type Foo, found type ()
        }
    }

    fn main() {
        let _ = Foo { bar: 1, array: [2, 3] }; // silence Foo never constructed warning
    }
    ";
    check_errors(src);
=======
>>>>>>> 1dc66419
}

#[test]
fn check_trait_missing_implementation() {
    let src = "
    trait Default {
        fn default(x: Field, y: Field) -> Self;

        fn method2(x: Field) -> Field;

    }

    struct Foo {
        bar: Field,
        array: [Field; 2],
    }

    impl Default for Foo {
                     ^^^ Method `method2` from trait `Default` is not implemented
                     ~~~ Please implement method2 here
        fn default(x: Field, y: Field) -> Self {
            Self { bar: x, array: [x,y] }
        }
    }

    fn main() {
    }
    ";
    check_errors(src);
}

#[test]
fn check_trait_not_in_scope() {
    let src = "
    struct Foo {
        bar: Field,
        array: [Field; 2],
    }

    impl Default for Foo {
         ^^^^^^^ Trait Default not found
        fn default(x: Field, y: Field) -> Self {
            Self { bar: x, array: [x,y] }
        }
    }

    fn main() {
    }
    ";
    check_errors(src);
}

#[test]
fn check_trait_wrong_method_name() {
    let src = "
    trait Default {
    }

    struct Foo {
        bar: Field,
        array: [Field; 2],
    }

    impl Default for Foo {
        fn does_not_exist(x: Field, y: Field) -> Self {
           ^^^^^^^^^^^^^^ Method with name `does_not_exist` is not part of trait `Default`, therefore it can't be implemented
            Self { bar: x, array: [x,y] }
        }
    }

    fn main() {
        let _ = Foo { bar: 1, array: [2, 3] }; // silence Foo never constructed warning
    }";
    check_errors(src);
}

#[test]
fn check_trait_wrong_parameter() {
    // TODO: improve the error location
    let src = "
    trait Default {
        fn default(x: Field) -> Self;
    }

    struct Foo {
        bar: u32,
    }

    impl Default for Foo {
        fn default(x: u32) -> Self {
<<<<<<< HEAD
                      ^^^ Parameter #1 of method `default` must be of type Field, not u32
=======
                   ^ Parameter #1 of method `default` must be of type Field, not u32
>>>>>>> 1dc66419
            Foo {bar: x}
        }
    }

    fn main() {
    }
    ";
    check_errors(src);
}

#[test]
fn check_trait_wrong_parameter2() {
    let src = "
    trait Default {
        fn default(x: Field, y: Field) -> Self;
    }

    struct Foo {
        bar: Field,
        array: [Field; 2],
    }

    impl Default for Foo {
        fn default(x: Field, y: Foo) -> Self {
<<<<<<< HEAD
                                ^^^ Parameter #2 of method `default` must be of type Field, not Foo
=======
                             ^ Parameter #2 of method `default` must be of type Field, not Foo
>>>>>>> 1dc66419
            Self { bar: x, array: [x, y.bar] }
        }
    }

    fn main() {
    }
    ";
    check_errors(src);
}

#[test]
fn check_trait_wrong_parameter_type() {
    let src = "
    pub trait Default {
        fn default(x: Field, y: NotAType) -> Field;
                                ^^^^^^^^ Could not resolve 'NotAType' in path
    }

    fn main(x: Field, y: Field) {
        assert(y == x);
    }
    ";
    check_errors(src);
}

#[test]
fn check_trait_wrong_parameters_count() {
    let src = "
    trait Default {
        fn default(x: Field, y: Field) -> Self;
    }

    struct Foo {
        bar: Field,
        array: [Field; 2],
    }

    impl Default for Foo {
        fn default(x: Field) -> Self {
           ^^^^^^^ `Default::default` expects 2 parameters, but this method has 1
            Self { bar: x, array: [x, x] }
        }
    }

    fn main() {
    }
    ";
    check_errors(src);
}

#[test]
fn check_trait_impl_for_non_type() {
    let src = "
    trait Default {
        fn default(x: Field, y: Field) -> Field;
    }

    impl Default for main {
                     ^^^^ expected type got function
        fn default(x: Field, y: Field) -> Field {
            x + y
        }
    }

    fn main() {}
    ";
    check_errors(src);
}

#[test]
fn check_impl_struct_not_trait() {
    let src = "
    struct Foo {
        bar: Field,
        array: [Field; 2],
    }

    struct Default {
        x: Field,
        z: Field,
    }

    impl Default for Foo {
         ^^^^^^^ Default is not a trait, therefore it can't be implemented
        fn default(x: Field, y: Field) -> Self {
            Self { bar: x, array: [x,y] }
        }
    }

    fn main() {
        let _ = Default { x: 1, z: 1 }; // silence Default never constructed warning
    }
    ";
    check_errors(src);
}

#[test]
fn check_trait_duplicate_declaration() {
    let src = "
    trait Default {
<<<<<<< HEAD
=======
          ^^^^^^^ Duplicate definitions of trait definition with name Default found
>>>>>>> 1dc66419
          ~~~~~~~ First trait definition found here
        fn default(x: Field, y: Field) -> Self;
    }

    struct Foo {
        bar: Field,
        array: [Field; 2],
    }

    impl Default for Foo {
        fn default(x: Field,y: Field) -> Self {
            Self { bar: x, array: [x,y] }
        }
    }

    trait Default {
<<<<<<< HEAD
          ^^^^^^^ Duplicate definitions of trait definition with name Default found
=======
>>>>>>> 1dc66419
          ~~~~~~~ Second trait definition found here
        fn default(x: Field) -> Self;
    }

    fn main() {
    }
    ";
    check_errors(src);
}

#[test]
fn check_trait_duplicate_implementation() {
    let src = "
    trait Default {
    }
    struct Foo {
        bar: Field,
    }

    impl Default for Foo {
         ~~~~~~~ Previous impl defined here
    }
    impl Default for Foo {
                     ^^^ Impl for type `Foo` overlaps with existing impl
                     ~~~ Overlapping impl
    }
    fn main() {
        let _ = Foo { bar: 1 }; // silence Foo never constructed warning
    }
    ";
    check_errors(src);
}

#[test]
fn check_trait_duplicate_implementation_with_alias() {
    let src = "
    trait Default {
    }

    struct MyStruct {
    }

    type MyType = MyStruct;

    impl Default for MyStruct {
         ~~~~~~~ Previous impl defined here
    }

    impl Default for MyType {
                     ^^^^^^ Impl for type `MyType` overlaps with existing impl
                     ~~~~~~ Overlapping impl
    }

    fn main() {
        let _ = MyStruct {}; // silence MyStruct never constructed warning
    }
    ";
    check_errors(src);
}

#[test]
fn test_impl_self_within_default_def() {
    let src = "
    trait Bar {
        fn ok(self) -> Self;

        fn ref_ok(self) -> Self {
            self.ok()
        }
    }

    impl<T> Bar for (T, T) where T: Bar {
        fn ok(self) -> Self {
            self
        }
    }
    ";
    assert_no_errors(src);
}

#[test]
fn check_trait_as_type_as_fn_parameter() {
    let src = "
    trait Eq {
        fn eq(self, other: Self) -> bool;
    }

    struct Foo {
        a: u64,
    }

    impl Eq for Foo {
        fn eq(self, other: Foo) -> bool { self.a == other.a }
    }

    fn test_eq(x: impl Eq) -> bool {
        x.eq(x)
    }

    fn main(a: Foo) -> pub bool {
        test_eq(a)
    }";
    assert_no_errors(src);
}

#[test]
fn check_trait_as_type_as_two_fn_parameters() {
    let src = "
    trait Eq {
        fn eq(self, other: Self) -> bool;
    }

    trait Test {
        fn test(self) -> bool;
    }

    struct Foo {
        a: u64,
    }

    impl Eq for Foo {
        fn eq(self, other: Foo) -> bool { self.a == other.a }
    }

    impl Test for u64 {
        fn test(self) -> bool { self == self }
    }

    fn test_eq(x: impl Eq, y: impl Test) -> bool {
        x.eq(x) == y.test()
    }

    fn main(a: Foo, b: u64) -> pub bool {
        test_eq(a, b)
    }";
    assert_no_errors(src);
}

fn get_program_captures(src: &str) -> Vec<Vec<String>> {
    let (program, context, _errors) = get_program(src);
    let interner = context.def_interner;
    let mut all_captures: Vec<Vec<String>> = Vec::new();
    for func in program.into_sorted().functions {
        let func_id = interner.find_function(func.item.name()).unwrap();
        let hir_func = interner.function(&func_id);
        // Iterate over function statements and apply filtering function
        find_lambda_captures(hir_func.block(&interner).statements(), &interner, &mut all_captures);
    }
    all_captures
}

fn find_lambda_captures(stmts: &[StmtId], interner: &NodeInterner, result: &mut Vec<Vec<String>>) {
    for stmt_id in stmts.iter() {
        let hir_stmt = interner.statement(stmt_id);
        let expr_id = match hir_stmt {
            HirStatement::Expression(expr_id) => expr_id,
            HirStatement::Let(let_stmt) => let_stmt.expression,
            HirStatement::Assign(assign_stmt) => assign_stmt.expression,
            HirStatement::Semi(semi_expr) => semi_expr,
            HirStatement::For(for_loop) => for_loop.block,
            HirStatement::Loop(block) => block,
            HirStatement::While(_, block) => block,
            HirStatement::Error => panic!("Invalid HirStatement!"),
            HirStatement::Break => panic!("Unexpected break"),
            HirStatement::Continue => panic!("Unexpected continue"),
            HirStatement::Comptime(_) => panic!("Unexpected comptime"),
        };
        let expr = interner.expression(&expr_id);

        get_lambda_captures(expr, interner, result); // TODO: dyn filter function as parameter
    }
}

fn get_lambda_captures(
    expr: HirExpression,
    interner: &NodeInterner,
    result: &mut Vec<Vec<String>>,
) {
    if let HirExpression::Lambda(lambda_expr) = expr {
        let mut cur_capture = Vec::new();

        for capture in lambda_expr.captures.iter() {
            cur_capture.push(interner.definition(capture.ident.id).name.clone());
        }
        result.push(cur_capture);

        // Check for other captures recursively within the lambda body
        let hir_body_expr = interner.expression(&lambda_expr.body);
        if let HirExpression::Block(block_expr) = hir_body_expr {
            find_lambda_captures(block_expr.statements(), interner, result);
        }
    }
}

#[test]
fn resolve_empty_function() {
    let src = "
        fn main() {

        }
    ";
    assert_no_errors(src);
}

#[test]
fn resolve_basic_function() {
    let src = r#"
        fn main(x : Field) {
            let y = x + x;
            assert(y == x);
        }
    "#;
    assert_no_errors(src);
}

#[test]
fn resolve_unused_var() {
    let src = r#"
        fn main(x : Field) {
            let y = x + x;
                ^ unused variable y
                ~ unused variable
            assert(x == x);
        }
    "#;
    check_errors(src);
}

#[test]
fn resolve_unresolved_var() {
    let src = r#"
        fn main(x : Field) {
            let y = x + x;
            assert(y == z);
                        ^ cannot find `z` in this scope
                        ~ not found in this scope
        }
    "#;
    check_errors(src);
}

#[test]
fn unresolved_path() {
    let src = "
        fn main(x : Field) {
            let _z = some::path::to::a::func(x);
                     ^^^^ Could not resolve 'some' in path
        }
    ";
    check_errors(src);
}

#[test]
fn resolve_literal_expr() {
    let src = r#"
        fn main(x : Field) {
            let y = 5;
            assert(y == x);
        }
    "#;
    assert_no_errors(src);
}

#[test]
fn multiple_resolution_errors() {
    let src = r#"
        fn main(x : Field) {
           let y = foo::bar(x);
                   ^^^ Could not resolve 'foo' in path
           let z = y + a;
                       ^ cannot find `a` in this scope
                       ~ not found in this scope
               ^ unused variable z
               ~ unused variable
                       
        }
    "#;
    check_errors(src);
}

#[test]
fn resolve_prefix_expr() {
    let src = r#"
        fn main(x : Field) {
            let _y = -x;
        }
    "#;
    assert_no_errors(src);
}

#[test]
fn resolve_for_expr() {
    let src = r#"
        fn main(x : u64) {
            for i in 1..20 {
                let _z = x + i;
            };
        }
    "#;
    assert_no_errors(src);
}

#[test]
fn resolve_for_expr_incl() {
    let src = r#"
        fn main(x : u64) {
            for i in 1..=20 {
                let _z = x + i;
            };
        }
    "#;
    assert_no_errors(src);
}

#[test]
fn resolve_call_expr() {
    let src = r#"
        fn main(x : Field) {
            let _z = foo(x);
        }

        fn foo(x : Field) -> Field {
            x
        }
    "#;
    assert_no_errors(src);
}

#[test]
fn resolve_shadowing() {
    let src = r#"
        fn main(x : Field) {
            let x = foo(x);
            let x = x;
            let (x, x) = (x, x);
            let _ = x;
        }

        fn foo(x : Field) -> Field {
            x
        }
    "#;
    assert_no_errors(src);
}

#[test]
fn resolve_basic_closure() {
    let src = r#"
        fn main(x : Field) -> pub Field {
            let closure = |y| y + x;
            closure(x)
        }
    "#;
    assert_no_errors(src);
}

#[test]
fn resolve_simplified_closure() {
    // based on bug https://github.com/noir-lang/noir/issues/1088
    let src = r#"
      fn do_closure(x: Field) -> Field {
        let y = x;
        let ret_capture = || {
          y
        };
        ret_capture()
      }

      fn main(x: Field) {
          assert(do_closure(x) == 100);
      }

      "#;
    let parsed_captures = get_program_captures(src);
    let expected_captures = vec![vec!["y".to_string()]];
    assert_eq!(expected_captures, parsed_captures);
}

#[test]
fn resolve_complex_closures() {
    let src = r#"
        fn main(x: Field) -> pub Field {
            let closure_without_captures = |x: Field| -> Field { x + x };
            let a = closure_without_captures(1);

            let closure_capturing_a_param = |y: Field| -> Field { y + x };
            let b = closure_capturing_a_param(2);

            let closure_capturing_a_local_var = |y: Field| -> Field { y + b };
            let c = closure_capturing_a_local_var(3);

            let closure_with_transitive_captures = |y: Field| -> Field {
                let d = 5;
                let nested_closure = |z: Field| -> Field {
                    let doubly_nested_closure = |w: Field| -> Field { w + x + b };
                    a + z + y + d + x + doubly_nested_closure(4) + x + y
                };
                let res = nested_closure(5);
                res
            };

            a + b + c + closure_with_transitive_captures(6)
        }
    "#;
    assert_no_errors(src);

    let expected_captures = vec![
        vec![],
        vec!["x".to_string()],
        vec!["b".to_string()],
        vec!["x".to_string(), "b".to_string(), "a".to_string()],
        vec!["x".to_string(), "b".to_string(), "a".to_string(), "y".to_string(), "d".to_string()],
        vec!["x".to_string(), "b".to_string()],
    ];

    let parsed_captures = get_program_captures(src);

    assert_eq!(expected_captures, parsed_captures);
}

#[test]
fn resolve_fmt_strings() {
    let src = r#"
        fn main() {
            let string = f"this is i: {i}";
                                       ^ cannot find `i` in this scope
                                       ~ not found in this scope
            println(string);
            ^^^^^^^^^^^^^^^ Unused expression result of type fmtstr<14, ()>

            let new_val = 10;
            println(f"random_string{new_val}{new_val}");
            ^^^^^^^^^^^^^^^^^^^^^^^^^^^^^^^^^^^^^^^^^^^ Unused expression result of type fmtstr<31, (Field, Field)>
        }
        fn println<T>(x : T) -> T {
            x
        }
    "#;
    check_errors(src);
}

fn monomorphize_program(src: &str) -> Result<Program, MonomorphizationError> {
    let (_program, mut context, _errors) = get_program(src);
    let main_func_id = context.def_interner.find_function("main").unwrap();
    monomorphize(main_func_id, &mut context.def_interner, false)
}

fn get_monomorphization_error(src: &str) -> Option<MonomorphizationError> {
    monomorphize_program(src).err()
}

fn check_rewrite(src: &str, expected: &str) {
    let program = monomorphize_program(src).unwrap();
    assert!(format!("{}", program) == expected);
}

#[test]
fn simple_closure_with_no_captured_variables() {
    let src = r#"
    fn main() -> pub Field {
        let x = 1;
        let closure = || x;
        closure()
    }
    "#;

    let expected_rewrite = r#"fn main$f0() -> Field {
    let x$0 = 1;
    let closure$3 = {
        let closure_variable$2 = {
            let env$1 = (x$l0);
            (env$l1, lambda$f1)
        };
        closure_variable$l2
    };
    {
        let tmp$4 = closure$l3;
        tmp$l4.1(tmp$l4.0)
    }
}
fn lambda$f1(mut env$l1: (Field)) -> Field {
    env$l1.0
}
"#;
    check_rewrite(src, expected_rewrite);
}

#[test]
fn deny_cyclic_globals() {
    let src = r#"
        global A: u32 = B;
                        ^ This global recursively depends on itself
               ^ Dependency cycle found
               ~ 'A' recursively depends on itself: A -> B -> A
        global B: u32 = A;
                        ^ Variable not in scope
                        ~ Could not find variable

        fn main() {}
    "#;
    check_errors(src);
}

#[test]
fn deny_cyclic_type_aliases() {
    let src = r#"
        type A = B;
        type B = A;
        ^^^^^^^^^^ Dependency cycle found
        ~~~~~~~~~~ 'B' recursively depends on itself: B -> A -> B
        fn main() {}
    "#;
    check_errors(src);
}

#[test]
fn ensure_nested_type_aliases_type_check() {
    let src = r#"
        type A = B;
        type B = u8;
        fn main() {
            let _a: A = 0 as u16;
                        ^^^^^^^^ Expected type A, found type u16
        }
    "#;
    check_errors(src);
}

#[test]
fn type_aliases_in_entry_point() {
    let src = r#"
        type Foo = u8;
        fn main(_x: Foo) {}
    "#;
    assert_no_errors(src);
}

#[test]
fn operators_in_global_used_in_type() {
    let src = r#"
        global ONE: u32 = 1;
        global COUNT: u32 = ONE + 2;
        fn main() {
            let _array: [Field; COUNT] = [1, 2, 3];
        }
    "#;
    assert_no_errors(src);
}

#[test]
fn break_and_continue_in_constrained_fn() {
    let src = r#"
        fn main() {
            for i in 0 .. 10 {
                if i == 2 {
                    continue;
                    ^^^^^^^^^ continue is only allowed in unconstrained functions
                    ~~~~~~~~~ Constrained code must always have a known number of loop iterations
                }
                if i == 5 {
                    break;
                    ^^^^^^ break is only allowed in unconstrained functions
                    ~~~~~~ Constrained code must always have a known number of loop iterations
                }
            }
        }
    "#;
    check_errors(src);
}

#[test]
fn break_and_continue_outside_loop() {
    let src = r#"
        unconstrained fn main() {
            continue;
            ^^^^^^^^^ continue is only allowed within loops
            break;
            ^^^^^^ break is only allowed within loops
        }
    "#;
    check_errors(src);
}

// Regression for #2540
#[test]
fn for_loop_over_array() {
    let src = r#"
        fn hello<let N: u32>(_array: [u1; N]) {
            for _ in 0..N {}
        }

        fn main() {
            let array: [u1; 2] = [0, 1];
            hello(array);
        }
    "#;
    assert_no_errors(src);
}

// Regression for #4545
#[test]
fn type_aliases_in_main() {
    let src = r#"
        type Outer<let N: u32> = [u8; N];
        fn main(_arg: Outer<1>) {}
    "#;
    assert_no_errors(src);
}

#[test]
fn ban_mutable_globals() {
    let src = r#"
        mut global FOO: Field = 0;
                   ^^^ Only `comptime` globals may be mutable
        fn main() {
            let _ = FOO; // silence FOO never used warning
        }
    "#;
    check_errors(src);
}

#[test]
fn deny_inline_attribute_on_unconstrained() {
    // TODO: improve the error location
    let src = r#"
        #[no_predicates]
        unconstrained pub fn foo(x: Field, y: Field) {
                             ^^^ misplaced #[no_predicates] attribute on unconstrained function foo. Only allowed on constrained functions
                             ~~~ misplaced #[no_predicates] attribute
            assert(x != y);
        }
    "#;
    check_errors(src);
}

#[test]
fn deny_fold_attribute_on_unconstrained() {
    // TODO: improve the error location
    let src = r#"
        #[fold]
        unconstrained pub fn foo(x: Field, y: Field) {
                             ^^^ misplaced #[fold] attribute on unconstrained function foo. Only allowed on constrained functions
                             ~~~ misplaced #[fold] attribute
            assert(x != y);
        }
    "#;
    check_errors(src);
}

#[test]
fn specify_function_types_with_turbofish() {
    let src = r#"
        trait Default {
            fn default() -> Self;
        }

        impl Default for Field {
            fn default() -> Self { 0 }
        }

        impl Default for u64 {
            fn default() -> Self { 0 }
        }

        // Need the above as we don't have access to the stdlib here.
        // We also need to construct a concrete value of `U` without giving away its type
        // as otherwise the unspecified type is ignored.

        fn generic_func<T, U>() -> (T, U) where T: Default, U: Default {
            (T::default(), U::default())
        }

        fn main() {
            let _ = generic_func::<u64, Field>();
        }
    "#;
    assert_no_errors(src);
}

#[test]
fn specify_method_types_with_turbofish() {
    let src = r#"
        trait Default {
            fn default() -> Self;
        }

        impl Default for Field {
            fn default() -> Self { 0 }
        }

        // Need the above as we don't have access to the stdlib here.
        // We also need to construct a concrete value of `U` without giving away its type
        // as otherwise the unspecified type is ignored.

        struct Foo<T> {
            inner: T
        }

        impl<T> Foo<T> {
            fn generic_method<U>(_self: Self) -> U where U: Default {
                U::default()
            }
        }

        fn main() {
            let foo: Foo<Field> = Foo { inner: 1 };
            let _ = foo.generic_method::<Field>();
        }
    "#;
    assert_no_errors(src);
}

#[test]
fn incorrect_turbofish_count_function_call() {
    let src = r#"
        trait Default {
            fn default() -> Self;
        }

        impl Default for Field {
            fn default() -> Self { 0 }
        }

        impl Default for u64 {
            fn default() -> Self { 0 }
        }

        // Need the above as we don't have access to the stdlib here.
        // We also need to construct a concrete value of `U` without giving away its type
        // as otherwise the unspecified type is ignored.

        fn generic_func<T, U>() -> (T, U) where T: Default, U: Default {
            (T::default(), U::default())
        }

        fn main() {
            let _ = generic_func::<u64, Field, Field>();
                    ^^^^^^^^^^^^^^^^^^^^^^^^^^^^^^^^^ Expected 2 generics from this function, but 3 were provided
        }
    "#;
    check_errors(src);
}

#[test]
fn incorrect_turbofish_count_method_call() {
    let src = r#"
        trait Default {
            fn default() -> Self;
        }

        impl Default for Field {
            fn default() -> Self { 0 }
        }

        // Need the above as we don't have access to the stdlib here.
        // We also need to construct a concrete value of `U` without giving away its type
        // as otherwise the unspecified type is ignored.

        struct Foo<T> {
            inner: T
        }

        impl<T> Foo<T> {
            fn generic_method<U>(_self: Self) -> U where U: Default {
                U::default()
            }
        }

        fn main() {
            let foo: Foo<Field> = Foo { inner: 1 };
            let _ = foo.generic_method::<Field, u32>();
                    ^^^^^^^^^^^^^^^^^^^^^^^^^^^^^^^^^^ Expected 1 generic from this function, but 2 were provided
        }
    "#;
    check_errors(src);
}

#[test]
fn struct_numeric_generic_in_function() {
    let src = r#"
    struct Foo {
        inner: u64
    }

    pub fn bar<let N: Foo>() {
                   ^ N has a type of Foo. The only supported numeric generic types are `u1`, `u8`, `u16`, and `u32`.
                   ~ Unsupported numeric generic type
        let _ = Foo { inner: 1 }; // silence Foo never constructed warning
    }
    "#;
    check_errors(src);
}

#[test]
fn struct_numeric_generic_in_struct() {
    let src = r#"
    pub struct Foo {
        inner: u64
    }

    pub struct Bar<let N: Foo> { }
                       ^ N has a type of Foo. The only supported numeric generic types are `u1`, `u8`, `u16`, and `u32`.
                       ~ Unsupported numeric generic type
    "#;
    check_errors(src);
}

#[test]
fn bool_numeric_generic() {
    let src = r#"
    pub fn read<let N: bool>() -> Field {
                    ^ N has a type of bool. The only supported numeric generic types are `u1`, `u8`, `u16`, and `u32`.
                    ~ Unsupported numeric generic type
        if N {
            0
        } else {
            1
        }
    }
    "#;
    check_errors(src);
}

#[test]
fn numeric_generic_binary_operation_type_mismatch() {
    let src = r#"
    pub fn foo<let N: Field>() -> bool {
        let mut check: bool = true;
        check = N;
                ^ Cannot assign an expression of type Field to a value of type bool
        check
    }
    "#;
    check_errors(src);
}

#[test]
fn bool_generic_as_loop_bound() {
<<<<<<< HEAD
=======
    // TODO: improve the error location of the last error (should be just on N)
>>>>>>> 1dc66419
    let src = r#"
    pub fn read<let N: bool>() {
                    ^ N has a type of bool. The only supported numeric generic types are `u1`, `u8`, `u16`, and `u32`.
                    ~ Unsupported numeric generic type
        let mut fields = [0; N];
<<<<<<< HEAD
                             ^ The numeric generic is not of type `u32`
                             ~ expected `u32`, found `bool`
        for i in 0..N { 
                    ^ Expected type Field, found type bool
=======
                             ^ Expected kind numeric u32, found kind numeric bool
        for i in 0..N { 
                 ^^^^ Expected type Field, found type bool
>>>>>>> 1dc66419
            fields[i] = i + 1;
        }
        assert(fields[0] == 1);
    }
    "#;
    check_errors(src);
<<<<<<< HEAD
}

#[test]
fn wrong_type_in_for_range() {
    let src = r#"
    pub fn foo() {
        for _ in true..false { 
                 ^^^^ The type bool cannot be used in a for loop
                 
        }
    }
    "#;
    check_errors(src);
=======
>>>>>>> 1dc66419
}

#[test]
fn numeric_generic_in_function_signature() {
    let src = r#"
    pub fn foo<let N: u32>(arr: [Field; N]) -> [Field; N] { arr }
    "#;
    assert_no_errors(src);
}

#[test]
fn numeric_generic_as_struct_field_type_fails() {
    // TODO: improve error message, in Rust it says "expected type, found const parameter `N`"
    // which might be more understandable
    let src = r#"
    pub struct Foo<let N: u32> {
        a: Field,
        b: N,
<<<<<<< HEAD
           ^ Expected type, found numeric generic
           ~ not a type
=======
           ^ Expected kind normal, found kind numeric u32
>>>>>>> 1dc66419
    }
    "#;
    check_errors(src);
}

#[test]
fn normal_generic_as_array_length() {
    // TODO: improve error location, should be just on N
    let src = r#"
    pub struct Foo<N> {
        a: Field,
        b: [Field; N],
<<<<<<< HEAD
           ^^^^^^^^^^ Type provided when a numeric generic was expected
           ~~~~~~~~~~ the numeric generic is not of type `u32`
=======
           ^^^^^^^^^^ Expected kind numeric u32, found kind normal
>>>>>>> 1dc66419
    }
    "#;
    check_errors(src);
}

#[test]
fn numeric_generic_as_param_type() {
    // TODO: improve the error message, see what Rust does
    let src = r#"
    pub fn foo<let I: u32>(x: I) -> I {
<<<<<<< HEAD
                                    ^ Expected type, found numeric generic
                                    ~ not a type
                              ^ Expected type, found numeric generic
                              ~ not a type
                                    

        let _q: I = 5;
                ^ Expected type, found numeric generic
                ~ not a type
=======
                              ^ Expected kind normal, found kind numeric u32
                                    ^ Expected kind normal, found kind numeric u32
        let _q: I = 5;
                ^ Expected kind normal, found kind numeric u32
>>>>>>> 1dc66419
        x
    }
    "#;
    check_errors(src);
}

#[test]
fn numeric_generic_as_unused_param_type() {
    // TODO: improve the error message
    let src = r#"
    pub fn foo<let I: u32>(_x: I) { }
<<<<<<< HEAD
                               ^ Expected type, found numeric generic
                               ~ not a type
=======
                               ^ Expected kind normal, found kind numeric u32
>>>>>>> 1dc66419
    "#;
    check_errors(src);
}

#[test]
fn numeric_generic_as_unused_trait_fn_param_type() {
    // TODO: improve the error message
    let src = r#"
    trait Foo {
          ^^^ unused trait Foo
          ~~~ unused trait
        fn foo<let I: u32>(_x: I) { }
<<<<<<< HEAD
                               ^ Expected type, found numeric generic
                               ~ not a type
=======
                               ^ Expected kind normal, found kind numeric u32
>>>>>>> 1dc66419
    }
    "#;
    check_errors(src);
}

#[test]
fn numeric_generic_as_return_type() {
    // TODO: improve the error message
    let src = r#"
    // std::mem::zeroed() without stdlib
    trait Zeroed {
        fn zeroed<T>(self) -> T;
    }

    fn foo<T, let I: Field>(x: T) -> I where T: Zeroed {
<<<<<<< HEAD
                                     ^ Expected type, found numeric generic
                                     ~ not a type
=======
                                     ^ Expected kind normal, found kind numeric Field
>>>>>>> 1dc66419
       ^^^ unused function foo
       ~~~ unused function
        x.zeroed()
    }

    fn main() {}
    "#;
    check_errors(src);
}

#[test]
fn numeric_generic_used_in_nested_type_fails() {
    // TODO: improve the error message
    let src = r#"
    pub struct Foo<let N: u32> {
        a: Field,
        b: Bar<N>,
    }
    pub struct Bar<let N: u32> {
        inner: N
<<<<<<< HEAD
               ^ Expected type, found numeric generic
               ~ not a type
=======
               ^ Expected kind normal, found kind numeric u32
>>>>>>> 1dc66419
    }
    "#;
    check_errors(src);
}

#[test]
fn normal_generic_used_in_nested_array_length_fail() {
    // TODO: improve the error message
    let src = r#"
    pub struct Foo<N> {
        a: Field,
        b: Bar<N>,
<<<<<<< HEAD
               ^ Type provided when a numeric generic was expected
               ~ the numeric generic is not of type `u32`
=======
               ^ Expected kind numeric u32, found kind normal
>>>>>>> 1dc66419
    }
    pub struct Bar<let N: u32> {
        inner: [Field; N]
    }
    "#;
    check_errors(src);
}

#[test]
fn numeric_generic_used_in_nested_type_pass() {
    // The order of these structs should not be changed to make sure
    // that we are accurately resolving all struct generics before struct fields
    let src = r#"
    pub struct NestedNumeric<let N: u32> {
        a: Field,
        b: InnerNumeric<N>
    }
    pub struct InnerNumeric<let N: u32> {
        inner: [u64; N],
    }
    "#;
    assert_no_errors(src);
}

#[test]
fn numeric_generic_used_in_trait() {
    // We want to make sure that `N` in `impl<let N: u32, T> Deserialize<N, T>` does
    // not trigger `expected type, found numeric generic parameter N` as the trait
    // does in fact expect a numeric generic.
    let src = r#"
    struct MyType<T> {
        a: Field,
        b: Field,
        c: Field,
        d: T,
    }

    impl<let N: u32, T> Deserialize<N, T> for MyType<T> {
        fn deserialize(fields: [Field; N], other: T) -> Self {
            MyType { a: fields[0], b: fields[1], c: fields[2], d: other }
        }
    }

    trait Deserialize<let N: u32, T> {
        fn deserialize(fields: [Field; N], other: T) -> Self;
    }
    "#;
    assert_no_errors(src);
}

#[test]
fn numeric_generic_in_trait_impl_with_extra_impl_generics() {
    let src = r#"
    trait Default {
        fn default() -> Self;
    }

    struct MyType<T> {
        a: Field,
        b: Field,
        c: Field,
        d: T,
    }

    // Make sure that `T` is placed before `N` as we want to test that the order of the generics is correctly maintained.
    // `N` is used first in the trait impl generics (`Deserialize<N> for MyType<T>`).
    // We want to make sure that the compiler correctly accounts for that `N` has a numeric kind
    // while `T` has a normal kind.
    impl<T, let N: u32> Deserialize<N> for MyType<T> where T: Default {
        fn deserialize(fields: [Field; N]) -> Self {
            MyType { a: fields[0], b: fields[1], c: fields[2], d: T::default() }
        }
    }

    trait Deserialize<let N: u32> {
        fn deserialize(fields: [Field; N]) -> Self;
    }
    "#;
    assert_no_errors(src);
}

#[test]
fn numeric_generic_used_in_where_clause() {
    let src = r#"
    trait Deserialize<let N: u32> {
        fn deserialize(fields: [Field; N]) -> Self;
    }

    pub fn read<T, let N: u32>() -> T where T: Deserialize<N> {
        let mut fields: [Field; N] = [0; N];
        for i in 0..N {
            fields[i] = i as Field + 1;
        }
        T::deserialize(fields)
    }
    "#;
    assert_no_errors(src);
}

#[test]
fn numeric_generic_used_in_turbofish() {
    let src = r#"
    pub fn double<let N: u32>() -> u32 {
        // Used as an expression
        N * 2
    }

    pub fn double_numeric_generics_test() {
        // Example usage of a numeric generic arguments.
        assert(double::<9>() == 18);
        assert(double::<7 + 8>() == 30);
    }
    "#;
    assert_no_errors(src);
}

// TODO(https://github.com/noir-lang/noir/issues/6245):
// allow u16 to be used as an array size
#[test]
fn numeric_generic_u16_array_size() {
<<<<<<< HEAD
    // TODO: improve the error location
=======
    // TODO: improve the error location (and maybe the message)
>>>>>>> 1dc66419
    let src = r#"
    fn len<let N: u32>(_arr: [Field; N]) -> u32 {
        N
    }

    pub fn foo<let N: u16>() -> u32 {
        let fields: [Field; N] = [0; N];
<<<<<<< HEAD
                                     ^ The numeric generic is not of type `u32`
                                     ~ expected `u32`, found `u16`
                    ^^^^^^^^^^ The numeric generic is not of type `u32`
                    ~~~~~~~~~~ expected `u32`, found `u16`
=======
                    ^^^^^^^^^^ Expected kind numeric u32, found kind numeric u16
                                     ^ Expected kind numeric u32, found kind numeric u16
>>>>>>> 1dc66419
        len(fields)
    }
    "#;
    check_errors(src);
}

#[test]
fn numeric_generic_field_larger_than_u32() {
    let src = r#"
        global A: Field = 4294967297;

        fn foo<let A: Field>() { }

        fn main() {
            let _ = foo::<A>();
        }
    "#;
    assert_no_errors(src);
}

#[test]
fn numeric_generic_field_arithmetic_larger_than_u32() {
    let src = r#"
        struct Foo<let F: Field> {}

        fn size<let F: Field>(_x: Foo<F>) -> Field {
            F
        }

        // 2^32 - 1
        global A: Field = 4294967295;

        fn foo<let A: Field>() -> Foo<A + A> {
            Foo {}
        }

        fn main() {
            let _ = size(foo::<A>());
        }
    "#;
    assert_no_errors(src);
}

#[test]
fn cast_256_to_u8_size_checks() {
    let src = r#"
        fn main() {
            assert(256 as u8 == 0);
                   ^^^^^^^^^ Casting value of type Field to a smaller type (u8)
                   ~~~~~~~~~ casting untyped value (256) to a type with a maximum size (255) that's smaller than it
        }
    "#;
    check_errors(src);
}

// TODO(https://github.com/noir-lang/noir/issues/6247):
// add negative integer literal checks
#[test]
fn cast_negative_one_to_u8_size_checks() {
    let src = r#"
        fn main() {
            assert((-1) as u8 != 0);
        }
    "#;
    assert_no_errors(src);
}

#[test]
fn constant_used_with_numeric_generic() {
    let src = r#"
    struct ValueNote {
        value: Field,
    }

    trait Serialize<let N: u32> {
        fn serialize(self) -> [Field; N];
    }

    impl Serialize<1> for ValueNote {
        fn serialize(self) -> [Field; 1] {
            [self.value]
        }
    }

    fn main() {
        let _ = ValueNote { value: 1 }; // silence ValueNote never constructed warning
    }
    "#;
    assert_no_errors(src);
}

#[test]
fn normal_generic_used_when_numeric_expected_in_where_clause() {
    let src = r#"
    trait Deserialize<let N: u32> {
        fn deserialize(fields: [Field; N]) -> Self;
    }

    pub fn read<T, N>() -> T where T: Deserialize<N> {
<<<<<<< HEAD
                                                  ^ Type provided when a numeric generic was expected
                                                  ~ the numeric generic is not of type `u32`
=======
                                                  ^ Expected kind numeric u32, found kind normal
>>>>>>> 1dc66419
        T::deserialize([0, 1])
    }
    "#;
    check_errors(src);

    // TODO: improve the error location for the array (should be on N)
    let src = r#"
    trait Deserialize<let N: u32> {
        fn deserialize(fields: [Field; N]) -> Self;
    }

    pub fn read<T, N>() -> T where T: Deserialize<N> {
<<<<<<< HEAD
                                                  ^ Type provided when a numeric generic was expected
                                                  ~ the numeric generic is not of type `u32`
        let mut fields: [Field; N] = [0; N];
                                         ^ Type provided when a numeric generic was expected
                                         ~ the numeric generic is not of type `u32`
                        ^^^^^^^^^^ Type provided when a numeric generic was expected
                        ~~~~~~~~~~ the numeric generic is not of type `u32`
=======
                                                  ^ Expected kind numeric u32, found kind normal
        let mut fields: [Field; N] = [0; N];
                                         ^ Expected kind numeric u32, found kind normal
                        ^^^^^^^^^^ Expected kind numeric u32, found kind normal
>>>>>>> 1dc66419
        for i in 0..N {
                    ^ cannot find `N` in this scope
                    ~ not found in this scope
            fields[i] = i as Field + 1;
        }
        T::deserialize(fields)
    }
    "#;
    check_errors(src);
}

#[test]
fn numeric_generics_type_kind_mismatch() {
    let src = r#"
    fn foo<let N: u32>() -> u16 {
        N as u16
    }

    global J: u16 = 10;

    fn bar<let N: u16>() -> u16 {
        foo::<J>()
<<<<<<< HEAD
              ^ The numeric generic is not of type `u32` 
              ~ expected `u32`, found `u16`
=======
              ^ Expected kind numeric u32, found kind numeric u16
>>>>>>> 1dc66419
    }

    global M: u16 = 3;

    fn main() {
        let _ = bar::<M>();
    }
    "#;
    check_errors(src);
}

#[test]
fn numeric_generics_value_kind_mismatch_u32_u64() {
    let src = r#"
    struct BoundedVec<T, let MaxLen: u32> {
        storage: [T; MaxLen],
        // can't be compared to MaxLen: u32
        // can't be used to index self.storage
        len: u64,
    }

    impl<T, let MaxLen: u32> BoundedVec<T, MaxLen> {
        pub fn extend_from_bounded_vec<let Len: u32>(&mut self, _vec: BoundedVec<T, Len>) {
            // We do this to avoid an unused variable warning on `self`
            let _ = self.len;
            for _ in 0..Len { }
        }

        pub fn push(&mut self, elem: T) {
            assert(self.len < MaxLen, "push out of bounds");
                   ^^^^^^^^^^^^^^^^^ Integers must have the same bit width LHS is 64, RHS is 32
            self.storage[self.len] = elem;
            self.len += 1;
        }
    }

    fn main() {
        let _ = BoundedVec { storage: [1], len: 1 }; // silence never constructed warning
    }
    "#;
    check_errors(src);
}

#[test]
fn quote_code_fragments() {
    // TODO: have the error also point to `contact!` as a secondary
    // This test ensures we can quote (and unquote/splice) code fragments
    // which by themselves are not valid code. They only need to be valid
    // by the time they are unquoted into the macro's call site.
    let src = r#"
        fn main() {
            comptime {
                concat!(quote { assert( }, quote { false); });
                                                   ^^^^^ Assertion failed
            }
        }

        comptime fn concat(a: Quoted, b: Quoted) -> Quoted {
            quote { $a $b }
        }
    "#;
    check_errors(src);
}

#[test]
fn impl_stricter_than_trait_no_trait_method_constraints() {
    // This test ensures that the error we get from the where clause on the trait impl method
    // is a `DefCollectorErrorKind::ImplIsStricterThanTrait` error.
    let src = r#"
    trait Serialize<let N: u32> {
        // We want to make sure we trigger the error when override a trait method
        // which itself has no trait constraints.
        fn serialize(self) -> [Field; N];
           ~~~~~~~~~ definition of `serialize` from trait
    }

    trait ToField {
        fn to_field(self) -> Field;
    }

    fn process_array<let N: u32>(array: [Field; N]) -> Field {
        array[0]
    }

    fn serialize_thing<A, let N: u32>(thing: A) -> [Field; N] where A: Serialize<N> {
        thing.serialize()
    }

    struct MyType<T> {
        a: T,
        b: T,
    }

    impl<T> Serialize<2> for MyType<T> {
        fn serialize(self) -> [Field; 2] where T: ToField {
                                                  ^^^^^^^ impl has stricter requirements than trait
                                                  ~~~~~~~ impl has extra requirement `T: ToField`
            [ self.a.to_field(), self.b.to_field() ]
        }
    }

    impl<T> MyType<T> {
        fn do_thing_with_serialization_with_extra_steps(self) -> Field {
            process_array(serialize_thing(self))
        }
    }

    fn main() {
        let _ = MyType { a: 1, b: 1 }; // silence MyType never constructed warning
    }
    "#;
    check_errors(src);
}

#[test]
fn impl_stricter_than_trait_different_generics() {
    let src = r#"
    trait Default { }

    // Object type of the trait constraint differs
    trait Foo<T> {
        fn foo_good<U>() where T: Default;

        fn foo_bad<U>() where T: Default;
           ~~~~~~~ definition of `foo_bad` from trait
    }

    impl<A> Foo<A> for () {
        fn foo_good<B>() where A: Default {}

        fn foo_bad<B>() where B: Default {}
                                 ^^^^^^^ impl has stricter requirements than trait
                                 ~~~~~~~ impl has extra requirement `B: Default`
    }
    "#;
    check_errors(src);
}

#[test]
fn impl_stricter_than_trait_different_object_generics() {
    let src = r#"
    trait MyTrait { }

    trait OtherTrait {}

    struct Option<T> {
        inner: T
    }

    struct OtherOption<T> {
        inner: Option<T>,
    }

    trait Bar<T> {
        fn bar_good<U>() where Option<T>: MyTrait, OtherOption<Option<T>>: OtherTrait;

        fn bar_bad<U>() where Option<T>: MyTrait, OtherOption<Option<T>>: OtherTrait;
           ~~~~~~~ definition of `bar_bad` from trait

        fn array_good<U>() where [T; 8]: MyTrait;

        fn array_bad<U>() where [T; 8]: MyTrait;
           ~~~~~~~~~ definition of `array_bad` from trait

        fn tuple_good<U>() where (Option<T>, Option<U>): MyTrait;

        fn tuple_bad<U>() where (Option<T>, Option<U>): MyTrait;
           ~~~~~~~~~ definition of `tuple_bad` from trait
    }

    impl<A> Bar<A> for () {
        fn bar_good<B>()
        where
            OtherOption<Option<A>>: OtherTrait,
            Option<A>: MyTrait { }

        fn bar_bad<B>()
        where
            OtherOption<Option<A>>: OtherTrait,
            Option<B>: MyTrait { }
                       ^^^^^^^ impl has stricter requirements than trait
                       ~~~~~~~ impl has extra requirement `Option<B>: MyTrait`

        fn array_good<B>() where [A; 8]: MyTrait { }

        fn array_bad<B>() where [B; 8]: MyTrait { }
                                        ^^^^^^^ impl has stricter requirements than trait
                                        ~~~~~~~ impl has extra requirement `[B; 8]: MyTrait`

        fn tuple_good<B>() where (Option<A>, Option<B>): MyTrait { }

        fn tuple_bad<B>() where (Option<B>, Option<A>): MyTrait { }
                                                        ^^^^^^^ impl has stricter requirements than trait
                                                        ~~~~~~~ impl has extra requirement `(Option<B>, Option<A>): MyTrait`
    }

    fn main() {
        let _ = OtherOption { inner: Option { inner: 1 } }; // silence unused warnings
    }
    "#;
    check_errors(src);
}

#[test]
fn impl_stricter_than_trait_different_trait() {
    let src = r#"
    trait Default { }

    trait OtherDefault { }

    struct Option<T> {
        inner: T
    }

    trait Bar<T> {
        fn bar<U>() where Option<T>: Default;
           ~~~ definition of `bar` from trait
    }

    impl<A> Bar<A> for () {
        // Trait constraint differs due to the trait even though the constraint
        // types are the same.
        fn bar<B>() where Option<A>: OtherDefault {}
                                     ^^^^^^^^^^^^ impl has stricter requirements than trait
                                     ~~~~~~~~~~~~ impl has extra requirement `Option<A>: OtherDefault`
    }

    fn main() {
        let _ = Option { inner: 1 }; // silence Option never constructed warning
    }
    "#;
    check_errors(src);
}

#[test]
fn trait_impl_where_clause_stricter_pass() {
    let src = r#"
    trait MyTrait {
        fn good_foo<T, H>() where H: OtherTrait;

        fn bad_foo<T, H>() where H: OtherTrait;
           ~~~~~~~ definition of `bad_foo` from trait
    }

    trait OtherTrait {}

    struct Option<T> {
        inner: T
    }

    impl<T> MyTrait for [T] where Option<T>: MyTrait {
        fn good_foo<A, B>() where B: OtherTrait { }

        fn bad_foo<A, B>() where A: OtherTrait { }
                                    ^^^^^^^^^^ impl has stricter requirements than trait
                                    ~~~~~~~~~~ impl has extra requirement `A: OtherTrait`
    }

    fn main() {
        let _ = Option { inner: 1 }; // silence Option never constructed warning
    }
    "#;
    check_errors(src);
}

#[test]
fn impl_stricter_than_trait_different_trait_generics() {
    let src = r#"
    trait Foo<T> {
        fn foo<U>() where T: T2<T>;
           ~~~ definition of `foo` from trait
    }

    impl<A> Foo<A> for () {
        // Should be A: T2<A>
        fn foo<B>() where A: T2<B> {}
                             ^^ impl has stricter requirements than trait
                             ~~ impl has extra requirement `A: T2<B>`
    }

    trait T2<C> {}
    "#;
    check_errors(src);
}

#[test]
fn impl_not_found_for_inner_impl() {
    // We want to guarantee that we get a no impl found error
    let src = r#"
    trait Serialize<let N: u32> {
        fn serialize(self) -> [Field; N];
    }

    trait ToField {
        fn to_field(self) -> Field;
    }

    fn process_array<let N: u32>(array: [Field; N]) -> Field {
        array[0]
    }

    fn serialize_thing<A, let N: u32>(thing: A) -> [Field; N] where A: Serialize<N> {
        thing.serialize()
    }

    struct MyType<T> {
        a: T,
        b: T,
    }

    impl<T> Serialize<2> for MyType<T> where T: ToField {
        fn serialize(self) -> [Field; 2] {
            [ self.a.to_field(), self.b.to_field() ]
        }
    }

    impl<T> MyType<T> {
        fn do_thing_with_serialization_with_extra_steps(self) -> Field {
            process_array(serialize_thing(self))
                          ^^^^^^^^^^^^^^^ No matching impl found for `T: ToField`
                          ~~~~~~~~~~~~~~~ No impl for `T: ToField`
        }
    }

    fn main() {
        let _ = MyType { a: 1, b: 1 }; // silence MyType never constructed warning
    }
    "#;
    check_errors(src);
}

#[test]
fn cannot_call_unconstrained_function_outside_of_unsafe() {
    let src = r#"
    fn main() {
        foo();
        ^^^^^ Call to unconstrained function is unsafe and must be in an unconstrained function or unsafe block
    }

    unconstrained fn foo() {}
    "#;
    check_errors(src);
}

#[test]
fn cannot_call_unconstrained_first_class_function_outside_of_unsafe() {
    let src = r#"
    fn main() {
        let func = foo;
        func();
        ^^^^^^ Call to unconstrained function is unsafe and must be in an unconstrained function or unsafe block
        inner(func);
    }

    fn inner(x: unconstrained fn() -> ()) {
        x();
        ^^^ Call to unconstrained function is unsafe and must be in an unconstrained function or unsafe block
    }

    unconstrained fn foo() {}
    "#;
    check_errors(src);
}

#[test]
fn missing_unsafe_block_when_needing_type_annotations() {
    // This test is a regression check that even when an unsafe block is missing
    // that we still appropriately continue type checking and infer type annotations.
    let src = r#"
    fn main() {
        let z = BigNum { limbs: [2, 0, 0] };
        assert(z.__is_zero() == false);
    }

    struct BigNum<let N: u32> {
        limbs: [u64; N],
    }

    impl<let N: u32> BigNum<N> {
        unconstrained fn __is_zero_impl(self) -> bool {
            let mut result: bool = true;
            for i in 0..N {
                result = result & (self.limbs[i] == 0);
            }
            result
        }
    }

    trait BigNumTrait {
        fn __is_zero(self) -> bool;
    }

    impl<let N: u32> BigNumTrait for BigNum<N> {
        fn __is_zero(self) -> bool {
            self.__is_zero_impl()
            ^^^^^^^^^^^^^^^^^^^ Call to unconstrained function is unsafe and must be in an unconstrained function or unsafe block
        }
    }
    "#;
    check_errors(src);
}

#[test]
fn cannot_pass_unconstrained_function_to_regular_function() {
    let src = r#"
    fn main() {
        let func = foo;
        expect_regular(func);
                       ^^^^ Converting an unconstrained fn to a non-unconstrained fn is unsafe
    }

    unconstrained fn foo() {}

    fn expect_regular(_func: fn() -> ()) {
    }
    "#;
    check_errors(src);
}

#[test]
fn cannot_assign_unconstrained_and_regular_fn_to_variable() {
    let src = r#"
    fn main() {
        let _func = if true { foo } else { bar };
                                           ^^^ Expected type fn() -> (), found type unconstrained fn() -> ()
    }

    fn foo() {}
    unconstrained fn bar() {}
    "#;
    check_errors(src);
}

#[test]
fn can_pass_regular_function_to_unconstrained_function() {
    let src = r#"
    fn main() {
        let func = foo;
        expect_unconstrained(func);
    }

    fn foo() {}

    fn expect_unconstrained(_func: unconstrained fn() -> ()) {}
    "#;
    assert_no_errors(src);
}

#[test]
fn cannot_pass_unconstrained_function_to_constrained_function() {
    let src = r#"
    fn main() {
        let func = foo;
        expect_regular(func);
                       ^^^^ Converting an unconstrained fn to a non-unconstrained fn is unsafe
    }

    unconstrained fn foo() {}

    fn expect_regular(_func: fn() -> ()) {}
    "#;
    check_errors(src);
}

#[test]
fn can_assign_regular_function_to_unconstrained_function_in_explicitly_typed_var() {
    let src = r#"
    fn main() {
        let _func: unconstrained fn() -> () = foo;
    }

    fn foo() {}
    "#;
    assert_no_errors(src);
}

#[test]
fn can_assign_regular_function_to_unconstrained_function_in_struct_member() {
    let src = r#"
    fn main() {
        let _ = Foo { func: foo };
    }

    fn foo() {}

    struct Foo {
        func: unconstrained fn() -> (),
    }
    "#;
    assert_no_errors(src);
}

#[test]
fn trait_impl_generics_count_mismatch() {
    let src = r#"
    trait Foo {}

    impl Foo<()> for Field {}
         ^^^ Foo expects 0 generics but 1 was given

    fn main() {}
    "#;
    check_errors(src);
}

#[test]
fn bit_not_on_untyped_integer() {
    let src = r#"
    fn main() {
        let _: u32 = 3 & !1;
    }
    "#;
    assert_no_errors(src);
}

#[test]
fn duplicate_struct_field() {
    // TODO: the primary error location should be on the second field
    let src = r#"
    pub struct Foo {
        x: i32,
<<<<<<< HEAD
        ~ First struct field found here
        x: i32,
        ^ Duplicate definitions of struct field with name x found
=======
        ^ Duplicate definitions of struct field with name x found
        ~ First struct field found here
        x: i32,
>>>>>>> 1dc66419
        ~ Second struct field found here
    }

    fn main() {}
    "#;
    check_errors(src);
}

#[test]
fn trait_constraint_on_tuple_type() {
    let src = r#"
        trait Foo<A> {
            fn foo(self, x: A) -> bool;
        }

        pub fn bar<T, U, V>(x: (T, U), y: V) -> bool where (T, U): Foo<V> {
            x.foo(y)
        }

        fn main() {}"#;
    assert_no_errors(src);
}

#[test]
fn trait_constraint_on_tuple_type_pub_crate() {
    let src = r#"
        pub(crate) trait Foo<A> {
            fn foo(self, x: A) -> bool;
        }

        pub fn bar<T, U, V>(x: (T, U), y: V) -> bool where (T, U): Foo<V> {
            x.foo(y)
        }

        fn main() {}"#;
    assert_no_errors(src);
}

#[test]
fn incorrect_generic_count_on_struct_impl() {
    let src = r#"
    struct Foo {}
    impl <T> Foo<T> {}
             ^^^ Foo expects 0 generics but 1 was given
    fn main() {
        let _ = Foo {}; // silence Foo never constructed warning
    }
    "#;
    check_errors(src);
}

#[test]
fn incorrect_generic_count_on_type_alias() {
    let src = r#"
    pub struct Foo {}
    pub type Bar = Foo<i32>;
                   ^^^ Foo expects 0 generics but 1 was given
    fn main() {
        let _ = Foo {}; // silence Foo never constructed warning
    }
    "#;
    check_errors(src);
}

#[test]
fn uses_self_type_for_struct_function_call() {
    let src = r#"
    struct S { }

    impl S {
        fn one() -> Field {
            1
        }

        fn two() -> Field {
            Self::one() + Self::one()
        }
    }

    fn main() {
        let _ = S {}; // silence S never constructed warning
    }
    "#;
    assert_no_errors(src);
}

#[test]
fn uses_self_type_inside_trait() {
    let src = r#"
    trait Foo {
        fn foo() -> Self {
            Self::bar()
        }

        fn bar() -> Self;
    }

    impl Foo for Field {
        fn bar() -> Self {
            1
        }
    }

    fn main() {
        let _: Field = Foo::foo();
    }
    "#;
    assert_no_errors(src);
}

#[test]
fn uses_self_type_in_trait_where_clause() {
    let src = r#"
    pub trait Trait {
        fn trait_func(self) -> bool;
    }

    pub trait Foo where Self: Trait {
<<<<<<< HEAD
                              ~~~~~ required by this bound in `Foo`
=======
                              ~~~~~ required by this bound in `Foo
>>>>>>> 1dc66419
        fn foo(self) -> bool {
            self.trait_func()
            ^^^^^^^^^^^^^^^^^ No method named 'trait_func' found for type 'Bar'
        }
    }

    struct Bar {}

    impl Foo for Bar {
                 ^^^ The trait bound `_: Trait` is not satisfied
<<<<<<< HEAD
                 ~~~ The trait `Trait` is not implemented for `_`
=======
                 ~~~ The trait `Trait` is not implemented for `_
>>>>>>> 1dc66419

    }

    fn main() {
        let _ = Bar {}; // silence Bar never constructed warning
    }
    "#;
    check_errors(src);
}

#[test]
fn do_not_eagerly_error_on_cast_on_type_variable() {
    let src = r#"
    pub fn foo<T, U>(x: T, f: fn(T) -> U) -> U {
        f(x)
    }

    fn main() {
        let x: u8 = 1;
        let _: Field = foo(x, |x| x as Field);
    }
    "#;
    assert_no_errors(src);
}

#[test]
fn error_on_cast_over_type_variable() {
    let src = r#"
    pub fn foo<T, U>(f: fn(T) -> U, x: T, ) -> U {
        f(x)
    }

    fn main() {
        let x = "a";
        let _: Field = foo(|x| x as Field, x);
                                           ^ Expected type Field, found type str<1>
    }
    "#;
    check_errors(src);
}

#[test]
fn trait_impl_for_a_type_that_implements_another_trait() {
    let src = r#"
    trait One {
        fn one(self) -> i32;
    }

    impl One for i32 {
        fn one(self) -> i32 {
            self
        }
    }

    trait Two {
        fn two(self) -> i32;
    }

    impl<T> Two for T where T: One {
        fn two(self) -> i32 {
            self.one() + 1
        }
    }

    pub fn use_it<T>(t: T) -> i32 where T: Two {
        Two::two(t)
    }

    fn main() {}
    "#;
    assert_no_errors(src);
}

#[test]
fn trait_impl_for_a_type_that_implements_another_trait_with_another_impl_used() {
    let src = r#"
    trait One {
        fn one(self) -> i32;
    }

    impl One for i32 {
        fn one(self) -> i32 {
            let _ = self;
            1
        }
    }

    trait Two {
        fn two(self) -> i32;
    }

    impl<T> Two for T where T: One {
        fn two(self) -> i32 {
            self.one() + 1
        }
    }

    impl Two for u32 {
        fn two(self) -> i32 {
            let _ = self;
            0
        }
    }

    pub fn use_it(t: u32) -> i32 {
        Two::two(t)
    }

    fn main() {}
    "#;
    assert_no_errors(src);
}

#[test]
fn impl_missing_associated_type() {
    let src = r#"
    trait Foo {
        type Assoc;
    }

    impl Foo for () {}
         ^^^ `Foo` is missing the associated type `Assoc`
    "#;
    check_errors(src);
}

#[test]
fn as_trait_path_syntax_resolves_outside_impl() {
    let src = r#"
    trait Foo {
        type Assoc;
    }

    struct Bar {}

    impl Foo for Bar {
        type Assoc = i32;
    }

    fn main() {
        // AsTraitPath syntax is a bit silly when associated types
        // are explicitly specified
        let _: i64 = 1 as <Bar as Foo<Assoc = i32>>::Assoc;
                     ^^^^^^^^^^^^^^^^^^^^^^^^^^^^^^^^^^^^^ Expected type i64, found type i32

        let _ = Bar {}; // silence Bar never constructed warning
    }
    "#;
    check_errors(src);
}

#[test]
fn as_trait_path_syntax_no_impl() {
    let src = r#"
    trait Foo {
        type Assoc;
    }

    struct Bar {}

    impl Foo for Bar {
        type Assoc = i32;
    }

    fn main() {
        let _: i64 = 1 as <Bar as Foo<Assoc = i8>>::Assoc;
                                  ^^^ No matching impl found for `Bar: Foo<Assoc = i8>`
                                  ~~~ No impl for `Bar: Foo<Assoc = i8>`

        let _ = Bar {}; // silence Bar never constructed warning
    }
    "#;
    check_errors(src);
}

#[test]
fn do_not_infer_globals_to_u32_from_type_use() {
<<<<<<< HEAD
    let src = r#"
        global ARRAY_LEN = 3;
               ^^^^^^^^^ Globals must have a specified type
                           ~ Inferred type is `Field`
        global STR_LEN: _ = 2;
               ^^^^^^^ Globals must have a specified type
                            ~ Inferred type is `Field`
        global FMT_STR_LEN = 2;
               ^^^^^^^^^^^ Globals must have a specified type
=======
    // TODO: improve the error location (maybe it should be on the global name)
    let src = r#"
        global ARRAY_LEN = 3;
                           ^ Globals must have a specified type
                           ~ Inferred type is `Field`
        global STR_LEN: _ = 2;
                            ^ Globals must have a specified type
                            ~ Inferred type is `Field`
        global FMT_STR_LEN = 2;
                             ^ Globals must have a specified type
>>>>>>> 1dc66419
                             ~ Inferred type is `Field`

        fn main() {
            let _a: [u32; ARRAY_LEN] = [1, 2, 3];
<<<<<<< HEAD
                    ^^^^^^^^^^^^^^^^ The numeric generic is not of type `u32`
                    ~~~~~~~~~~~~~~~~ expected `u32`, found `Field`
            let _b: str<STR_LEN> = "hi";
                    ^^^^^^^^^^^^ The numeric generic is not of type `u32`
                    ~~~~~~~~~~~~ expected `u32`, found `Field`
            let _c: fmtstr<FMT_STR_LEN, _> = f"hi";
                    ^^^^^^^^^^^^^^^^^^^^^^ The numeric generic is not of type `u32`
                    ~~~~~~~~~~~~~~~~~~~~~~ expected `u32`, found `Field`
=======
                    ^^^^^^^^^^^^^^^^ Expected kind numeric u32, found kind numeric Field
            let _b: str<STR_LEN> = "hi";
                    ^^^^^^^^^^^^ Expected kind numeric u32, found kind numeric Field
            let _c: fmtstr<FMT_STR_LEN, _> = f"hi";
                    ^^^^^^^^^^^^^^^^^^^^^^ Expected kind numeric u32, found kind numeric Field
>>>>>>> 1dc66419
        }
    "#;
    check_errors(src);
}

#[test]
fn do_not_infer_partial_global_types() {
    let src = r#"
        pub global ARRAY: [Field; _] = [0; 3];
<<<<<<< HEAD
                   ^^^^^ Globals must have a specified type
                                       ~~~~~~ Inferred type is `[Field; 3]`
        pub global NESTED_ARRAY: [[Field; _]; 3] = [[]; 3];
                   ^^^^^^^^^^^^ Globals must have a specified type
                                                   ~~~~~~~ Inferred type is `[[Field; 0]; 3]`
        pub global STR: str<_> = "hi";
                   ^^^ Globals must have a specified type
                                 ~~~~ Inferred type is `str<2>`
                 
        pub global NESTED_STR: [str<_>] = &["hi"];
                   ^^^^^^^^^^ Globals must have a specified type
                                          ~~~~~~~ Inferred type is `[str<2>]`
        pub global FORMATTED_VALUE: str<5> = "there";
        pub global FMT_STR: fmtstr<_, _> = f"hi {FORMATTED_VALUE}";
                   ^^^^^^^ Globals must have a specified type
                                           ~~~~~~~~~~~~~~~~~~~~~~~ Inferred type is `fmtstr<20, (str<5>)>`
        pub global TUPLE_WITH_MULTIPLE: ([str<_>], [[Field; _]; 3]) = 
                   ^^^^^^^^^^^^^^^^^^^ Globals must have a specified type
            (&["hi"], [[]; 3]);
=======
                                       ^^^^^^ Globals must have a specified type
                                       ~~~~~~ Inferred type is `[Field; 3]`
        pub global NESTED_ARRAY: [[Field; _]; 3] = [[]; 3];
                                                   ^^^^^^^ Globals must have a specified type
                                                   ~~~~~~~ Inferred type is `[[Field; 0]; 3]`
        pub global STR: str<_> = "hi";
                                 ^^^^ Globals must have a specified type
                                 ~~~~ Inferred type is `str<2>`
                 
        pub global NESTED_STR: [str<_>] = &["hi"];
                                          ^^^^^^^ Globals must have a specified type
                                          ~~~~~~~ Inferred type is `[str<2>]`
        pub global FORMATTED_VALUE: str<5> = "there";
        pub global FMT_STR: fmtstr<_, _> = f"hi {FORMATTED_VALUE}";
                                           ^^^^^^^^^^^^^^^^^^^^^^^ Globals must have a specified type
                                           ~~~~~~~~~~~~~~~~~~~~~~~ Inferred type is `fmtstr<20, (str<5>)>`
        pub global TUPLE_WITH_MULTIPLE: ([str<_>], [[Field; _]; 3]) = 
            (&["hi"], [[]; 3]);
            ^^^^^^^^^^^^^^^^^^ Globals must have a specified type
>>>>>>> 1dc66419
            ~~~~~~~~~~~~~~~~~~ Inferred type is `([str<2>], [[Field; 0]; 3])`

        fn main() { }
    "#;
    check_errors(src);
}

#[test]
fn u32_globals_as_sizes_in_types() {
    let src = r#"
        global ARRAY_LEN: u32 = 3;
        global STR_LEN: u32 = 2;
        global FMT_STR_LEN: u32 = 2;

        fn main() {
            let _a: [u32; ARRAY_LEN] = [1, 2, 3];
            let _b: str<STR_LEN> = "hi";
            let _c: fmtstr<FMT_STR_LEN, _> = f"hi";
        }
    "#;
    assert_no_errors(src);
}

#[test]
fn struct_array_len() {
    let src = r#"
        struct Array<T, let N: u32> {
            inner: [T; N],
        }

        impl<T, let N: u32> Array<T, N> {
            pub fn len(self) -> u32 {
                       ^^^^ unused variable self
                       ~~~~ unused variable
                N as u32
            }
        }

        fn main(xs: [Field; 2]) {
            let ys = Array {
                inner: xs,
            };
            assert(ys.len() == 2);
        }
    "#;
    check_errors(src);
}

// TODO(https://github.com/noir-lang/noir/issues/6245):
// support u8 as an array size
#[test]
fn non_u32_as_array_length() {
    let src = r#"
        global ARRAY_LEN: u8 = 3;

        fn main() {
            let _a: [u32; ARRAY_LEN] = [1, 2, 3];
<<<<<<< HEAD
                    ^^^^^^^^^^^^^^^^ The numeric generic is not of type `u32`
                    ~~~~~~~~~~~~~~~~ expected `u32`, found `u8`
=======
                    ^^^^^^^^^^^^^^^^ Expected kind numeric u32, found kind numeric u8
>>>>>>> 1dc66419
        }
    "#;
    check_errors(src);
}

#[test]
fn use_non_u32_generic_in_struct() {
    let src = r#"
        struct S<let N: u8> {}

        fn main() {
            let _: S<3> = S {};
        }
    "#;
    assert_no_errors(src);
}

#[test]
fn use_numeric_generic_in_trait_method() {
    let src = r#"
        trait Foo  {
            fn foo<let N: u32>(self, x: [u8; N]) -> Self;
        }

        struct Bar;

        impl Foo for Bar {
            fn foo<let N: u32>(self, _x: [u8; N]) -> Self {
                self
            }
        }

        fn main() {
            let bytes: [u8; 3] = [1,2,3];
            let _ = Bar{}.foo(bytes);
        }
    "#;
    assert_no_errors(src);
}

#[test]
fn trait_unconstrained_methods_typechecked_correctly() {
    // This test checks that we properly track whether a method has been declared as unconstrained on the trait definition
    // and preserves that through typechecking.
    let src = r#"
        trait Foo {
            unconstrained fn identity(self) -> Self {
                self
            }

            unconstrained fn foo(self) -> Field;
        }

        impl Foo for u64 {
            unconstrained fn foo(self) -> Field {
                self as Field
            }
        }

        unconstrained fn main() {
            assert_eq(2.foo(), 2.identity() as Field);
        }
    "#;
    assert_no_errors(src);
}

#[test]
fn error_if_attribute_not_in_scope() {
    let src = r#"
        #[not_in_scope]
        ^^^^^^^^^^^^^^^ Attribute function `not_in_scope` is not in scope
        fn main() {}
    "#;
    check_errors(src);
}

#[test]
fn arithmetic_generics_rounding_pass() {
    let src = r#"
        fn main() {
            // 3/2*2 = 2
            round::<3, 2>([1, 2]);
        }

        fn round<let N: u32, let M: u32>(_x: [Field; N / M * M]) {}
    "#;
    assert_no_errors(src);
}

#[test]
fn arithmetic_generics_rounding_fail() {
    let src = r#"
        fn main() {
            // Do not simplify N/M*M to just N
            // This should be 3/2*2 = 2, not 3
            round::<3, 2>([1, 2, 3]);
                          ^^^^^^^^^ Expected type [Field; 2], found type [Field; 3]
        }

        fn round<let N: u32, let M: u32>(_x: [Field; N / M * M]) {}
    "#;
    check_errors(src);
}

#[test]
fn arithmetic_generics_rounding_fail_on_struct() {
    let src = r#"
        struct W<let N: u32> {}

        fn foo<let N: u32, let M: u32>(_x: W<N>, _y: W<M>) -> W<N / M * M> {
            W {}
        }

        fn main() {
            let w_2: W<2> = W {};
            let w_3: W<3> = W {};
            // Do not simplify N/M*M to just N
            // This should be 3/2*2 = 2, not 3
            let _: W<3> = foo(w_3, w_2);
                          ^^^^^^^^^^^^^ Expected type W<3>, found type W<2>
        }
    "#;
    check_errors(src);
}

#[test]
fn unconditional_recursion_fail() {
    // These examples are self recursive top level functions, which would actually
    // not be inlined in the SSA (there is nothing to inline into but self), so it
    // wouldn't panic due to infinite recursion, but the errors asserted here
    // come from the compilation checks, which does static analysis to catch the
    // problem before it even has a chance to cause a panic.
    let srcs = vec![
        r#"
        fn main() {
           ^^^^ function `main` cannot return without recursing
           ~~~~ function cannot return without recursing
            main()
        }
        "#,
        r#"
        fn main() -> pub bool {
           ^^^^ function `main` cannot return without recursing
           ~~~~ function cannot return without recursing
            if main() { true } else { false }
        }
        "#,
        r#"
        fn main() -> pub bool {
           ^^^^ function `main` cannot return without recursing
           ~~~~ function cannot return without recursing
            if true { main() } else { main() }
        }
        "#,
        r#"
        fn main() -> pub u64 {
           ^^^^ function `main` cannot return without recursing
           ~~~~ function cannot return without recursing
            main() + main()
        }
        "#,
        r#"
        fn main() -> pub u64 {
           ^^^^ function `main` cannot return without recursing
           ~~~~ function cannot return without recursing
            1 + main()
        }
        "#,
        r#"
        fn main() -> pub bool {
           ^^^^ function `main` cannot return without recursing
           ~~~~ function cannot return without recursing
            let _ = main();
            true
        }
        "#,
        r#"
        fn main(a: u64, b: u64) -> pub u64 {
           ^^^^ function `main` cannot return without recursing
           ~~~~ function cannot return without recursing
            main(a + b, main(a, b))
        }
        "#,
        r#"
        fn main() -> pub u64 {
           ^^^^ function `main` cannot return without recursing
           ~~~~ function cannot return without recursing
            foo(1, main())
        }
        fn foo(a: u64, b: u64) -> u64 {
            a + b
        }
        "#,
        r#"
        fn main() -> pub u64 {
           ^^^^ function `main` cannot return without recursing
           ~~~~ function cannot return without recursing
            let (a, b) = (main(), main());
            a + b
        }
        "#,
        r#"
        fn main() -> pub u64 {
           ^^^^ function `main` cannot return without recursing
           ~~~~ function cannot return without recursing
            let mut sum = 0;
            for i in 0 .. main() {
                sum += i;
            }
            sum
        }
        "#,
    ];

    for src in srcs {
        check_errors(src);
    }
}

#[test]
fn unconditional_recursion_pass() {
    let srcs = vec![
        r#"
        fn main() {
            if false { main(); }
        }
        "#,
        r#"
        fn main(i: u64) -> pub u64 {
            if i == 0 { 0 } else { i + main(i-1) }
        }
        "#,
        // Only immediate self-recursion is detected.
        r#"
        fn main() {
            foo();
        }
        fn foo() {
            bar();
        }
        fn bar() {
            foo();
        }
        "#,
        // For loop bodies are not checked.
        r#"
        fn main() -> pub u64 {
            let mut sum = 0;
            for _ in 0 .. 10 {
                sum += main();
            }
            sum
        }
        "#,
        // Lambda bodies are not checked.
        r#"
        fn main() {
            let foo = || main();
            foo();
        }
        "#,
    ];

    for src in srcs {
        assert_no_errors(src);
    }
}

#[test]
fn uses_self_in_import() {
    let src = r#"
    mod moo {
        pub mod bar {
            pub fn foo() -> i32 {
                1
            }
        }
    }

    use moo::bar::{self};

    pub fn baz() -> i32 {
        bar::foo()
    }

    fn main() {}
    "#;
    assert_no_errors(src);
}

#[test]
fn does_not_error_on_return_values_after_block_expression() {
    // Regression test for https://github.com/noir-lang/noir/issues/4372
    let src = r#"
    fn case1() -> [Field] {
        if true {
        }
        &[1]
    }

    fn case2() -> [u8] {
        let mut var: u8 = 1;
        {
            var += 1;
        }
        &[var]
    }

    fn main() {
        let _ = case1();
        let _ = case2();
    }
    "#;
    assert_no_errors(src);
}

#[test]
fn use_type_alias_in_method_call() {
    let src = r#"
        pub struct Foo {
        }

        impl Foo {
            fn new() -> Self {
                Foo {}
            }
        }

        type Bar = Foo;

        fn foo() -> Foo {
            Bar::new()
        }

        fn main() {
            let _ = foo();
        }
    "#;
    assert_no_errors(src);
}

#[test]
fn use_type_alias_to_generic_concrete_type_in_method_call() {
    let src = r#"
        pub struct Foo<T> {
            x: T,
        }

        impl<T> Foo<T> {
            fn new(x: T) -> Self {
                Foo { x }
            }
        }

        type Bar = Foo<i32>;

        fn foo() -> Bar {
            Bar::new(1)
        }

        fn main() {
            let _ = foo();
        }
    "#;
    assert_no_errors(src);
}

#[test]
fn allows_struct_with_generic_infix_type_as_main_input_1() {
    let src = r#"
        struct Foo<let N: u32> {
            x: [u64; N * 2],
        }

        fn main(_x: Foo<18>) {}
    "#;
    assert_no_errors(src);
}

#[test]
fn allows_struct_with_generic_infix_type_as_main_input_2() {
    let src = r#"
        struct Foo<let N: u32> {
            x: [u64; N * 2],
        }

        fn main(_x: Foo<2 * 9>) {}
    "#;
    assert_no_errors(src);
}

#[test]
fn allows_struct_with_generic_infix_type_as_main_input_3() {
    let src = r#"
        struct Foo<let N: u32> {
            x: [u64; N * 2],
        }

        global N: u32 = 9;

        fn main(_x: Foo<N * 2>) {}
    "#;
    assert_no_errors(src);
}

#[test]
fn errors_with_better_message_when_trying_to_invoke_struct_field_that_is_a_function() {
    let src = r#"
        pub struct Foo {
            wrapped: fn(Field) -> bool,
        }

        impl Foo {
            fn call(self) -> bool {
                self.wrapped(1)
                ^^^^^^^^^^^^^^^ Cannot invoke function field 'wrapped' on type 'Foo' as a method
                ~~~~~~~~~~~~~~~ to call the function stored in 'wrapped', surround the field access with parentheses: '(', ')'
            }
        }

        fn main() {}
    "#;
    check_errors(src);
}

#[test]
fn disallows_test_attribute_on_impl_method() {
    // TODO: improve the error location
    let src = "
        pub struct Foo { }

        impl Foo {
            #[test]
            fn foo() { }
               ^^^ The `#[test]` attribute is disallowed on `impl` methods
        }

        fn main() { }
    ";
    check_errors(src);
}

#[test]
fn disallows_test_attribute_on_trait_impl_method() {
    let src = "
        pub trait Trait {
            fn foo() { }
        }

        pub struct Foo { }

        impl Trait for Foo {
            #[test]
            fn foo() { }
               ^^^ The `#[test]` attribute is disallowed on `impl` methods
        }

        fn main() { }
    ";
    check_errors(src);
}

#[test]
fn disallows_export_attribute_on_impl_method() {
    // TODO: improve the error location
    let src = "
        pub struct Foo { }

        impl Foo {
            #[export]
            fn foo() { }
               ^^^ The `#[export]` attribute is disallowed on `impl` methods
        }

        fn main() { }
    ";
    check_errors(src);
}

#[test]
fn disallows_export_attribute_on_trait_impl_method() {
    // TODO: improve the error location
    let src = "
        pub trait Trait {
            fn foo() { }
        }

        pub struct Foo { }

        impl Trait for Foo {
            #[export]
            fn foo() { }
               ^^^ The `#[export]` attribute is disallowed on `impl` methods
        }

        fn main() { }
    ";
    check_errors(src);
}

#[test]
fn allows_multiple_underscore_parameters() {
    let src = r#"
        pub fn foo(_: i32, _: i64) {}

        fn main() {}
    "#;
    assert_no_errors(src);
}

#[test]
fn disallows_underscore_on_right_hand_side() {
    let src = r#"
        fn main() {
            let _ = 1;
            let _x = _;
                     ^ in expressions, `_` can only be used on the left-hand side of an assignment
                     ~ `_` not allowed here
        }
    "#;
    check_errors(src);
}

#[test]
fn errors_on_cyclic_globals() {
    let src = r#"
    pub comptime global A: u32 = B;
                                 ^ This global recursively depends on itself
                        ^ Dependency cycle found
                        ~ 'A' recursively depends on itself: A -> B -> A
    pub comptime global B: u32 = A;
                                 ^ Variable not in scope
                                 ~ Could not find variable

    fn main() { }
    "#;
    check_errors(src);
}

#[test]
fn warns_on_unneeded_unsafe() {
    let src = r#"
    fn main() {
        // Safety: test
        unsafe {
        ^^^^^^ Unnecessary `unsafe` block
            foo()
        }
    }

    fn foo() {}
    "#;
    check_errors(src);
}

#[test]
fn warns_on_nested_unsafe() {
    let src = r#"
    fn main() {
        // Safety: test
        unsafe {
            // Safety: test
            unsafe {
            ^^^^^^ Unnecessary `unsafe` block
            ~~~~~~ Because it's nested inside another `unsafe` block
                foo()
            }
        }
    }

    unconstrained fn foo() {}
    "#;
    check_errors(src);
}

#[test]
fn mutable_self_call() {
    let src = r#"
    fn main() {
        let mut bar = Bar {};
        let _ = bar.bar();
    }

    struct Bar {}

    impl Bar {
        fn bar(&mut self) {
            let _ = self;
        }
    }
    "#;
    assert_no_errors(src);
}

#[test]
fn checks_visibility_of_trait_related_to_trait_impl_on_method_call() {
    let src = r#"
    mod moo {
        pub struct Bar {}
    }

    trait Foo {
        fn foo(self);
    }

    impl Foo for moo::Bar {
        fn foo(self) {}
    }

    fn main() {
        let bar = moo::Bar {};
        bar.foo();
    }
    "#;
    assert_no_errors(src);
}

#[test]
fn infers_lambda_argument_from_method_call_function_type() {
    let src = r#"
    struct Foo {
        value: Field,
    }

    impl Foo {
        fn foo(self) -> Field {
            self.value
        }
    }

    struct Box<T> {
        value: T,
    }

    impl<T> Box<T> {
        fn map<U>(self, f: fn(T) -> U) -> Box<U> {
            Box { value: f(self.value) }
        }
    }

    fn main() {
        let box = Box { value: Foo { value: 1 } };
        let _ = box.map(|foo| foo.foo());
    }
    "#;
    assert_no_errors(src);
}

#[test]
fn infers_lambda_argument_from_call_function_type() {
    let src = r#"
    struct Foo {
        value: Field,
    }

    fn call(f: fn(Foo) -> Field) -> Field {
        f(Foo { value: 1 })
    }

    fn main() {
        let _ = call(|foo| foo.value);
    }
    "#;
    assert_no_errors(src);
}

#[test]
fn infers_lambda_argument_from_call_function_type_in_generic_call() {
    let src = r#"
    struct Foo {
        value: Field,
    }

    fn call<T>(t: T, f: fn(T) -> Field) -> Field {
        f(t)
    }

    fn main() {
        let _ = call(Foo { value: 1 }, |foo| foo.value);
    }
    "#;
    assert_no_errors(src);
}

#[test]
fn infers_lambda_argument_from_call_function_type_as_alias() {
    let src = r#"
    struct Foo {
        value: Field,
    }

    type MyFn = fn(Foo) -> Field;

    fn call(f: MyFn) -> Field {
        f(Foo { value: 1 })
    }

    fn main() {
        let _ = call(|foo| foo.value);
    }
    "#;
    assert_no_errors(src);
}

#[test]
fn infers_lambda_argument_from_function_return_type() {
    let src = r#"
    pub struct Foo {
        value: Field,
    }

    pub fn func() -> fn(Foo) -> Field {
        |foo| foo.value
    }

    fn main() {
    }
    "#;
    assert_no_errors(src);
}

#[test]
fn infers_lambda_argument_from_function_return_type_multiple_statements() {
    let src = r#"
    pub struct Foo {
        value: Field,
    }

    pub fn func() -> fn(Foo) -> Field {
        let _ = 1;
        |foo| foo.value
    }

    fn main() {
    }
    "#;
    assert_no_errors(src);
}

#[test]
fn infers_lambda_argument_from_function_return_type_when_inside_if() {
    let src = r#"
    pub struct Foo {
        value: Field,
    }

    pub fn func() -> fn(Foo) -> Field {
        if true {
            |foo| foo.value
        } else {
            |foo| foo.value
        }
    }

    fn main() {
    }
    "#;
    assert_no_errors(src);
}

#[test]
fn infers_lambda_argument_from_variable_type() {
    let src = r#"
    pub struct Foo {
        value: Field,
    }

    fn main() {
      let _: fn(Foo) -> Field = |foo| foo.value;
    }
    "#;
    assert_no_errors(src);
}

#[test]
fn infers_lambda_argument_from_variable_alias_type() {
    let src = r#"
    pub struct Foo {
        value: Field,
    }

    type FooFn = fn(Foo) -> Field;

    fn main() {
      let _: FooFn = |foo| foo.value;
    }
    "#;
    assert_no_errors(src);
}

#[test]
fn infers_lambda_argument_from_variable_double_alias_type() {
    let src = r#"
    pub struct Foo {
        value: Field,
    }

    type FooFn = fn(Foo) -> Field;
    type FooFn2 = FooFn;

    fn main() {
      let _: FooFn2 = |foo| foo.value;
    }
    "#;
    assert_no_errors(src);
}

#[test]
fn infers_lambda_argument_from_variable_tuple_type() {
    let src = r#"
    pub struct Foo {
        value: Field,
    }

    fn main() {
      let _: (fn(Foo) -> Field, _) = (|foo| foo.value, 1);
    }
    "#;
    assert_no_errors(src);
}

#[test]
fn infers_lambda_argument_from_variable_tuple_type_aliased() {
    let src = r#"
    pub struct Foo {
        value: Field,
    }

    type Alias = (fn(Foo) -> Field, Field);

    fn main() {
      let _: Alias = (|foo| foo.value, 1);
    }
    "#;
    assert_no_errors(src);
}

#[test]
fn regression_7088() {
    // A test for code that initially broke when implementing inferring
    // lambda parameter types from the function type related to the call
    // the lambda is in (PR #7088).
    let src = r#"
    struct U60Repr<let N: u32, let NumSegments: u32> {}

    impl<let N: u32, let NumSegments: u32> U60Repr<N, NumSegments> {
        fn new<let NumFieldSegments: u32>(_: [Field; N * NumFieldSegments]) -> Self {
            U60Repr {}
        }
    }

    fn main() {
        let input: [Field; 6] = [0; 6];
        let _: U60Repr<3, 6> = U60Repr::new(input);
    }
    "#;
    assert_no_errors(src);
}

#[test]
fn errors_on_empty_loop_no_break() {
    let src = r#"
    fn main() {
        // Safety: test
        unsafe {
            foo()
        }
    }

    unconstrained fn foo() {
        loop {}
        ^^^^ `loop` must have at least one `break` in it
        ~~~~ Infinite loops are disallowed
    }
    "#;
    check_errors(src);
}

#[test]
fn errors_on_loop_without_break() {
    let src = r#"
    fn main() {
        // Safety: test
        unsafe {
            foo()
        }
    }

    unconstrained fn foo() {
        let mut x = 1;
        loop {
        ^^^^ `loop` must have at least one `break` in it
        ~~~~ Infinite loops are disallowed
            x += 1;
            bar(x);
        }
    }

    fn bar(_: Field) {}
    "#;
    check_errors(src);
}

#[test]
fn errors_on_loop_without_break_with_nested_loop() {
    let src = r#"
    fn main() {
        // Safety: test
        unsafe {
            foo()
        }
    }

    unconstrained fn foo() {
        let mut x = 1;
        loop {
        ^^^^ `loop` must have at least one `break` in it
        ~~~~ Infinite loops are disallowed
            x += 1;
            bar(x);
            loop {
                x += 2;
                break;
            }
        }
    }

    fn bar(_: Field) {}
    "#;
    check_errors(src);
}

#[test]
fn call_function_alias_type() {
    let src = r#"
    type Alias<Env> = fn[Env](Field) -> Field;

    fn main() {
        call_fn(|x| x + 1);
    }

    fn call_fn<Env>(f: Alias<Env>) {
        assert_eq(f(0), 1);
    }
    "#;
    assert_no_errors(src);
}

#[test]
fn errors_on_if_without_else_type_mismatch() {
    let src = r#"
    fn main() {
        if true {
            1
            ^ Expected type Field, found type ()
        }
    }
    "#;
    check_errors(src);
}

#[test]
fn does_not_stack_overflow_on_many_comments_in_a_row() {
    let src = "//\n".repeat(10_000);
    assert_no_errors(&src);
}

#[test]
fn errors_if_for_body_type_is_not_unit() {
    let src = r#"
    fn main() {
        for _ in 0..1 {
            1
            ^ Expected type (), found type Field
        }
    }
    "#;
    check_errors(src);
}

#[test]
fn errors_if_loop_body_type_is_not_unit() {
    let src = r#"
    unconstrained fn main() {
        loop {
            if false { break; }

            1
            ^ Expected type (), found type Field
        }
    }
    "#;
    check_errors(src);
}

#[test]
fn errors_if_while_body_type_is_not_unit() {
    let src = r#"
    unconstrained fn main() {
        while 1 == 1 {
            1
            ^ Expected type (), found type Field
        }
    }
    "#;
    check_errors(src);
}

#[test]
fn check_impl_duplicate_method_without_self() {
<<<<<<< HEAD
=======
    // TODO: the primary error location should be n the second `foo`
>>>>>>> 1dc66419
    let src = "
    pub struct Foo {}

    impl Foo {
        fn foo() {}
<<<<<<< HEAD
           ~~~ first definition found here
        fn foo() {}
           ^^^ duplicate definitions of foo found
=======
           ^^^ duplicate definitions of foo found
           ~~~ first definition found here
        fn foo() {}
>>>>>>> 1dc66419
           ~~~ second definition found here
    }

    fn main() {}
    ";
    check_errors(src);
}

#[test]
fn int_min_global() {
    let src = r#"
        global MIN: i8 = -128;
        fn main() {
            let _x = MIN;
        }
    "#;

    let errors = get_program_errors(src);
    assert_eq!(errors.len(), 0);
}

#[test]
fn subtract_to_int_min() {
    // This would cause an integer underflow panic before
    let src = r#"
        fn main() {
            let _x: i8 = comptime {
                let y: i8 = -127;
                let z = y - 1;
                z
            };
        }
    "#;

    let errors = get_program_errors(src);
    assert_eq!(errors.len(), 0);
<<<<<<< HEAD
}

#[test]
fn mutate_with_reference_in_lambda() {
    let src = r#"
    fn main() {
        let x = &mut 3;
        let f = || {
            *x += 2;
        };
        f();
        assert(*x == 5);
    }
    "#;

    assert_no_errors(src);
}

#[test]
fn mutate_with_reference_marked_mutable_in_lambda() {
    let src = r#"
    fn main() {
        let mut x = &mut 3;
        let f = || {
            *x += 2;
        };
        f();
        assert(*x == 5);
    }
    "#;
    assert_no_errors(src);
}

#[test]
fn deny_capturing_mut_variable_without_reference_in_lambda() {
    let src = r#"
    fn main() {
        let mut x = 3;
        let f = || {
            x += 2;
            ^ Mutable variable x captured in lambda must be a mutable reference
            ~ Use '&mut' instead of 'mut' to capture a mutable variable.
        };
        f();
        assert(x == 5);
    }
    "#;
    check_errors(src);
}

#[test]
fn deny_capturing_mut_variable_without_reference_in_nested_lambda() {
    let src = r#"
    fn main() {
        let mut x = 3;
        let f = || {
            let inner = || {
                x += 2;
                ^ Mutable variable x captured in lambda must be a mutable reference
                ~ Use '&mut' instead of 'mut' to capture a mutable variable.
            };
            inner();
        };
        f();
        assert(x == 5);
    }
    "#;
    check_errors(src);
}

#[test]
fn allow_capturing_mut_variable_only_used_immutably() {
    let src = r#"
    fn main() {
        let mut x = 3;
        let f = || x;
        let _x2 = f();
        assert(x == 3);
    }
    "#;
    assert_no_errors(src);
}

#[test]
fn deny_capturing_mut_var_as_param_to_function() {
    let src = r#"
    fn main() {
        let mut x = 3;
        let f = || mutate(&mut x);
                               ^ Mutable variable x captured in lambda must be a mutable reference
                               ~ Use '&mut' instead of 'mut' to capture a mutable variable.
        f();
        assert(x == 3);
    }

    fn mutate(x: &mut Field) {
        *x = 5;
    }
    "#;
    check_errors(src);
}

#[test]
fn deny_capturing_mut_var_as_param_to_function_in_nested_lambda() {
    let src = r#"
    fn main() {
        let mut x = 3;
        let f = || { 
            let inner = || mutate(&mut x); 
                                       ^ Mutable variable x captured in lambda must be a mutable reference
                                       ~ Use '&mut' instead of 'mut' to capture a mutable variable.
            inner();
        };
        f();
        assert(x == 3);
    }

    fn mutate(x: &mut Field) {
        *x = 5;
    }
    "#;
    check_errors(src);
}

#[test]
fn deny_capturing_mut_var_as_param_to_impl_method() {
    let src = r#"
    struct Foo {
        value: Field,
    }

    impl Foo {
        fn mutate(&mut self) {
            self.value = 2;
        }
    }

    fn main() {
        let mut foo = Foo { value: 1 };
        let f = || foo.mutate();
                   ^^^ Mutable variable foo captured in lambda must be a mutable reference
                   ~~~ Use '&mut' instead of 'mut' to capture a mutable variable.
        f();
        assert(foo.value == 2);
    }
    "#;
    check_errors(src);
}

#[test]
fn deny_attaching_mut_ref_to_immutable_object() {
    let src = r#"
    struct Foo {
        value: Field,
    }

    impl Foo {
        fn mutate(&mut self) {
            self.value = 2;
        }
    }

    fn main() {
        let foo = Foo { value: 1 };
        let f = || foo.mutate();
                   ^^^ Cannot mutate immutable variable `foo`
        f();
        assert(foo.value == 2);
    }
    "#;
    check_errors(src);
=======
>>>>>>> 1dc66419
}<|MERGE_RESOLUTION|>--- conflicted
+++ resolved
@@ -362,19 +362,12 @@
     impl Default for Foo {
         // Duplicate trait methods should not compile
         fn default(x: Field, y: Field) -> Field {
-<<<<<<< HEAD
-=======
-           ^^^^^^^ Duplicate definitions of trait associated function with name default found
->>>>>>> 1dc66419
            ~~~~~~~ First trait associated function found here
             y + 2 * x
         }
         // Duplicate trait methods should not compile
         fn default(x: Field, y: Field) -> Field {
-<<<<<<< HEAD
            ^^^^^^^ Duplicate definitions of trait associated function with name default found
-=======
->>>>>>> 1dc66419
            ~~~~~~~ Second trait associated function found here
             x + 2 * y
         }
@@ -399,11 +392,7 @@
 
     impl Default for Foo {
         fn default() -> Field {
-<<<<<<< HEAD
                         ^^^^^ Expected type Foo, found type Field
-=======
-           ^^^^^^^ Expected type Foo, found type Field
->>>>>>> 1dc66419
             0
         }
     }
@@ -430,11 +419,7 @@
 
     impl Default for Foo {
         fn default(x: Field, _y: Field) -> Field {
-<<<<<<< HEAD
                                            ^^^^^ Expected type Foo, found type Field
-=======
-           ^^^^^^^ Expected type Foo, found type Field
->>>>>>> 1dc66419
             x
         }
     }
@@ -443,7 +428,6 @@
         let _ = Foo { bar: 1, array: [2, 3] }; // silence Foo never constructed warning
     }";
     check_errors(src);
-<<<<<<< HEAD
 }
 
 #[test]
@@ -469,8 +453,6 @@
     }
     ";
     check_errors(src);
-=======
->>>>>>> 1dc66419
 }
 
 #[test]
@@ -561,11 +543,7 @@
 
     impl Default for Foo {
         fn default(x: u32) -> Self {
-<<<<<<< HEAD
                       ^^^ Parameter #1 of method `default` must be of type Field, not u32
-=======
-                   ^ Parameter #1 of method `default` must be of type Field, not u32
->>>>>>> 1dc66419
             Foo {bar: x}
         }
     }
@@ -590,11 +568,7 @@
 
     impl Default for Foo {
         fn default(x: Field, y: Foo) -> Self {
-<<<<<<< HEAD
                                 ^^^ Parameter #2 of method `default` must be of type Field, not Foo
-=======
-                             ^ Parameter #2 of method `default` must be of type Field, not Foo
->>>>>>> 1dc66419
             Self { bar: x, array: [x, y.bar] }
         }
     }
@@ -695,10 +669,6 @@
 fn check_trait_duplicate_declaration() {
     let src = "
     trait Default {
-<<<<<<< HEAD
-=======
-          ^^^^^^^ Duplicate definitions of trait definition with name Default found
->>>>>>> 1dc66419
           ~~~~~~~ First trait definition found here
         fn default(x: Field, y: Field) -> Self;
     }
@@ -715,10 +685,7 @@
     }
 
     trait Default {
-<<<<<<< HEAD
           ^^^^^^^ Duplicate definitions of trait definition with name Default found
-=======
->>>>>>> 1dc66419
           ~~~~~~~ Second trait definition found here
         fn default(x: Field) -> Self;
     }
@@ -1557,32 +1524,22 @@
 
 #[test]
 fn bool_generic_as_loop_bound() {
-<<<<<<< HEAD
-=======
     // TODO: improve the error location of the last error (should be just on N)
->>>>>>> 1dc66419
     let src = r#"
     pub fn read<let N: bool>() {
                     ^ N has a type of bool. The only supported numeric generic types are `u1`, `u8`, `u16`, and `u32`.
                     ~ Unsupported numeric generic type
         let mut fields = [0; N];
-<<<<<<< HEAD
                              ^ The numeric generic is not of type `u32`
                              ~ expected `u32`, found `bool`
         for i in 0..N { 
                     ^ Expected type Field, found type bool
-=======
-                             ^ Expected kind numeric u32, found kind numeric bool
-        for i in 0..N { 
-                 ^^^^ Expected type Field, found type bool
->>>>>>> 1dc66419
             fields[i] = i + 1;
         }
         assert(fields[0] == 1);
     }
     "#;
     check_errors(src);
-<<<<<<< HEAD
 }
 
 #[test]
@@ -1596,8 +1553,6 @@
     }
     "#;
     check_errors(src);
-=======
->>>>>>> 1dc66419
 }
 
 #[test]
@@ -1616,12 +1571,8 @@
     pub struct Foo<let N: u32> {
         a: Field,
         b: N,
-<<<<<<< HEAD
            ^ Expected type, found numeric generic
            ~ not a type
-=======
-           ^ Expected kind normal, found kind numeric u32
->>>>>>> 1dc66419
     }
     "#;
     check_errors(src);
@@ -1634,12 +1585,8 @@
     pub struct Foo<N> {
         a: Field,
         b: [Field; N],
-<<<<<<< HEAD
            ^^^^^^^^^^ Type provided when a numeric generic was expected
            ~~~~~~~~~~ the numeric generic is not of type `u32`
-=======
-           ^^^^^^^^^^ Expected kind numeric u32, found kind normal
->>>>>>> 1dc66419
     }
     "#;
     check_errors(src);
@@ -1650,7 +1597,6 @@
     // TODO: improve the error message, see what Rust does
     let src = r#"
     pub fn foo<let I: u32>(x: I) -> I {
-<<<<<<< HEAD
                                     ^ Expected type, found numeric generic
                                     ~ not a type
                               ^ Expected type, found numeric generic
@@ -1660,12 +1606,6 @@
         let _q: I = 5;
                 ^ Expected type, found numeric generic
                 ~ not a type
-=======
-                              ^ Expected kind normal, found kind numeric u32
-                                    ^ Expected kind normal, found kind numeric u32
-        let _q: I = 5;
-                ^ Expected kind normal, found kind numeric u32
->>>>>>> 1dc66419
         x
     }
     "#;
@@ -1677,12 +1617,8 @@
     // TODO: improve the error message
     let src = r#"
     pub fn foo<let I: u32>(_x: I) { }
-<<<<<<< HEAD
                                ^ Expected type, found numeric generic
                                ~ not a type
-=======
-                               ^ Expected kind normal, found kind numeric u32
->>>>>>> 1dc66419
     "#;
     check_errors(src);
 }
@@ -1695,12 +1631,8 @@
           ^^^ unused trait Foo
           ~~~ unused trait
         fn foo<let I: u32>(_x: I) { }
-<<<<<<< HEAD
                                ^ Expected type, found numeric generic
                                ~ not a type
-=======
-                               ^ Expected kind normal, found kind numeric u32
->>>>>>> 1dc66419
     }
     "#;
     check_errors(src);
@@ -1716,12 +1648,8 @@
     }
 
     fn foo<T, let I: Field>(x: T) -> I where T: Zeroed {
-<<<<<<< HEAD
                                      ^ Expected type, found numeric generic
                                      ~ not a type
-=======
-                                     ^ Expected kind normal, found kind numeric Field
->>>>>>> 1dc66419
        ^^^ unused function foo
        ~~~ unused function
         x.zeroed()
@@ -1742,12 +1670,8 @@
     }
     pub struct Bar<let N: u32> {
         inner: N
-<<<<<<< HEAD
                ^ Expected type, found numeric generic
                ~ not a type
-=======
-               ^ Expected kind normal, found kind numeric u32
->>>>>>> 1dc66419
     }
     "#;
     check_errors(src);
@@ -1760,12 +1684,8 @@
     pub struct Foo<N> {
         a: Field,
         b: Bar<N>,
-<<<<<<< HEAD
                ^ Type provided when a numeric generic was expected
                ~ the numeric generic is not of type `u32`
-=======
-               ^ Expected kind numeric u32, found kind normal
->>>>>>> 1dc66419
     }
     pub struct Bar<let N: u32> {
         inner: [Field; N]
@@ -1886,11 +1806,7 @@
 // allow u16 to be used as an array size
 #[test]
 fn numeric_generic_u16_array_size() {
-<<<<<<< HEAD
     // TODO: improve the error location
-=======
-    // TODO: improve the error location (and maybe the message)
->>>>>>> 1dc66419
     let src = r#"
     fn len<let N: u32>(_arr: [Field; N]) -> u32 {
         N
@@ -1898,15 +1814,10 @@
 
     pub fn foo<let N: u16>() -> u32 {
         let fields: [Field; N] = [0; N];
-<<<<<<< HEAD
                                      ^ The numeric generic is not of type `u32`
                                      ~ expected `u32`, found `u16`
                     ^^^^^^^^^^ The numeric generic is not of type `u32`
                     ~~~~~~~~~~ expected `u32`, found `u16`
-=======
-                    ^^^^^^^^^^ Expected kind numeric u32, found kind numeric u16
-                                     ^ Expected kind numeric u32, found kind numeric u16
->>>>>>> 1dc66419
         len(fields)
     }
     "#;
@@ -2006,12 +1917,8 @@
     }
 
     pub fn read<T, N>() -> T where T: Deserialize<N> {
-<<<<<<< HEAD
                                                   ^ Type provided when a numeric generic was expected
                                                   ~ the numeric generic is not of type `u32`
-=======
-                                                  ^ Expected kind numeric u32, found kind normal
->>>>>>> 1dc66419
         T::deserialize([0, 1])
     }
     "#;
@@ -2024,7 +1931,6 @@
     }
 
     pub fn read<T, N>() -> T where T: Deserialize<N> {
-<<<<<<< HEAD
                                                   ^ Type provided when a numeric generic was expected
                                                   ~ the numeric generic is not of type `u32`
         let mut fields: [Field; N] = [0; N];
@@ -2032,12 +1938,6 @@
                                          ~ the numeric generic is not of type `u32`
                         ^^^^^^^^^^ Type provided when a numeric generic was expected
                         ~~~~~~~~~~ the numeric generic is not of type `u32`
-=======
-                                                  ^ Expected kind numeric u32, found kind normal
-        let mut fields: [Field; N] = [0; N];
-                                         ^ Expected kind numeric u32, found kind normal
-                        ^^^^^^^^^^ Expected kind numeric u32, found kind normal
->>>>>>> 1dc66419
         for i in 0..N {
                     ^ cannot find `N` in this scope
                     ~ not found in this scope
@@ -2060,12 +1960,8 @@
 
     fn bar<let N: u16>() -> u16 {
         foo::<J>()
-<<<<<<< HEAD
               ^ The numeric generic is not of type `u32` 
               ~ expected `u32`, found `u16`
-=======
-              ^ Expected kind numeric u32, found kind numeric u16
->>>>>>> 1dc66419
     }
 
     global M: u16 = 3;
@@ -2587,15 +2483,9 @@
     let src = r#"
     pub struct Foo {
         x: i32,
-<<<<<<< HEAD
         ~ First struct field found here
         x: i32,
         ^ Duplicate definitions of struct field with name x found
-=======
-        ^ Duplicate definitions of struct field with name x found
-        ~ First struct field found here
-        x: i32,
->>>>>>> 1dc66419
         ~ Second struct field found here
     }
 
@@ -2714,11 +2604,7 @@
     }
 
     pub trait Foo where Self: Trait {
-<<<<<<< HEAD
                               ~~~~~ required by this bound in `Foo`
-=======
-                              ~~~~~ required by this bound in `Foo
->>>>>>> 1dc66419
         fn foo(self) -> bool {
             self.trait_func()
             ^^^^^^^^^^^^^^^^^ No method named 'trait_func' found for type 'Bar'
@@ -2729,11 +2615,7 @@
 
     impl Foo for Bar {
                  ^^^ The trait bound `_: Trait` is not satisfied
-<<<<<<< HEAD
                  ~~~ The trait `Trait` is not implemented for `_`
-=======
-                 ~~~ The trait `Trait` is not implemented for `_
->>>>>>> 1dc66419
 
     }
 
@@ -2911,7 +2793,6 @@
 
 #[test]
 fn do_not_infer_globals_to_u32_from_type_use() {
-<<<<<<< HEAD
     let src = r#"
         global ARRAY_LEN = 3;
                ^^^^^^^^^ Globals must have a specified type
@@ -2921,23 +2802,10 @@
                             ~ Inferred type is `Field`
         global FMT_STR_LEN = 2;
                ^^^^^^^^^^^ Globals must have a specified type
-=======
-    // TODO: improve the error location (maybe it should be on the global name)
-    let src = r#"
-        global ARRAY_LEN = 3;
-                           ^ Globals must have a specified type
-                           ~ Inferred type is `Field`
-        global STR_LEN: _ = 2;
-                            ^ Globals must have a specified type
-                            ~ Inferred type is `Field`
-        global FMT_STR_LEN = 2;
-                             ^ Globals must have a specified type
->>>>>>> 1dc66419
                              ~ Inferred type is `Field`
 
         fn main() {
             let _a: [u32; ARRAY_LEN] = [1, 2, 3];
-<<<<<<< HEAD
                     ^^^^^^^^^^^^^^^^ The numeric generic is not of type `u32`
                     ~~~~~~~~~~~~~~~~ expected `u32`, found `Field`
             let _b: str<STR_LEN> = "hi";
@@ -2946,13 +2814,6 @@
             let _c: fmtstr<FMT_STR_LEN, _> = f"hi";
                     ^^^^^^^^^^^^^^^^^^^^^^ The numeric generic is not of type `u32`
                     ~~~~~~~~~~~~~~~~~~~~~~ expected `u32`, found `Field`
-=======
-                    ^^^^^^^^^^^^^^^^ Expected kind numeric u32, found kind numeric Field
-            let _b: str<STR_LEN> = "hi";
-                    ^^^^^^^^^^^^ Expected kind numeric u32, found kind numeric Field
-            let _c: fmtstr<FMT_STR_LEN, _> = f"hi";
-                    ^^^^^^^^^^^^^^^^^^^^^^ Expected kind numeric u32, found kind numeric Field
->>>>>>> 1dc66419
         }
     "#;
     check_errors(src);
@@ -2962,7 +2823,6 @@
 fn do_not_infer_partial_global_types() {
     let src = r#"
         pub global ARRAY: [Field; _] = [0; 3];
-<<<<<<< HEAD
                    ^^^^^ Globals must have a specified type
                                        ~~~~~~ Inferred type is `[Field; 3]`
         pub global NESTED_ARRAY: [[Field; _]; 3] = [[]; 3];
@@ -2982,27 +2842,6 @@
         pub global TUPLE_WITH_MULTIPLE: ([str<_>], [[Field; _]; 3]) = 
                    ^^^^^^^^^^^^^^^^^^^ Globals must have a specified type
             (&["hi"], [[]; 3]);
-=======
-                                       ^^^^^^ Globals must have a specified type
-                                       ~~~~~~ Inferred type is `[Field; 3]`
-        pub global NESTED_ARRAY: [[Field; _]; 3] = [[]; 3];
-                                                   ^^^^^^^ Globals must have a specified type
-                                                   ~~~~~~~ Inferred type is `[[Field; 0]; 3]`
-        pub global STR: str<_> = "hi";
-                                 ^^^^ Globals must have a specified type
-                                 ~~~~ Inferred type is `str<2>`
-                 
-        pub global NESTED_STR: [str<_>] = &["hi"];
-                                          ^^^^^^^ Globals must have a specified type
-                                          ~~~~~~~ Inferred type is `[str<2>]`
-        pub global FORMATTED_VALUE: str<5> = "there";
-        pub global FMT_STR: fmtstr<_, _> = f"hi {FORMATTED_VALUE}";
-                                           ^^^^^^^^^^^^^^^^^^^^^^^ Globals must have a specified type
-                                           ~~~~~~~~~~~~~~~~~~~~~~~ Inferred type is `fmtstr<20, (str<5>)>`
-        pub global TUPLE_WITH_MULTIPLE: ([str<_>], [[Field; _]; 3]) = 
-            (&["hi"], [[]; 3]);
-            ^^^^^^^^^^^^^^^^^^ Globals must have a specified type
->>>>>>> 1dc66419
             ~~~~~~~~~~~~~~~~~~ Inferred type is `([str<2>], [[Field; 0]; 3])`
 
         fn main() { }
@@ -3060,12 +2899,8 @@
 
         fn main() {
             let _a: [u32; ARRAY_LEN] = [1, 2, 3];
-<<<<<<< HEAD
                     ^^^^^^^^^^^^^^^^ The numeric generic is not of type `u32`
                     ~~~~~~~~~~~~~~~~ expected `u32`, found `u8`
-=======
-                    ^^^^^^^^^^^^^^^^ Expected kind numeric u32, found kind numeric u8
->>>>>>> 1dc66419
         }
     "#;
     check_errors(src);
@@ -4076,24 +3911,14 @@
 
 #[test]
 fn check_impl_duplicate_method_without_self() {
-<<<<<<< HEAD
-=======
-    // TODO: the primary error location should be n the second `foo`
->>>>>>> 1dc66419
     let src = "
     pub struct Foo {}
 
     impl Foo {
         fn foo() {}
-<<<<<<< HEAD
            ~~~ first definition found here
         fn foo() {}
            ^^^ duplicate definitions of foo found
-=======
-           ^^^ duplicate definitions of foo found
-           ~~~ first definition found here
-        fn foo() {}
->>>>>>> 1dc66419
            ~~~ second definition found here
     }
 
@@ -4130,7 +3955,6 @@
 
     let errors = get_program_errors(src);
     assert_eq!(errors.len(), 0);
-<<<<<<< HEAD
 }
 
 #[test]
@@ -4302,6 +4126,4 @@
     }
     "#;
     check_errors(src);
-=======
->>>>>>> 1dc66419
 }