--- conflicted
+++ resolved
@@ -17,12 +17,8 @@
 use noirc_evaluator::ssa::{SsaLogging, SsaProgramArtifact};
 use noirc_frontend::debug::build_debug_crate_file;
 use noirc_frontend::elaborator::{FrontendOptions, UnstableFeature};
-<<<<<<< HEAD
-=======
 use noirc_frontend::hir::def_map::{Contract, CrateDefMap};
->>>>>>> e83fe03b
 use noirc_frontend::hir::Context;
-use noirc_frontend::hir::def_map::{Contract, CrateDefMap};
 use noirc_frontend::monomorphization::{
     errors::MonomorphizationError, monomorphize, monomorphize_debug,
 };
@@ -367,7 +363,11 @@
         })
         .filter(|error| {
             // Only keep warnings from the crate we are checking
-            if error.diagnostic.is_warning() { crate_files.contains(&error.file_id) } else { true }
+            if error.diagnostic.is_warning() {
+                crate_files.contains(&error.file_id)
+            } else {
+                true
+            }
         })
         .collect();
 
