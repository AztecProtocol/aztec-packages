--- conflicted
+++ resolved
@@ -129,14 +129,6 @@
     /// This check should always be run on production code.
     #[arg(long)]
     pub skip_underconstrained_check: bool,
-<<<<<<< HEAD
-
-    /// A workspace is compiled in parallel by default. This flag will compile it sequentially.
-    /// This flag is often only needed by large projects whose compilation overflows the stack.
-    #[arg(long)]
-    pub sequential: bool,
-=======
->>>>>>> 51e2b2af
 }
 
 pub fn parse_expression_width(input: &str) -> Result<ExpressionWidth, std::io::Error> {
