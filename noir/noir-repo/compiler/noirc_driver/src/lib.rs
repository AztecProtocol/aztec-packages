#![forbid(unsafe_code)]
#![warn(unused_crate_dependencies, unused_extern_crates)]
#![warn(unreachable_pub)]
#![warn(clippy::semicolon_if_nothing_returned)]

use abi_gen::{abi_type_from_hir_type, value_from_hir_expression};
use acvm::acir::circuit::ExpressionWidth;
use clap::Args;
use fm::{FileId, FileManager};
use iter_extended::vecmap;
use noirc_abi::{AbiParameter, AbiType, AbiValue};
use noirc_errors::{CustomDiagnostic, FileDiagnostic};
use noirc_evaluator::create_program;
use noirc_evaluator::errors::RuntimeError;
use noirc_evaluator::ssa::SsaProgramArtifact;
use noirc_frontend::debug::build_debug_crate_file;
use noirc_frontend::graph::{CrateId, CrateName};
use noirc_frontend::hir::def_map::{Contract, CrateDefMap};
use noirc_frontend::hir::Context;
use noirc_frontend::macros_api::MacroProcessor;
use noirc_frontend::monomorphization::{
    errors::MonomorphizationError, monomorphize, monomorphize_debug,
};
use noirc_frontend::node_interner::FuncId;
use noirc_frontend::token::SecondaryAttribute;
use std::path::Path;
use tracing::info;

mod abi_gen;
mod contract;
mod debug;
mod program;
mod stdlib;

use debug::filter_relevant_files;

pub use contract::{CompiledContract, CompiledContractOutputs, ContractFunction};
pub use debug::DebugFile;
pub use program::CompiledProgram;

const STD_CRATE_NAME: &str = "std";
const DEBUG_CRATE_NAME: &str = "__debug";

pub const GIT_COMMIT: &str = env!("GIT_COMMIT");
pub const GIT_DIRTY: &str = env!("GIT_DIRTY");
pub const NOIRC_VERSION: &str = env!("CARGO_PKG_VERSION");

/// Version string that gets placed in artifacts that Noir builds. This is semver compatible.
/// Note: You can't directly use the value of a constant produced with env! inside a concat! macro.
pub const NOIR_ARTIFACT_VERSION_STRING: &str =
    concat!(env!("CARGO_PKG_VERSION"), "+", env!("GIT_COMMIT"));

#[derive(Args, Clone, Debug, Default)]
pub struct CompileOptions {
    /// Specify the backend expression width that should be targeted
    #[arg(long, value_parser = parse_expression_width)]
    pub expression_width: Option<ExpressionWidth>,

    /// Generate ACIR with the target backend expression width.
    /// The default is to generate ACIR without a bound and split expressions after code generation.
    /// Activating this flag can sometimes provide optimizations for certain programs.
    #[arg(long, default_value = "false")]
    pub bounded_codegen: bool,

    /// Force a full recompilation.
    #[arg(long = "force")]
    pub force_compile: bool,

    /// Emit debug information for the intermediate SSA IR to stdout
    #[arg(long, hide = true)]
    pub show_ssa: bool,

    /// Emit the unoptimized SSA IR to file.
    /// The IR will be dumped into the workspace target directory,
    /// under `[compiled-package].ssa.json`.
    #[arg(long, hide = true)]
    pub emit_ssa: bool,

    #[arg(long, hide = true)]
    pub show_brillig: bool,

    /// Display the ACIR for compiled circuit
    #[arg(long)]
    pub print_acir: bool,

    /// Pretty print benchmark times of each code generation pass
    #[arg(long, hide = true)]
    pub benchmark_codegen: bool,

    /// Treat all warnings as errors
    #[arg(long, conflicts_with = "silence_warnings")]
    pub deny_warnings: bool,

    /// Suppress warnings
    #[arg(long, conflicts_with = "deny_warnings")]
    pub silence_warnings: bool,

    /// Disables the builtin Aztec macros being used in the compiler
    #[arg(long, hide = true)]
    pub disable_macros: bool,

    /// Outputs the monomorphized IR to stdout for debugging
    #[arg(long, hide = true)]
    pub show_monomorphized: bool,

    /// Insert debug symbols to inspect variables
    #[arg(long, hide = true)]
    pub instrument_debug: bool,

    /// Force Brillig output (for step debugging)
    #[arg(long, hide = true)]
    pub force_brillig: bool,

    /// Enable printing results of comptime evaluation: provide a path suffix
    /// for the module to debug, e.g. "package_name/src/main.nr"
    #[arg(long)]
    pub debug_comptime_in_file: Option<String>,

    /// Outputs the paths to any modified artifacts
    #[arg(long, hide = true)]
    pub show_artifact_paths: bool,

    /// Temporary flag to enable the experimental arithmetic generics feature
    #[arg(long, hide = true)]
    pub arithmetic_generics: bool,

    /// Flag to turn off the compiler check for under constrained values.
    /// Warning: This can improve compilation speed but can also lead to correctness errors.
    /// This check should always be run on production code.
    #[arg(long)]
    pub skip_underconstrained_check: bool,
<<<<<<< HEAD
=======

    /// A workspace is compiled in parallel by default. This flag will compile it sequentially.
    /// This flag is useful to reduce memory consumption or to avoid using rayon threads for compilation (which don't have dynamic stacks).
    #[arg(long)]
    pub sequential: bool,
>>>>>>> c736f961
}

pub fn parse_expression_width(input: &str) -> Result<ExpressionWidth, std::io::Error> {
    use std::io::{Error, ErrorKind};
    let width = input
        .parse::<usize>()
        .map_err(|err| Error::new(ErrorKind::InvalidInput, err.to_string()))?;

    match width {
        0 => Ok(ExpressionWidth::Unbounded),
        _ => Ok(ExpressionWidth::Bounded { width }),
    }
}

#[derive(Debug)]
pub enum CompileError {
    MonomorphizationError(MonomorphizationError),
    RuntimeError(RuntimeError),
}

impl From<MonomorphizationError> for CompileError {
    fn from(error: MonomorphizationError) -> Self {
        Self::MonomorphizationError(error)
    }
}

impl From<RuntimeError> for CompileError {
    fn from(error: RuntimeError) -> Self {
        Self::RuntimeError(error)
    }
}

impl From<CompileError> for FileDiagnostic {
    fn from(error: CompileError) -> FileDiagnostic {
        match error {
            CompileError::RuntimeError(err) => err.into(),
            CompileError::MonomorphizationError(err) => err.into(),
        }
    }
}

/// Helper type used to signify where only warnings are expected in file diagnostics
pub type Warnings = Vec<FileDiagnostic>;

/// Helper type used to signify where errors or warnings are expected in file diagnostics
pub type ErrorsAndWarnings = Vec<FileDiagnostic>;

/// Helper type for connecting a compilation artifact to the errors or warnings which were produced during compilation.
pub type CompilationResult<T> = Result<(T, Warnings), ErrorsAndWarnings>;

/// Helper method to return a file manager instance with the stdlib already added
///
/// TODO: This should become the canonical way to create a file manager and
/// TODO if we use a File manager trait, we can move file manager into this crate
/// TODO as a module
pub fn file_manager_with_stdlib(root: &Path) -> FileManager {
    let mut file_manager = FileManager::new(root);

    add_stdlib_source_to_file_manager(&mut file_manager);
    add_debug_source_to_file_manager(&mut file_manager);

    file_manager
}

/// Adds the source code for the stdlib into the file manager
fn add_stdlib_source_to_file_manager(file_manager: &mut FileManager) {
    // Add the stdlib contents to the file manager, since every package automatically has a dependency
    // on the stdlib. For other dependencies, we read the package.Dependencies file to add their file
    // contents to the file manager. However since the dependency on the stdlib is implicit, we need
    // to manually add it here.
    let stdlib_paths_with_source = stdlib::stdlib_paths_with_source();
    for (path, source) in stdlib_paths_with_source {
        file_manager.add_file_with_source_canonical_path(Path::new(&path), source);
    }
}

/// Adds the source code of the debug crate needed to support instrumentation to
/// track variables values
fn add_debug_source_to_file_manager(file_manager: &mut FileManager) {
    // Adds the synthetic debug module for instrumentation into the file manager
    let path_to_debug_lib_file = Path::new(DEBUG_CRATE_NAME).join("lib.nr");
    file_manager
        .add_file_with_source_canonical_path(&path_to_debug_lib_file, build_debug_crate_file());
}

/// Adds the file from the file system at `Path` to the crate graph as a root file
///
/// Note: This methods adds the stdlib as a dependency to the crate.
/// This assumes that the stdlib has already been added to the file manager.
pub fn prepare_crate(context: &mut Context, file_name: &Path) -> CrateId {
    let path_to_std_lib_file = Path::new(STD_CRATE_NAME).join("lib.nr");
    let std_file_id = context
        .file_manager
        .name_to_id(path_to_std_lib_file)
        .expect("stdlib file id is expected to be present");
    let std_crate_id = context.crate_graph.add_stdlib(std_file_id);

    let root_file_id = context.file_manager.name_to_id(file_name.to_path_buf()).unwrap_or_else(|| panic!("files are expected to be added to the FileManager before reaching the compiler file_path: {file_name:?}"));

    let root_crate_id = context.crate_graph.add_crate_root(root_file_id);

    add_dep(context, root_crate_id, std_crate_id, STD_CRATE_NAME.parse().unwrap());

    root_crate_id
}

pub fn link_to_debug_crate(context: &mut Context, root_crate_id: CrateId) {
    let path_to_debug_lib_file = Path::new(DEBUG_CRATE_NAME).join("lib.nr");
    let debug_crate_id = prepare_dependency(context, &path_to_debug_lib_file);
    add_dep(context, root_crate_id, debug_crate_id, DEBUG_CRATE_NAME.parse().unwrap());
}

// Adds the file from the file system at `Path` to the crate graph
pub fn prepare_dependency(context: &mut Context, file_name: &Path) -> CrateId {
    let root_file_id = context
        .file_manager
        .name_to_id(file_name.to_path_buf())
        .unwrap_or_else(|| panic!("files are expected to be added to the FileManager before reaching the compiler file_path: {file_name:?}"));

    let crate_id = context.crate_graph.add_crate(root_file_id);

    // Every dependency has access to stdlib
    let std_crate_id = context.stdlib_crate_id();
    add_dep(context, crate_id, *std_crate_id, STD_CRATE_NAME.parse().unwrap());

    crate_id
}

/// Adds a edge in the crate graph for two crates
pub fn add_dep(
    context: &mut Context,
    this_crate: CrateId,
    depends_on: CrateId,
    crate_name: CrateName,
) {
    context
        .crate_graph
        .add_dep(this_crate, crate_name, depends_on)
        .expect("cyclic dependency triggered");
}

/// Run the lexing, parsing, name resolution, and type checking passes.
///
/// This returns a (possibly empty) vector of any warnings found on success.
/// On error, this returns a non-empty vector of warnings and error messages, with at least one error.
#[tracing::instrument(level = "trace", skip(context))]
pub fn check_crate(
    context: &mut Context,
    crate_id: CrateId,
    options: &CompileOptions,
) -> CompilationResult<()> {
    let macros: &[&dyn MacroProcessor] =
        if options.disable_macros { &[] } else { &[&aztec_macros::AztecMacro] };

    let mut errors = vec![];
    let diagnostics = CrateDefMap::collect_defs(
        crate_id,
        context,
        options.debug_comptime_in_file.as_deref(),
        options.arithmetic_generics,
        macros,
    );
    errors.extend(diagnostics.into_iter().map(|(error, file_id)| {
        let diagnostic = CustomDiagnostic::from(&error);
        diagnostic.in_file(file_id)
    }));

    if has_errors(&errors, options.deny_warnings) {
        Err(errors)
    } else {
        Ok(((), errors))
    }
}

pub fn compute_function_abi(
    context: &Context,
    crate_id: &CrateId,
) -> Option<(Vec<AbiParameter>, Option<AbiType>)> {
    let main_function = context.get_main_function(crate_id)?;

    Some(abi_gen::compute_function_abi(context, &main_function))
}

/// Run the frontend to check the crate for errors then compile the main function if there were none
///
/// On success this returns the compiled program alongside any warnings that were found.
/// On error this returns the non-empty list of warnings and errors.
pub fn compile_main(
    context: &mut Context,
    crate_id: CrateId,
    options: &CompileOptions,
    cached_program: Option<CompiledProgram>,
) -> CompilationResult<CompiledProgram> {
    let (_, mut warnings) = check_crate(context, crate_id, options)?;

    let main = context.get_main_function(&crate_id).ok_or_else(|| {
        // TODO(#2155): This error might be a better to exist in Nargo
        let err = CustomDiagnostic::from_message(
            "cannot compile crate into a program as it does not contain a `main` function",
        )
        .in_file(FileId::default());
        vec![err]
    })?;

    let compiled_program =
        compile_no_check(context, options, main, cached_program, options.force_compile)
            .map_err(FileDiagnostic::from)?;

    let compilation_warnings = vecmap(compiled_program.warnings.clone(), FileDiagnostic::from);
    if options.deny_warnings && !compilation_warnings.is_empty() {
        return Err(compilation_warnings);
    }
    warnings.extend(compilation_warnings);

    if options.print_acir {
        println!("Compiled ACIR for main (unoptimized):");
        println!("{}", compiled_program.program);
    }

    Ok((compiled_program, warnings))
}

/// Run the frontend to check the crate for errors then compile all contracts if there were none
pub fn compile_contract(
    context: &mut Context,
    crate_id: CrateId,
    options: &CompileOptions,
) -> CompilationResult<CompiledContract> {
    let (_, warnings) = check_crate(context, crate_id, options)?;

    // TODO: We probably want to error if contracts is empty
    let contracts = context.get_all_contracts(&crate_id);

    let mut compiled_contracts = vec![];
    let mut errors = warnings;

    if contracts.len() > 1 {
        let err = CustomDiagnostic::from_message("Packages are limited to a single contract")
            .in_file(FileId::default());
        return Err(vec![err]);
    } else if contracts.is_empty() {
        let err = CustomDiagnostic::from_message(
            "cannot compile crate into a contract as it does not contain any contracts",
        )
        .in_file(FileId::default());
        return Err(vec![err]);
    };

    for contract in contracts {
        match compile_contract_inner(context, contract, options) {
            Ok(contract) => compiled_contracts.push(contract),
            Err(mut more_errors) => errors.append(&mut more_errors),
        }
    }

    if has_errors(&errors, options.deny_warnings) {
        Err(errors)
    } else {
        assert_eq!(compiled_contracts.len(), 1);
        let compiled_contract = compiled_contracts.remove(0);

        if options.print_acir {
            for contract_function in &compiled_contract.functions {
                println!(
                    "Compiled ACIR for {}::{} (unoptimized):",
                    compiled_contract.name, contract_function.name
                );
                println!("{}", contract_function.bytecode);
            }
        }
        // errors here is either empty or contains only warnings
        Ok((compiled_contract, errors))
    }
}

/// True if there are (non-warning) errors present and we should halt compilation
fn has_errors(errors: &[FileDiagnostic], deny_warnings: bool) -> bool {
    if deny_warnings {
        !errors.is_empty()
    } else {
        errors.iter().any(|error| error.diagnostic.is_error())
    }
}

/// Compile all of the functions associated with a Noir contract.
fn compile_contract_inner(
    context: &mut Context,
    contract: Contract,
    options: &CompileOptions,
) -> Result<CompiledContract, ErrorsAndWarnings> {
    let mut functions = Vec::new();
    let mut errors = Vec::new();
    let mut warnings = Vec::new();
    for contract_function in &contract.functions {
        let function_id = contract_function.function_id;
        let is_entry_point = contract_function.is_entry_point;

        let name = context.function_name(&function_id).to_owned();

        // We assume that functions have already been type checked.
        // This is the exact same assumption that compile_no_check makes.
        // If it is not an entry-point point, we can then just skip the
        // compilation step. It will also not be added to the ABI.
        if !is_entry_point {
            continue;
        }

        let function = match compile_no_check(context, options, function_id, None, true) {
            Ok(function) => function,
            Err(new_error) => {
                errors.push(FileDiagnostic::from(new_error));
                continue;
            }
        };
        warnings.extend(function.warnings);
        let modifiers = context.def_interner.function_modifiers(&function_id);

        let custom_attributes = modifiers
            .attributes
            .secondary
            .iter()
            .filter_map(
                |attr| if let SecondaryAttribute::Custom(tag) = attr { Some(tag) } else { None },
            )
            .cloned()
            .collect();

        functions.push(ContractFunction {
            name,
            custom_attributes,
            abi: function.abi,
            bytecode: function.program,
            debug: function.debug,
            is_unconstrained: modifiers.is_unconstrained,
            names: function.names,
            brillig_names: function.brillig_names,
        });
    }

    if errors.is_empty() {
        let debug_infos: Vec<_> =
            functions.iter().flat_map(|function| function.debug.clone()).collect();
        let file_map = filter_relevant_files(&debug_infos, &context.file_manager);

        let out_structs = contract
            .outputs
            .structs
            .into_iter()
            .map(|(tag, structs)| {
                let structs = structs
                    .into_iter()
                    .map(|struct_id| {
                        let typ = context.def_interner.get_struct(struct_id);
                        let typ = typ.borrow();
                        let fields = vecmap(typ.get_fields(&[]), |(name, typ)| {
                            (name, abi_type_from_hir_type(context, &typ))
                        });
                        let path =
                            context.fully_qualified_struct_path(context.root_crate_id(), typ.id);
                        AbiType::Struct { path, fields }
                    })
                    .collect();
                (tag.to_string(), structs)
            })
            .collect();

        let out_globals = contract
            .outputs
            .globals
            .iter()
            .map(|(tag, globals)| {
                let globals: Vec<AbiValue> = globals
                    .iter()
                    .map(|global_id| {
                        let let_statement =
                            context.def_interner.get_global_let_statement(*global_id).unwrap();
                        let hir_expression =
                            context.def_interner.expression(&let_statement.expression);
                        value_from_hir_expression(context, hir_expression)
                    })
                    .collect();
                (tag.to_string(), globals)
            })
            .collect();

        Ok(CompiledContract {
            name: contract.name,
            functions,
            outputs: CompiledContractOutputs { structs: out_structs, globals: out_globals },
            file_map,
            noir_version: NOIR_ARTIFACT_VERSION_STRING.to_string(),
            warnings,
        })
    } else {
        Err(errors)
    }
}

/// Default expression width used for Noir compilation.
/// The ACVM native type `ExpressionWidth` has its own default which should always be unbounded,
/// while we can sometimes expect the compilation target width to change.
/// Thus, we set it separately here rather than trying to alter the default derivation of the type.
pub const DEFAULT_EXPRESSION_WIDTH: ExpressionWidth = ExpressionWidth::Bounded { width: 4 };

/// Compile the current crate using `main_function` as the entrypoint.
///
/// This function assumes [`check_crate`] is called beforehand.
#[tracing::instrument(level = "trace", skip_all, fields(function_name = context.function_name(&main_function)))]
pub fn compile_no_check(
    context: &mut Context,
    options: &CompileOptions,
    main_function: FuncId,
    cached_program: Option<CompiledProgram>,
    force_compile: bool,
) -> Result<CompiledProgram, CompileError> {
    let program = if options.instrument_debug {
        monomorphize_debug(main_function, &mut context.def_interner, &context.debug_instrumenter)?
    } else {
        monomorphize(main_function, &mut context.def_interner)?
    };

    let hash = fxhash::hash64(&program);
    let hashes_match = cached_program.as_ref().map_or(false, |program| program.hash == hash);
    if options.show_monomorphized {
        println!("{program}");
    }

    // If user has specified that they want to see intermediate steps printed then we should
    // force compilation even if the program hasn't changed.
    let force_compile = force_compile
        || options.print_acir
        || options.show_brillig
        || options.force_brillig
        || options.show_ssa
        || options.emit_ssa;

    if !force_compile && hashes_match {
        info!("Program matches existing artifact, returning early");
        return Ok(cached_program.expect("cache must exist for hashes to match"));
    }
    let return_visibility = program.return_visibility;
    let ssa_evaluator_options = noirc_evaluator::ssa::SsaEvaluatorOptions {
        enable_ssa_logging: options.show_ssa,
        enable_brillig_logging: options.show_brillig,
        force_brillig_output: options.force_brillig,
        print_codegen_timings: options.benchmark_codegen,
        expression_width: if options.bounded_codegen {
            options.expression_width.unwrap_or(DEFAULT_EXPRESSION_WIDTH)
        } else {
            ExpressionWidth::default()
        },
        emit_ssa: if options.emit_ssa { Some(context.package_build_path.clone()) } else { None },
        skip_underconstrained_check: options.skip_underconstrained_check,
    };

    let SsaProgramArtifact { program, debug, warnings, names, brillig_names, error_types, .. } =
        create_program(program, &ssa_evaluator_options)?;

    let abi = abi_gen::gen_abi(context, &main_function, return_visibility, error_types);
    let file_map = filter_relevant_files(&debug, &context.file_manager);

    Ok(CompiledProgram {
        hash,
        program,
        debug,
        abi,
        file_map,
        noir_version: NOIR_ARTIFACT_VERSION_STRING.to_string(),
        warnings,
        names,
        brillig_names,
    })
}<|MERGE_RESOLUTION|>--- conflicted
+++ resolved
@@ -129,14 +129,11 @@
     /// This check should always be run on production code.
     #[arg(long)]
     pub skip_underconstrained_check: bool,
-<<<<<<< HEAD
-=======
 
     /// A workspace is compiled in parallel by default. This flag will compile it sequentially.
     /// This flag is useful to reduce memory consumption or to avoid using rayon threads for compilation (which don't have dynamic stacks).
     #[arg(long)]
     pub sequential: bool,
->>>>>>> c736f961
 }
 
 pub fn parse_expression_width(input: &str) -> Result<ExpressionWidth, std::io::Error> {
