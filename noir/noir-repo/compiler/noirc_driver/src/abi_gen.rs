--- conflicted
+++ resolved
@@ -7,10 +7,6 @@
     Abi, AbiErrorType, AbiParameter, AbiReturnType, AbiType, AbiValue, AbiVisibility, Sign,
 };
 use noirc_errors::Span;
-<<<<<<< HEAD
-use noirc_evaluator::ErrorType;
-=======
->>>>>>> e03d9fc0
 use noirc_frontend::ast::{Signedness, Visibility};
 use noirc_frontend::TypeBinding;
 use noirc_frontend::{
@@ -53,24 +49,6 @@
     }
 }
 
-<<<<<<< HEAD
-fn build_abi_error_type(context: &Context, typ: ErrorType) -> AbiErrorType {
-    match typ {
-        ErrorType::Dynamic(typ) => {
-            if let Type::FmtString(len, item_types) = typ {
-                let length = len
-                    .evaluate_to_u32(get_main_function_span(context))
-                    .expect("Cannot evaluate fmt length");
-                let Type::Tuple(item_types) = item_types.as_ref() else {
-                    unreachable!("FmtString items must be a tuple")
-                };
-                let item_types =
-                    item_types.iter().map(|typ| abi_type_from_hir_type(context, typ)).collect();
-                AbiErrorType::FmtString { length, item_types }
-            } else {
-                AbiErrorType::Custom(abi_type_from_hir_type(context, &typ))
-            }
-=======
 fn build_abi_error_type(context: &Context, typ: &Type) -> AbiErrorType {
     match typ {
         Type::FmtString(len, item_types) => {
@@ -82,7 +60,6 @@
             let item_types =
                 item_types.iter().map(|typ| abi_type_from_hir_type(context, typ)).collect();
             AbiErrorType::FmtString { length, item_types }
->>>>>>> e03d9fc0
         }
         ErrorType::String(string) => AbiErrorType::String { string },
     }
