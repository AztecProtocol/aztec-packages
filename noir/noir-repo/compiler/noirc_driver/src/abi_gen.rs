--- conflicted
+++ resolved
@@ -6,11 +6,7 @@
 use noirc_abi::{
     Abi, AbiErrorType, AbiParameter, AbiReturnType, AbiType, AbiValue, AbiVisibility, Sign,
 };
-<<<<<<< HEAD
 use noirc_errors::Span;
-=======
-use noirc_evaluator::ErrorType;
->>>>>>> ada3e3ab
 use noirc_frontend::ast::{Signedness, Visibility};
 use noirc_frontend::TypeBinding;
 use noirc_frontend::{
@@ -44,7 +40,6 @@
     Abi { parameters, return_type, error_types }
 }
 
-<<<<<<< HEAD
 // Get the Span of the root crate's main function, or else a dummy span if that fails
 fn get_main_function_span(context: &Context) -> Span {
     if let Some(func_id) = context.get_main_function(context.root_crate_id()) {
@@ -65,22 +60,6 @@
             let item_types =
                 item_types.iter().map(|typ| abi_type_from_hir_type(context, typ)).collect();
             AbiErrorType::FmtString { length, item_types }
-=======
-fn build_abi_error_type(context: &Context, typ: ErrorType) -> AbiErrorType {
-    match typ {
-        ErrorType::Dynamic(typ) => {
-            if let Type::FmtString(len, item_types) = typ {
-                let length = len.evaluate_to_u32().expect("Cannot evaluate fmt length");
-                let Type::Tuple(item_types) = item_types.as_ref() else {
-                    unreachable!("FmtString items must be a tuple")
-                };
-                let item_types =
-                    item_types.iter().map(|typ| abi_type_from_hir_type(context, typ)).collect();
-                AbiErrorType::FmtString { length, item_types }
-            } else {
-                AbiErrorType::Custom(abi_type_from_hir_type(context, &typ))
-            }
->>>>>>> ada3e3ab
         }
         ErrorType::String(string) => AbiErrorType::String { string },
     }
