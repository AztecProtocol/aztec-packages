--- conflicted
+++ resolved
@@ -49,11 +49,7 @@
     print_brillig_trace: bool,
     force_brillig_output: bool,
     print_timings: bool,
-<<<<<<< HEAD
-) -> Result<(Vec<GeneratedAcir>, Vec<BrilligBytecode>), RuntimeError> {
-=======
 ) -> Result<Artifacts, RuntimeError> {
->>>>>>> 50b559dc
     let ssa_gen_span = span!(Level::TRACE, "ssa_generation");
     let ssa_gen_span_guard = ssa_gen_span.enter();
     let ssa = SsaBuilder::new(program, print_passes, force_brillig_output, print_timings)?
@@ -72,11 +68,8 @@
         .run_pass(Ssa::mem2reg, "After Mem2Reg:")
         // Run the inlining pass again to handle functions with `InlineType::NoPredicates`.
         // Before flattening is run, we treat functions marked with the `InlineType::NoPredicates` as an entry point.
-<<<<<<< HEAD
         // This pass must come immediately following `mem2reg` as the succeeding passes
         // may create an SSA which inlining fails to handle.
-=======
->>>>>>> 50b559dc
         .run_pass(Ssa::inline_functions_with_no_predicates, "After Inlining:")
         .run_pass(Ssa::remove_if_else, "After Remove IfElse:")
         .run_pass(Ssa::fold_constants, "After Constant Folding:")
