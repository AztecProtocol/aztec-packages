--- conflicted
+++ resolved
@@ -143,15 +143,11 @@
         ssa_level_warnings.extend(time(
             "After Check for Missing Brillig Call Constraints",
             options.print_codegen_timings,
-<<<<<<< HEAD
-            || ssa.check_for_missing_brillig_constraints(),
-=======
             || {
                 ssa.check_for_missing_brillig_constraints(
                     options.enable_brillig_constraints_check_lookback,
                 )
             },
->>>>>>> 59e9ba6c
         ));
     };
 
