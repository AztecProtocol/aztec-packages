--- conflicted
+++ resolved
@@ -175,19 +175,11 @@
             "Unrolling",
         )?
         .run_pass(Ssa::simplify_cfg, "Simplifying (2nd)")
-<<<<<<< HEAD
-        .run_pass(Ssa::mem2reg, "Mem2Reg (2nd)")
-        .run_pass(Ssa::flatten_cfg, "Flattening")
-        .run_pass(Ssa::remove_bit_shifts, "Removing Bit Shifts")
-        // Run mem2reg once more with the flattened CFG to catch any remaining loads/stores
-        .run_pass(Ssa::mem2reg, "Mem2Reg (3rd)")
-=======
         .run_pass(Ssa::mem2reg, "Mem2Reg (3rd)")
         .run_pass(Ssa::flatten_cfg, "Flattening")
         .run_pass(Ssa::remove_bit_shifts, "Removing Bit Shifts")
         // Run mem2reg once more with the flattened CFG to catch any remaining loads/stores
         .run_pass(Ssa::mem2reg, "Mem2Reg (4th)")
->>>>>>> d174172f
         // Run the inlining pass again to handle functions with `InlineType::NoPredicates`.
         // Before flattening is run, we treat functions marked with the `InlineType::NoPredicates` as an entry point.
         // This pass must come immediately following `mem2reg` as the succeeding passes
