pub(crate) mod brillig_gen;
pub(crate) mod brillig_ir;

use acvm::FieldElement;
use brillig_gen::brillig_globals::convert_ssa_globals;
use brillig_ir::{artifact::LabelType, brillig_variable::BrilligVariable, registers::GlobalSpace};

use self::{
    brillig_gen::convert_ssa_function,
    brillig_ir::{
        artifact::{BrilligArtifact, Label},
        procedures::compile_procedure,
    },
};
use crate::ssa::{
    ir::{
        dfg::DataFlowGraph,
        function::{Function, FunctionId},
        value::ValueId,
    },
    ssa_gen::Ssa,
};
use fxhash::FxHashMap as HashMap;
use std::{borrow::Cow, collections::BTreeSet};

pub use self::brillig_ir::procedures::ProcedureId;

/// Context structure for the brillig pass.
/// It stores brillig-related data required for brillig generation.
#[derive(Default)]
pub struct Brillig {
    /// Maps SSA function labels to their brillig artifact
    ssa_function_to_brillig: HashMap<FunctionId, BrilligArtifact<FieldElement>>,
    globals: BrilligArtifact<FieldElement>,
<<<<<<< HEAD
=======
    globals_memory_size: usize,
>>>>>>> d174172f
}

impl Brillig {
    /// Compiles a function into brillig and store the compilation artifacts
    pub(crate) fn compile(
        &mut self,
        func: &Function,
        enable_debug_trace: bool,
        globals: &HashMap<ValueId, BrilligVariable>,
    ) {
        let obj = convert_ssa_function(func, enable_debug_trace, globals);
        self.ssa_function_to_brillig.insert(func.id(), obj);
    }

    /// Finds a brillig artifact by its label
    pub(crate) fn find_by_label(
        &self,
        function_label: Label,
    ) -> Option<Cow<BrilligArtifact<FieldElement>>> {
        match function_label.label_type {
            LabelType::Function(function_id, _) => {
                self.ssa_function_to_brillig.get(&function_id).map(Cow::Borrowed)
            }
            // Procedures are compiled as needed
            LabelType::Procedure(procedure_id) => Some(Cow::Owned(compile_procedure(procedure_id))),
            LabelType::GlobalInit => Some(Cow::Borrowed(&self.globals)),
            _ => unreachable!("ICE: Expected a function or procedure label"),
        }
    }
}

impl std::ops::Index<FunctionId> for Brillig {
    type Output = BrilligArtifact<FieldElement>;
    fn index(&self, id: FunctionId) -> &Self::Output {
        &self.ssa_function_to_brillig[&id]
    }
}

impl Ssa {
    /// Compile Brillig functions and ACIR functions reachable from them
    #[tracing::instrument(level = "trace", skip_all)]
    pub(crate) fn to_brillig(&self, enable_debug_trace: bool) -> Brillig {
        // Collect all the function ids that are reachable from brillig
        // That means all the functions marked as brillig and ACIR functions called by them
        let brillig_reachable_function_ids = self
            .functions
            .iter()
            .filter_map(|(id, func)| func.runtime().is_brillig().then_some(*id))
            .collect::<BTreeSet<_>>();

        let mut brillig = Brillig::default();

<<<<<<< HEAD
        let (artifact, brillig_globals) =
            convert_ssa_globals(enable_debug_trace, &self.globals, &self.used_global_values);
        brillig.globals = artifact;
=======
        if brillig_reachable_function_ids.is_empty() {
            return brillig;
        }

        // Globals are computed once at compile time and shared across all functions,
        // thus we can just fetch globals from the main function.
        let globals = (*self.functions[&self.main_id].dfg.globals).clone();
        let (artifact, brillig_globals, globals_size) =
            convert_ssa_globals(enable_debug_trace, globals, &self.used_global_values);
        brillig.globals = artifact;
        brillig.globals_memory_size = globals_size;
>>>>>>> d174172f

        for brillig_function_id in brillig_reachable_function_ids {
            let func = &self.functions[&brillig_function_id];
            brillig.compile(func, enable_debug_trace, &brillig_globals);
        }

        brillig
    }
}<|MERGE_RESOLUTION|>--- conflicted
+++ resolved
@@ -32,10 +32,7 @@
     /// Maps SSA function labels to their brillig artifact
     ssa_function_to_brillig: HashMap<FunctionId, BrilligArtifact<FieldElement>>,
     globals: BrilligArtifact<FieldElement>,
-<<<<<<< HEAD
-=======
     globals_memory_size: usize,
->>>>>>> d174172f
 }
 
 impl Brillig {
@@ -88,11 +85,6 @@
 
         let mut brillig = Brillig::default();
 
-<<<<<<< HEAD
-        let (artifact, brillig_globals) =
-            convert_ssa_globals(enable_debug_trace, &self.globals, &self.used_global_values);
-        brillig.globals = artifact;
-=======
         if brillig_reachable_function_ids.is_empty() {
             return brillig;
         }
@@ -104,7 +96,6 @@
             convert_ssa_globals(enable_debug_trace, globals, &self.used_global_values);
         brillig.globals = artifact;
         brillig.globals_memory_size = globals_size;
->>>>>>> d174172f
 
         for brillig_function_id in brillig_reachable_function_ids {
             let func = &self.functions[&brillig_function_id];
