--- conflicted
+++ resolved
@@ -276,22 +276,14 @@
         let index_at_end_of_array = self.allocate_register();
         let end_value_register = self.allocate_register();
 
-<<<<<<< HEAD
-        self.mov_instruction(index_at_end_of_array, size);
-=======
         self.mov_instruction(index_at_end_of_array, vector.size);
->>>>>>> 5d8cb63e
 
         self.codegen_loop(iteration_count, |ctx, iterator_register| {
             // The index at the end of array is size - 1 - iterator
             ctx.codegen_usize_op_in_place(index_at_end_of_array, BrilligBinaryOp::Sub, 1);
 
             // Load both values
-<<<<<<< HEAD
-            ctx.codegen_array_get(pointer, iterator_register, start_value_register);
-=======
             ctx.codegen_array_get(vector.pointer, iterator_register, start_value_register);
->>>>>>> 5d8cb63e
             ctx.codegen_array_get(
                 pointer,
                 SingleAddrVariable::new_usize(index_at_end_of_array),
