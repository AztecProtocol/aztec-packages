--- conflicted
+++ resolved
@@ -276,20 +276,10 @@
         let index_at_end_of_array = self.allocate_register();
         let end_value_register = self.allocate_register();
 
-<<<<<<< HEAD
-        self.codegen_loop(iteration_count, |ctx, iterator_register| {
-            // Load both values
-            ctx.codegen_array_get(pointer, iterator_register, start_value_register);
-=======
         self.mov_instruction(index_at_end_of_array, vector.size);
->>>>>>> 5a6289cb
 
         self.codegen_loop(iteration_count, |ctx, iterator_register| {
             // The index at the end of array is size - 1 - iterator
-<<<<<<< HEAD
-            ctx.mov_instruction(index_at_end_of_array, size);
-=======
->>>>>>> 5a6289cb
             ctx.codegen_usize_op_in_place(index_at_end_of_array, BrilligBinaryOp::Sub, 1);
 
             // Load both values
