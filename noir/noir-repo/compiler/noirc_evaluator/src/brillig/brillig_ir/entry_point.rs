--- conflicted
+++ resolved
@@ -71,52 +71,7 @@
 
         let mut current_calldata_pointer = Self::calldata_start_offset();
 
-<<<<<<< HEAD
-        let mut argument_variables: Vec<_> = arguments
-            .iter()
-            .map(|argument| match argument {
-                BrilligParameter::SingleAddr(bit_size) => {
-                    let single_address = self.allocate_register();
-                    let var = BrilligVariable::SingleAddr(SingleAddrVariable {
-                        address: single_address,
-                        bit_size: *bit_size,
-                    });
-                    self.mov_instruction(single_address, MemoryAddress(current_calldata_pointer));
-                    current_calldata_pointer += 1;
-                    var
-                }
-                BrilligParameter::Array(_, _) => {
-                    let pointer_to_the_array_in_calldata =
-                        self.make_usize_constant_instruction(current_calldata_pointer.into());
-                    let flattened_size = Self::flattened_size(argument);
-                    let var = BrilligVariable::BrilligArray(BrilligArray {
-                        pointer: pointer_to_the_array_in_calldata.address,
-                        size: flattened_size,
-                    });
-
-                    current_calldata_pointer += flattened_size;
-                    var
-                }
-                BrilligParameter::Slice(_, _) => {
-                    let pointer_to_the_array_in_calldata =
-                        self.make_usize_constant_instruction(current_calldata_pointer.into());
-
-                    let flattened_size = Self::flattened_size(argument);
-
-                    let var = BrilligVariable::BrilligVector(BrilligVector {
-                        pointer: pointer_to_the_array_in_calldata.address,
-                    });
-
-                    current_calldata_pointer += flattened_size;
-                    var
-                }
-            })
-            .collect();
-
-        // Deflatten arrays
-=======
         // Initialize the variables with the calldata
->>>>>>> 1e914694
         for (argument_variable, argument) in argument_variables.iter_mut().zip(arguments) {
             match (argument_variable, argument) {
                 (BrilligVariable::SingleAddr(single_address), BrilligParameter::SingleAddr(_)) => {
@@ -132,9 +87,7 @@
                 ) => {
                     let flattened_size = array.size;
                     self.usize_const_instruction(array.pointer, current_calldata_pointer.into());
-                    self.usize_const_instruction(array.rc, 1_usize.into());
-
-                    // Deflatten the array
+
                     let deflattened_address =
                         self.deflatten_array(item_type, *item_count, array.pointer, false);
                     self.mov_instruction(array.pointer, deflattened_address);
@@ -147,26 +100,12 @@
                     BrilligVariable::BrilligVector(vector),
                     BrilligParameter::Slice(item_type, item_count),
                 ) => {
-<<<<<<< HEAD
-=======
                     let flattened_size = Self::flattened_size(argument);
                     self.usize_const_instruction(vector.pointer, current_calldata_pointer.into());
-                    self.usize_const_instruction(vector.rc, 1_usize.into());
-                    self.usize_const_instruction(vector.size, flattened_size.into());
-
-                    // Deflatten the vector
->>>>>>> 1e914694
                     let deflattened_address =
                         self.deflatten_array(item_type, *item_count, vector.pointer, true);
                     self.mov_instruction(vector.pointer, deflattened_address);
-<<<<<<< HEAD
-
-=======
-                    self.usize_const_instruction(
-                        vector.size,
-                        (item_type.len() * item_count).into(),
-                    );
->>>>>>> 1e914694
+
                     self.deallocate_register(deflattened_address);
 
                     current_calldata_pointer += flattened_size;
@@ -194,13 +133,10 @@
                     BrilligVariable::BrilligArray(BrilligArray {
                         pointer: self.allocate_register(),
                         size: flattened_size,
-                        rc: self.allocate_register(),
                     })
                 }
                 BrilligParameter::Slice(_, _) => BrilligVariable::BrilligVector(BrilligVector {
                     pointer: self.allocate_register(),
-                    size: self.allocate_register(),
-                    rc: self.allocate_register(),
                 }),
             })
             .collect()
