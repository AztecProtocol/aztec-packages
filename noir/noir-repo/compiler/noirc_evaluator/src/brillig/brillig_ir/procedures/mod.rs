mod array_copy;
mod array_reverse;
mod check_max_stack_depth;
mod mem_copy;
mod prepare_vector_insert;
mod prepare_vector_push;
mod revert_with_string;
mod vector_copy;
mod vector_pop_back;
mod vector_pop_front;
mod vector_remove;

use array_copy::compile_array_copy_procedure;
use array_reverse::compile_array_reverse_procedure;
use check_max_stack_depth::compile_check_max_stack_depth_procedure;
use mem_copy::compile_mem_copy_procedure;
use noirc_errors::debug_info::ProcedureDebugId;
use prepare_vector_insert::compile_prepare_vector_insert_procedure;
use prepare_vector_push::compile_prepare_vector_push_procedure;
<<<<<<< HEAD
use serde::{Deserialize, Serialize};
=======
use revert_with_string::compile_revert_with_string_procedure;
>>>>>>> ada3e3ab
use vector_copy::compile_vector_copy_procedure;
use vector_pop_back::compile_vector_pop_back_procedure;
use vector_pop_front::compile_vector_pop_front_procedure;
use vector_remove::compile_vector_remove_procedure;

use crate::brillig::brillig_ir::AcirField;

use super::{
    artifact::{BrilligArtifact, Label},
    debug_show::DebugToString,
    BrilligContext,
};

/// Procedures are a set of complex operations that are common in the noir language.
/// Extracting them to reusable procedures allows us to reduce the size of the generated Brillig.
/// Procedures receive their arguments on scratch space to avoid stack dumping&restoring.
<<<<<<< HEAD
#[derive(Debug, Clone, Copy, Eq, PartialEq, Hash, PartialOrd, Ord, Deserialize, Serialize)]
=======
#[derive(Debug, Clone, Eq, PartialEq, Hash)]
>>>>>>> ada3e3ab
pub enum ProcedureId {
    ArrayCopy,
    ArrayReverse,
    VectorCopy,
    MemCopy,
    PrepareVectorPush(bool),
    VectorPopFront,
    VectorPopBack,
    PrepareVectorInsert,
    VectorRemove,
    CheckMaxStackDepth,
    RevertWithString(String),
}

impl ProcedureId {
    pub(crate) fn to_debug_id(&self) -> ProcedureDebugId {
        ProcedureDebugId(match self {
            ProcedureId::ArrayCopy => 0,
            ProcedureId::ArrayReverse => 1,
            ProcedureId::VectorCopy => 2,
            ProcedureId::MemCopy => 3,
            ProcedureId::PrepareVectorPush(true) => 4,
            ProcedureId::PrepareVectorPush(false) => 5,
            ProcedureId::VectorPopFront => 6,
            ProcedureId::VectorPopBack => 7,
            ProcedureId::PrepareVectorInsert => 8,
            ProcedureId::VectorRemove => 9,
            ProcedureId::CheckMaxStackDepth => 10,
            ProcedureId::RevertWithString(_) => 11,
        })
    }

    pub fn from_debug_id(debug_id: ProcedureDebugId) -> Self {
        let inner = debug_id.0;
        match inner {
            0 => ProcedureId::ArrayCopy,
            1 => ProcedureId::ArrayReverse,
            2 => ProcedureId::VectorCopy,
            3 => ProcedureId::MemCopy,
            4 => ProcedureId::PrepareVectorPush(true),
            5 => ProcedureId::PrepareVectorPush(false),
            6 => ProcedureId::VectorPopFront,
            7 => ProcedureId::VectorPopBack,
            8 => ProcedureId::PrepareVectorInsert,
            9 => ProcedureId::VectorRemove,
            10 => ProcedureId::CheckMaxStackDepth,
            // TODO: what to do here?
            11 => ProcedureId::RevertWithString("".to_string()),
            _ => panic!("Unsupported procedure debug ID of {inner} was supplied"),
        }
    }
}

impl std::fmt::Display for ProcedureId {
    fn fmt(&self, f: &mut std::fmt::Formatter<'_>) -> std::fmt::Result {
        match self {
            ProcedureId::ArrayCopy => write!(f, "ArrayCopy"),
            ProcedureId::ArrayReverse => write!(f, "ArrayReverse"),
            ProcedureId::VectorCopy => write!(f, "VectorCopy"),
            ProcedureId::MemCopy => write!(f, "MemCopy"),
            ProcedureId::PrepareVectorPush(flag) => write!(f, "PrepareVectorPush({flag})"),
            ProcedureId::VectorPopFront => write!(f, "VectorPopFront"),
            ProcedureId::VectorPopBack => write!(f, "VectorPopBack"),
            ProcedureId::PrepareVectorInsert => write!(f, "PrepareVectorInsert"),
            ProcedureId::VectorRemove => write!(f, "VectorRemove"),
            ProcedureId::CheckMaxStackDepth => write!(f, "CheckMaxStackDepth"),
            ProcedureId::RevertWithString(_) => write!(f, "RevertWithString"),
        }
    }
}

impl ProcedureId {
    pub(crate) fn to_debug_id(self) -> ProcedureDebugId {
        ProcedureDebugId(match self {
            ProcedureId::ArrayCopy => 0,
            ProcedureId::ArrayReverse => 1,
            ProcedureId::VectorCopy => 2,
            ProcedureId::MemCopy => 3,
            ProcedureId::PrepareVectorPush(true) => 4,
            ProcedureId::PrepareVectorPush(false) => 5,
            ProcedureId::VectorPopFront => 6,
            ProcedureId::VectorPopBack => 7,
            ProcedureId::PrepareVectorInsert => 8,
            ProcedureId::VectorRemove => 9,
            ProcedureId::CheckMaxStackDepth => 10,
        })
    }

    pub fn from_debug_id(debug_id: ProcedureDebugId) -> Self {
        let inner = debug_id.0;
        match inner {
            0 => ProcedureId::ArrayCopy,
            1 => ProcedureId::ArrayReverse,
            2 => ProcedureId::VectorCopy,
            3 => ProcedureId::MemCopy,
            4 => ProcedureId::PrepareVectorPush(true),
            5 => ProcedureId::PrepareVectorPush(false),
            6 => ProcedureId::VectorPopFront,
            7 => ProcedureId::VectorPopBack,
            8 => ProcedureId::PrepareVectorInsert,
            9 => ProcedureId::VectorRemove,
            10 => ProcedureId::CheckMaxStackDepth,
            _ => panic!("Unsupported procedure debug ID of {inner} was supplied"),
        }
    }
}

impl std::fmt::Display for ProcedureId {
    fn fmt(&self, f: &mut std::fmt::Formatter<'_>) -> std::fmt::Result {
        match self {
            ProcedureId::ArrayCopy => write!(f, "ArrayCopy"),
            ProcedureId::ArrayReverse => write!(f, "ArrayReverse"),
            ProcedureId::VectorCopy => write!(f, "VectorCopy"),
            ProcedureId::MemCopy => write!(f, "MemCopy"),
            ProcedureId::PrepareVectorPush(flag) => write!(f, "PrepareVectorPush({flag})"),
            ProcedureId::VectorPopFront => write!(f, "VectorPopFront"),
            ProcedureId::VectorPopBack => write!(f, "VectorPopBack"),
            ProcedureId::PrepareVectorInsert => write!(f, "PrepareVectorInsert"),
            ProcedureId::VectorRemove => write!(f, "VectorRemove"),
            ProcedureId::CheckMaxStackDepth => write!(f, "CheckMaxStackDepth"),
        }
    }
}

pub(crate) fn compile_procedure<F: AcirField + DebugToString>(
    procedure_id: ProcedureId,
) -> BrilligArtifact<F> {
<<<<<<< HEAD
    let mut brillig_context = BrilligContext::new_for_procedure(false, procedure_id);
    brillig_context.enter_context(Label::procedure(procedure_id));
=======
    let mut brillig_context = BrilligContext::new_for_procedure(false, procedure_id.clone());
    brillig_context.enter_context(Label::procedure(procedure_id.clone()));
>>>>>>> ada3e3ab

    match procedure_id {
        ProcedureId::MemCopy => compile_mem_copy_procedure(&mut brillig_context),
        ProcedureId::ArrayCopy => compile_array_copy_procedure(&mut brillig_context),
        ProcedureId::ArrayReverse => compile_array_reverse_procedure(&mut brillig_context),
        ProcedureId::VectorCopy => compile_vector_copy_procedure(&mut brillig_context),
        ProcedureId::PrepareVectorPush(push_back) => {
            compile_prepare_vector_push_procedure(&mut brillig_context, push_back);
        }
        ProcedureId::VectorPopFront => {
            compile_vector_pop_front_procedure(&mut brillig_context);
        }
        ProcedureId::VectorPopBack => {
            compile_vector_pop_back_procedure(&mut brillig_context);
        }
        ProcedureId::PrepareVectorInsert => {
            compile_prepare_vector_insert_procedure(&mut brillig_context);
        }
        ProcedureId::VectorRemove => compile_vector_remove_procedure(&mut brillig_context),
        ProcedureId::CheckMaxStackDepth => {
            compile_check_max_stack_depth_procedure(&mut brillig_context);
        }
        ProcedureId::RevertWithString(revert_string) => {
            compile_revert_with_string_procedure(&mut brillig_context, revert_string);
        }
    };

    brillig_context.stop_instruction();

    brillig_context.artifact()
}<|MERGE_RESOLUTION|>--- conflicted
+++ resolved
@@ -17,11 +17,7 @@
 use noirc_errors::debug_info::ProcedureDebugId;
 use prepare_vector_insert::compile_prepare_vector_insert_procedure;
 use prepare_vector_push::compile_prepare_vector_push_procedure;
-<<<<<<< HEAD
 use serde::{Deserialize, Serialize};
-=======
-use revert_with_string::compile_revert_with_string_procedure;
->>>>>>> ada3e3ab
 use vector_copy::compile_vector_copy_procedure;
 use vector_pop_back::compile_vector_pop_back_procedure;
 use vector_pop_front::compile_vector_pop_front_procedure;
@@ -38,11 +34,7 @@
 /// Procedures are a set of complex operations that are common in the noir language.
 /// Extracting them to reusable procedures allows us to reduce the size of the generated Brillig.
 /// Procedures receive their arguments on scratch space to avoid stack dumping&restoring.
-<<<<<<< HEAD
 #[derive(Debug, Clone, Copy, Eq, PartialEq, Hash, PartialOrd, Ord, Deserialize, Serialize)]
-=======
-#[derive(Debug, Clone, Eq, PartialEq, Hash)]
->>>>>>> ada3e3ab
 pub enum ProcedureId {
     ArrayCopy,
     ArrayReverse,
@@ -170,13 +162,8 @@
 pub(crate) fn compile_procedure<F: AcirField + DebugToString>(
     procedure_id: ProcedureId,
 ) -> BrilligArtifact<F> {
-<<<<<<< HEAD
     let mut brillig_context = BrilligContext::new_for_procedure(false, procedure_id);
     brillig_context.enter_context(Label::procedure(procedure_id));
-=======
-    let mut brillig_context = BrilligContext::new_for_procedure(false, procedure_id.clone());
-    brillig_context.enter_context(Label::procedure(procedure_id.clone()));
->>>>>>> ada3e3ab
 
     match procedure_id {
         ProcedureId::MemCopy => compile_mem_copy_procedure(&mut brillig_context),
