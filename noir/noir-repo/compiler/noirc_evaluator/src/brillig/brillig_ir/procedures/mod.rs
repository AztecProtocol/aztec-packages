mod array_copy;
mod array_reverse;
mod check_max_stack_depth;
mod mem_copy;
mod prepare_vector_insert;
mod prepare_vector_push;
mod revert_with_string;
mod vector_copy;
mod vector_pop_back;
mod vector_pop_front;
mod vector_remove;

use array_copy::compile_array_copy_procedure;
use array_reverse::compile_array_reverse_procedure;
use check_max_stack_depth::compile_check_max_stack_depth_procedure;
use mem_copy::compile_mem_copy_procedure;
use noirc_errors::debug_info::ProcedureDebugId;
use prepare_vector_insert::compile_prepare_vector_insert_procedure;
use prepare_vector_push::compile_prepare_vector_push_procedure;
<<<<<<< HEAD
=======
use revert_with_string::compile_revert_with_string_procedure;
>>>>>>> 188f60a3
use serde::{Deserialize, Serialize};
use vector_copy::compile_vector_copy_procedure;
use vector_pop_back::compile_vector_pop_back_procedure;
use vector_pop_front::compile_vector_pop_front_procedure;
use vector_remove::compile_vector_remove_procedure;

use crate::brillig::brillig_ir::AcirField;

use super::{
    artifact::{BrilligArtifact, Label},
    debug_show::DebugToString,
    BrilligContext,
};

/// Procedures are a set of complex operations that are common in the noir language.
/// Extracting them to reusable procedures allows us to reduce the size of the generated Brillig.
/// Procedures receive their arguments on scratch space to avoid stack dumping&restoring.
<<<<<<< HEAD
#[derive(Debug, Clone, Copy, Eq, PartialEq, Hash, PartialOrd, Ord, Deserialize, Serialize)]
=======
#[derive(Debug, Clone, Eq, PartialEq, Hash, PartialOrd, Ord, Deserialize, Serialize)]
>>>>>>> 188f60a3
pub enum ProcedureId {
    ArrayCopy,
    ArrayReverse,
    VectorCopy,
    MemCopy,
    PrepareVectorPush(bool),
    VectorPopFront,
    VectorPopBack,
    PrepareVectorInsert,
    VectorRemove,
    CheckMaxStackDepth,
    RevertWithString(String),
}

impl ProcedureId {
    pub(crate) fn to_debug_id(&self) -> ProcedureDebugId {
        ProcedureDebugId(match self {
            ProcedureId::ArrayCopy => 0,
            ProcedureId::ArrayReverse => 1,
            ProcedureId::VectorCopy => 2,
            ProcedureId::MemCopy => 3,
            ProcedureId::PrepareVectorPush(true) => 4,
            ProcedureId::PrepareVectorPush(false) => 5,
            ProcedureId::VectorPopFront => 6,
            ProcedureId::VectorPopBack => 7,
            ProcedureId::PrepareVectorInsert => 8,
            ProcedureId::VectorRemove => 9,
            ProcedureId::CheckMaxStackDepth => 10,
            ProcedureId::RevertWithString(_) => 11,
        })
    }

    pub fn from_debug_id(debug_id: ProcedureDebugId) -> Self {
        let inner = debug_id.0;
        match inner {
            0 => ProcedureId::ArrayCopy,
            1 => ProcedureId::ArrayReverse,
            2 => ProcedureId::VectorCopy,
            3 => ProcedureId::MemCopy,
            4 => ProcedureId::PrepareVectorPush(true),
            5 => ProcedureId::PrepareVectorPush(false),
            6 => ProcedureId::VectorPopFront,
            7 => ProcedureId::VectorPopBack,
            8 => ProcedureId::PrepareVectorInsert,
            9 => ProcedureId::VectorRemove,
            10 => ProcedureId::CheckMaxStackDepth,
            // TODO: what to do here?
            11 => ProcedureId::RevertWithString("".to_string()),
            _ => panic!("Unsupported procedure debug ID of {inner} was supplied"),
        }
    }
}

impl std::fmt::Display for ProcedureId {
    fn fmt(&self, f: &mut std::fmt::Formatter<'_>) -> std::fmt::Result {
        match self {
            ProcedureId::ArrayCopy => write!(f, "ArrayCopy"),
            ProcedureId::ArrayReverse => write!(f, "ArrayReverse"),
            ProcedureId::VectorCopy => write!(f, "VectorCopy"),
            ProcedureId::MemCopy => write!(f, "MemCopy"),
            ProcedureId::PrepareVectorPush(flag) => write!(f, "PrepareVectorPush({flag})"),
            ProcedureId::VectorPopFront => write!(f, "VectorPopFront"),
            ProcedureId::VectorPopBack => write!(f, "VectorPopBack"),
            ProcedureId::PrepareVectorInsert => write!(f, "PrepareVectorInsert"),
            ProcedureId::VectorRemove => write!(f, "VectorRemove"),
            ProcedureId::CheckMaxStackDepth => write!(f, "CheckMaxStackDepth"),
            ProcedureId::RevertWithString(_) => write!(f, "RevertWithString"),
        }
    }
}

impl ProcedureId {
    pub(crate) fn to_debug_id(self) -> ProcedureDebugId {
        ProcedureDebugId(match self {
            ProcedureId::ArrayCopy => 0,
            ProcedureId::ArrayReverse => 1,
            ProcedureId::VectorCopy => 2,
            ProcedureId::MemCopy => 3,
            ProcedureId::PrepareVectorPush(true) => 4,
            ProcedureId::PrepareVectorPush(false) => 5,
            ProcedureId::VectorPopFront => 6,
            ProcedureId::VectorPopBack => 7,
            ProcedureId::PrepareVectorInsert => 8,
            ProcedureId::VectorRemove => 9,
            ProcedureId::CheckMaxStackDepth => 10,
        })
    }

    pub fn from_debug_id(debug_id: ProcedureDebugId) -> Self {
        let inner = debug_id.0;
        match inner {
            0 => ProcedureId::ArrayCopy,
            1 => ProcedureId::ArrayReverse,
            2 => ProcedureId::VectorCopy,
            3 => ProcedureId::MemCopy,
            4 => ProcedureId::PrepareVectorPush(true),
            5 => ProcedureId::PrepareVectorPush(false),
            6 => ProcedureId::VectorPopFront,
            7 => ProcedureId::VectorPopBack,
            8 => ProcedureId::PrepareVectorInsert,
            9 => ProcedureId::VectorRemove,
            10 => ProcedureId::CheckMaxStackDepth,
            _ => panic!("Unsupported procedure debug ID of {inner} was supplied"),
        }
    }
}

impl std::fmt::Display for ProcedureId {
    fn fmt(&self, f: &mut std::fmt::Formatter<'_>) -> std::fmt::Result {
        match self {
            ProcedureId::ArrayCopy => write!(f, "ArrayCopy"),
            ProcedureId::ArrayReverse => write!(f, "ArrayReverse"),
            ProcedureId::VectorCopy => write!(f, "VectorCopy"),
            ProcedureId::MemCopy => write!(f, "MemCopy"),
            ProcedureId::PrepareVectorPush(flag) => write!(f, "PrepareVectorPush({flag})"),
            ProcedureId::VectorPopFront => write!(f, "VectorPopFront"),
            ProcedureId::VectorPopBack => write!(f, "VectorPopBack"),
            ProcedureId::PrepareVectorInsert => write!(f, "PrepareVectorInsert"),
            ProcedureId::VectorRemove => write!(f, "VectorRemove"),
            ProcedureId::CheckMaxStackDepth => write!(f, "CheckMaxStackDepth"),
        }
    }
}

pub(crate) fn compile_procedure<F: AcirField + DebugToString>(
    procedure_id: ProcedureId,
) -> BrilligArtifact<F> {
<<<<<<< HEAD
    let mut brillig_context = BrilligContext::new_for_procedure(false, procedure_id);
    brillig_context.enter_context(Label::procedure(procedure_id));
=======
    let mut brillig_context = BrilligContext::new_for_procedure(false, procedure_id.clone());
    brillig_context.enter_context(Label::procedure(procedure_id.clone()));
>>>>>>> 188f60a3

    match procedure_id {
        ProcedureId::MemCopy => compile_mem_copy_procedure(&mut brillig_context),
        ProcedureId::ArrayCopy => compile_array_copy_procedure(&mut brillig_context),
        ProcedureId::ArrayReverse => compile_array_reverse_procedure(&mut brillig_context),
        ProcedureId::VectorCopy => compile_vector_copy_procedure(&mut brillig_context),
        ProcedureId::PrepareVectorPush(push_back) => {
            compile_prepare_vector_push_procedure(&mut brillig_context, push_back);
        }
        ProcedureId::VectorPopFront => {
            compile_vector_pop_front_procedure(&mut brillig_context);
        }
        ProcedureId::VectorPopBack => {
            compile_vector_pop_back_procedure(&mut brillig_context);
        }
        ProcedureId::PrepareVectorInsert => {
            compile_prepare_vector_insert_procedure(&mut brillig_context);
        }
        ProcedureId::VectorRemove => compile_vector_remove_procedure(&mut brillig_context),
        ProcedureId::CheckMaxStackDepth => {
            compile_check_max_stack_depth_procedure(&mut brillig_context);
        }
        ProcedureId::RevertWithString(revert_string) => {
            compile_revert_with_string_procedure(&mut brillig_context, revert_string);
        }
    };

    brillig_context.return_instruction();

    brillig_context.artifact()
}<|MERGE_RESOLUTION|>--- conflicted
+++ resolved
@@ -1,3 +1,6 @@
+use noirc_errors::debug_info::ProcedureDebugId;
+use serde::{Deserialize, Serialize};
+
 mod array_copy;
 mod array_reverse;
 mod check_max_stack_depth;
@@ -14,14 +17,9 @@
 use array_reverse::compile_array_reverse_procedure;
 use check_max_stack_depth::compile_check_max_stack_depth_procedure;
 use mem_copy::compile_mem_copy_procedure;
-use noirc_errors::debug_info::ProcedureDebugId;
 use prepare_vector_insert::compile_prepare_vector_insert_procedure;
 use prepare_vector_push::compile_prepare_vector_push_procedure;
-<<<<<<< HEAD
-=======
 use revert_with_string::compile_revert_with_string_procedure;
->>>>>>> 188f60a3
-use serde::{Deserialize, Serialize};
 use vector_copy::compile_vector_copy_procedure;
 use vector_pop_back::compile_vector_pop_back_procedure;
 use vector_pop_front::compile_vector_pop_front_procedure;
@@ -38,11 +36,7 @@
 /// Procedures are a set of complex operations that are common in the noir language.
 /// Extracting them to reusable procedures allows us to reduce the size of the generated Brillig.
 /// Procedures receive their arguments on scratch space to avoid stack dumping&restoring.
-<<<<<<< HEAD
-#[derive(Debug, Clone, Copy, Eq, PartialEq, Hash, PartialOrd, Ord, Deserialize, Serialize)]
-=======
 #[derive(Debug, Clone, Eq, PartialEq, Hash, PartialOrd, Ord, Deserialize, Serialize)]
->>>>>>> 188f60a3
 pub enum ProcedureId {
     ArrayCopy,
     ArrayReverse,
@@ -114,69 +108,11 @@
     }
 }
 
-impl ProcedureId {
-    pub(crate) fn to_debug_id(self) -> ProcedureDebugId {
-        ProcedureDebugId(match self {
-            ProcedureId::ArrayCopy => 0,
-            ProcedureId::ArrayReverse => 1,
-            ProcedureId::VectorCopy => 2,
-            ProcedureId::MemCopy => 3,
-            ProcedureId::PrepareVectorPush(true) => 4,
-            ProcedureId::PrepareVectorPush(false) => 5,
-            ProcedureId::VectorPopFront => 6,
-            ProcedureId::VectorPopBack => 7,
-            ProcedureId::PrepareVectorInsert => 8,
-            ProcedureId::VectorRemove => 9,
-            ProcedureId::CheckMaxStackDepth => 10,
-        })
-    }
-
-    pub fn from_debug_id(debug_id: ProcedureDebugId) -> Self {
-        let inner = debug_id.0;
-        match inner {
-            0 => ProcedureId::ArrayCopy,
-            1 => ProcedureId::ArrayReverse,
-            2 => ProcedureId::VectorCopy,
-            3 => ProcedureId::MemCopy,
-            4 => ProcedureId::PrepareVectorPush(true),
-            5 => ProcedureId::PrepareVectorPush(false),
-            6 => ProcedureId::VectorPopFront,
-            7 => ProcedureId::VectorPopBack,
-            8 => ProcedureId::PrepareVectorInsert,
-            9 => ProcedureId::VectorRemove,
-            10 => ProcedureId::CheckMaxStackDepth,
-            _ => panic!("Unsupported procedure debug ID of {inner} was supplied"),
-        }
-    }
-}
-
-impl std::fmt::Display for ProcedureId {
-    fn fmt(&self, f: &mut std::fmt::Formatter<'_>) -> std::fmt::Result {
-        match self {
-            ProcedureId::ArrayCopy => write!(f, "ArrayCopy"),
-            ProcedureId::ArrayReverse => write!(f, "ArrayReverse"),
-            ProcedureId::VectorCopy => write!(f, "VectorCopy"),
-            ProcedureId::MemCopy => write!(f, "MemCopy"),
-            ProcedureId::PrepareVectorPush(flag) => write!(f, "PrepareVectorPush({flag})"),
-            ProcedureId::VectorPopFront => write!(f, "VectorPopFront"),
-            ProcedureId::VectorPopBack => write!(f, "VectorPopBack"),
-            ProcedureId::PrepareVectorInsert => write!(f, "PrepareVectorInsert"),
-            ProcedureId::VectorRemove => write!(f, "VectorRemove"),
-            ProcedureId::CheckMaxStackDepth => write!(f, "CheckMaxStackDepth"),
-        }
-    }
-}
-
 pub(crate) fn compile_procedure<F: AcirField + DebugToString>(
     procedure_id: ProcedureId,
 ) -> BrilligArtifact<F> {
-<<<<<<< HEAD
-    let mut brillig_context = BrilligContext::new_for_procedure(false, procedure_id);
-    brillig_context.enter_context(Label::procedure(procedure_id));
-=======
     let mut brillig_context = BrilligContext::new_for_procedure(false, procedure_id.clone());
     brillig_context.enter_context(Label::procedure(procedure_id.clone()));
->>>>>>> 188f60a3
 
     match procedure_id {
         ProcedureId::MemCopy => compile_mem_copy_procedure(&mut brillig_context),
