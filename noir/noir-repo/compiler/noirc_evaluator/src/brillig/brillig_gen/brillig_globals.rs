--- conflicted
+++ resolved
@@ -182,28 +182,11 @@
         &self,
         brillig_function_id: FunctionId,
     ) -> SsaToBrilligGlobals {
-<<<<<<< HEAD
-        let mut globals_allocations = HashMap::default();
-
-        // First check whether the `brillig_function_id` is itself an entry point,
-        // if so we can fetch the global allocations directly from `self.entry_point_globals_map`.
-        if let Some(globals) = self.entry_point_globals_map.get(&brillig_function_id) {
-            globals_allocations.extend(globals);
-            return globals_allocations;
-        }
-
-        // If the Brillig function we are compiling is not an entry point, we should search
-        // for the entry point which triggers the given function.
-        let entry_points = self.inner_call_to_entry_point.get(&brillig_function_id);
-        if let Some(entry_points) = entry_points {
-            // A Brillig function can be used by multiple entry points. Fetch both globals allocations
-=======
         let entry_points = self.inner_call_to_entry_point.get(&brillig_function_id);
 
         let mut globals_allocations = HashMap::default();
         if let Some(entry_points) = entry_points {
             // A Brillig function is used by multiple entry points. Fetch both globals allocations
->>>>>>> 4d5f9e33
             // in case one is used by the internal call.
             let entry_point_allocations = entry_points
                 .iter()
@@ -212,14 +195,11 @@
             for map in entry_point_allocations {
                 globals_allocations.extend(map);
             }
-<<<<<<< HEAD
-=======
         } else if let Some(globals) = self.entry_point_globals_map.get(&brillig_function_id) {
             // If there is no mapping from an inner call to an entry point, that means `brillig_function_id`
             // is itself an entry point and we can fetch the global allocations directly from `self.entry_point_globals_map`.
             // vec![globals]
             globals_allocations.extend(globals);
->>>>>>> 4d5f9e33
         } else {
             unreachable!(
                 "ICE: Expected global allocation to be set for function {brillig_function_id}"
