--- conflicted
+++ resolved
@@ -13,18 +13,18 @@
         variables_to_insert: &[BrilligVariable],
     ) {
         // First we need to allocate the target vector incrementing the size by variables_to_insert.len()
-        self.brillig_context.usize_op_instruction(
+        self.brillig_context.codegen_usize_op(
             source_vector.size,
             target_vector.size,
             BrilligBinaryOp::Add,
             variables_to_insert.len(),
         );
-        self.brillig_context.allocate_array_instruction(target_vector.pointer, target_vector.size);
+        self.brillig_context.codegen_allocate_array(target_vector.pointer, target_vector.size);
         // We initialize the RC of the target vector to 1
         self.brillig_context.usize_const_instruction(target_vector.rc, 1_usize.into());
 
         // Now we copy the source vector into the target vector
-        self.brillig_context.copy_array_instruction(
+        self.brillig_context.codegen_copy_array(
             source_vector.pointer,
             target_vector.pointer,
             SingleAddrVariable::new_usize(source_vector.size),
@@ -50,19 +50,19 @@
         variables_to_insert: &[BrilligVariable],
     ) {
         // First we need to allocate the target vector incrementing the size by variables_to_insert.len()
-        self.brillig_context.usize_op_instruction(
+        self.brillig_context.codegen_usize_op(
             source_vector.size,
             target_vector.size,
             BrilligBinaryOp::Add,
             variables_to_insert.len(),
         );
-        self.brillig_context.allocate_array_instruction(target_vector.pointer, target_vector.size);
+        self.brillig_context.codegen_allocate_array(target_vector.pointer, target_vector.size);
         // We initialize the RC of the target vector to 1
         self.brillig_context.usize_const_instruction(target_vector.rc, 1_usize.into());
 
         // Now we offset the target pointer by variables_to_insert.len()
         let destination_copy_pointer = self.brillig_context.allocate_register();
-        self.brillig_context.usize_op_instruction(
+        self.brillig_context.codegen_usize_op(
             target_vector.pointer,
             destination_copy_pointer,
             BrilligBinaryOp::Add,
@@ -70,7 +70,7 @@
         );
 
         // Now we copy the source vector into the target vector starting at index variables_to_insert.len()
-        self.brillig_context.copy_array_instruction(
+        self.brillig_context.codegen_copy_array(
             source_vector.pointer,
             destination_copy_pointer,
             SingleAddrVariable::new_usize(source_vector.size),
@@ -93,19 +93,19 @@
         removed_items: &[BrilligVariable],
     ) {
         // First we need to allocate the target vector decrementing the size by removed_items.len()
-        self.brillig_context.usize_op_instruction(
+        self.brillig_context.codegen_usize_op(
             source_vector.size,
             target_vector.size,
             BrilligBinaryOp::Sub,
             removed_items.len(),
         );
-        self.brillig_context.allocate_array_instruction(target_vector.pointer, target_vector.size);
+        self.brillig_context.codegen_allocate_array(target_vector.pointer, target_vector.size);
         // We initialize the RC of the target vector to 1
         self.brillig_context.usize_const_instruction(target_vector.rc, 1_usize.into());
 
         // Now we offset the source pointer by removed_items.len()
         let source_copy_pointer = self.brillig_context.allocate_register();
-        self.brillig_context.usize_op_instruction(
+        self.brillig_context.codegen_usize_op(
             source_vector.pointer,
             source_copy_pointer,
             BrilligBinaryOp::Add,
@@ -113,7 +113,7 @@
         );
 
         // Now we copy the source vector starting at index removed_items.len() into the target vector
-        self.brillig_context.copy_array_instruction(
+        self.brillig_context.codegen_copy_array(
             source_copy_pointer,
             target_vector.pointer,
             SingleAddrVariable::new_usize(target_vector.size),
@@ -135,18 +135,18 @@
         removed_items: &[BrilligVariable],
     ) {
         // First we need to allocate the target vector decrementing the size by removed_items.len()
-        self.brillig_context.usize_op_instruction(
+        self.brillig_context.codegen_usize_op(
             source_vector.size,
             target_vector.size,
             BrilligBinaryOp::Sub,
             removed_items.len(),
         );
-        self.brillig_context.allocate_array_instruction(target_vector.pointer, target_vector.size);
+        self.brillig_context.codegen_allocate_array(target_vector.pointer, target_vector.size);
         // We initialize the RC of the target vector to 1
         self.brillig_context.usize_const_instruction(target_vector.rc, 1_usize.into());
 
         // Now we copy all elements except the last items into the target vector
-        self.brillig_context.copy_array_instruction(
+        self.brillig_context.codegen_copy_array(
             source_vector.pointer,
             target_vector.pointer,
             SingleAddrVariable::new_usize(target_vector.size),
@@ -173,18 +173,18 @@
         items: &[BrilligVariable],
     ) {
         // First we need to allocate the target vector incrementing the size by items.len()
-        self.brillig_context.usize_op_instruction(
+        self.brillig_context.codegen_usize_op(
             source_vector.size,
             target_vector.size,
             BrilligBinaryOp::Add,
             items.len(),
         );
-        self.brillig_context.allocate_array_instruction(target_vector.pointer, target_vector.size);
+        self.brillig_context.codegen_allocate_array(target_vector.pointer, target_vector.size);
         // We initialize the RC of the target vector to 1
         self.brillig_context.usize_const_instruction(target_vector.rc, 1_usize.into());
 
         // Copy the elements to the left of the index
-        self.brillig_context.copy_array_instruction(
+        self.brillig_context.codegen_copy_array(
             source_vector.pointer,
             target_vector.pointer,
             index,
@@ -207,7 +207,7 @@
             target_pointer_after_index,
             BrilligBinaryOp::Add,
         );
-        self.brillig_context.usize_op_in_place_instruction(
+        self.brillig_context.codegen_usize_op_in_place(
             target_pointer_after_index,
             BrilligBinaryOp::Add,
             items.len(),
@@ -223,7 +223,7 @@
         );
 
         // Copy the elements to the right of the index
-        self.brillig_context.copy_array_instruction(
+        self.brillig_context.codegen_copy_array(
             source_pointer_at_index,
             target_pointer_after_index,
             SingleAddrVariable::new_usize(item_count),
@@ -256,18 +256,18 @@
         removed_items: &[BrilligVariable],
     ) {
         // First we need to allocate the target vector decrementing the size by removed_items.len()
-        self.brillig_context.usize_op_instruction(
+        self.brillig_context.codegen_usize_op(
             source_vector.size,
             target_vector.size,
             BrilligBinaryOp::Sub,
             removed_items.len(),
         );
-        self.brillig_context.allocate_array_instruction(target_vector.pointer, target_vector.size);
+        self.brillig_context.codegen_allocate_array(target_vector.pointer, target_vector.size);
         // We initialize the RC of the target vector to 1
         self.brillig_context.usize_const_instruction(target_vector.rc, 1_usize.into());
 
         // Copy the elements to the left of the index
-        self.brillig_context.copy_array_instruction(
+        self.brillig_context.codegen_copy_array(
             source_vector.pointer,
             target_vector.pointer,
             index,
@@ -281,7 +281,7 @@
             source_pointer_after_index,
             BrilligBinaryOp::Add,
         );
-        self.brillig_context.usize_op_in_place_instruction(
+        self.brillig_context.codegen_usize_op_in_place(
             source_pointer_after_index,
             BrilligBinaryOp::Add,
             removed_items.len(),
@@ -304,22 +304,14 @@
             item_count,
             BrilligBinaryOp::Sub,
         );
-        self.brillig_context.usize_op_in_place(
+        self.brillig_context.codegen_usize_op_in_place(
             item_count,
             BrilligBinaryOp::Sub,
             removed_items.len(),
         );
-<<<<<<< HEAD
-        self.brillig_context.usize_op_in_place_instruction(
-            item_count,
-            BinaryIntOp::Sub,
-            removed_items.len(),
-        );
-=======
->>>>>>> c34a299e
 
         // Copy the elements to the right of the index
-        self.brillig_context.copy_array_instruction(
+        self.brillig_context.codegen_copy_array(
             source_pointer_after_index,
             target_pointer_at_index,
             SingleAddrVariable::new_usize(item_count),
@@ -351,7 +343,7 @@
         match source_variable {
             BrilligVariable::BrilligVector(source_vector) => source_vector,
             BrilligVariable::BrilligArray(source_array) => {
-                self.brillig_context.array_to_vector(&source_array)
+                self.brillig_context.array_to_vector_instruction(&source_array)
             }
             _ => unreachable!("ICE: unsupported slice push back source {:?}", source_variable),
         }
@@ -438,7 +430,7 @@
             };
 
             // Cast the source array to a vector
-            let source_vector = context.array_to_vector(&array_variable);
+            let source_vector = context.array_to_vector_instruction(&array_variable);
 
             // Allocate the results
             let target_vector = BrilligVector {
@@ -531,7 +523,7 @@
             };
 
             // Cast the source array to a vector
-            let source_vector = context.array_to_vector(&array_variable);
+            let source_vector = context.array_to_vector_instruction(&array_variable);
 
             // Allocate the results
             let target_vector = BrilligVector {
@@ -633,7 +625,7 @@
             );
 
             // Cast the source array to a vector
-            let source_vector = context.array_to_vector(&array_variable);
+            let source_vector = context.array_to_vector_instruction(&array_variable);
 
             // Allocate the results
             let target_vector = BrilligVector {
@@ -754,7 +746,7 @@
             );
 
             // Cast the source array to a vector
-            let source_vector = context.array_to_vector(&array_variable);
+            let source_vector = context.array_to_vector_instruction(&array_variable);
 
             // Allocate the results
             let target_vector = BrilligVector {
