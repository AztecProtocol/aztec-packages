use acvm::acir::{
    brillig::{BinaryFieldOp, BitSize, IntegerBitSize, MemoryAddress, Opcode as BrilligOpcode},
    AcirField,
};

use crate::brillig::brillig_ir::artifact::GeneratedBrillig;

/// Generates brillig bytecode which computes the inverse of its input if not null, and zero else.
pub(crate) fn directive_invert<F: AcirField>() -> GeneratedBrillig<F> {
    //  We generate the following code:
    // fn invert(x : Field) -> Field {
    //    1/ x
    // }

    // The input argument, ie the value that will be inverted.
    // We store the result in this register too.
    let input = MemoryAddress::direct(0);
    let one_const = MemoryAddress::direct(1);
    let zero_const = MemoryAddress::direct(2);
    let input_is_zero = MemoryAddress::direct(3);
    // Location of the stop opcode
    let stop_location = 8;

    GeneratedBrillig {
        byte_code: vec![
            BrilligOpcode::Const {
                destination: MemoryAddress::direct(20),
                bit_size: BitSize::Integer(IntegerBitSize::U32),
                value: F::from(1_usize),
            },
            BrilligOpcode::Const {
                destination: MemoryAddress::direct(21),
                bit_size: BitSize::Integer(IntegerBitSize::U32),
                value: F::from(0_usize),
            },
            BrilligOpcode::CalldataCopy {
                destination_address: input,
                size_address: MemoryAddress::direct(20),
                offset_address: MemoryAddress::direct(21),
            },
            // Put value zero in register (2)
            BrilligOpcode::Const {
                destination: zero_const,
                value: F::from(0_usize),
                bit_size: BitSize::Field,
            },
            BrilligOpcode::BinaryFieldOp {
                op: BinaryFieldOp::Equals,
                lhs: input,
                rhs: zero_const,
                destination: input_is_zero,
            },
            // If the input is zero, then we jump to the stop opcode
            BrilligOpcode::JumpIf { condition: input_is_zero, location: stop_location },
            // Put value one in register (1)
            BrilligOpcode::Const {
                destination: one_const,
                value: F::one(),
                bit_size: BitSize::Field,
            },
            // Divide 1 by the input, and set the result of the division into register (0)
            BrilligOpcode::BinaryFieldOp {
                op: BinaryFieldOp::Div,
                lhs: one_const,
                rhs: input,
                destination: input,
            },
            BrilligOpcode::Stop { return_data_offset: 0, return_data_size: 1 },
        ],
<<<<<<< HEAD
=======
        error_types: Default::default(),
        locations: Default::default(),
>>>>>>> 363663f7
        name: "directive_invert".to_string(),
        ..Default::default()
    }
}

/// Generates brillig bytecode which computes `a / b` and returns the quotient and remainder.
///
/// This is equivalent to the Noir (pseudo)code
///
/// ```text
/// fn quotient<T>(a: T, b: T) -> (T,T) {
///    (a/b, a-a/b*b)
/// }
/// ```
pub(crate) fn directive_quotient<F: AcirField>() -> GeneratedBrillig<F> {
    // `a` is (0) (i.e register index 0)
    // `b` is (1)

    GeneratedBrillig {
        byte_code: vec![
            BrilligOpcode::Const {
                destination: MemoryAddress::direct(10),
                bit_size: BitSize::Integer(IntegerBitSize::U32),
                value: F::from(2_usize),
            },
            BrilligOpcode::Const {
                destination: MemoryAddress::direct(11),
                bit_size: BitSize::Integer(IntegerBitSize::U32),
                value: F::from(0_usize),
            },
            BrilligOpcode::CalldataCopy {
                destination_address: MemoryAddress::direct(0),
                size_address: MemoryAddress::direct(10),
                offset_address: MemoryAddress::direct(11),
            },
            // No cast, since calldata is typed as field by default
            //q = a/b is set into register (2)
            BrilligOpcode::BinaryFieldOp {
                op: BinaryFieldOp::IntegerDiv, // We want integer division, not field division!
                lhs: MemoryAddress::direct(0),
                rhs: MemoryAddress::direct(1),
                destination: MemoryAddress::direct(2),
            },
            //(1)= q*b
            BrilligOpcode::BinaryFieldOp {
                op: BinaryFieldOp::Mul,
                lhs: MemoryAddress::direct(2),
                rhs: MemoryAddress::direct(1),
                destination: MemoryAddress::direct(1),
            },
            //(1) = a-q*b
            BrilligOpcode::BinaryFieldOp {
                op: BinaryFieldOp::Sub,
                lhs: MemoryAddress::direct(0),
                rhs: MemoryAddress::direct(1),
                destination: MemoryAddress::direct(1),
            },
            //(0) = q
            BrilligOpcode::Mov {
                destination: MemoryAddress::direct(0),
                source: MemoryAddress::direct(2),
            },
            BrilligOpcode::Stop { return_data_offset: 0, return_data_size: 2 },
        ],
<<<<<<< HEAD
=======
        error_types: Default::default(),
        locations: Default::default(),
>>>>>>> 363663f7
        name: "directive_integer_quotient".to_string(),
        ..Default::default()
    }
}<|MERGE_RESOLUTION|>--- conflicted
+++ resolved
@@ -67,11 +67,8 @@
             },
             BrilligOpcode::Stop { return_data_offset: 0, return_data_size: 1 },
         ],
-<<<<<<< HEAD
-=======
         error_types: Default::default(),
         locations: Default::default(),
->>>>>>> 363663f7
         name: "directive_invert".to_string(),
         ..Default::default()
     }
@@ -136,11 +133,8 @@
             },
             BrilligOpcode::Stop { return_data_offset: 0, return_data_size: 2 },
         ],
-<<<<<<< HEAD
-=======
         error_types: Default::default(),
         locations: Default::default(),
->>>>>>> 363663f7
         name: "directive_integer_quotient".to_string(),
         ..Default::default()
     }
