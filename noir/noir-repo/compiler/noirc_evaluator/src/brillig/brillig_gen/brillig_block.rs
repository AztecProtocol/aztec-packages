--- conflicted
+++ resolved
@@ -299,16 +299,15 @@
                     Type::Reference(element) => match *element {
                         Type::Array(..) => {
                             self.brillig_context
-                                .allocate_array_reference_instruction(address_register.address);
+                                .codegen_allocate_array_reference(address_register.address);
                         }
                         Type::Slice(..) => {
                             self.brillig_context
-                                .allocate_vector_reference_instruction(address_register.address);
+                                .codegen_allocate_vector_reference(address_register.address);
                         }
                         _ => {
-                            self.brillig_context.allocate_single_addr_reference_instruction(
-                                address_register.address,
-                            );
+                            self.brillig_context
+                                .codegen_allocate_single_addr_reference(address_register.address);
                         }
                     },
                     _ => {
@@ -320,8 +319,7 @@
                 let address_var = self.convert_ssa_single_addr_value(*address, dfg);
                 let source_variable = self.convert_ssa_value(*value, dfg);
 
-                self.brillig_context
-                    .store_variable_instruction(address_var.address, source_variable);
+                self.brillig_context.codegen_store_variable(address_var.address, source_variable);
             }
             Instruction::Load { address } => {
                 let target_variable = self.variables.define_variable(
@@ -334,7 +332,7 @@
                 let address_variable = self.convert_ssa_single_addr_value(*address, dfg);
 
                 self.brillig_context
-                    .load_variable_instruction(target_variable, address_variable.address);
+                    .codegen_load_variable(target_variable, address_variable.address);
             }
             Instruction::Not(value) => {
                 let condition_register = self.convert_ssa_single_addr_value(*value, dfg);
@@ -383,7 +381,7 @@
                             {
                                 let element_size = dfg[result_ids[i]].get_type().element_size();
                                 self.brillig_context.mov_instruction(len_index, *size);
-                                self.brillig_context.usize_op_in_place_instruction(
+                                self.brillig_context.codegen_usize_op_in_place(
                                     len_index,
                                     BrilligBinaryOp::UnsignedDiv,
                                     element_size,
@@ -526,7 +524,7 @@
                         dfg,
                     ) {
                         BrilligVariable::BrilligArray(array) => {
-                            self.brillig_context.array_to_vector(&array)
+                            self.brillig_context.array_to_vector_instruction(&array)
                         }
                         BrilligVariable::BrilligVector(vector) => vector,
                         BrilligVariable::SingleAddr(..) => unreachable!("ICE: ToBits on non-array"),
@@ -662,15 +660,11 @@
                     | BrilligVariable::BrilligVector(BrilligVector { rc, .. }) => rc,
                     _ => unreachable!("ICE: increment rc on non-array"),
                 };
-<<<<<<< HEAD
-                self.brillig_context.usize_op_in_place_instruction(
+                self.brillig_context.codegen_usize_op_in_place(
                     rc_register,
-                    BinaryIntOp::Add,
+                    BrilligBinaryOp::Add,
                     1,
                 );
-=======
-                self.brillig_context.usize_op_in_place(rc_register, BrilligBinaryOp::Add, 1);
->>>>>>> c34a299e
             }
             _ => todo!("ICE: Instruction not supported {instruction:?}"),
         };
@@ -788,7 +782,7 @@
     ) {
         match destination_variable {
             BrilligVariable::SingleAddr(destination_register) => {
-                self.brillig_context.array_get(
+                self.brillig_context.codegen_array_get(
                     array_pointer,
                     index_var,
                     destination_register.address,
@@ -796,8 +790,8 @@
             }
             BrilligVariable::BrilligArray(..) | BrilligVariable::BrilligVector(..) => {
                 let reference = self.brillig_context.allocate_register();
-                self.brillig_context.array_get(array_pointer, index_var, reference);
-                self.brillig_context.load_variable_instruction(destination_variable, reference);
+                self.brillig_context.codegen_array_get(array_pointer, index_var, reference);
+                self.brillig_context.codegen_load_variable(destination_variable, reference);
                 self.brillig_context.deallocate_register(reference);
             }
         }
@@ -853,9 +847,9 @@
                 ctx.mov_instruction(destination_pointer, source_pointer);
             } else {
                 // First issue a array copy to the destination
-                ctx.allocate_array_instruction(destination_pointer, source_size_as_register);
-
-                ctx.copy_array_instruction(
+                ctx.codegen_allocate_array(destination_pointer, source_size_as_register);
+
+                ctx.codegen_copy_array(
                     source_pointer,
                     destination_pointer,
                     SingleAddrVariable::new(
@@ -900,20 +894,20 @@
     ) {
         match value_variable {
             BrilligVariable::SingleAddr(value_variable) => {
-                ctx.array_set(destination_pointer, index_register, value_variable.address);
+                ctx.codegen_array_set(destination_pointer, index_register, value_variable.address);
             }
             BrilligVariable::BrilligArray(_) => {
                 let reference: MemoryAddress = ctx.allocate_register();
-                ctx.allocate_array_reference_instruction(reference);
-                ctx.store_variable_instruction(reference, value_variable);
-                ctx.array_set(destination_pointer, index_register, reference);
+                ctx.codegen_allocate_array_reference(reference);
+                ctx.codegen_store_variable(reference, value_variable);
+                ctx.codegen_array_set(destination_pointer, index_register, reference);
                 ctx.deallocate_register(reference);
             }
             BrilligVariable::BrilligVector(_) => {
                 let reference = ctx.allocate_register();
-                ctx.allocate_vector_reference_instruction(reference);
-                ctx.store_variable_instruction(reference, value_variable);
-                ctx.array_set(destination_pointer, index_register, reference);
+                ctx.codegen_allocate_vector_reference(reference);
+                ctx.codegen_store_variable(reference, value_variable);
+                ctx.codegen_array_set(destination_pointer, index_register, reference);
                 ctx.deallocate_register(reference);
             }
         }
@@ -1217,7 +1211,7 @@
         let source_len_variable = self.convert_ssa_value(source_value, dfg);
         let source_len = source_len_variable.extract_single_addr();
 
-        self.brillig_context.usize_op_instruction(source_len.address, target_len, binary_op, 1);
+        self.brillig_context.codegen_usize_op(source_len.address, target_len, binary_op, 1);
     }
 
     /// Converts an SSA cast to a sequence of Brillig opcodes.
@@ -1371,8 +1365,10 @@
                     // Initialize the variable
                     let pointer = match new_variable {
                         BrilligVariable::BrilligArray(brillig_array) => {
-                            self.brillig_context
-                                .allocate_fixed_length_array(brillig_array.pointer, array.len());
+                            self.brillig_context.codegen_allocate_fixed_length_array(
+                                brillig_array.pointer,
+                                array.len(),
+                            );
                             self.brillig_context
                                 .usize_const_instruction(brillig_array.rc, 1_usize.into());
 
@@ -1382,7 +1378,7 @@
                             self.brillig_context
                                 .usize_const_instruction(vector.size, array.len().into());
                             self.brillig_context
-                                .allocate_array_instruction(vector.pointer, vector.size);
+                                .codegen_allocate_array(vector.pointer, vector.size);
                             self.brillig_context.usize_const_instruction(vector.rc, 1_usize.into());
 
                             vector.pointer
@@ -1403,7 +1399,7 @@
                         // Store the item in memory
                         self.store_variable_in_array(pointer, iterator_register, element_variable);
                         // Increment the iterator
-                        self.brillig_context.usize_op_in_place_instruction(
+                        self.brillig_context.codegen_usize_op_in_place(
                             iterator_register.address,
                             BrilligBinaryOp::Add,
                             1,
@@ -1467,7 +1463,7 @@
                     dfg,
                 );
                 let array = variable.extract_array();
-                self.brillig_context.allocate_fixed_length_array(array.pointer, array.size);
+                self.brillig_context.codegen_allocate_fixed_length_array(array.pointer, array.size);
                 self.brillig_context.usize_const_instruction(array.rc, 1_usize.into());
 
                 variable
@@ -1513,7 +1509,7 @@
                     .usize_const_instruction(result_register, (size / element_size).into());
             }
             BrilligVariable::BrilligVector(BrilligVector { size, .. }) => {
-                self.brillig_context.usize_op_instruction(
+                self.brillig_context.codegen_usize_op(
                     size,
                     result_register,
                     BrilligBinaryOp::UnsignedDiv,
