use crate::brillig::brillig_ir::brillig_variable::{
    type_to_heap_value_type, BrilligArray, BrilligVariable, BrilligVector, SingleAddrVariable,
};
use crate::brillig::brillig_ir::{
    BrilligBinaryOp, BrilligContext, BRILLIG_MEMORY_ADDRESSING_BIT_SIZE,
};
use crate::ssa::ir::dfg::CallStack;
use crate::ssa::ir::instruction::ConstrainError;
use crate::ssa::ir::{
    basic_block::{BasicBlock, BasicBlockId},
    dfg::DataFlowGraph,
    function::FunctionId,
    instruction::{
        Binary, BinaryOp, Endian, Instruction, InstructionId, Intrinsic, TerminatorInstruction,
    },
    types::{NumericType, Type},
    value::{Value, ValueId},
};
use acvm::acir::brillig::{MemoryAddress, ValueOrArray};
use acvm::brillig_vm::brillig::HeapVector;
use acvm::FieldElement;
use fxhash::{FxHashMap as HashMap, FxHashSet as HashSet};
use iter_extended::vecmap;
use num_bigint::BigUint;

use super::brillig_black_box::convert_black_box_call;
use super::brillig_block_variables::BlockVariables;
use super::brillig_fn::FunctionContext;

/// Generate the compilation artifacts for compiling a function into brillig bytecode.
pub(crate) struct BrilligBlock<'block> {
    pub(crate) function_context: &'block mut FunctionContext,
    /// The basic block that is being converted
    pub(crate) block_id: BasicBlockId,
    /// Context for creating brillig opcodes
    pub(crate) brillig_context: &'block mut BrilligContext,
    /// Tracks the available variable during the codegen of the block
    pub(crate) variables: BlockVariables,
    /// For each instruction, the set of values that are not used anymore after it.
    pub(crate) last_uses: HashMap<InstructionId, HashSet<ValueId>>,
}

impl<'block> BrilligBlock<'block> {
    /// Converts an SSA Basic block into a sequence of Brillig opcodes
    pub(crate) fn compile(
        function_context: &'block mut FunctionContext,
        brillig_context: &'block mut BrilligContext,
        block_id: BasicBlockId,
        dfg: &DataFlowGraph,
    ) {
        let live_in = function_context.liveness.get_live_in(&block_id);
        let variables =
            BlockVariables::new(live_in.clone(), function_context.all_block_parameters());

        brillig_context.set_allocated_registers(
            variables
                .get_available_variables(function_context)
                .into_iter()
                .flat_map(|variable| variable.extract_registers())
                .collect(),
        );
        let last_uses = function_context.liveness.get_last_uses(&block_id).clone();

        let mut brillig_block =
            BrilligBlock { function_context, block_id, brillig_context, variables, last_uses };

        brillig_block.convert_block(dfg);
    }

    fn convert_block(&mut self, dfg: &DataFlowGraph) {
        // Add a label for this block
        let block_label = self.create_block_label_for_current_function(self.block_id);
        self.brillig_context.enter_context(block_label);

        // Convert the block parameters
        let block = &dfg[self.block_id];
        self.convert_block_params(block, dfg);

        // Convert all of the instructions into the block
        for instruction_id in block.instructions() {
            self.convert_ssa_instruction(*instruction_id, dfg);
        }

        // Process the block's terminator instruction
        let terminator_instruction =
            block.terminator().expect("block is expected to be constructed");

        self.convert_ssa_terminator(terminator_instruction, dfg);
    }

    /// Creates a unique global label for a block.
    ///
    /// This uses the current functions's function ID and the block ID
    /// Making the assumption that the block ID passed in belongs to this
    /// function.
    fn create_block_label_for_current_function(&self, block_id: BasicBlockId) -> String {
        Self::create_block_label(self.function_context.function_id, block_id)
    }
    /// Creates a unique label for a block using the function Id and the block ID.
    ///
    /// We implicitly assume that the function ID and the block ID is enough
    /// for us to create a unique label across functions and blocks.
    ///
    /// This is so that during linking there are no duplicates or labels being overwritten.
    fn create_block_label(function_id: FunctionId, block_id: BasicBlockId) -> String {
        format!("{function_id}-{block_id}")
    }

    /// Converts an SSA terminator instruction into the necessary opcodes.
    ///
    /// TODO: document why the TerminatorInstruction::Return includes a stop instruction
    /// TODO along with the `Self::compile`
    fn convert_ssa_terminator(
        &mut self,
        terminator_instruction: &TerminatorInstruction,
        dfg: &DataFlowGraph,
    ) {
        match terminator_instruction {
            TerminatorInstruction::JmpIf { condition, then_destination, else_destination } => {
                let condition = self.convert_ssa_single_addr_value(*condition, dfg);
                self.brillig_context.jump_if_instruction(
                    condition.address,
                    self.create_block_label_for_current_function(*then_destination),
                );
                self.brillig_context.jump_instruction(
                    self.create_block_label_for_current_function(*else_destination),
                );
            }
            TerminatorInstruction::Jmp {
                destination: destination_block,
                arguments,
                call_stack: _,
            } => {
                let target_block = &dfg[*destination_block];
                for (src, dest) in arguments.iter().zip(target_block.parameters()) {
                    // Destinations are block parameters so they should have been allocated previously.
                    let destination = self.variables.get_block_param(
                        self.function_context,
                        *destination_block,
                        *dest,
                        dfg,
                    );
                    let source = self.convert_ssa_value(*src, dfg);
                    self.pass_variable(source, destination);
                }
                self.brillig_context.jump_instruction(
                    self.create_block_label_for_current_function(*destination_block),
                );
            }
            TerminatorInstruction::Return { return_values, .. } => {
                let return_registers: Vec<_> = return_values
                    .iter()
                    .flat_map(|value_id| {
                        let return_variable = self.convert_ssa_value(*value_id, dfg);
                        return_variable.extract_registers()
                    })
                    .collect();
                self.brillig_context.codegen_return(&return_registers);
            }
        }
    }

    /// Passes an arbitrary variable from the registers of the source to the registers of the destination
    fn pass_variable(&mut self, source: BrilligVariable, destination: BrilligVariable) {
        match (source, destination) {
            (
                BrilligVariable::SingleAddr(source_var),
                BrilligVariable::SingleAddr(destination_var),
            ) => {
                self.brillig_context.mov_instruction(destination_var.address, source_var.address);
            }
            (
                BrilligVariable::BrilligArray(BrilligArray {
                    pointer: source_pointer,
                    size: _,
                    rc: source_rc,
                }),
                BrilligVariable::BrilligArray(BrilligArray {
                    pointer: destination_pointer,
                    size: _,
                    rc: destination_rc,
                }),
            ) => {
                self.brillig_context.mov_instruction(destination_pointer, source_pointer);
                self.brillig_context.mov_instruction(destination_rc, source_rc);
            }
            (
                BrilligVariable::BrilligVector(BrilligVector {
                    pointer: source_pointer,
                    size: source_size,
                    rc: source_rc,
                }),
                BrilligVariable::BrilligVector(BrilligVector {
                    pointer: destination_pointer,
                    size: destination_size,
                    rc: destination_rc,
                }),
            ) => {
                self.brillig_context.mov_instruction(destination_pointer, source_pointer);
                self.brillig_context.mov_instruction(destination_size, source_size);
                self.brillig_context.mov_instruction(destination_rc, source_rc);
            }
            (_, _) => {
                unreachable!("ICE: Cannot pass value from {:?} to {:?}", source, destination);
            }
        }
    }

    /// Converts SSA Block parameters into Brillig Registers.
    fn convert_block_params(&mut self, block: &BasicBlock, dfg: &DataFlowGraph) {
        for param_id in block.parameters() {
            let value = &dfg[*param_id];
            let param_type = match value {
                Value::Param { typ, .. } => typ,
                _ => unreachable!("ICE: Only Param type values should appear in block parameters"),
            };
            match param_type {
                // Simple parameters and arrays are passed as already filled registers
                // In the case of arrays, the values should already be in memory and the register should
                // Be a valid pointer to the array.
                // For slices, two registers are passed, the pointer to the data and a register holding the size of the slice.
                Type::Numeric(_) | Type::Array(..) | Type::Slice(..) | Type::Reference(_) => {
                    self.variables.get_block_param(
                        self.function_context,
                        self.block_id,
                        *param_id,
                        dfg,
                    );
                }
                Type::Function => todo!("ICE: Type::Function Param not supported"),
            }
        }
    }

    /// Converts an SSA instruction into a sequence of Brillig opcodes.
    fn convert_ssa_instruction(&mut self, instruction_id: InstructionId, dfg: &DataFlowGraph) {
        let instruction = &dfg[instruction_id];
        self.brillig_context.set_call_stack(dfg.get_call_stack(instruction_id));

        match instruction {
            Instruction::Binary(binary) => {
                let result_var = self.variables.define_single_addr_variable(
                    self.function_context,
                    self.brillig_context,
                    dfg.instruction_results(instruction_id)[0],
                    dfg,
                );
                self.convert_ssa_binary(binary, dfg, result_var);
            }
            Instruction::Constrain(lhs, rhs, assert_message) => {
                let assert_message = if let Some(error) = assert_message {
                    match error.as_ref() {
                        ConstrainError::Static(string) => Some(string.clone()),
                        ConstrainError::Dynamic(call_instruction) => {
                            let Instruction::Call { func, arguments } = call_instruction else {
                                unreachable!("expected a call instruction")
                            };

                            let Value::Function(func_id) = &dfg[*func] else {
                                unreachable!("expected a function value")
                            };

                            self.convert_ssa_function_call(*func_id, arguments, dfg, &[]);

                            // Dynamic assert messages are handled in the generated function call.
                            // We then don't need to attach one to the constrain instruction.
                            None
                        }
                    }
                } else {
                    None
                };

                let condition = SingleAddrVariable {
                    address: self.brillig_context.allocate_register(),
                    bit_size: 1,
                };

                self.convert_ssa_binary(
                    &Binary { lhs: *lhs, rhs: *rhs, operator: BinaryOp::Eq },
                    dfg,
                    condition,
                );

                self.brillig_context.constrain_instruction(condition, assert_message);
                self.brillig_context.deallocate_single_addr(condition);
            }
            Instruction::Allocate => {
                let result_value = dfg.instruction_results(instruction_id)[0];
                let address_register = self.variables.define_single_addr_variable(
                    self.function_context,
                    self.brillig_context,
                    result_value,
                    dfg,
                );
                match dfg.type_of_value(result_value) {
                    Type::Reference(element) => match *element {
                        Type::Array(..) => {
                            self.brillig_context
                                .codegen_allocate_array_reference(address_register.address);
                        }
                        Type::Slice(..) => {
                            self.brillig_context
                                .codegen_allocate_vector_reference(address_register.address);
                        }
                        _ => {
                            self.brillig_context
                                .codegen_allocate_single_addr_reference(address_register.address);
                        }
                    },
                    _ => {
                        unreachable!("ICE: Allocate on non-reference type")
                    }
                }
            }
            Instruction::Store { address, value } => {
                let address_var = self.convert_ssa_single_addr_value(*address, dfg);
                let source_variable = self.convert_ssa_value(*value, dfg);

                self.brillig_context.codegen_store_variable(address_var.address, source_variable);
            }
            Instruction::Load { address } => {
                let target_variable = self.variables.define_variable(
                    self.function_context,
                    self.brillig_context,
                    dfg.instruction_results(instruction_id)[0],
                    dfg,
                );

                let address_variable = self.convert_ssa_single_addr_value(*address, dfg);

                self.brillig_context
                    .codegen_load_variable(target_variable, address_variable.address);
            }
            Instruction::Not(value) => {
                let condition_register = self.convert_ssa_single_addr_value(*value, dfg);
                let result_register = self.variables.define_single_addr_variable(
                    self.function_context,
                    self.brillig_context,
                    dfg.instruction_results(instruction_id)[0],
                    dfg,
                );
                self.brillig_context.not_instruction(condition_register, result_register);
            }
            Instruction::Call { func, arguments } => match &dfg[*func] {
                Value::ForeignFunction(func_name) => {
                    let result_ids = dfg.instruction_results(instruction_id);

                    let input_registers = vecmap(arguments, |value_id| {
                        self.convert_ssa_value(*value_id, dfg).to_value_or_array()
                    });
                    let input_value_types = vecmap(arguments, |value_id| {
                        let value_type = dfg.type_of_value(*value_id);
                        type_to_heap_value_type(&value_type)
                    });
                    let output_registers = vecmap(result_ids, |value_id| {
                        self.allocate_external_call_result(*value_id, dfg).to_value_or_array()
                    });
                    let output_value_types = vecmap(result_ids, |value_id| {
                        let value_type = dfg.type_of_value(*value_id);
                        type_to_heap_value_type(&value_type)
                    });
                    self.brillig_context.foreign_call_instruction(
                        func_name.to_owned(),
                        &input_registers,
                        &input_value_types,
                        &output_registers,
                        &output_value_types,
                    );

                    for (i, output_register) in output_registers.iter().enumerate() {
                        if let ValueOrArray::HeapVector(HeapVector { size, .. }) = output_register {
                            // Update the stack pointer so that we do not overwrite
                            // dynamic memory returned from other external calls
                            self.brillig_context.increase_free_memory_pointer_instruction(*size);

                            // Update the dynamic slice length maintained in SSA
                            if let ValueOrArray::MemoryAddress(len_index) = output_registers[i - 1]
                            {
                                let element_size = dfg[result_ids[i]].get_type().element_size();
                                self.brillig_context.mov_instruction(len_index, *size);
                                self.brillig_context.codegen_usize_op_in_place(
                                    len_index,
                                    BrilligBinaryOp::UnsignedDiv,
                                    element_size,
                                );
                            } else {
                                unreachable!("ICE: a vector must be preceded by a register containing its length");
                            }
                        }
                        // Single values and allocation of fixed sized arrays has already been handled
                        // inside of `allocate_external_call_result`
                    }
                }
                Value::Function(func_id) => {
                    let result_ids = dfg.instruction_results(instruction_id);
                    self.convert_ssa_function_call(*func_id, arguments, dfg, result_ids);
                }
                Value::Intrinsic(Intrinsic::BlackBox(bb_func)) => {
                    // Slices are represented as a tuple of (length, slice contents).
                    // We must check the inputs to determine if there are slices
                    // and make sure that we pass the correct inputs to the black box function call.
                    // The loop below only keeps the slice contents, so that
                    // setting up a black box function with slice inputs matches the expected
                    // number of arguments specified in the function signature.
                    let mut arguments_no_slice_len = Vec::new();
                    for (i, arg) in arguments.iter().enumerate() {
                        if matches!(dfg.type_of_value(*arg), Type::Numeric(_)) {
                            if i < arguments.len() - 1 {
                                if !matches!(dfg.type_of_value(arguments[i + 1]), Type::Slice(_)) {
                                    arguments_no_slice_len.push(*arg);
                                }
                            } else {
                                arguments_no_slice_len.push(*arg);
                            }
                        } else {
                            arguments_no_slice_len.push(*arg);
                        }
                    }

                    let function_arguments =
                        vecmap(&arguments_no_slice_len, |arg| self.convert_ssa_value(*arg, dfg));
                    let function_results = dfg.instruction_results(instruction_id);
                    let function_results = vecmap(function_results, |result| {
                        self.allocate_external_call_result(*result, dfg)
                    });
                    convert_black_box_call(
                        self.brillig_context,
                        bb_func,
                        &function_arguments,
                        &function_results,
                    );
                }
                Value::Intrinsic(Intrinsic::ArrayLen) => {
                    let result_variable = self.variables.define_single_addr_variable(
                        self.function_context,
                        self.brillig_context,
                        dfg.instruction_results(instruction_id)[0],
                        dfg,
                    );
                    let param_id = arguments[0];
                    // Slices are represented as a tuple in the form: (length, slice contents).
                    // Thus, we can expect the first argument to a field in the case of a slice
                    // or an array in the case of an array.
                    if let Type::Numeric(_) = dfg.type_of_value(param_id) {
                        let len_variable = self.convert_ssa_value(arguments[0], dfg);
                        let length = len_variable.extract_single_addr();
                        self.brillig_context
                            .mov_instruction(result_variable.address, length.address);
                    } else {
                        self.convert_ssa_array_len(arguments[0], result_variable.address, dfg);
                    }
                }
                Value::Intrinsic(Intrinsic::AsSlice) => {
                    let source_variable = self.convert_ssa_value(arguments[0], dfg);
                    let result_ids = dfg.instruction_results(instruction_id);
                    let destination_len_variable = self.variables.define_single_addr_variable(
                        self.function_context,
                        self.brillig_context,
                        result_ids[0],
                        dfg,
                    );
                    let destination_variable = self.variables.define_variable(
                        self.function_context,
                        self.brillig_context,
                        result_ids[1],
                        dfg,
                    );
                    let source_size_as_register =
                        self.convert_ssa_array_set(source_variable, destination_variable, None);

                    // we need to explicitly set the destination_len_variable
                    self.brillig_context
                        .mov_instruction(destination_len_variable.address, source_size_as_register);
                    self.brillig_context.deallocate_register(source_size_as_register);
                }
                Value::Intrinsic(
                    Intrinsic::SlicePushBack
                    | Intrinsic::SlicePopBack
                    | Intrinsic::SlicePushFront
                    | Intrinsic::SlicePopFront
                    | Intrinsic::SliceInsert
                    | Intrinsic::SliceRemove,
                ) => {
                    self.convert_ssa_slice_intrinsic_call(
                        dfg,
                        &dfg[dfg.resolve(*func)],
                        instruction_id,
                        arguments,
                    );
                }
                Value::Intrinsic(Intrinsic::ToRadix(endianness)) => {
                    let source = self.convert_ssa_single_addr_value(arguments[0], dfg);
                    let radix = self.convert_ssa_single_addr_value(arguments[1], dfg);
                    let limb_count = self.convert_ssa_single_addr_value(arguments[2], dfg);

                    let results = dfg.instruction_results(instruction_id);

                    let target_len = self.variables.define_single_addr_variable(
                        self.function_context,
                        self.brillig_context,
                        results[0],
                        dfg,
                    );

                    let target_vector = self
                        .variables
                        .define_variable(
                            self.function_context,
                            self.brillig_context,
                            results[1],
                            dfg,
                        )
                        .extract_vector();

                    // Update the user-facing slice length
                    self.brillig_context.mov_instruction(target_len.address, limb_count.address);

                    self.brillig_context.codegen_to_radix(
                        source,
                        target_vector,
                        radix,
                        limb_count,
                        matches!(endianness, Endian::Big),
                    );
                }
                Value::Intrinsic(Intrinsic::ToBits(endianness)) => {
                    let source = self.convert_ssa_single_addr_value(arguments[0], dfg);
                    let limb_count = self.convert_ssa_single_addr_value(arguments[1], dfg);

                    let results = dfg.instruction_results(instruction_id);

                    let target_len_variable = self.variables.define_variable(
                        self.function_context,
                        self.brillig_context,
                        results[0],
                        dfg,
                    );
                    let target_len = target_len_variable.extract_single_addr();

                    let target_vector = match self.variables.define_variable(
                        self.function_context,
                        self.brillig_context,
                        results[1],
                        dfg,
                    ) {
                        BrilligVariable::BrilligArray(array) => {
                            self.brillig_context.array_to_vector_instruction(&array)
                        }
                        BrilligVariable::BrilligVector(vector) => vector,
                        BrilligVariable::SingleAddr(..) => unreachable!("ICE: ToBits on non-array"),
                    };

                    let radix = self.brillig_context.make_constant_instruction(2_usize.into(), 32);

                    // Update the user-facing slice length
                    self.brillig_context.mov_instruction(target_len.address, limb_count.address);

                    self.brillig_context.codegen_to_radix(
                        source,
                        target_vector,
                        radix,
                        limb_count,
                        matches!(endianness, Endian::Big),
                    );

                    self.brillig_context.deallocate_single_addr(radix);
                }
                _ => {
                    unreachable!("unsupported function call type {:?}", dfg[*func])
                }
            },
            Instruction::Truncate { value, bit_size, .. } => {
                let result_ids = dfg.instruction_results(instruction_id);
                let destination_register = self.variables.define_single_addr_variable(
                    self.function_context,
                    self.brillig_context,
                    result_ids[0],
                    dfg,
                );
                let source_register = self.convert_ssa_single_addr_value(*value, dfg);
                self.brillig_context.codegen_truncate(
                    destination_register,
                    source_register,
                    *bit_size,
                );
            }
            Instruction::Cast(value, _) => {
                let result_ids = dfg.instruction_results(instruction_id);
                let destination_variable = self.variables.define_single_addr_variable(
                    self.function_context,
                    self.brillig_context,
                    result_ids[0],
                    dfg,
                );
                let source_variable = self.convert_ssa_single_addr_value(*value, dfg);
                self.convert_cast(destination_variable, source_variable);
            }
            Instruction::ArrayGet { array, index } => {
                let result_ids = dfg.instruction_results(instruction_id);
                let destination_variable = self.variables.define_variable(
                    self.function_context,
                    self.brillig_context,
                    result_ids[0],
                    dfg,
                );

                let array_variable = self.convert_ssa_value(*array, dfg);
                let array_pointer = match array_variable {
                    BrilligVariable::BrilligArray(BrilligArray { pointer, .. }) => pointer,
                    BrilligVariable::BrilligVector(BrilligVector { pointer, .. }) => pointer,
                    _ => unreachable!("ICE: array get on non-array"),
                };

                let index_variable = self.convert_ssa_single_addr_value(*index, dfg);
                self.validate_array_index(array_variable, index_variable);
                self.retrieve_variable_from_array(
                    array_pointer,
                    index_variable,
                    destination_variable,
                );
            }
            Instruction::ArraySet { array, index, value, .. } => {
                let source_variable = self.convert_ssa_value(*array, dfg);
                let index_register = self.convert_ssa_single_addr_value(*index, dfg);
                let value_variable = self.convert_ssa_value(*value, dfg);

                let result_ids = dfg.instruction_results(instruction_id);
                let destination_variable = self.variables.define_variable(
                    self.function_context,
                    self.brillig_context,
                    result_ids[0],
                    dfg,
                );
                self.validate_array_index(source_variable, index_register);
                let source_size_as_register = self.convert_ssa_array_set(
                    source_variable,
                    destination_variable,
                    Some((index_register.address, value_variable)),
                );
                self.brillig_context.deallocate_register(source_size_as_register);
            }
            Instruction::RangeCheck { value, max_bit_size, assert_message } => {
                let value = self.convert_ssa_single_addr_value(*value, dfg);
                // SSA generates redundant range checks. A range check with a max bit size >= value.bit_size will always pass.
                if value.bit_size > *max_bit_size {
                    // Cast original value to field
                    let left = SingleAddrVariable {
                        address: self.brillig_context.allocate_register(),
                        bit_size: FieldElement::max_num_bits(),
                    };
                    self.convert_cast(left, value);

                    // Create a field constant with the max
                    let max = BigUint::from(2_u128).pow(*max_bit_size) - BigUint::from(1_u128);
                    let right = self.brillig_context.make_constant_instruction(
                        FieldElement::from_be_bytes_reduce(&max.to_bytes_be()).into(),
                        FieldElement::max_num_bits(),
                    );

                    // Check if lte max
                    let condition =
                        SingleAddrVariable::new(self.brillig_context.allocate_register(), 1);
                    self.brillig_context.binary_instruction(
                        left,
                        right,
                        condition,
                        BrilligBinaryOp::LessThanEquals,
                    );

                    self.brillig_context.constrain_instruction(condition, assert_message.clone());
                    self.brillig_context.deallocate_single_addr(condition);
                    self.brillig_context.deallocate_single_addr(left);
                    self.brillig_context.deallocate_single_addr(right);
                }
            }
            Instruction::IncrementRc { value } => {
                let rc_register = match self.convert_ssa_value(*value, dfg) {
                    BrilligVariable::BrilligArray(BrilligArray { rc, .. })
                    | BrilligVariable::BrilligVector(BrilligVector { rc, .. }) => rc,
                    other => unreachable!("ICE: increment rc on non-array: {other:?}"),
<<<<<<< HEAD
=======
                };
                self.brillig_context.codegen_usize_op_in_place(
                    rc_register,
                    BrilligBinaryOp::Add,
                    1,
                );
            }
            Instruction::DecrementRc { value } => {
                let rc_register = match self.convert_ssa_value(*value, dfg) {
                    BrilligVariable::BrilligArray(BrilligArray { rc, .. })
                    | BrilligVariable::BrilligVector(BrilligVector { rc, .. }) => rc,
                    other => unreachable!("ICE: decrement rc on non-array: {other:?}"),
>>>>>>> 0b15db2b
                };
                self.brillig_context.codegen_usize_op_in_place(
                    rc_register,
                    BrilligBinaryOp::Sub,
                    1,
                );
            }
            Instruction::EnableSideEffects { .. } => {
                todo!("enable_side_effects not supported by brillig")
            }
<<<<<<< HEAD
            Instruction::DecrementRc { value } => {
                let rc_register = match self.convert_ssa_value(*value, dfg) {
                    BrilligVariable::BrilligArray(BrilligArray { rc, .. })
                    | BrilligVariable::BrilligVector(BrilligVector { rc, .. }) => rc,
                    other => unreachable!("ICE: decrement rc on non-array: {other:?}"),
                };
                self.brillig_context.usize_op_in_place(rc_register, BinaryIntOp::Sub, 1);
            }
            Instruction::EnableSideEffects { .. } => {
                todo!("enable_side_effects not supported by brillig")
            }
=======
>>>>>>> 0b15db2b
        };

        let dead_variables = self
            .last_uses
            .get(&instruction_id)
            .expect("Last uses for instruction should have been computed");

        for dead_variable in dead_variables {
            self.variables.remove_variable(
                dead_variable,
                self.function_context,
                self.brillig_context,
            );
        }
        self.brillig_context.set_call_stack(CallStack::new());
    }

    fn convert_ssa_function_call(
        &mut self,
        func_id: FunctionId,
        arguments: &[ValueId],
        dfg: &DataFlowGraph,
        result_ids: &[ValueId],
    ) {
        // Convert the arguments to registers casting those to the types of the receiving function
        let argument_registers: Vec<MemoryAddress> = arguments
            .iter()
            .flat_map(|argument_id| self.convert_ssa_value(*argument_id, dfg).extract_registers())
            .collect();

        // Create label for the function that will be called
        let label_of_function_to_call = FunctionContext::function_id_to_function_label(func_id);

        let variables_to_save = self.variables.get_available_variables(self.function_context);

        let saved_registers = self
            .brillig_context
            .codegen_pre_call_save_registers_prep_args(&argument_registers, &variables_to_save);

        // We don't save and restore constants, so we dump them before a external call since the callee might use the registers where they are allocated.
        self.variables.dump_constants();

        // Call instruction, which will interpret above registers 0..num args
        self.brillig_context.add_external_call_instruction(label_of_function_to_call);

        // Important: resolve after pre_call_save_registers_prep_args
        // This ensures we don't save the results to registers unnecessarily.

        // Allocate the registers for the variables where we are assigning the returns
        let variables_assigned_to = vecmap(result_ids, |result_id| {
            self.variables.define_variable(
                self.function_context,
                self.brillig_context,
                *result_id,
                dfg,
            )
        });

        // Collect the registers that should have been returned
        let returned_registers: Vec<MemoryAddress> = variables_assigned_to
            .iter()
            .flat_map(|returned_variable| returned_variable.extract_registers())
            .collect();

        assert!(
            !saved_registers.iter().any(|x| returned_registers.contains(x)),
            "should not save registers used as function results"
        );

        // puts the returns into the returned_registers and restores saved_registers
        self.brillig_context
            .codegen_post_call_prep_returns_load_registers(&returned_registers, &saved_registers);
    }

    fn validate_array_index(
        &mut self,
        array_variable: BrilligVariable,
        index_register: SingleAddrVariable,
    ) {
        let (size_as_register, should_deallocate_size) = match array_variable {
            BrilligVariable::BrilligArray(BrilligArray { size, .. }) => {
                (self.brillig_context.make_usize_constant_instruction(size.into()), true)
            }
            BrilligVariable::BrilligVector(BrilligVector { size, .. }) => {
                (SingleAddrVariable::new_usize(size), false)
            }
            _ => unreachable!("ICE: validate array index on non-array"),
        };

        let condition = SingleAddrVariable::new(self.brillig_context.allocate_register(), 1);

        self.brillig_context.memory_op_instruction(
            index_register.address,
            size_as_register.address,
            condition.address,
            BrilligBinaryOp::LessThan,
        );

        self.brillig_context
            .constrain_instruction(condition, Some("Array index out of bounds".to_owned()));

        if should_deallocate_size {
            self.brillig_context.deallocate_single_addr(size_as_register);
        }
        self.brillig_context.deallocate_single_addr(condition);
    }

    pub(crate) fn retrieve_variable_from_array(
        &mut self,
        array_pointer: MemoryAddress,
        index_var: SingleAddrVariable,
        destination_variable: BrilligVariable,
    ) {
        match destination_variable {
            BrilligVariable::SingleAddr(destination_register) => {
                self.brillig_context.codegen_array_get(
                    array_pointer,
                    index_var,
                    destination_register.address,
                );
            }
            BrilligVariable::BrilligArray(..) | BrilligVariable::BrilligVector(..) => {
                let reference = self.brillig_context.allocate_register();
                self.brillig_context.codegen_array_get(array_pointer, index_var, reference);
                self.brillig_context.codegen_load_variable(destination_variable, reference);
                self.brillig_context.deallocate_register(reference);
            }
        }
    }

    /// Array set operation in SSA returns a new array or slice that is a copy of the parameter array or slice
    /// With a specific value changed.
    ///
    /// Returns `source_size_as_register`, which is expected to be deallocated with:
    /// `self.brillig_context.deallocate_register(source_size_as_register)`
    fn convert_ssa_array_set(
        &mut self,
        source_variable: BrilligVariable,
        destination_variable: BrilligVariable,
        opt_index_and_value: Option<(MemoryAddress, BrilligVariable)>,
    ) -> MemoryAddress {
        let destination_pointer = match destination_variable {
            BrilligVariable::BrilligArray(BrilligArray { pointer, .. }) => pointer,
            BrilligVariable::BrilligVector(BrilligVector { pointer, .. }) => pointer,
            _ => unreachable!("ICE: array_set SSA returns non-array"),
        };

        let reference_count = match source_variable {
            BrilligVariable::BrilligArray(BrilligArray { rc, .. })
            | BrilligVariable::BrilligVector(BrilligVector { rc, .. }) => rc,
            _ => unreachable!("ICE: array_set SSA on non-array"),
        };

        let (source_pointer, source_size_as_register) = match source_variable {
            BrilligVariable::BrilligArray(BrilligArray { size, pointer, rc: _ }) => {
                let source_size_register = self.brillig_context.allocate_register();
                self.brillig_context.usize_const_instruction(source_size_register, size.into());
                (pointer, source_size_register)
            }
            BrilligVariable::BrilligVector(BrilligVector { size, pointer, rc: _ }) => {
                let source_size_register = self.brillig_context.allocate_register();
                self.brillig_context.mov_instruction(source_size_register, size);
                (pointer, source_size_register)
            }
            _ => unreachable!("ICE: array_set SSA on non-array"),
        };

        // Here we want to compare the reference count against 1.
        let one = self.brillig_context.make_usize_constant_instruction(1_usize.into());
        let condition = self.brillig_context.allocate_register();
        self.brillig_context.memory_op_instruction(
            reference_count,
            one.address,
            condition,
            BrilligBinaryOp::Equals,
        );
        self.brillig_context.codegen_branch(condition, |ctx, cond| {
            if cond {
                // Reference count is 1, we can mutate the array directly
                ctx.mov_instruction(destination_pointer, source_pointer);
            } else {
                // First issue a array copy to the destination
                ctx.codegen_allocate_array(destination_pointer, source_size_as_register);

                ctx.codegen_copy_array(
                    source_pointer,
                    destination_pointer,
                    SingleAddrVariable::new(
                        source_size_as_register,
                        BRILLIG_MEMORY_ADDRESSING_BIT_SIZE,
                    ),
                );
            }
        });

        match destination_variable {
            BrilligVariable::BrilligArray(BrilligArray { rc: target_rc, .. }) => {
                self.brillig_context.usize_const_instruction(target_rc, 1_usize.into());
            }
            BrilligVariable::BrilligVector(BrilligVector {
                size: target_size,
                rc: target_rc,
                ..
            }) => {
                self.brillig_context.mov_instruction(target_size, source_size_as_register);
                self.brillig_context.usize_const_instruction(target_rc, 1_usize.into());
            }
            _ => unreachable!("ICE: array_set SSA on non-array"),
        }

        if let Some((index_register, value_variable)) = opt_index_and_value {
            // Then set the value in the newly created array
            self.store_variable_in_array(
                destination_pointer,
                SingleAddrVariable::new_usize(index_register),
                value_variable,
            );
        }

        self.brillig_context.deallocate_register(condition);
        source_size_as_register
    }

    pub(crate) fn store_variable_in_array_with_ctx(
        ctx: &mut BrilligContext,
        destination_pointer: MemoryAddress,
        index_register: SingleAddrVariable,
        value_variable: BrilligVariable,
    ) {
        match value_variable {
            BrilligVariable::SingleAddr(value_variable) => {
                ctx.codegen_array_set(destination_pointer, index_register, value_variable.address);
            }
            BrilligVariable::BrilligArray(_) => {
                let reference: MemoryAddress = ctx.allocate_register();
                ctx.codegen_allocate_array_reference(reference);
                ctx.codegen_store_variable(reference, value_variable);
                ctx.codegen_array_set(destination_pointer, index_register, reference);
                ctx.deallocate_register(reference);
            }
            BrilligVariable::BrilligVector(_) => {
                let reference = ctx.allocate_register();
                ctx.codegen_allocate_vector_reference(reference);
                ctx.codegen_store_variable(reference, value_variable);
                ctx.codegen_array_set(destination_pointer, index_register, reference);
                ctx.deallocate_register(reference);
            }
        }
    }

    pub(crate) fn store_variable_in_array(
        &mut self,
        destination_pointer: MemoryAddress,
        index_variable: SingleAddrVariable,
        value_variable: BrilligVariable,
    ) {
        Self::store_variable_in_array_with_ctx(
            self.brillig_context,
            destination_pointer,
            index_variable,
            value_variable,
        );
    }

    /// Convert the SSA slice operations to brillig slice operations
    fn convert_ssa_slice_intrinsic_call(
        &mut self,
        dfg: &DataFlowGraph,
        intrinsic: &Value,
        instruction_id: InstructionId,
        arguments: &[ValueId],
    ) {
        let slice_id = arguments[1];
        let element_size = dfg.type_of_value(slice_id).element_size();
        let source_variable = self.convert_ssa_value(slice_id, dfg);
        let source_vector = self.convert_array_or_vector_to_vector(source_variable);

        let results = dfg.instruction_results(instruction_id);
        match intrinsic {
            Value::Intrinsic(Intrinsic::SlicePushBack) => {
                let target_len = match self.variables.define_variable(
                    self.function_context,
                    self.brillig_context,
                    results[0],
                    dfg,
                ) {
                    BrilligVariable::SingleAddr(register_index) => register_index,
                    _ => unreachable!("ICE: first value of a slice must be a register index"),
                };

                let target_variable = self.variables.define_variable(
                    self.function_context,
                    self.brillig_context,
                    results[1],
                    dfg,
                );

                let target_vector = target_variable.extract_vector();
                let item_values = vecmap(&arguments[2..element_size + 2], |arg| {
                    self.convert_ssa_value(*arg, dfg)
                });

                self.update_slice_length(
                    target_len.address,
                    arguments[0],
                    dfg,
                    BrilligBinaryOp::Add,
                );

                self.slice_push_back_operation(target_vector, source_vector, &item_values);
            }
            Value::Intrinsic(Intrinsic::SlicePushFront) => {
                let target_len = match self.variables.define_variable(
                    self.function_context,
                    self.brillig_context,
                    results[0],
                    dfg,
                ) {
                    BrilligVariable::SingleAddr(register_index) => register_index,
                    _ => unreachable!("ICE: first value of a slice must be a register index"),
                };

                let target_variable = self.variables.define_variable(
                    self.function_context,
                    self.brillig_context,
                    results[1],
                    dfg,
                );
                let target_vector = target_variable.extract_vector();
                let item_values = vecmap(&arguments[2..element_size + 2], |arg| {
                    self.convert_ssa_value(*arg, dfg)
                });

                self.update_slice_length(
                    target_len.address,
                    arguments[0],
                    dfg,
                    BrilligBinaryOp::Add,
                );

                self.slice_push_front_operation(target_vector, source_vector, &item_values);
            }
            Value::Intrinsic(Intrinsic::SlicePopBack) => {
                let target_len = match self.variables.define_variable(
                    self.function_context,
                    self.brillig_context,
                    results[0],
                    dfg,
                ) {
                    BrilligVariable::SingleAddr(register_index) => register_index,
                    _ => unreachable!("ICE: first value of a slice must be a register index"),
                };

                let target_variable = self.variables.define_variable(
                    self.function_context,
                    self.brillig_context,
                    results[1],
                    dfg,
                );

                let target_vector = target_variable.extract_vector();

                let pop_variables = vecmap(&results[2..element_size + 2], |result| {
                    self.variables.define_variable(
                        self.function_context,
                        self.brillig_context,
                        *result,
                        dfg,
                    )
                });

                self.update_slice_length(
                    target_len.address,
                    arguments[0],
                    dfg,
                    BrilligBinaryOp::Sub,
                );

                self.slice_pop_back_operation(target_vector, source_vector, &pop_variables);
            }
            Value::Intrinsic(Intrinsic::SlicePopFront) => {
                let target_len = match self.variables.define_variable(
                    self.function_context,
                    self.brillig_context,
                    results[element_size],
                    dfg,
                ) {
                    BrilligVariable::SingleAddr(register_index) => register_index,
                    _ => unreachable!("ICE: first value of a slice must be a register index"),
                };

                let pop_variables = vecmap(&results[0..element_size], |result| {
                    self.variables.define_variable(
                        self.function_context,
                        self.brillig_context,
                        *result,
                        dfg,
                    )
                });

                let target_variable = self.variables.define_variable(
                    self.function_context,
                    self.brillig_context,
                    results[element_size + 1],
                    dfg,
                );
                let target_vector = target_variable.extract_vector();

                self.update_slice_length(
                    target_len.address,
                    arguments[0],
                    dfg,
                    BrilligBinaryOp::Sub,
                );

                self.slice_pop_front_operation(target_vector, source_vector, &pop_variables);
            }
            Value::Intrinsic(Intrinsic::SliceInsert) => {
                let target_len = match self.variables.define_variable(
                    self.function_context,
                    self.brillig_context,
                    results[0],
                    dfg,
                ) {
                    BrilligVariable::SingleAddr(register_index) => register_index,
                    _ => unreachable!("ICE: first value of a slice must be a register index"),
                };

                let target_id = results[1];
                let target_variable = self.variables.define_variable(
                    self.function_context,
                    self.brillig_context,
                    target_id,
                    dfg,
                );

                let target_vector = target_variable.extract_vector();

                // Remove if indexing in insert is changed to flattened indexing
                // https://github.com/noir-lang/noir/issues/1889#issuecomment-1668048587
                let user_index = self.convert_ssa_single_addr_value(arguments[2], dfg);

                let converted_index =
                    self.brillig_context.make_usize_constant_instruction(element_size.into());

                self.brillig_context.memory_op_instruction(
                    converted_index.address,
                    user_index.address,
                    converted_index.address,
                    BrilligBinaryOp::Mul,
                );

                let items = vecmap(&arguments[3..element_size + 3], |arg| {
                    self.convert_ssa_value(*arg, dfg)
                });

                self.update_slice_length(
                    target_len.address,
                    arguments[0],
                    dfg,
                    BrilligBinaryOp::Add,
                );

                self.slice_insert_operation(target_vector, source_vector, converted_index, &items);
                self.brillig_context.deallocate_single_addr(converted_index);
            }
            Value::Intrinsic(Intrinsic::SliceRemove) => {
                let target_len = match self.variables.define_variable(
                    self.function_context,
                    self.brillig_context,
                    results[0],
                    dfg,
                ) {
                    BrilligVariable::SingleAddr(register_index) => register_index,
                    _ => unreachable!("ICE: first value of a slice must be a register index"),
                };

                let target_id = results[1];

                let target_variable = self.variables.define_variable(
                    self.function_context,
                    self.brillig_context,
                    target_id,
                    dfg,
                );
                let target_vector = target_variable.extract_vector();

                // Remove if indexing in remove is changed to flattened indexing
                // https://github.com/noir-lang/noir/issues/1889#issuecomment-1668048587
                let user_index = self.convert_ssa_single_addr_value(arguments[2], dfg);

                let converted_index =
                    self.brillig_context.make_usize_constant_instruction(element_size.into());
                self.brillig_context.memory_op_instruction(
                    converted_index.address,
                    user_index.address,
                    converted_index.address,
                    BrilligBinaryOp::Mul,
                );

                let removed_items = vecmap(&results[2..element_size + 2], |result| {
                    self.variables.define_variable(
                        self.function_context,
                        self.brillig_context,
                        *result,
                        dfg,
                    )
                });

                self.update_slice_length(
                    target_len.address,
                    arguments[0],
                    dfg,
                    BrilligBinaryOp::Sub,
                );

                self.slice_remove_operation(
                    target_vector,
                    source_vector,
                    converted_index,
                    &removed_items,
                );

                self.brillig_context.deallocate_single_addr(converted_index);
            }
            _ => unreachable!("ICE: Slice operation not supported"),
        }
    }

    /// Slices have a tuple structure (slice length, slice contents) to enable logic
    /// that uses dynamic slice lengths (such as with merging slices in the flattening pass).
    /// This method codegens an update to the slice length.
    ///
    /// The binary operation performed on the slice length is always an addition or subtraction of `1`.
    /// This is because the slice length holds the user length (length as displayed by a `.len()` call),
    /// and not a flattened length used internally to represent arrays of tuples.
    /// The length inside of `RegisterOrMemory::HeapVector` represents the entire flattened number
    /// of fields in the vector.
    fn update_slice_length(
        &mut self,
        target_len: MemoryAddress,
        source_value: ValueId,
        dfg: &DataFlowGraph,
        binary_op: BrilligBinaryOp,
    ) {
        let source_len_variable = self.convert_ssa_value(source_value, dfg);
        let source_len = source_len_variable.extract_single_addr();

        self.brillig_context.codegen_usize_op(source_len.address, target_len, binary_op, 1);
    }

    /// Converts an SSA cast to a sequence of Brillig opcodes.
    /// Casting is only necessary when shrinking the bit size of a numeric value.
    fn convert_cast(&mut self, destination: SingleAddrVariable, source: SingleAddrVariable) {
        // We assume that `source` is a valid `target_type` as it's expected that a truncate instruction was emitted
        // to ensure this is the case.

        self.brillig_context.cast_instruction(destination, source);
    }

    /// Converts the Binary instruction into a sequence of Brillig opcodes.
    fn convert_ssa_binary(
        &mut self,
        binary: &Binary,
        dfg: &DataFlowGraph,
        result_variable: SingleAddrVariable,
    ) {
        let binary_type =
            type_of_binary_operation(dfg[binary.lhs].get_type(), dfg[binary.rhs].get_type());

        let left = self.convert_ssa_single_addr_value(binary.lhs, dfg);
        let right = self.convert_ssa_single_addr_value(binary.rhs, dfg);

        let (brillig_binary_op, is_signed) =
            convert_ssa_binary_op_to_brillig_binary_op(binary.operator, &binary_type);

        self.brillig_context.binary_instruction(left, right, result_variable, brillig_binary_op);

        self.add_overflow_check(brillig_binary_op, left, right, result_variable, is_signed);
    }

    fn add_overflow_check(
        &mut self,
        binary_operation: BrilligBinaryOp,
        left: SingleAddrVariable,
        right: SingleAddrVariable,
        result: SingleAddrVariable,
        is_signed: bool,
    ) {
        let bit_size = left.bit_size;

        if bit_size == FieldElement::max_num_bits() {
            return;
        }

        match (binary_operation, is_signed) {
            (BrilligBinaryOp::Add, false) => {
                let condition =
                    SingleAddrVariable::new(self.brillig_context.allocate_register(), 1);
                // Check that lhs <= result
                self.brillig_context.binary_instruction(
                    left,
                    result,
                    condition,
                    BrilligBinaryOp::LessThanEquals,
                );
                self.brillig_context.constrain_instruction(
                    condition,
                    Some("attempt to add with overflow".to_string()),
                );
                self.brillig_context.deallocate_single_addr(condition);
            }
            (BrilligBinaryOp::Sub, false) => {
                let condition =
                    SingleAddrVariable::new(self.brillig_context.allocate_register(), 1);
                // Check that rhs <= lhs
                self.brillig_context.binary_instruction(
                    right,
                    left,
                    condition,
                    BrilligBinaryOp::LessThanEquals,
                );
                self.brillig_context.constrain_instruction(
                    condition,
                    Some("attempt to subtract with overflow".to_string()),
                );
                self.brillig_context.deallocate_single_addr(condition);
            }
            (BrilligBinaryOp::Mul, false) => {
                // Multiplication overflow is only possible for bit sizes > 1
                if bit_size > 1 {
                    let is_right_zero =
                        SingleAddrVariable::new(self.brillig_context.allocate_register(), 1);
                    let zero =
                        self.brillig_context.make_constant_instruction(0_usize.into(), bit_size);
                    self.brillig_context.binary_instruction(
                        zero,
                        right,
                        is_right_zero,
                        BrilligBinaryOp::Equals,
                    );
                    self.brillig_context.codegen_if_not(is_right_zero.address, |ctx| {
                        let condition = SingleAddrVariable::new(ctx.allocate_register(), 1);
                        let division = SingleAddrVariable::new(ctx.allocate_register(), bit_size);
                        // Check that result / rhs == lhs
                        ctx.binary_instruction(
                            result,
                            right,
                            division,
                            BrilligBinaryOp::UnsignedDiv,
                        );
                        ctx.binary_instruction(division, left, condition, BrilligBinaryOp::Equals);
                        ctx.constrain_instruction(
                            condition,
                            Some("attempt to multiply with overflow".to_string()),
                        );
                        ctx.deallocate_single_addr(condition);
                        ctx.deallocate_single_addr(division);
                    });
                    self.brillig_context.deallocate_single_addr(is_right_zero);
                    self.brillig_context.deallocate_single_addr(zero);
                }
            }
            _ => {}
        }
    }

    /// Converts an SSA `ValueId` into a `RegisterOrMemory`. Initializes if necessary.
    fn convert_ssa_value(&mut self, value_id: ValueId, dfg: &DataFlowGraph) -> BrilligVariable {
        let value_id = dfg.resolve(value_id);
        let value = &dfg[value_id];

        match value {
            Value::Param { .. } | Value::Instruction { .. } => {
                // All block parameters and instruction results should have already been
                // converted to registers so we fetch from the cache.

                self.variables.get_allocation(self.function_context, value_id, dfg)
            }
            Value::NumericConstant { constant, .. } => {
                // Constants might have been converted previously or not, so we get or create and
                // (re)initialize the value inside.
                if let Some(variable) = self.variables.get_constant(value_id, dfg) {
                    variable
                } else {
                    let new_variable =
                        self.variables.allocate_constant(self.brillig_context, value_id, dfg);

                    self.brillig_context
                        .const_instruction(new_variable.extract_single_addr(), (*constant).into());
                    new_variable
                }
            }
            Value::Array { array, .. } => {
                if let Some(variable) = self.variables.get_constant(value_id, dfg) {
                    variable
                } else {
                    let new_variable =
                        self.variables.allocate_constant(self.brillig_context, value_id, dfg);

                    // Initialize the variable
                    let pointer = match new_variable {
                        BrilligVariable::BrilligArray(brillig_array) => {
                            self.brillig_context.codegen_allocate_fixed_length_array(
                                brillig_array.pointer,
                                array.len(),
                            );
                            self.brillig_context
                                .usize_const_instruction(brillig_array.rc, 1_usize.into());

                            brillig_array.pointer
                        }
                        BrilligVariable::BrilligVector(vector) => {
                            self.brillig_context
                                .usize_const_instruction(vector.size, array.len().into());
                            self.brillig_context
                                .codegen_allocate_array(vector.pointer, vector.size);
                            self.brillig_context.usize_const_instruction(vector.rc, 1_usize.into());

                            vector.pointer
                        }
                        _ => unreachable!(
                            "ICE: Cannot initialize array value created as {new_variable:?}"
                        ),
                    };

                    // Write the items

                    // Allocate a register for the iterator
                    let iterator_register =
                        self.brillig_context.make_usize_constant_instruction(0_usize.into());

                    for element_id in array.iter() {
                        let element_variable = self.convert_ssa_value(*element_id, dfg);
                        // Store the item in memory
                        self.store_variable_in_array(pointer, iterator_register, element_variable);
                        // Increment the iterator
                        self.brillig_context.codegen_usize_op_in_place(
                            iterator_register.address,
                            BrilligBinaryOp::Add,
                            1,
                        );
                    }

                    self.brillig_context.deallocate_single_addr(iterator_register);

                    new_variable
                }
            }
            Value::Function(_) => {
                // For the debugger instrumentation we want to allow passing
                // around values representing function pointers, even though
                // there is no interaction with the function possible given that
                // value.
                let new_variable =
                    self.variables.allocate_constant(self.brillig_context, value_id, dfg);

                self.brillig_context.const_instruction(
                    new_variable.extract_single_addr(),
                    value_id.to_usize().into(),
                );
                new_variable
            }
            Value::Intrinsic(_) | Value::ForeignFunction(_) => {
                todo!("ICE: Cannot convert value {value:?}")
            }
        }
    }

    /// Converts an SSA `ValueId` into a `MemoryAddress`. Initializes if necessary.
    fn convert_ssa_single_addr_value(
        &mut self,
        value_id: ValueId,
        dfg: &DataFlowGraph,
    ) -> SingleAddrVariable {
        let variable = self.convert_ssa_value(value_id, dfg);
        variable.extract_single_addr()
    }

    fn allocate_external_call_result(
        &mut self,
        result: ValueId,
        dfg: &DataFlowGraph,
    ) -> BrilligVariable {
        let typ = dfg[result].get_type();
        match typ {
            Type::Numeric(_) => self.variables.define_variable(
                self.function_context,
                self.brillig_context,
                result,
                dfg,
            ),

            Type::Array(..) => {
                let variable = self.variables.define_variable(
                    self.function_context,
                    self.brillig_context,
                    result,
                    dfg,
                );
                let array = variable.extract_array();
                self.brillig_context.codegen_allocate_fixed_length_array(array.pointer, array.size);
                self.brillig_context.usize_const_instruction(array.rc, 1_usize.into());

                variable
            }
            Type::Slice(_) => {
                let variable = self.variables.define_variable(
                    self.function_context,
                    self.brillig_context,
                    result,
                    dfg,
                );
                let vector = variable.extract_vector();

                // Set the pointer to the current stack frame
                // The stack pointer will then be updated by the caller of this method
                // once the external call is resolved and the array size is known
                self.brillig_context.load_free_memory_pointer_instruction(vector.pointer);
                self.brillig_context.usize_const_instruction(vector.rc, 1_usize.into());

                variable
            }
            _ => {
                unreachable!("ICE: unsupported return type for black box call {typ:?}")
            }
        }
    }

    /// Gets the "user-facing" length of an array.
    /// An array of structs with two fields would be stored as an 2 * array.len() array/vector.
    /// So we divide the length by the number of subitems in an item to get the user-facing length.
    fn convert_ssa_array_len(
        &mut self,
        array_id: ValueId,
        result_register: MemoryAddress,
        dfg: &DataFlowGraph,
    ) {
        let array_variable = self.convert_ssa_value(array_id, dfg);
        let element_size = dfg.type_of_value(array_id).element_size();

        match array_variable {
            BrilligVariable::BrilligArray(BrilligArray { size, .. }) => {
                self.brillig_context
                    .usize_const_instruction(result_register, (size / element_size).into());
            }
            BrilligVariable::BrilligVector(BrilligVector { size, .. }) => {
                self.brillig_context.codegen_usize_op(
                    size,
                    result_register,
                    BrilligBinaryOp::UnsignedDiv,
                    element_size,
                );
            }
            _ => {
                unreachable!("ICE: Cannot get length of {array_variable:?}")
            }
        }
    }
}

/// Returns the type of the operation considering the types of the operands
pub(crate) fn type_of_binary_operation(lhs_type: &Type, rhs_type: &Type) -> Type {
    match (lhs_type, rhs_type) {
        (_, Type::Function) | (Type::Function, _) => {
            unreachable!("Functions are invalid in binary operations")
        }
        (_, Type::Reference(_)) | (Type::Reference(_), _) => {
            unreachable!("References are invalid in binary operations")
        }
        (_, Type::Array(..)) | (Type::Array(..), _) => {
            unreachable!("Arrays are invalid in binary operations")
        }
        (_, Type::Slice(..)) | (Type::Slice(..), _) => {
            unreachable!("Arrays are invalid in binary operations")
        }
        // If both sides are numeric type, then we expect their types to be
        // the same.
        (Type::Numeric(lhs_type), Type::Numeric(rhs_type)) => {
            assert_eq!(
                lhs_type, rhs_type,
                "lhs and rhs types in a binary operation are always the same"
            );
            Type::Numeric(*lhs_type)
        }
    }
}

pub(crate) fn convert_ssa_binary_op_to_brillig_binary_op(
    ssa_op: BinaryOp,
    typ: &Type,
) -> (BrilligBinaryOp, bool) {
    let (is_field, is_signed) = match typ {
          Type::Numeric(numeric_type) => match numeric_type {
              NumericType::Signed { .. } => (false, true),
              NumericType::Unsigned { .. } => (false, false),
              NumericType::NativeField => (true, false),
          },
          _ => unreachable!("only numeric types are allowed in binary operations. References are handled separately"),
      };

    let brillig_binary_op = match ssa_op {
        BinaryOp::Add => BrilligBinaryOp::Add,
        BinaryOp::Sub => BrilligBinaryOp::Sub,
        BinaryOp::Mul => BrilligBinaryOp::Mul,
        BinaryOp::Div => {
            if is_field {
                BrilligBinaryOp::FieldDiv
            } else if is_signed {
                BrilligBinaryOp::SignedDiv
            } else {
                BrilligBinaryOp::UnsignedDiv
            }
        }
        BinaryOp::Mod => BrilligBinaryOp::Modulo { is_signed_integer: is_signed },
        BinaryOp::Eq => BrilligBinaryOp::Equals,
        BinaryOp::Lt => BrilligBinaryOp::LessThan,
        BinaryOp::And => BrilligBinaryOp::And,
        BinaryOp::Or => BrilligBinaryOp::Or,
        BinaryOp::Xor => BrilligBinaryOp::Xor,
        BinaryOp::Shl => BrilligBinaryOp::Shl,
        BinaryOp::Shr => BrilligBinaryOp::Shr,
    };

    (brillig_binary_op, is_signed)
}<|MERGE_RESOLUTION|>--- conflicted
+++ resolved
@@ -679,8 +679,6 @@
                     BrilligVariable::BrilligArray(BrilligArray { rc, .. })
                     | BrilligVariable::BrilligVector(BrilligVector { rc, .. }) => rc,
                     other => unreachable!("ICE: increment rc on non-array: {other:?}"),
-<<<<<<< HEAD
-=======
                 };
                 self.brillig_context.codegen_usize_op_in_place(
                     rc_register,
@@ -688,36 +686,21 @@
                     1,
                 );
             }
-            Instruction::DecrementRc { value } => {
-                let rc_register = match self.convert_ssa_value(*value, dfg) {
-                    BrilligVariable::BrilligArray(BrilligArray { rc, .. })
-                    | BrilligVariable::BrilligVector(BrilligVector { rc, .. }) => rc,
-                    other => unreachable!("ICE: decrement rc on non-array: {other:?}"),
->>>>>>> 0b15db2b
-                };
-                self.brillig_context.codegen_usize_op_in_place(
-                    rc_register,
-                    BrilligBinaryOp::Sub,
-                    1,
-                );
-            }
-            Instruction::EnableSideEffects { .. } => {
-                todo!("enable_side_effects not supported by brillig")
-            }
-<<<<<<< HEAD
             Instruction::DecrementRc { value } => {
                 let rc_register = match self.convert_ssa_value(*value, dfg) {
                     BrilligVariable::BrilligArray(BrilligArray { rc, .. })
                     | BrilligVariable::BrilligVector(BrilligVector { rc, .. }) => rc,
                     other => unreachable!("ICE: decrement rc on non-array: {other:?}"),
                 };
-                self.brillig_context.usize_op_in_place(rc_register, BinaryIntOp::Sub, 1);
+                self.brillig_context.codegen_usize_op_in_place(
+                    rc_register,
+                    BrilligBinaryOp::Sub,
+                    1,
+                );
             }
             Instruction::EnableSideEffects { .. } => {
                 todo!("enable_side_effects not supported by brillig")
             }
-=======
->>>>>>> 0b15db2b
         };
 
         let dead_variables = self
