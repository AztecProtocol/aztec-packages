--- conflicted
+++ resolved
@@ -1624,11 +1624,7 @@
 
         match value {
             Value::Global(_) => {
-<<<<<<< HEAD
-                unreachable!("ICE: All globals should have been inlined");
-=======
                 unreachable!("Expected global value to be resolve to its inner value");
->>>>>>> a72b1b8b
             }
             Value::Param { .. } | Value::Instruction { .. } => {
                 // All block parameters and instruction results should have already been
