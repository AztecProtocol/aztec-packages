--- conflicted
+++ resolved
@@ -23,28 +23,6 @@
     function_results: &[BrilligVariable],
 ) {
     match bb_func {
-<<<<<<< HEAD
-=======
-        BlackBoxFunc::SHA256 => {
-            if let ([message], [BrilligVariable::BrilligArray(result_array)]) =
-                (function_arguments, function_results)
-            {
-                let message_vector = convert_array_or_vector(brillig_context, *message, bb_func);
-                let output_heap_array =
-                    brillig_context.codegen_brillig_array_to_heap_array(*result_array);
-
-                brillig_context.black_box_op_instruction(BlackBoxOp::Sha256 {
-                    message: message_vector,
-                    output: output_heap_array,
-                });
-
-                brillig_context.deallocate_heap_vector(message_vector);
-                brillig_context.deallocate_heap_array(output_heap_array);
-            } else {
-                unreachable!("ICE: SHA256 expects one array argument and one array result")
-            }
-        }
->>>>>>> 41891dbd
         BlackBoxFunc::Blake2s => {
             if let ([message], [BrilligVariable::BrilligArray(result_array)]) =
                 (function_arguments, function_results)
