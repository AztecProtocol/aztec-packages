//! This file holds the pass to convert from Noir's SSA IR to ACIR.

use fxhash::FxHashMap as HashMap;
use std::collections::{BTreeMap, HashSet};
use std::fmt::Debug;

use acvm::acir::{
    circuit::{
        brillig::{BrilligBytecode, BrilligFunctionId},
        opcodes::{AcirFunctionId, BlockType},
        AssertionPayload, ErrorSelector, ExpressionWidth, OpcodeLocation,
    },
    native_types::Witness,
    BlackBoxFunc,
};
use acvm::{acir::circuit::opcodes::BlockId, acir::AcirField, FieldElement};
use bn254_blackbox_solver::Bn254BlackBoxSolver;
use iter_extended::{try_vecmap, vecmap};
use noirc_frontend::monomorphization::ast::InlineType;

mod acir_variable;
mod big_int;
mod brillig_directive;
mod generated_acir;

use crate::brillig::brillig_gen::gen_brillig_for;
use crate::brillig::{
    brillig_gen::brillig_fn::FunctionContext as BrilligFunctionContext,
    brillig_ir::artifact::{BrilligParameter, GeneratedBrillig},
    Brillig,
};
use crate::errors::{InternalError, InternalWarning, RuntimeError, SsaReport};
use crate::ssa::ir::instruction::Hint;
use crate::ssa::{
    function_builder::data_bus::DataBus,
    ir::{
        call_stack::CallStack,
        dfg::DataFlowGraph,
        function::{Function, FunctionId, RuntimeType},
        instruction::{
            Binary, BinaryOp, ConstrainError, Instruction, InstructionId, Intrinsic,
            TerminatorInstruction,
        },
        map::Id,
        printer::try_to_extract_string_from_error_payload,
        types::{NumericType, Type},
        value::{Value, ValueId},
    },
    ssa_gen::Ssa,
};
use acir_variable::{AcirContext, AcirType, AcirVar};
use generated_acir::BrilligStdlibFunc;
pub(crate) use generated_acir::GeneratedAcir;
use noirc_frontend::hir_def::types::Type as HirType;

#[derive(Default)]
struct SharedContext<F> {
    /// Final list of Brillig functions which will be part of the final program
    /// This is shared across `Context` structs as we want one list of Brillig
    /// functions across all ACIR artifacts
    generated_brillig: Vec<GeneratedBrillig<F>>,

    /// Maps SSA function index -> Final generated Brillig artifact index.
    /// There can be Brillig functions specified in SSA which do not act as
    /// entry points in ACIR (e.g. only called by other Brillig functions)
    /// This mapping is necessary to use the correct function pointer for a Brillig call.
    /// This uses the brillig parameters in the map since using slices with different lengths
    /// needs to create different brillig entrypoints
    brillig_generated_func_pointers:
        BTreeMap<(FunctionId, Vec<BrilligParameter>), BrilligFunctionId>,

    /// Maps a Brillig std lib function (a handwritten primitive such as for inversion) -> Final generated Brillig artifact index.
    /// A separate mapping from normal Brillig calls is necessary as these methods do not have an associated function id from SSA.
    brillig_stdlib_func_pointer: HashMap<BrilligStdlibFunc, BrilligFunctionId>,

    /// Keeps track of Brillig std lib calls per function that need to still be resolved
    /// with the correct function pointer from the `brillig_stdlib_func_pointer` map.
    brillig_stdlib_calls_to_resolve: HashMap<FunctionId, Vec<(OpcodeLocation, BrilligFunctionId)>>,
}

impl<F: AcirField> SharedContext<F> {
    fn generated_brillig_pointer(
        &self,
        func_id: FunctionId,
        arguments: Vec<BrilligParameter>,
    ) -> Option<&BrilligFunctionId> {
        self.brillig_generated_func_pointers.get(&(func_id, arguments))
    }

    fn generated_brillig(&self, func_pointer: usize) -> &GeneratedBrillig<F> {
        &self.generated_brillig[func_pointer]
    }

    fn insert_generated_brillig(
        &mut self,
        func_id: FunctionId,
        arguments: Vec<BrilligParameter>,
        generated_pointer: BrilligFunctionId,
        code: GeneratedBrillig<F>,
    ) {
        self.brillig_generated_func_pointers.insert((func_id, arguments), generated_pointer);
        self.generated_brillig.push(code);
    }

    fn new_generated_pointer(&self) -> BrilligFunctionId {
        BrilligFunctionId(self.generated_brillig.len() as u32)
    }

    fn generate_brillig_calls_to_resolve(
        &mut self,
        brillig_stdlib_func: &BrilligStdlibFunc,
        func_id: FunctionId,
        opcode_location: OpcodeLocation,
    ) {
        if let Some(generated_pointer) =
            self.brillig_stdlib_func_pointer.get(brillig_stdlib_func).copied()
        {
            self.add_call_to_resolve(func_id, (opcode_location, generated_pointer));
        } else {
            let code = brillig_stdlib_func.get_generated_brillig();
            let generated_pointer = self.new_generated_pointer();
            self.insert_generated_brillig_stdlib(
                *brillig_stdlib_func,
                generated_pointer,
                func_id,
                opcode_location,
                code,
            );
        }
    }

    /// Insert a newly generated Brillig stdlib function
    fn insert_generated_brillig_stdlib(
        &mut self,
        brillig_stdlib_func: BrilligStdlibFunc,
        generated_pointer: BrilligFunctionId,
        func_id: FunctionId,
        opcode_location: OpcodeLocation,
        code: GeneratedBrillig<F>,
    ) {
        self.brillig_stdlib_func_pointer.insert(brillig_stdlib_func, generated_pointer);
        self.add_call_to_resolve(func_id, (opcode_location, generated_pointer));
        self.generated_brillig.push(code);
    }

    fn add_call_to_resolve(
        &mut self,
        func_id: FunctionId,
        call_to_resolve: (OpcodeLocation, BrilligFunctionId),
    ) {
        self.brillig_stdlib_calls_to_resolve.entry(func_id).or_default().push(call_to_resolve);
    }
}

/// Context struct for the acir generation pass.
/// May be similar to the Evaluator struct in the current SSA IR.
struct Context<'a> {
    /// Maps SSA values to `AcirVar`.
    ///
    /// This is needed so that we only create a single
    /// AcirVar per SSA value. Before creating an `AcirVar`
    /// for an SSA value, we check this map. If an `AcirVar`
    /// already exists for this Value, we return the `AcirVar`.
    ssa_values: HashMap<Id<Value>, AcirValue>,

    /// The `AcirVar` that describes the condition belonging to the most recently invoked
    /// `SideEffectsEnabled` instruction.
    current_side_effects_enabled_var: AcirVar,

    /// Manages and builds the `AcirVar`s to which the converted SSA values refer.
    acir_context: AcirContext<FieldElement, Bn254BlackBoxSolver>,

    /// Track initialized acir dynamic arrays
    ///
    /// An acir array must start with a MemoryInit ACIR opcodes
    /// and then have MemoryOp opcodes
    /// This set is used to ensure that a MemoryOp opcode is only pushed to the circuit
    /// if there is already a MemoryInit opcode.
    initialized_arrays: HashSet<BlockId>,

    /// Maps SSA values to BlockId
    /// A BlockId is an ACIR structure which identifies a memory block
    /// Each acir memory block corresponds to a different SSA array.
    memory_blocks: HashMap<Id<Value>, BlockId>,

    /// Maps SSA values to a BlockId used internally
    /// A BlockId is an ACIR structure which identifies a memory block
    /// Each memory blocks corresponds to a different SSA value
    /// which utilizes this internal memory for ACIR generation.
    internal_memory_blocks: HashMap<Id<Value>, BlockId>,

    /// Maps an internal memory block to its length
    ///
    /// This is necessary to keep track of an internal memory block's size.
    /// We do not need a separate map to keep track of `memory_blocks` as
    /// the length is set when we construct a `AcirValue::DynamicArray` and is tracked
    /// as part of the `AcirValue` in the `ssa_values` map.
    /// The length of an internal memory block is determined before an array operation
    /// takes place thus we track it separate here in this map.
    internal_mem_block_lengths: HashMap<BlockId, usize>,

    /// Number of the next BlockId, it is used to construct
    /// a new BlockId
    max_block_id: u32,

    data_bus: DataBus,

    /// Contains state that is generated and also used across ACIR functions
    shared_context: &'a mut SharedContext<FieldElement>,
}

#[derive(Clone)]
pub(crate) struct AcirDynamicArray {
    /// Identification for the Acir dynamic array
    /// This is essentially a ACIR pointer to the array
    block_id: BlockId,
    /// Length of the array
    len: usize,
    /// An ACIR dynamic array is a flat structure, so we use
    /// the inner structure of an `AcirType::NumericType` directly.
    /// Some usages of ACIR arrays (e.g. black box functions) require the bit size
    /// of every value to be known, thus we store the types as part of the dynamic
    /// array definition.
    ///
    /// A dynamic non-homogenous array can potentially have values of differing types.
    /// Thus, we store a vector of types rather than a single type, as a dynamic non-homogenous array
    /// is still represented in ACIR by a single `AcirDynamicArray` structure.
    ///
    /// The length of the value types vector must match the `len` field in this structure.
    value_types: Vec<NumericType>,
    /// Identification for the ACIR dynamic array
    /// inner element type sizes array
    element_type_sizes: Option<BlockId>,
}
impl Debug for AcirDynamicArray {
    fn fmt(&self, f: &mut core::fmt::Formatter<'_>) -> core::fmt::Result {
        write!(
            f,
            "id: {}, len: {}, element_type_sizes: {:?}",
            self.block_id.0,
            self.len,
            self.element_type_sizes.map(|block_id| block_id.0)
        )
    }
}

#[derive(Debug, Clone)]
pub(crate) enum AcirValue {
    Var(AcirVar, AcirType),
    Array(im::Vector<AcirValue>),
    DynamicArray(AcirDynamicArray),
}

impl AcirValue {
    fn into_var(self) -> Result<AcirVar, InternalError> {
        match self {
            AcirValue::Var(var, _) => Ok(var),
            AcirValue::DynamicArray(_) | AcirValue::Array(_) => Err(InternalError::General {
                message: "Called AcirValue::into_var on an array".to_string(),
                call_stack: CallStack::new(),
            }),
        }
    }

    fn borrow_var(&self) -> Result<AcirVar, InternalError> {
        match self {
            AcirValue::Var(var, _) => Ok(*var),
            AcirValue::DynamicArray(_) | AcirValue::Array(_) => Err(InternalError::General {
                message: "Called AcirValue::borrow_var on an array".to_string(),
                call_stack: CallStack::new(),
            }),
        }
    }

    fn flatten(self) -> Vec<(AcirVar, AcirType)> {
        match self {
            AcirValue::Var(var, typ) => vec![(var, typ)],
            AcirValue::Array(array) => array.into_iter().flat_map(AcirValue::flatten).collect(),
            AcirValue::DynamicArray(_) => unimplemented!("Cannot flatten a dynamic array"),
        }
    }

    fn flat_numeric_types(self) -> Vec<NumericType> {
        match self {
            AcirValue::Array(_) => {
                self.flatten().into_iter().map(|(_, typ)| typ.to_numeric_type()).collect()
            }
            AcirValue::DynamicArray(AcirDynamicArray { value_types, .. }) => value_types,
            _ => unreachable!("An AcirValue::Var cannot be used as an array value"),
        }
    }
}

pub(crate) type Artifacts = (
    Vec<GeneratedAcir<FieldElement>>,
    Vec<BrilligBytecode<FieldElement>>,
    Vec<String>,
    BTreeMap<ErrorSelector, HirType>,
);

impl Ssa {
    #[tracing::instrument(level = "trace", skip_all)]
    pub(crate) fn into_acir(
        self,
        brillig: &Brillig,
        expression_width: ExpressionWidth,
    ) -> Result<Artifacts, RuntimeError> {
        let mut acirs = Vec::new();
        // TODO: can we parallelize this?
        let mut shared_context = SharedContext::default();

        for function in self.functions.values() {
            let context = Context::new(&mut shared_context, expression_width);
            if let Some(mut generated_acir) =
                context.convert_ssa_function(&self, function, brillig)?
            {
                // We want to be able to insert Brillig stdlib functions anywhere during the ACIR generation process (e.g. such as on the `GeneratedAcir`).
                // As we don't want a reference to the `SharedContext` on the generated ACIR itself,
                // we instead store the opcode location at which a Brillig call to a std lib function occurred.
                // We then defer resolving the function IDs of those Brillig functions to when we have generated Brillig
                // for all normal Brillig calls.
                for (opcode_location, brillig_stdlib_func) in
                    &generated_acir.brillig_stdlib_func_locations
                {
                    shared_context.generate_brillig_calls_to_resolve(
                        brillig_stdlib_func,
                        function.id(),
                        *opcode_location,
                    );
                }

                // Fetch the Brillig stdlib calls to resolve for this function
                if let Some(calls_to_resolve) =
                    shared_context.brillig_stdlib_calls_to_resolve.get(&function.id())
                {
                    // Resolve the Brillig stdlib calls
                    // We have to do a separate loop as the generated ACIR cannot be borrowed as mutable after an immutable borrow
                    for (opcode_location, brillig_function_pointer) in calls_to_resolve {
                        generated_acir.resolve_brillig_stdlib_call(
                            *opcode_location,
                            *brillig_function_pointer,
                        );
                    }
                }

                generated_acir.name = function.name().to_owned();
                acirs.push(generated_acir);
            }
        }

        let (brillig_bytecode, brillig_names) = shared_context
            .generated_brillig
            .into_iter()
            .map(|brillig| (BrilligBytecode { bytecode: brillig.byte_code }, brillig.name))
            .unzip();

        Ok((acirs, brillig_bytecode, brillig_names, self.error_selector_to_type))
    }
}

impl<'a> Context<'a> {
    fn new(
        shared_context: &'a mut SharedContext<FieldElement>,
        expression_width: ExpressionWidth,
    ) -> Context<'a> {
        let mut acir_context = AcirContext::default();
        acir_context.set_expression_width(expression_width);
        let current_side_effects_enabled_var = acir_context.add_constant(FieldElement::one());

        Context {
            ssa_values: HashMap::default(),
            current_side_effects_enabled_var,
            acir_context,
            initialized_arrays: HashSet::new(),
            memory_blocks: HashMap::default(),
            internal_memory_blocks: HashMap::default(),
            internal_mem_block_lengths: HashMap::default(),
            max_block_id: 0,
            data_bus: DataBus::default(),
            shared_context,
        }
    }

    fn convert_ssa_function(
        self,
        ssa: &Ssa,
        function: &Function,
        brillig: &Brillig,
    ) -> Result<Option<GeneratedAcir<FieldElement>>, RuntimeError> {
        match function.runtime() {
            RuntimeType::Acir(inline_type) => {
                match inline_type {
                    InlineType::Inline | InlineType::InlineAlways => {
                        if function.id() != ssa.main_id {
                            panic!("ACIR function should have been inlined earlier if not marked otherwise");
                        }
                    }
                    InlineType::NoPredicates => {
                        panic!("All ACIR functions marked with #[no_predicates] should be inlined before ACIR gen. This is an SSA exclusive codegen attribute");
                    }
                    InlineType::Fold => {}
                }
                // We only want to convert entry point functions. This being `main` and those marked with `InlineType::Fold`
                Ok(Some(self.convert_acir_main(function, ssa, brillig)?))
            }
            RuntimeType::Brillig(_) => {
                if function.id() == ssa.main_id {
                    Ok(Some(self.convert_brillig_main(function, brillig)?))
                } else {
                    Ok(None)
                }
            }
        }
    }

    fn convert_acir_main(
        mut self,
        main_func: &Function,
        ssa: &Ssa,
        brillig: &Brillig,
    ) -> Result<GeneratedAcir<FieldElement>, RuntimeError> {
        let dfg = &main_func.dfg;
        let entry_block = &dfg[main_func.entry_block()];
        let input_witness = self.convert_ssa_block_params(entry_block.parameters(), dfg)?;
        let num_return_witnesses =
            self.get_num_return_witnesses(entry_block.unwrap_terminator(), dfg);

        // Create a witness for each return witness we have to guarantee that the return witnesses match the standard
        // layout for serializing those types as if they were being passed as inputs.
        //
        // This is required for recursion as otherwise in situations where we cannot make use of the program's ABI
        // (e.g. for `std::verify_proof` or the solidity verifier), we need extra knowledge about the program we're
        // working with rather than following the standard ABI encoding rules.
        //
        // We allocate these witnesses now before performing ACIR gen for the rest of the program as the location of
        // the function's return values can then be determined through knowledge of its ABI alone.
        let return_witness_vars =
            vecmap(0..num_return_witnesses, |_| self.acir_context.add_variable());

        let return_witnesses = vecmap(&return_witness_vars, |return_var| {
            let expr = self.acir_context.var_to_expression(*return_var).unwrap();
            expr.to_witness().expect("return vars should be witnesses")
        });

        self.data_bus = dfg.data_bus.to_owned();
        let mut warnings = Vec::new();
        for instruction_id in entry_block.instructions() {
            warnings.extend(self.convert_ssa_instruction(*instruction_id, dfg, ssa, brillig)?);
        }
        let (return_vars, return_warnings) =
            self.convert_ssa_return(entry_block.unwrap_terminator(), dfg)?;

        // TODO: This is a naive method of assigning the return values to their witnesses as
        // we're likely to get a number of constraints which are asserting one witness to be equal to another.
        //
        // We should search through the program and relabel these witnesses so we can remove this constraint.
        for (witness_var, return_var) in return_witness_vars.iter().zip(return_vars) {
            self.acir_context.assert_eq_var(*witness_var, return_var, None)?;
        }

        self.initialize_databus(&return_witnesses, dfg)?;
        warnings.extend(return_warnings);
        warnings.extend(self.acir_context.warnings.clone());

        // Add the warnings from the alter Ssa passes
        Ok(self.acir_context.finish(
            input_witness,
            // Don't embed databus return witnesses into the circuit.
            if self.data_bus.return_data.is_some() { Vec::new() } else { return_witnesses },
            warnings,
        ))
    }

    fn initialize_databus(
        &mut self,
        witnesses: &Vec<Witness>,
        dfg: &DataFlowGraph,
    ) -> Result<(), RuntimeError> {
        // Initialize return_data using provided witnesses
        if let Some(return_data) = self.data_bus.return_data {
            let block_id = self.block_id(&return_data);
            let already_initialized = self.initialized_arrays.contains(&block_id);
            if !already_initialized {
                // We hijack ensure_array_is_initialized() because we want the return data to use the return value witnesses,
                // but the databus contains the computed values instead, that have just been asserted to be equal to the return values.
                // We do not use initialize_array either for the case where a constant value is returned.
                // In that case, the constant value has already been assigned a witness and the returned acir vars will be
                // converted to it, instead of the corresponding return value witness.
                self.acir_context.initialize_return_data(block_id, witnesses.to_owned());
            }
        }

        // Initialize call_data
        let call_data_arrays: Vec<ValueId> =
            self.data_bus.call_data.iter().map(|cd| cd.array_id).collect();
        for call_data_array in call_data_arrays {
            self.ensure_array_is_initialized(call_data_array, dfg)?;
        }
        Ok(())
    }

    fn convert_brillig_main(
        mut self,
        main_func: &Function,
        brillig: &Brillig,
    ) -> Result<GeneratedAcir<FieldElement>, RuntimeError> {
        let dfg = &main_func.dfg;

        let inputs = try_vecmap(dfg[main_func.entry_block()].parameters(), |param_id| {
            let typ = dfg.type_of_value(*param_id);
            self.create_value_from_type(&typ, &mut |this, _| Ok(this.acir_context.add_variable()))
        })?;
        let arguments = self.gen_brillig_parameters(dfg[main_func.entry_block()].parameters(), dfg);

        let witness_inputs = self.acir_context.extract_witness(&inputs);

        let outputs: Vec<AcirType> =
            vecmap(main_func.returns(), |result_id| dfg.type_of_value(*result_id).into());

        let code = gen_brillig_for(main_func, arguments.clone(), brillig)?;

        // We specifically do not attempt execution of the brillig code being generated as this can result in it being
        // replaced with constraints on witnesses to the program outputs.
        let output_values = self.acir_context.brillig_call(
            self.current_side_effects_enabled_var,
            &code,
            inputs,
            outputs,
            false,
            true,
            // We are guaranteed to have a Brillig function pointer of `0` as main itself is marked as unconstrained
            BrilligFunctionId(0),
            None,
        )?;
        self.shared_context.insert_generated_brillig(
            main_func.id(),
            arguments,
            BrilligFunctionId(0),
            code,
        );

        let return_witnesses: Vec<Witness> = output_values
            .iter()
            .flat_map(|value| value.clone().flatten())
            .map(|(value, _)| self.acir_context.var_to_witness(value))
            .collect::<Result<_, _>>()?;

        let generated_acir = self.acir_context.finish(witness_inputs, return_witnesses, Vec::new());

        assert_eq!(
            generated_acir.opcodes().len(),
            1,
            "Unconstrained programs should only generate a single opcode but multiple were emitted"
        );

        Ok(generated_acir)
    }

    /// Adds and binds `AcirVar`s for each numeric block parameter or block parameter array element.
    fn convert_ssa_block_params(
        &mut self,
        params: &[ValueId],
        dfg: &DataFlowGraph,
    ) -> Result<Vec<Witness>, RuntimeError> {
        // The first witness (if any) is the next one
        let start_witness = self.acir_context.current_witness_index().0;
        for param_id in params {
            let typ = dfg.type_of_value(*param_id);
            let value = self.convert_ssa_block_param(&typ)?;
            match &value {
                AcirValue::Var(_, _) => (),
                AcirValue::Array(_) => {
                    let block_id = self.block_id(param_id);
                    let len = if matches!(typ, Type::Array(_, _)) {
                        typ.flattened_size() as usize
                    } else {
                        return Err(InternalError::Unexpected {
                            expected: "Block params should be an array".to_owned(),
                            found: format!("Instead got {:?}", typ),
                            call_stack: self.acir_context.get_call_stack(),
                        }
                        .into());
                    };
                    self.initialize_array(block_id, len, Some(value.clone()))?;
                }
                AcirValue::DynamicArray(_) => unreachable!(
                    "The dynamic array type is created in Acir gen and therefore cannot be a block parameter"
                ),
            }
            self.ssa_values.insert(*param_id, value);
        }
        let end_witness = self.acir_context.current_witness_index().0;
        let witnesses = (start_witness..=end_witness).map(Witness::from).collect();
        Ok(witnesses)
    }

    fn convert_ssa_block_param(&mut self, param_type: &Type) -> Result<AcirValue, RuntimeError> {
        self.create_value_from_type(param_type, &mut |this, typ| this.add_numeric_input_var(&typ))
    }

    fn create_value_from_type(
        &mut self,
        param_type: &Type,
        make_var: &mut impl FnMut(&mut Self, NumericType) -> Result<AcirVar, RuntimeError>,
    ) -> Result<AcirValue, RuntimeError> {
        match param_type {
            Type::Numeric(numeric_type) => {
                let typ = AcirType::new(*numeric_type);
                Ok(AcirValue::Var(make_var(self, *numeric_type)?, typ))
            }
            Type::Array(element_types, length) => {
                let mut elements = im::Vector::new();

                for _ in 0..*length {
                    for element in element_types.iter() {
                        elements.push_back(self.create_value_from_type(element, make_var)?);
                    }
                }

                Ok(AcirValue::Array(elements))
            }
            _ => unreachable!("ICE: Params to the program should only contains numbers and arrays"),
        }
    }

    /// Get the BlockId corresponding to the ValueId
    /// If there is no matching BlockId, we create a new one.
    fn block_id(&mut self, value: &ValueId) -> BlockId {
        if let Some(block_id) = self.memory_blocks.get(value) {
            return *block_id;
        }
        let block_id = BlockId(self.max_block_id);
        self.max_block_id += 1;
        self.memory_blocks.insert(*value, block_id);
        block_id
    }

    /// Get the next BlockId for internal memory
    /// used during ACIR generation.
    /// This is useful for referencing information that can
    /// only be computed dynamically, such as the type structure
    /// of non-homogenous arrays.
    fn internal_block_id(&mut self, value: &ValueId) -> BlockId {
        if let Some(block_id) = self.internal_memory_blocks.get(value) {
            return *block_id;
        }
        let block_id = BlockId(self.max_block_id);
        self.max_block_id += 1;
        self.internal_memory_blocks.insert(*value, block_id);
        block_id
    }

    /// Creates an `AcirVar` corresponding to a parameter witness to appears in the abi. A range
    /// constraint is added if the numeric type requires it.
    ///
    /// This function is used not only for adding numeric block parameters, but also for adding
    /// any array elements that belong to reference type block parameters.
    fn add_numeric_input_var(
        &mut self,
        numeric_type: &NumericType,
    ) -> Result<AcirVar, RuntimeError> {
        let acir_var = self.acir_context.add_variable();
        if matches!(numeric_type, NumericType::Signed { .. } | NumericType::Unsigned { .. }) {
            self.acir_context.range_constrain_var(acir_var, numeric_type, None)?;
        }
        Ok(acir_var)
    }

    /// Converts an SSA instruction into its ACIR representation
    fn convert_ssa_instruction(
        &mut self,
        instruction_id: InstructionId,
        dfg: &DataFlowGraph,
        ssa: &Ssa,
        brillig: &Brillig,
    ) -> Result<Vec<SsaReport>, RuntimeError> {
        let instruction = &dfg[instruction_id];
        self.acir_context.set_call_stack(dfg.get_instruction_call_stack(instruction_id));
        let mut warnings = Vec::new();
        match instruction {
            Instruction::Binary(binary) => {
                let result_acir_var = self.convert_ssa_binary(binary, dfg)?;
                self.define_result_var(dfg, instruction_id, result_acir_var);
            }
            Instruction::Constrain(lhs, rhs, assert_message) => {
                let lhs = self.convert_numeric_value(*lhs, dfg)?;
                let rhs = self.convert_numeric_value(*rhs, dfg)?;

                let assert_payload = if let Some(error) = assert_message {
                    match error {
                        ConstrainError::StaticString(string) => Some(
                            self.acir_context.generate_assertion_message_payload(string.clone()),
                        ),
                        ConstrainError::Dynamic(error_selector, is_string_type, values) => {
                            if let Some(constant_string) = try_to_extract_string_from_error_payload(
                                *is_string_type,
                                values,
                                dfg,
                            ) {
                                Some(
                                    self.acir_context
                                        .generate_assertion_message_payload(constant_string),
                                )
                            } else {
                                let acir_vars: Vec<_> = values
                                    .iter()
                                    .map(|value| self.convert_value(*value, dfg))
                                    .collect();

                                let expressions_or_memory =
                                    self.acir_context.vars_to_expressions_or_memory(&acir_vars)?;

                                Some(AssertionPayload {
                                    error_selector: error_selector.as_u64(),
                                    payload: expressions_or_memory,
                                })
                            }
                        }
                    }
                } else {
                    None
                };

                self.acir_context.assert_eq_var(lhs, rhs, assert_payload)?;
            }
            Instruction::ConstrainNotEqual(lhs, rhs, assert_message) => {
                let lhs = self.convert_numeric_value(*lhs, dfg)?;
                let rhs = self.convert_numeric_value(*rhs, dfg)?;

                let assert_payload = if let Some(error) = assert_message {
                    match error {
                        ConstrainError::StaticString(string) => Some(
                            self.acir_context.generate_assertion_message_payload(string.clone()),
                        ),
                        ConstrainError::Dynamic(error_selector, is_string_type, values) => {
                            if let Some(constant_string) = try_to_extract_string_from_error_payload(
                                *is_string_type,
                                values,
                                dfg,
                            ) {
                                Some(
                                    self.acir_context
                                        .generate_assertion_message_payload(constant_string),
                                )
                            } else {
                                let acir_vars: Vec<_> = values
                                    .iter()
                                    .map(|value| self.convert_value(*value, dfg))
                                    .collect();

                                let expressions_or_memory =
                                    self.acir_context.vars_to_expressions_or_memory(&acir_vars)?;

                                Some(AssertionPayload {
                                    error_selector: error_selector.as_u64(),
                                    payload: expressions_or_memory,
                                })
                            }
                        }
                    }
                } else {
                    None
                };

                self.acir_context.assert_neq_var(lhs, rhs, assert_payload)?;
            }
            Instruction::Cast(value_id, _) => {
                let acir_var = self.convert_numeric_value(*value_id, dfg)?;
                self.define_result_var(dfg, instruction_id, acir_var);
            }
            Instruction::Call { .. } => {
                let result_ids = dfg.instruction_results(instruction_id);
                warnings.extend(self.convert_ssa_call(
                    instruction,
                    dfg,
                    ssa,
                    brillig,
                    result_ids,
                )?);
            }
            Instruction::Not(value_id) => {
                let (acir_var, typ) = match self.convert_value(*value_id, dfg) {
                    AcirValue::Var(acir_var, typ) => (acir_var, typ),
                    _ => unreachable!("NOT is only applied to numerics"),
                };
                let result_acir_var = self.acir_context.not_var(acir_var, typ)?;
                self.define_result_var(dfg, instruction_id, result_acir_var);
            }
            Instruction::Truncate { value, bit_size, max_bit_size } => {
                let result_acir_var =
                    self.convert_ssa_truncate(*value, *bit_size, *max_bit_size, dfg)?;
                self.define_result_var(dfg, instruction_id, result_acir_var);
            }
            Instruction::EnableSideEffectsIf { condition } => {
                let acir_var = self.convert_numeric_value(*condition, dfg)?;
                self.current_side_effects_enabled_var = acir_var;
            }
            Instruction::ArrayGet { .. } | Instruction::ArraySet { .. } => {
                self.handle_array_operation(instruction_id, dfg)?;
            }
            Instruction::Allocate => {
                return Err(RuntimeError::UnknownReference {
                    call_stack: self.acir_context.get_call_stack().clone(),
                });
            }
            Instruction::Store { .. } => {
                unreachable!("Expected all store instructions to be removed before acir_gen")
            }
            Instruction::Load { .. } => {
                unreachable!("Expected all load instructions to be removed before acir_gen")
            }
            Instruction::IncrementRc { .. } | Instruction::DecrementRc { .. } => {
                // Only Brillig needs to worry about reference counted arrays
                unreachable!("Expected all Rc instructions to be removed before acir_gen")
            }
            Instruction::RangeCheck { value, max_bit_size, assert_message } => {
                let acir_var = self.convert_numeric_value(*value, dfg)?;
                self.acir_context.range_constrain_var(
                    acir_var,
                    &NumericType::Unsigned { bit_size: *max_bit_size },
                    assert_message.clone(),
                )?;
            }
            Instruction::IfElse { .. } => {
                unreachable!("IfElse instruction remaining in acir-gen")
            }
            Instruction::MakeArray { elements, typ: _ } => {
                let elements = elements.iter().map(|element| self.convert_value(*element, dfg));
                let value = AcirValue::Array(elements.collect());
                let result = dfg.instruction_results(instruction_id)[0];
                self.ssa_values.insert(result, value);
            }
            Instruction::Noop => (),
        }

        self.acir_context.set_call_stack(CallStack::new());
        Ok(warnings)
    }

    fn convert_ssa_call(
        &mut self,
        instruction: &Instruction,
        dfg: &DataFlowGraph,
        ssa: &Ssa,
        brillig: &Brillig,
        result_ids: &[ValueId],
    ) -> Result<Vec<SsaReport>, RuntimeError> {
        let mut warnings = Vec::new();

        match instruction {
            Instruction::Call { func, arguments } => {
                let function_value = &dfg[*func];
                match function_value {
                    Value::Function(id) => {
                        let func = &ssa.functions[id];
                        match func.runtime() {
                            RuntimeType::Acir(inline_type) => {
                                assert!(!matches!(inline_type, InlineType::Inline), "ICE: Got an ACIR function named {} that should have already been inlined", func.name());

                                let inputs = vecmap(arguments, |arg| self.convert_value(*arg, dfg));
                                let output_count = result_ids
                                    .iter()
                                    .map(|result_id| {
                                        dfg.type_of_value(*result_id).flattened_size() as usize
                                    })
                                    .sum();

                                let Some(acir_function_id) = ssa.get_entry_point_index(id) else {
                                    unreachable!("Expected an associated final index for call to acir function {id} with args {arguments:?}");
                                };

                                let output_vars = self.acir_context.call_acir_function(
                                    AcirFunctionId(acir_function_id),
                                    inputs,
                                    output_count,
                                    self.current_side_effects_enabled_var,
                                )?;

                                let output_values =
                                    self.convert_vars_to_values(output_vars, dfg, result_ids);

                                self.handle_ssa_call_outputs(result_ids, output_values, dfg)?;
                            }
                            RuntimeType::Brillig(_) => {
                                // Check that we are not attempting to return a slice from
                                // an unconstrained runtime to a constrained runtime
                                for result_id in result_ids {
                                    if dfg.type_of_value(*result_id).contains_slice_element() {
                                        return Err(
                                            RuntimeError::UnconstrainedSliceReturnToConstrained {
                                                call_stack: self.acir_context.get_call_stack(),
                                            },
                                        );
                                    }
                                }
                                let inputs = vecmap(arguments, |arg| self.convert_value(*arg, dfg));
                                let arguments = self.gen_brillig_parameters(arguments, dfg);

                                let outputs: Vec<AcirType> = vecmap(result_ids, |result_id| {
                                    dfg.type_of_value(*result_id).into()
                                });

                                // Check whether we have already generated Brillig for this function
                                // If we have, re-use the generated code to set-up the Brillig call.
                                let output_values = if let Some(generated_pointer) = self
                                    .shared_context
                                    .generated_brillig_pointer(*id, arguments.clone())
                                {
                                    let code = self
                                        .shared_context
                                        .generated_brillig(generated_pointer.as_usize());
                                    self.acir_context.brillig_call(
                                        self.current_side_effects_enabled_var,
                                        code,
                                        inputs,
                                        outputs,
                                        true,
                                        false,
                                        *generated_pointer,
                                        None,
                                    )?
                                } else {
                                    let code = gen_brillig_for(func, arguments.clone(), brillig)?;
                                    let generated_pointer =
                                        self.shared_context.new_generated_pointer();
                                    let output_values = self.acir_context.brillig_call(
                                        self.current_side_effects_enabled_var,
                                        &code,
                                        inputs,
                                        outputs,
                                        true,
                                        false,
                                        generated_pointer,
                                        None,
                                    )?;
                                    self.shared_context.insert_generated_brillig(
                                        *id,
                                        arguments,
                                        generated_pointer,
                                        code,
                                    );
                                    output_values
                                };

                                // Compiler sanity check
                                assert_eq!(result_ids.len(), output_values.len(), "ICE: The number of Brillig output values should match the result ids in SSA");

                                self.handle_ssa_call_outputs(result_ids, output_values, dfg)?;
                            }
                        }
                    }
                    Value::Intrinsic(intrinsic) => {
                        if matches!(
                            intrinsic,
                            Intrinsic::BlackBox(BlackBoxFunc::RecursiveAggregation)
                        ) {
                            warnings.push(SsaReport::Warning(InternalWarning::VerifyProof {
                                call_stack: self.acir_context.get_call_stack(),
                            }));
                        }
                        let outputs = self
                            .convert_ssa_intrinsic_call(*intrinsic, arguments, dfg, result_ids)?;

                        // Issue #1438 causes this check to fail with intrinsics that return 0
                        // results but the ssa form instead creates 1 unit result value.
                        // assert_eq!(result_ids.len(), outputs.len());
                        self.handle_ssa_call_outputs(result_ids, outputs, dfg)?;
                    }
                    Value::ForeignFunction(_) => {
                        // TODO: Remove this once elaborator is default frontend. This is now caught by a lint inside the frontend.
                        return Err(RuntimeError::UnconstrainedOracleReturnToConstrained {
                            call_stack: self.acir_context.get_call_stack(),
                        });
                    }
                    _ => unreachable!("expected calling a function but got {function_value:?}"),
                }
            }
            _ => unreachable!("expected calling a call instruction"),
        }
        Ok(warnings)
    }

    fn handle_ssa_call_outputs(
        &mut self,
        result_ids: &[ValueId],
        output_values: Vec<AcirValue>,
        dfg: &DataFlowGraph,
    ) -> Result<(), RuntimeError> {
        for (result_id, output) in result_ids.iter().zip(output_values) {
            if let AcirValue::Array(_) = &output {
                let array_id = dfg.resolve(*result_id);
                let block_id = self.block_id(&array_id);
                let array_typ = dfg.type_of_value(array_id);
                let len = if matches!(array_typ, Type::Array(_, _)) {
                    array_typ.flattened_size() as usize
                } else {
                    Self::flattened_value_size(&output)
                };
                self.initialize_array(block_id, len, Some(output.clone()))?;
            }
            // Do nothing for AcirValue::DynamicArray and AcirValue::Var
            // A dynamic array returned from a function call should already be initialized
            // and a single variable does not require any extra initialization.
            self.ssa_values.insert(*result_id, output);
        }
        Ok(())
    }

    fn gen_brillig_parameters(
        &self,
        values: &[ValueId],
        dfg: &DataFlowGraph,
    ) -> Vec<BrilligParameter> {
        values
            .iter()
            .map(|&value_id| {
                let typ = dfg.type_of_value(value_id);
                if let Type::Slice(item_types) = typ {
                    let len = match self
                        .ssa_values
                        .get(&value_id)
                        .expect("ICE: Unknown slice input to brillig")
                    {
                        AcirValue::DynamicArray(AcirDynamicArray { len, .. }) => *len,
                        AcirValue::Array(array) => array.len(),
                        _ => unreachable!("ICE: Slice value is not an array"),
                    };

                    BrilligParameter::Slice(
                        item_types
                            .iter()
                            .map(BrilligFunctionContext::ssa_type_to_parameter)
                            .collect(),
                        len / item_types.len(),
                    )
                } else {
                    BrilligFunctionContext::ssa_type_to_parameter(&typ)
                }
            })
            .collect()
    }

    /// Handles an ArrayGet or ArraySet instruction.
    /// To set an index of the array (and create a new array in doing so), pass Some(value) for
    /// store_value. To just retrieve an index of the array, pass None for store_value.
    fn handle_array_operation(
        &mut self,
        instruction: InstructionId,
        dfg: &DataFlowGraph,
    ) -> Result<(), RuntimeError> {
        let mut mutable_array_set = false;

        // Pass the instruction between array methods rather than the internal fields themselves
        let (array, index, store_value) = match dfg[instruction] {
            Instruction::ArrayGet { array, index } => (array, index, None),
            Instruction::ArraySet { array, index, value, mutable } => {
                mutable_array_set = mutable;
                (array, index, Some(value))
            }
            _ => {
                return Err(InternalError::Unexpected {
                    expected: "Instruction should be an ArrayGet or ArraySet".to_owned(),
                    found: format!("Instead got {:?}", dfg[instruction]),
                    call_stack: self.acir_context.get_call_stack(),
                }
                .into())
            }
        };
        // Ensure that array id is fully resolved.
        let array = dfg.resolve(array);

        let array_typ = dfg.type_of_value(array);
        // Compiler sanity checks
        assert!(!array_typ.is_nested_slice(), "ICE: Nested slice type has reached ACIR generation");
        let (Type::Array(_, _) | Type::Slice(_)) = &array_typ else {
            unreachable!("ICE: expected array or slice type");
        };

        if self.handle_constant_index_wrapper(instruction, dfg, array, index, store_value)? {
            return Ok(());
        }

        // Get an offset such that the type of the array at the offset is the same as the type at the 'index'
        // If we find one, we will use it when computing the index under the enable_side_effect predicate
        // If not, array_get(..) will use a fallback costing one multiplication in the worst case.
        // cf. https://github.com/noir-lang/noir/pull/4971
        // For simplicity we compute the offset only for simple arrays
        let is_simple_array = dfg.instruction_results(instruction).len() == 1
            && can_omit_element_sizes_array(&array_typ);
        let offset = if is_simple_array {
            let result_type = dfg.type_of_value(dfg.instruction_results(instruction)[0]);
            match array_typ {
                Type::Array(item_type, _) | Type::Slice(item_type) => item_type
                    .iter()
                    .enumerate()
                    .find_map(|(index, typ)| (result_type == *typ).then_some(index)),
                _ => None,
            }
        } else {
            None
        };
        let (new_index, new_value) = self.convert_array_operation_inputs(
            array,
            dfg,
            index,
            store_value,
            offset.unwrap_or_default(),
        )?;

        if let Some(new_value) = new_value {
            self.array_set(instruction, new_index, new_value, dfg, mutable_array_set)?;
        } else {
            self.array_get(instruction, array, new_index, dfg, offset.is_none())?;
        }

        Ok(())
    }

    fn handle_constant_index_wrapper(
        &mut self,
        instruction: InstructionId,
        dfg: &DataFlowGraph,
        array: ValueId,
        index: ValueId,
        store_value: Option<ValueId>,
    ) -> Result<bool, RuntimeError> {
        match self.convert_value(array, dfg) {
            AcirValue::Var(acir_var, _) => {
                Err(RuntimeError::InternalError(InternalError::Unexpected {
                    expected: "an array value".to_string(),
                    found: format!("{acir_var:?}"),
                    call_stack: self.acir_context.get_call_stack(),
                }))
            }
            AcirValue::Array(array) => {
                // `AcirValue::Array` supports reading/writing to constant indices at compile-time in some cases.
                if let Some(constant_index) = dfg.get_numeric_constant(index) {
                    let store_value = store_value.map(|value| self.convert_value(value, dfg));
                    self.handle_constant_index(instruction, dfg, array, constant_index, store_value)
                } else {
                    Ok(false)
                }
            }
            AcirValue::DynamicArray(_) => Ok(false),
        }
    }

    /// Handle constant index: if there is no predicate and we have the array values,
    /// we can perform the operation directly on the array
    fn handle_constant_index(
        &mut self,
        instruction: InstructionId,
        dfg: &DataFlowGraph,
        array: im::Vector<AcirValue>,
        index: FieldElement,
        store_value: Option<AcirValue>,
    ) -> Result<bool, RuntimeError> {
        let array_size: usize = array.len();
        let index = match index.try_to_u64() {
            Some(index_const) => index_const as usize,
            None => {
                let call_stack = self.acir_context.get_call_stack();
                return Err(RuntimeError::TypeConversion {
                    from: "array index".to_string(),
                    into: "u64".to_string(),
                    call_stack,
                });
            }
        };

        if index >= array_size {
            return Ok(false);
        }

        if let Some(store_value) = store_value {
            let side_effects_always_enabled =
                self.acir_context.is_constant_one(&self.current_side_effects_enabled_var);

            if side_effects_always_enabled {
                // If we know that this write will always occur then we can perform it at compile time.
                let value = AcirValue::Array(array.update(index, store_value));
                self.define_result(dfg, instruction, value);
                Ok(true)
            } else {
                // If a predicate is applied however we must wait until runtime.
                Ok(false)
            }
        } else {
            // If the index is not out of range, we can optimistically perform the read at compile time
            // as if the predicate were true. This is as if the predicate were to resolve to false then
            // the result should not affect the rest of circuit execution.
            let value = array[index].clone();
            self.define_result(dfg, instruction, value);
            Ok(true)
        }
    }

    /// We need to properly setup the inputs for array operations in ACIR.
    /// From the original SSA values we compute the following AcirVars:
    /// - new_index is the index of the array. ACIR memory operations work with a flat memory, so we fully flattened the specified index
    ///     in case we have a nested array. The index for SSA array operations only represents the flattened index of the current array.
    ///     Thus internal array element type sizes need to be computed to accurately transform the index.
    /// - predicate_index is offset, or the index if the predicate is true
    /// - new_value is the optional value when the operation is an array_set
    ///     When there is a predicate, it is predicate*value + (1-predicate)*dummy, where dummy is the value of the array at the requested index.
    ///     It is a dummy value because in the case of a false predicate, the value stored at the requested index will be itself.
    fn convert_array_operation_inputs(
        &mut self,
        array_id: ValueId,
        dfg: &DataFlowGraph,
        index: ValueId,
        store_value: Option<ValueId>,
        offset: usize,
    ) -> Result<(AcirVar, Option<AcirValue>), RuntimeError> {
        let array_typ = dfg.type_of_value(array_id);
        let block_id = self.ensure_array_is_initialized(array_id, dfg)?;

        let index_var = self.convert_numeric_value(index, dfg)?;
        let index_var = self.get_flattened_index(&array_typ, array_id, index_var, dfg)?;

        let predicate_index = if dfg.is_safe_index(index, array_id) {
            index_var
        } else {
            // index*predicate + (1-predicate)*offset
            let offset = self.acir_context.add_constant(offset);
            let sub = self.acir_context.sub_var(index_var, offset)?;
            let pred = self.acir_context.mul_var(sub, self.current_side_effects_enabled_var)?;
            self.acir_context.add_var(pred, offset)?
        };

        let new_value = if let Some(store) = store_value {
            let store_value = self.convert_value(store, dfg);
            if self.acir_context.is_constant_one(&self.current_side_effects_enabled_var) {
                Some(store_value)
            } else {
                let store_type = dfg.type_of_value(store);

                let mut dummy_predicate_index = predicate_index;
                // We must setup the dummy value to match the type of the value we wish to store
                let dummy =
                    self.array_get_value(&store_type, block_id, &mut dummy_predicate_index)?;

                Some(self.convert_array_set_store_value(&store_value, &dummy)?)
            }
        } else {
            None
        };

        let new_index = if self.acir_context.is_constant_one(&self.current_side_effects_enabled_var)
        {
            index_var
        } else {
            predicate_index
        };

        Ok((new_index, new_value))
    }

    fn convert_array_set_store_value(
        &mut self,
        store_value: &AcirValue,
        dummy_value: &AcirValue,
    ) -> Result<AcirValue, RuntimeError> {
        match (store_value, dummy_value) {
            (AcirValue::Var(store_var, _), AcirValue::Var(dummy_var, _)) => {
                let true_pred =
                    self.acir_context.mul_var(*store_var, self.current_side_effects_enabled_var)?;
                let one = self.acir_context.add_constant(FieldElement::one());
                let not_pred =
                    self.acir_context.sub_var(one, self.current_side_effects_enabled_var)?;
                let false_pred = self.acir_context.mul_var(not_pred, *dummy_var)?;
                // predicate*value + (1-predicate)*dummy
                let new_value = self.acir_context.add_var(true_pred, false_pred)?;
                Ok(AcirValue::Var(new_value, AcirType::field()))
            }
            (AcirValue::Array(values), AcirValue::Array(dummy_values)) => {
                let mut elements = im::Vector::new();

                assert_eq!(
                    values.len(),
                    dummy_values.len(),
                    "ICE: The store value and dummy must have the same number of inner values"
                );
                for (val, dummy_val) in values.iter().zip(dummy_values) {
                    elements.push_back(self.convert_array_set_store_value(val, dummy_val)?);
                }

                Ok(AcirValue::Array(elements))
            }
            (
                AcirValue::DynamicArray(AcirDynamicArray { block_id, len, .. }),
                AcirValue::Array(dummy_values),
            ) => {
                let dummy_values = dummy_values
                    .into_iter()
                    .flat_map(|val| val.clone().flatten())
                    .map(|(var, typ)| AcirValue::Var(var, typ))
                    .collect::<Vec<_>>();

                assert_eq!(
                    *len,
                    dummy_values.len(),
                    "ICE: The store value and dummy must have the same number of inner values"
                );

                let values = try_vecmap(0..*len, |i| {
                    let index_var = self.acir_context.add_constant(i);

                    let read = self.acir_context.read_from_memory(*block_id, &index_var)?;
                    Ok::<AcirValue, RuntimeError>(AcirValue::Var(read, AcirType::field()))
                })?;

                let mut elements = im::Vector::new();
                for (val, dummy_val) in values.iter().zip(dummy_values) {
                    elements.push_back(self.convert_array_set_store_value(val, &dummy_val)?);
                }

                Ok(AcirValue::Array(elements))
            }
            (AcirValue::DynamicArray(_), AcirValue::DynamicArray(_)) => {
                unimplemented!("ICE: setting a dynamic array not supported");
            }
            _ => {
                unreachable!("ICE: The store value and dummy value must match");
            }
        }
    }

    /// Returns the acir value at the provided databus offset
    fn get_from_call_data(
        &mut self,
        offset: &mut AcirVar,
        call_data_block: BlockId,
        typ: &Type,
    ) -> Result<AcirValue, RuntimeError> {
        match typ {
            Type::Numeric(_) => self.array_get_value(typ, call_data_block, offset),
            Type::Array(arc, len) => {
                let mut result = im::Vector::new();
                for _i in 0..*len {
                    for sub_type in arc.iter() {
                        let element = self.get_from_call_data(offset, call_data_block, sub_type)?;
                        result.push_back(element);
                    }
                }
                Ok(AcirValue::Array(result))
            }
            _ => unimplemented!("Unsupported type in databus"),
        }
    }

    /// Generates a read opcode for the array
    /// `index_side_effect == false` means that we ensured `var_index` will have a type matching the value in the array
    fn array_get(
        &mut self,
        instruction: InstructionId,
        array: ValueId,
        mut var_index: AcirVar,
        dfg: &DataFlowGraph,
        mut index_side_effect: bool,
    ) -> Result<AcirValue, RuntimeError> {
        let block_id = self.ensure_array_is_initialized(array, dfg)?;
        let results = dfg.instruction_results(instruction);
        let res_typ = dfg.type_of_value(results[0]);
        // Get operations to call-data parameters are replaced by a get to the call-data-bus array
        let call_data =
            self.data_bus.call_data.iter().find(|cd| cd.index_map.contains_key(&array)).cloned();
        if let Some(call_data) = call_data {
            let call_data_block = self.ensure_array_is_initialized(call_data.array_id, dfg)?;
            let bus_index = self
                .acir_context
                .add_constant(FieldElement::from(call_data.index_map[&array] as i128));
            let mut current_index = self.acir_context.add_var(bus_index, var_index)?;
            let result = self.get_from_call_data(&mut current_index, call_data_block, &res_typ)?;
            self.define_result(dfg, instruction, result.clone());
            return Ok(result);
        }
        // Compiler sanity check
        assert!(
            !res_typ.contains_slice_element(),
            "ICE: Nested slice result found during ACIR generation"
        );
        let mut value = self.array_get_value(&res_typ, block_id, &mut var_index)?;

        if let AcirValue::Var(value_var, typ) = &value {
            let array_typ = dfg.type_of_value(array);
            if let (Type::Numeric(numeric_type), AcirType::NumericType(num)) =
                (array_typ.first(), typ)
            {
                if numeric_type.bit_size() <= num.bit_size() {
                    // first element is compatible
                    index_side_effect = false;
                }
            }

            // Fallback to multiplication if the index side_effects have not already been handled
            if index_side_effect {
                // Set the value to 0 if current_side_effects is 0, to ensure it fits in any value type
                value = AcirValue::Var(
                    self.acir_context.mul_var(*value_var, self.current_side_effects_enabled_var)?,
                    typ.clone(),
                );
            }
        }

        self.define_result(dfg, instruction, value.clone());

        Ok(value)
    }

    fn array_get_value(
        &mut self,
        ssa_type: &Type,
        block_id: BlockId,
        var_index: &mut AcirVar,
    ) -> Result<AcirValue, RuntimeError> {
        let one = self.acir_context.add_constant(FieldElement::one());
        match ssa_type.clone() {
            Type::Numeric(numeric_type) => {
                // Read the value from the array at the specified index
                let read = self.acir_context.read_from_memory(block_id, var_index)?;

                // Increment the var_index in case of a nested array
                *var_index = self.acir_context.add_var(*var_index, one)?;

                let typ = AcirType::NumericType(numeric_type);
                Ok(AcirValue::Var(read, typ))
            }
            Type::Array(element_types, len) => {
                let mut values = im::Vector::new();
                for _ in 0..len {
                    for typ in element_types.as_ref() {
                        values.push_back(self.array_get_value(typ, block_id, var_index)?);
                    }
                }
                Ok(AcirValue::Array(values))
            }
            Type::Reference(reference_type) => {
                self.array_get_value(reference_type.as_ref(), block_id, var_index)
            }
            _ => unreachable!("ICE: Expected an array or numeric but got {ssa_type:?}"),
        }
    }

    /// If `mutate_array` is:
    /// - true: Mutate the array directly
    /// - false: Copy the array and generates a write opcode on the new array. This is
    ///          generally very inefficient and should be avoided if possible. Currently
    ///          this is controlled by SSA's array set optimization pass.
    fn array_set(
        &mut self,
        instruction: InstructionId,
        mut var_index: AcirVar,
        store_value: AcirValue,
        dfg: &DataFlowGraph,
        mutate_array: bool,
    ) -> Result<(), RuntimeError> {
        // Pass the instruction between array methods rather than the internal fields themselves
        let array = match dfg[instruction] {
            Instruction::ArraySet { array, .. } => array,
            _ => {
                return Err(InternalError::Unexpected {
                    expected: "Instruction should be an ArraySet".to_owned(),
                    found: format!("Instead got {:?}", dfg[instruction]),
                    call_stack: self.acir_context.get_call_stack(),
                }
                .into())
            }
        };

        let block_id = self.ensure_array_is_initialized(array, dfg)?;

        // Every array has a length in its type, so we fetch that from
        // the SSA IR.
        //
        // A slice's size must be fetched from the SSA value that represents the slice.
        // However, this size is simply the capacity of a slice. The capacity is dependent upon the witness
        // and may contain data for which we want to restrict access. The true slice length is tracked in a
        // a separate SSA value and restrictions on slice indices should be generated elsewhere in the SSA.
        let array_typ = dfg.type_of_value(array);
        let array_len = if !array_typ.contains_slice_element() {
            array_typ.flattened_size() as usize
        } else {
            self.flattened_slice_size(array, dfg)
        };

        // Since array_set creates a new array, we create a new block ID for this
        // array, unless map_array is true. In that case, we operate directly on block_id
        // and we do not create a new block ID.
        let result_id = dfg
            .instruction_results(instruction)
            .first()
            .expect("Array set does not have one result");
        let result_block_id;
        if mutate_array {
            self.memory_blocks.insert(*result_id, block_id);
            result_block_id = block_id;
        } else {
            // Initialize the new array with the values from the old array
            result_block_id = self.block_id(result_id);
            self.copy_dynamic_array(block_id, result_block_id, array_len)?;
        }

        self.array_set_value(&store_value, result_block_id, &mut var_index)?;

        let element_type_sizes = if !can_omit_element_sizes_array(&array_typ) {
            let acir_value = self.convert_value(array, dfg);
            Some(self.init_element_type_sizes_array(&array_typ, array, Some(&acir_value), dfg)?)
        } else {
            None
        };

        let value_types = self.convert_value(array, dfg).flat_numeric_types();
        // Compiler sanity check
        assert_eq!(value_types.len(), array_len, "ICE: The length of the flattened type array should match the length of the dynamic array");

        let result_value = AcirValue::DynamicArray(AcirDynamicArray {
            block_id: result_block_id,
            len: array_len,
            value_types,
            element_type_sizes,
        });
        self.define_result(dfg, instruction, result_value);
        Ok(())
    }

    fn array_set_value(
        &mut self,
        value: &AcirValue,
        block_id: BlockId,
        var_index: &mut AcirVar,
    ) -> Result<(), RuntimeError> {
        let one = self.acir_context.add_constant(FieldElement::one());
        match value {
            AcirValue::Var(store_var, _) => {
                // Write the new value into the new array at the specified index
                self.acir_context.write_to_memory(block_id, var_index, store_var)?;
                // Increment the var_index in case of a nested array
                *var_index = self.acir_context.add_var(*var_index, one)?;
            }
            AcirValue::Array(values) => {
                for value in values {
                    self.array_set_value(value, block_id, var_index)?;
                }
            }
            AcirValue::DynamicArray(AcirDynamicArray { block_id: inner_block_id, len, .. }) => {
                let values = try_vecmap(0..*len, |i| {
                    let index_var = self.acir_context.add_constant(i);

                    let read = self.acir_context.read_from_memory(*inner_block_id, &index_var)?;
                    Ok::<AcirValue, RuntimeError>(AcirValue::Var(read, AcirType::field()))
                })?;
                self.array_set_value(&AcirValue::Array(values.into()), block_id, var_index)?;
            }
        }
        Ok(())
    }

    fn ensure_array_is_initialized(
        &mut self,
        array: ValueId,
        dfg: &DataFlowGraph,
    ) -> Result<BlockId, RuntimeError> {
        // Use the SSA ID to get or create its block ID
        let block_id = self.block_id(&array);

        // Check if the array has already been initialized in ACIR gen
        // if not, we initialize it using the values from SSA
        let already_initialized = self.initialized_arrays.contains(&block_id);
        if !already_initialized {
            let value = &dfg[array];
            match value {
                Value::Instruction { .. } => {
                    let value = self.convert_value(array, dfg);
                    let array_typ = dfg.type_of_value(array);
                    let len = if !array_typ.contains_slice_element() {
                        array_typ.flattened_size() as usize
                    } else {
                        self.flattened_slice_size(array, dfg)
                    };
                    self.initialize_array(block_id, len, Some(value))?;
                }
                _ => {
                    return Err(InternalError::General {
                        message: format!("Array {array} should be initialized"),
                        call_stack: self.acir_context.get_call_stack(),
                    }
                    .into());
                }
            }
        }

        Ok(block_id)
    }

    fn init_element_type_sizes_array(
        &mut self,
        array_typ: &Type,
        array_id: ValueId,
        supplied_acir_value: Option<&AcirValue>,
        dfg: &DataFlowGraph,
    ) -> Result<BlockId, RuntimeError> {
        let element_type_sizes = self.internal_block_id(&array_id);
        // Check whether an internal type sizes array has already been initialized
        // Need to look into how to optimize for slices as this could lead to different element type sizes
        // for different slices that do not have consistent sizes
        if self.initialized_arrays.contains(&element_type_sizes) {
            return Ok(element_type_sizes);
        }

        let mut flat_elem_type_sizes = Vec::new();
        flat_elem_type_sizes.push(0);
        match array_typ {
            Type::Array(_, _) | Type::Slice(_) => {
                match &dfg[array_id] {
                    Value::Instruction { .. } | Value::Param { .. } => {
                        // An instruction representing the slice means it has been processed previously during ACIR gen.
                        // Use the previously defined result of an array operation to fetch the internal type information.
                        let array_acir_value = &self.convert_value(array_id, dfg);
                        let array_acir_value = supplied_acir_value.unwrap_or(array_acir_value);
                        match array_acir_value {
                            AcirValue::DynamicArray(AcirDynamicArray {
                                element_type_sizes: inner_elem_type_sizes,
                                ..
                            }) => {
                                if let Some(inner_elem_type_sizes) = inner_elem_type_sizes {
                                    if self.initialized_arrays.contains(inner_elem_type_sizes) {
                                        let type_sizes_array_len = *self.internal_mem_block_lengths.get(inner_elem_type_sizes).ok_or_else(||
                                            InternalError::General {
                                                message: format!("Array {array_id}'s inner element type sizes array does not have a tracked length"),
                                                call_stack: self.acir_context.get_call_stack(),
                                            }
                                        )?;
                                        self.copy_dynamic_array(
                                            *inner_elem_type_sizes,
                                            element_type_sizes,
                                            type_sizes_array_len,
                                        )?;
                                        self.internal_mem_block_lengths
                                            .insert(element_type_sizes, type_sizes_array_len);
                                        return Ok(element_type_sizes);
                                    } else {
                                        return Err(InternalError::General {
                                            message: format!("Array {array_id}'s inner element type sizes array should be initialized"),
                                            call_stack: self.acir_context.get_call_stack(),
                                        }
                                        .into());
                                    }
                                }
                            }
                            AcirValue::Array(values) => {
                                for (i, value) in values.iter().enumerate() {
                                    flat_elem_type_sizes.push(
                                        Self::flattened_value_size(value) + flat_elem_type_sizes[i],
                                    );
                                }
                            }
                            _ => {
                                return Err(InternalError::Unexpected {
                                    expected: "AcirValue::DynamicArray or AcirValue::Array"
                                        .to_owned(),
                                    found: format!("{:?}", array_acir_value),
                                    call_stack: self.acir_context.get_call_stack(),
                                }
                                .into())
                            }
                        }
                    }
                    _ => {
                        return Err(InternalError::Unexpected {
                            expected: "array or instruction".to_owned(),
                            found: format!("{:?}", &dfg[array_id]),
                            call_stack: self.acir_context.get_call_stack(),
                        }
                        .into())
                    }
                };
            }
            _ => {
                return Err(InternalError::Unexpected {
                    expected: "array or slice".to_owned(),
                    found: array_typ.to_string(),
                    call_stack: self.acir_context.get_call_stack(),
                }
                .into());
            }
        }

        // The final array should will the flattened index at each outer array index
        let init_values = vecmap(flat_elem_type_sizes, |type_size| {
            let var = self.acir_context.add_constant(type_size);
            AcirValue::Var(var, AcirType::field())
        });
        let element_type_sizes_len = init_values.len();
        self.initialize_array(
            element_type_sizes,
            element_type_sizes_len,
            Some(AcirValue::Array(init_values.into())),
        )?;

        self.internal_mem_block_lengths.insert(element_type_sizes, element_type_sizes_len);

        Ok(element_type_sizes)
    }

    fn copy_dynamic_array(
        &mut self,
        source: BlockId,
        destination: BlockId,
        array_len: usize,
    ) -> Result<(), RuntimeError> {
        let init_values = try_vecmap(0..array_len, |i| {
            let index_var = self.acir_context.add_constant(i);

            let read = self.acir_context.read_from_memory(source, &index_var)?;
            Ok::<AcirValue, RuntimeError>(AcirValue::Var(read, AcirType::field()))
        })?;
        let array: im::Vector<AcirValue> = init_values.into();
        self.initialize_array(destination, array_len, Some(AcirValue::Array(array)))?;
        Ok(())
    }

    fn get_flattened_index(
        &mut self,
        array_typ: &Type,
        array_id: ValueId,
        var_index: AcirVar,
        dfg: &DataFlowGraph,
    ) -> Result<AcirVar, RuntimeError> {
        if !can_omit_element_sizes_array(array_typ) {
            let element_type_sizes =
                self.init_element_type_sizes_array(array_typ, array_id, None, dfg)?;

            let predicate_index =
                self.acir_context.mul_var(var_index, self.current_side_effects_enabled_var)?;

            self.acir_context
                .read_from_memory(element_type_sizes, &predicate_index)
                .map_err(RuntimeError::from)
        } else {
            Ok(var_index)
        }
    }

    fn flattened_slice_size(&mut self, array_id: ValueId, dfg: &DataFlowGraph) -> usize {
        let mut size = 0;
        match &dfg[array_id] {
            Value::NumericConstant { .. } => {
                size += 1;
            }
            Value::Instruction { .. } => {
                let array_acir_value = self.convert_value(array_id, dfg);
                size += Self::flattened_value_size(&array_acir_value);
            }
            Value::Param { .. } => {
                let array_acir_value = self.convert_value(array_id, dfg);
                size += Self::flattened_value_size(&array_acir_value);
            }
            _ => {
                unreachable!("ICE: Unexpected SSA value when computing the slice size");
            }
        }
        size
    }

    fn flattened_value_size(value: &AcirValue) -> usize {
        let mut size = 0;
        match value {
            AcirValue::DynamicArray(AcirDynamicArray { len, .. }) => {
                size += len;
            }
            AcirValue::Var(_, _) => {
                size += 1;
            }
            AcirValue::Array(values) => {
                for value in values {
                    size += Self::flattened_value_size(value);
                }
            }
        }
        size
    }

    /// Initializes an array with the given values and caches the fact that we
    /// have initialized this array.
    fn initialize_array(
        &mut self,
        array: BlockId,
        len: usize,
        value: Option<AcirValue>,
    ) -> Result<(), InternalError> {
        let mut databus = BlockType::Memory;
        if self.data_bus.return_data.is_some()
            && self.block_id(&self.data_bus.return_data.unwrap()) == array
        {
            databus = BlockType::ReturnData;
        }
        for (call_data_id, array_id) in self.data_bus.call_data_array() {
            if self.block_id(&array_id) == array {
                assert!(databus == BlockType::Memory);
                databus = BlockType::CallData(call_data_id);
                break;
            }
        }

        self.acir_context.initialize_array(array, len, value, databus)?;
        self.initialized_arrays.insert(array);
        Ok(())
    }

    /// Remember the result of an instruction returning a single value
    fn define_result(
        &mut self,
        dfg: &DataFlowGraph,
        instruction: InstructionId,
        result: AcirValue,
    ) {
        let result_ids = dfg.instruction_results(instruction);
        self.ssa_values.insert(result_ids[0], result);
    }

    /// Remember the result of instruction returning a single numeric value
    fn define_result_var(
        &mut self,
        dfg: &DataFlowGraph,
        instruction: InstructionId,
        result: AcirVar,
    ) {
        let result_ids = dfg.instruction_results(instruction);
        let typ = dfg.type_of_value(result_ids[0]).into();
        self.define_result(dfg, instruction, AcirValue::Var(result, typ));
    }

    /// Converts an SSA terminator's return values into their ACIR representations
    fn get_num_return_witnesses(
        &self,
        terminator: &TerminatorInstruction,
        dfg: &DataFlowGraph,
    ) -> usize {
        let return_values = match terminator {
            TerminatorInstruction::Return { return_values, .. } => return_values,
            // TODO(https://github.com/noir-lang/noir/issues/4616): Enable recursion on foldable/non-inlined ACIR functions
            _ => unreachable!("ICE: Program must have a singular return"),
        };

        return_values
            .iter()
            .fold(0, |acc, value_id| acc + dfg.type_of_value(*value_id).flattened_size() as usize)
    }

    /// Converts an SSA terminator's return values into their ACIR representations
    fn convert_ssa_return(
        &mut self,
        terminator: &TerminatorInstruction,
        dfg: &DataFlowGraph,
    ) -> Result<(Vec<AcirVar>, Vec<SsaReport>), RuntimeError> {
        let (return_values, call_stack) = match terminator {
            TerminatorInstruction::Return { return_values, call_stack } => {
                (return_values, *call_stack)
            }
            // TODO(https://github.com/noir-lang/noir/issues/4616): Enable recursion on foldable/non-inlined ACIR functions
            _ => unreachable!("ICE: Program must have a singular return"),
        };

        let mut has_constant_return = false;
        let mut return_vars: Vec<AcirVar> = Vec::new();
        for value_id in return_values {
            let value = self.convert_value(*value_id, dfg);

            // `value` may or may not be an array reference. Calling `flatten` will expand the array if there is one.
            let acir_vars = self.acir_context.flatten(value)?;
            for (acir_var, _) in acir_vars {
                has_constant_return |= self.acir_context.is_constant(&acir_var);
                return_vars.push(acir_var);
            }
        }

        let call_stack = dfg.call_stack_data.get_call_stack(call_stack);
        let warnings = if has_constant_return {
            vec![SsaReport::Warning(InternalWarning::ReturnConstant { call_stack })]
        } else {
            Vec::new()
        };

        Ok((return_vars, warnings))
    }

    /// Gets the cached `AcirVar` that was converted from the corresponding `ValueId`. If it does
    /// not already exist in the cache, a conversion is attempted and cached for simple values
    /// that require no further context such as numeric types - values requiring more context
    /// should have already been cached elsewhere.
    ///
    /// Conversion is assumed to have already been performed for instruction results and block
    /// parameters. This is because block parameters are converted before anything else, and
    /// because instructions results are converted when the corresponding instruction is
    /// encountered. (An instruction result cannot be referenced before the instruction occurs.)
    ///
    /// It is not safe to call this function on value ids that represent addresses. Instructions
    /// involving such values are evaluated via a separate path and stored in
    /// `ssa_value_to_array_address` instead.
    fn convert_value(&mut self, value_id: ValueId, dfg: &DataFlowGraph) -> AcirValue {
        let value_id = dfg.resolve(value_id);
        let value = &dfg[value_id];
        if let Some(acir_value) = self.ssa_values.get(&value_id) {
            return acir_value.clone();
        }

        let acir_value = match value {
            Value::NumericConstant { constant, typ } => {
                let typ = AcirType::from(Type::Numeric(*typ));
                AcirValue::Var(self.acir_context.add_constant(*constant), typ)
            }
            Value::Intrinsic(..) => todo!(),
            Value::Function(function_id) => {
                // This conversion is for debugging support only, to allow the
                // debugging instrumentation code to work. Taking the reference
                // of a function in ACIR is useless.
                let id = self.acir_context.add_constant(function_id.to_u32());
                AcirValue::Var(id, AcirType::field())
            }
            Value::ForeignFunction(_) => unimplemented!(
                "Oracle calls directly in constrained functions are not yet available."
            ),
            Value::Instruction { .. } | Value::Param { .. } => {
                unreachable!("ICE: Should have been in cache {value_id} {value:?}")
            }
            Value::Global(_) => {
                unreachable!("ICE: All globals should have been inlined");
            }
        };
        self.ssa_values.insert(value_id, acir_value.clone());
        acir_value
    }

    fn convert_numeric_value(
        &mut self,
        value_id: ValueId,
        dfg: &DataFlowGraph,
    ) -> Result<AcirVar, InternalError> {
        match self.convert_value(value_id, dfg) {
            AcirValue::Var(acir_var, _) => Ok(acir_var),
            AcirValue::Array(array) => Err(InternalError::Unexpected {
                expected: "a numeric value".to_string(),
                found: format!("{array:?}"),
                call_stack: self.acir_context.get_call_stack(),
            }),
            AcirValue::DynamicArray(_) => Err(InternalError::Unexpected {
                expected: "a numeric value".to_string(),
                found: "an array".to_string(),
                call_stack: self.acir_context.get_call_stack(),
            }),
        }
    }

    /// Processes a binary operation and converts the result into an `AcirVar`
    fn convert_ssa_binary(
        &mut self,
        binary: &Binary,
        dfg: &DataFlowGraph,
    ) -> Result<AcirVar, RuntimeError> {
        let lhs = self.convert_numeric_value(binary.lhs, dfg)?;
        let rhs = self.convert_numeric_value(binary.rhs, dfg)?;

        let binary_type = self.type_of_binary_operation(binary, dfg);
        match &binary_type {
            Type::Numeric(NumericType::Unsigned { bit_size })
            | Type::Numeric(NumericType::Signed { bit_size }) => {
                // Conservative max bit size that is small enough such that two operands can be
                // multiplied and still fit within the field modulus. This is necessary for the
                // truncation technique: result % 2^bit_size to be valid.
                let max_integer_bit_size = FieldElement::max_num_bits() / 2;
                if *bit_size > max_integer_bit_size {
                    return Err(RuntimeError::UnsupportedIntegerSize {
                        num_bits: *bit_size,
                        max_num_bits: max_integer_bit_size,
                        call_stack: self.acir_context.get_call_stack(),
                    });
                }
            }
            _ => {}
        }

        let binary_type = AcirType::from(binary_type);
        let bit_count = binary_type.bit_size::<FieldElement>();
        let num_type = binary_type.to_numeric_type();
        let result = match binary.operator {
            BinaryOp::Add { .. } => self.acir_context.add_var(lhs, rhs),
            BinaryOp::Sub { .. } => self.acir_context.sub_var(lhs, rhs),
            BinaryOp::Mul { .. } => self.acir_context.mul_var(lhs, rhs),
            BinaryOp::Div => self.acir_context.div_var(
                lhs,
                rhs,
                binary_type.clone(),
                self.current_side_effects_enabled_var,
            ),
            // Note: that this produces unnecessary constraints when
            // this Eq instruction is being used for a constrain statement
            BinaryOp::Eq => self.acir_context.eq_var(lhs, rhs),
            BinaryOp::Lt => match binary_type {
                AcirType::NumericType(NumericType::Signed { .. }) => {
                    self.acir_context.less_than_signed(lhs, rhs, bit_count)
                }
                _ => self.acir_context.less_than_var(lhs, rhs, bit_count),
            },
            BinaryOp::Xor => self.acir_context.xor_var(lhs, rhs, binary_type),
            BinaryOp::And => self.acir_context.and_var(lhs, rhs, binary_type),
            BinaryOp::Or => self.acir_context.or_var(lhs, rhs, binary_type),
            BinaryOp::Mod => self.acir_context.modulo_var(
                lhs,
                rhs,
                binary_type.clone(),
                bit_count,
                self.current_side_effects_enabled_var,
            ),
            BinaryOp::Shl | BinaryOp::Shr => unreachable!(
                "ICE - bit shift operators do not exist in ACIR and should have been replaced"
            ),
        }?;

        if let NumericType::Unsigned { bit_size } = &num_type {
            // Check for integer overflow
            self.check_unsigned_overflow(result, *bit_size, binary, dfg)?;
        }

        Ok(result)
    }

    /// Adds a range check against the bit size of the result of addition, subtraction or multiplication
    fn check_unsigned_overflow(
        &mut self,
        result: AcirVar,
        bit_size: u32,
        binary: &Binary,
        dfg: &DataFlowGraph,
    ) -> Result<(), RuntimeError> {
        let Some(msg) = binary.check_unsigned_overflow_msg(dfg, bit_size) else {
            return Ok(());
        };

        let with_pred = self.acir_context.mul_var(result, self.current_side_effects_enabled_var)?;
        self.acir_context.range_constrain_var(
            with_pred,
            &NumericType::Unsigned { bit_size },
            Some(msg.to_string()),
        )?;
        Ok(())
    }

    /// Operands in a binary operation are checked to have the same type.
    ///
    /// In Noir, binary operands should have the same type due to the language
    /// semantics.
    ///
    /// There are some edge cases to consider:
    /// - Constants are not explicitly type casted, so we need to check for this and
    ///   return the type of the other operand, if we have a constant.
    /// - 0 is not seen as `Field 0` but instead as `Unit 0`
    ///
    /// TODO: The latter seems like a bug, if we cannot differentiate between a function returning
    /// TODO nothing and a 0.
    ///
    /// TODO: This constant coercion should ideally be done in the type checker.
    fn type_of_binary_operation(&self, binary: &Binary, dfg: &DataFlowGraph) -> Type {
        let lhs_type = dfg.type_of_value(binary.lhs);
        let rhs_type = dfg.type_of_value(binary.rhs);

        match (lhs_type, rhs_type) {
            // Function type should not be possible, since all functions
            // have been inlined.
            (_, Type::Function) | (Type::Function, _) => {
                unreachable!("all functions should be inlined")
            }
            (_, Type::Reference(_)) | (Type::Reference(_), _) => {
                unreachable!("References are invalid in binary operations")
            }
            (_, Type::Array(..)) | (Type::Array(..), _) => {
                unreachable!("Arrays are invalid in binary operations")
            }
            (_, Type::Slice(..)) | (Type::Slice(..), _) => {
                unreachable!("Arrays are invalid in binary operations")
            }
            // If either side is a Field constant then, we coerce into the type
            // of the other operand
            (Type::Numeric(NumericType::NativeField), typ)
            | (typ, Type::Numeric(NumericType::NativeField)) => typ,
            // If either side is a numeric type, then we expect their types to be
            // the same.
            (Type::Numeric(lhs_type), Type::Numeric(rhs_type)) => {
                assert_eq!(lhs_type, rhs_type, "lhs and rhs types in {binary:?} are not the same");
                Type::Numeric(lhs_type)
            }
        }
    }

    /// Returns an `AcirVar`that is constrained to be result of the truncation.
    fn convert_ssa_truncate(
        &mut self,
        value_id: ValueId,
        bit_size: u32,
        max_bit_size: u32,
        dfg: &DataFlowGraph,
    ) -> Result<AcirVar, RuntimeError> {
        let mut var = self.convert_numeric_value(value_id, dfg)?;
        match &dfg[value_id] {
            Value::Instruction { instruction, .. } => {
                if matches!(
                    &dfg[*instruction],
                    Instruction::Binary(Binary { operator: BinaryOp::Sub { .. }, .. })
                ) {
                    // Subtractions must first have the integer modulus added before truncation can be
                    // applied. This is done in order to prevent underflow.
                    let integer_modulus = self.acir_context.add_constant(2_u128.pow(bit_size));
                    var = self.acir_context.add_var(var, integer_modulus)?;
                }
            }
            Value::Param { .. } => {
                // Binary operations on params may have been entirely simplified if the operation
                // results in the identity of the parameter
            }
            _ => unreachable!(
                "ICE: Truncates are only ever applied to the result of a binary op or a param"
            ),
        };

        self.acir_context.truncate_var(var, bit_size, max_bit_size)
    }

    /// Returns a vector of `AcirVar`s constrained to be result of the function call.
    ///
    /// The function being called is required to be intrinsic.
    fn convert_ssa_intrinsic_call(
        &mut self,
        intrinsic: Intrinsic,
        arguments: &[ValueId],
        dfg: &DataFlowGraph,
        result_ids: &[ValueId],
    ) -> Result<Vec<AcirValue>, RuntimeError> {
        match intrinsic {
            Intrinsic::Hint(Hint::BlackBox) => {
                // Identity function; at the ACIR level this is a no-op, it only affects the SSA.
                assert_eq!(
                    arguments.len(),
                    result_ids.len(),
                    "ICE: BlackBox input and output lengths should match."
                );
                Ok(arguments.iter().map(|v| self.convert_value(*v, dfg)).collect())
            }
            Intrinsic::BlackBox(black_box) => {
                // Slices are represented as a tuple of (length, slice contents).
                // We must check the inputs to determine if there are slices
                // and make sure that we pass the correct inputs to the black box function call.
                // The loop below only keeps the slice contents, so that
                // setting up a black box function with slice inputs matches the expected
                // number of arguments specified in the function signature.
                let mut arguments_no_slice_len = Vec::new();
                for (i, arg) in arguments.iter().enumerate() {
                    if matches!(dfg.type_of_value(*arg), Type::Numeric(_)) {
                        if i < arguments.len() - 1 {
                            if !matches!(dfg.type_of_value(arguments[i + 1]), Type::Slice(_)) {
                                arguments_no_slice_len.push(*arg);
                            }
                        } else {
                            arguments_no_slice_len.push(*arg);
                        }
                    } else {
                        arguments_no_slice_len.push(*arg);
                    }
                }

                let inputs = vecmap(&arguments_no_slice_len, |arg| self.convert_value(*arg, dfg));

                let output_count = result_ids.iter().fold(0usize, |sum, result_id| {
                    sum + dfg.try_get_array_length(*result_id).unwrap_or(1) as usize
                });

                let vars = self.acir_context.black_box_function(black_box, inputs, output_count)?;

                Ok(self.convert_vars_to_values(vars, dfg, result_ids))
            }
            Intrinsic::ApplyRangeConstraint => {
                unreachable!("ICE: `Intrinsic::ApplyRangeConstraint` calls should be transformed into an `Instruction::RangeCheck`");
            }
            Intrinsic::ToRadix(endian) => {
                let field = self.convert_value(arguments[0], dfg).into_var()?;
                let radix = self.convert_value(arguments[1], dfg).into_var()?;

                let Type::Array(result_type, array_length) = dfg.type_of_value(result_ids[0])
                else {
                    unreachable!("ICE: ToRadix result must be an array");
                };

                self.acir_context
                    .radix_decompose(
                        endian,
                        field,
                        radix,
                        array_length,
                        result_type[0].clone().into(),
                    )
                    .map(|array| vec![array])
            }
            Intrinsic::ToBits(endian) => {
                let field = self.convert_value(arguments[0], dfg).into_var()?;

                let Type::Array(result_type, array_length) = dfg.type_of_value(result_ids[0])
                else {
                    unreachable!("ICE: ToBits result must be an array");
                };

                self.acir_context
                    .bit_decompose(endian, field, array_length, result_type[0].clone().into())
                    .map(|array| vec![array])
            }
            Intrinsic::ArrayLen => {
                let len = match self.convert_value(arguments[0], dfg) {
                    AcirValue::Var(_, _) => unreachable!("Non-array passed to array.len() method"),
                    AcirValue::Array(values) => values.len(),
                    AcirValue::DynamicArray(array) => array.len,
                };
                Ok(vec![AcirValue::Var(self.acir_context.add_constant(len), AcirType::field())])
            }
            Intrinsic::AsSlice => {
                let slice_contents = arguments[0];
                let slice_typ = dfg.type_of_value(slice_contents);
                assert!(!slice_typ.is_nested_slice(), "ICE: Nested slice used in ACIR generation");

                let acir_value = self.convert_value(slice_contents, dfg);
                let (slice_length, result) = match acir_value {
                    AcirValue::Var(_, _) => {
                        unreachable!("ICE: cannot call `as_slice` on non-array type")
                    }
                    array @ AcirValue::Array(_) => {
                        let array_len = if !slice_typ.contains_slice_element() {
                            slice_typ.flattened_size() as usize
                        } else {
                            self.flattened_slice_size(slice_contents, dfg)
                        };
                        (array_len, array)
                    }
                    AcirValue::DynamicArray(source_array) => {
                        let result_block_id = self.block_id(&result_ids[1]);
                        self.copy_dynamic_array(
                            source_array.block_id,
                            result_block_id,
                            source_array.len,
                        )?;

                        let array = AcirValue::DynamicArray(AcirDynamicArray {
                            block_id: result_block_id,
                            len: source_array.len,
                            value_types: source_array.value_types,
                            element_type_sizes: source_array.element_type_sizes,
                        });

                        (source_array.len, array)
                    }
                };

                let slice_length = self.acir_context.add_constant(slice_length);
                Ok(vec![AcirValue::Var(slice_length, AcirType::field()), result])
            }
            Intrinsic::SlicePushBack => {
                // arguments = [slice_length, slice_contents, ...elements_to_push]
                let slice_length = self.convert_value(arguments[0], dfg).into_var()?;
                let slice_contents = arguments[1];
                let slice_typ = dfg.type_of_value(slice_contents);

                assert!(!slice_typ.is_nested_slice(), "ICE: Nested slice used in ACIR generation");

                let slice = self.convert_value(slice_contents, dfg);
                let mut new_elem_size = Self::flattened_value_size(&slice);

                let mut new_slice = im::Vector::new();
                self.slice_intrinsic_input(&mut new_slice, slice)?;

                let elements_to_push = &arguments[2..];
                // We must directly push back elements for non-nested slices
                for elem in elements_to_push {
                    let element = self.convert_value(*elem, dfg);

                    new_elem_size += Self::flattened_value_size(&element);
                    new_slice.push_back(element);
                }

                // Increase the slice length by one to enable accessing more elements in the slice.
                let one = self.acir_context.add_constant(FieldElement::one());
                let new_slice_length = self.acir_context.add_var(slice_length, one)?;

                let new_slice_val = AcirValue::Array(new_slice);
                let result_block_id = self.block_id(&result_ids[1]);
                self.initialize_array(result_block_id, new_elem_size, Some(new_slice_val.clone()))?;
                // The previous slice length represents the index we want to write into.
                let mut var_index = slice_length;
                // Write the elements we wish to push back directly.
                // The slice's underlying array value should already be filled with dummy data
                // to enable this write to be within bounds.
                // The dummy data is either attached during SSA gen or in this match case for non-nested slices.
                // These values can then be accessed due to the increased dynamic slice length.
                for elem in elements_to_push {
                    let element = self.convert_value(*elem, dfg);
                    self.array_set_value(&element, result_block_id, &mut var_index)?;
                }

                let element_type_sizes = if !can_omit_element_sizes_array(&slice_typ) {
                    Some(self.init_element_type_sizes_array(
                        &slice_typ,
                        slice_contents,
                        Some(&new_slice_val),
                        dfg,
                    )?)
                } else {
                    None
                };

                let value_types = new_slice_val.flat_numeric_types();
                assert_eq!(
                    value_types.len(),
                    new_elem_size,
                    "ICE: Value types array must match new slice size"
                );

                let result = AcirValue::DynamicArray(AcirDynamicArray {
                    block_id: result_block_id,
                    len: new_elem_size,
                    value_types,
                    element_type_sizes,
                });
                Ok(vec![AcirValue::Var(new_slice_length, AcirType::field()), result])
            }
            Intrinsic::SlicePushFront => {
                // arguments = [slice_length, slice_contents, ...elements_to_push]
                let slice_length = self.convert_value(arguments[0], dfg).into_var()?;
                let slice_contents = arguments[1];
                let slice_typ = dfg.type_of_value(slice_contents);
                assert!(!slice_typ.is_nested_slice(), "ICE: Nested slice used in ACIR generation");

                let slice: AcirValue = self.convert_value(slice_contents, dfg);
                let mut new_slice_size = Self::flattened_value_size(&slice);

                // Increase the slice length by one to enable accessing more elements in the slice.
                let one = self.acir_context.add_constant(FieldElement::one());
                let new_slice_length = self.acir_context.add_var(slice_length, one)?;

                let mut new_slice = im::Vector::new();
                self.slice_intrinsic_input(&mut new_slice, slice)?;

                let elements_to_push = &arguments[2..];
                let mut elem_size = 0;
                // We must directly push front elements for non-nested slices
                for elem in elements_to_push.iter().rev() {
                    let element = self.convert_value(*elem, dfg);

                    elem_size += Self::flattened_value_size(&element);
                    new_slice.push_front(element);
                }
                new_slice_size += elem_size;

                let new_slice_val = AcirValue::Array(new_slice.clone());

                let result_block_id = self.block_id(&result_ids[1]);
                self.initialize_array(
                    result_block_id,
                    new_slice_size,
                    Some(new_slice_val.clone()),
                )?;

                let element_type_sizes = if !can_omit_element_sizes_array(&slice_typ) {
                    Some(self.init_element_type_sizes_array(
                        &slice_typ,
                        slice_contents,
                        Some(&new_slice_val),
                        dfg,
                    )?)
                } else {
                    None
                };

                let value_types = new_slice_val.flat_numeric_types();
                assert_eq!(
                    value_types.len(),
                    new_slice_size,
                    "ICE: Value types array must match new slice size"
                );

                let result = AcirValue::DynamicArray(AcirDynamicArray {
                    block_id: result_block_id,
                    len: new_slice_size,
                    value_types,
                    element_type_sizes,
                });

                Ok(vec![AcirValue::Var(new_slice_length, AcirType::field()), result])
            }
            Intrinsic::SlicePopBack => {
                // arguments = [slice_length, slice_contents]
                let slice_length = self.convert_value(arguments[0], dfg).into_var()?;
                let slice_contents = arguments[1];

                let one = self.acir_context.add_constant(FieldElement::one());
                let new_slice_length = self.acir_context.sub_var(slice_length, one)?;
                // For a pop back operation we want to fetch from the `length - 1` as this is the
                // last valid index that can be accessed in a slice. After the pop back operation
                // the elements stored at that index will no longer be able to be accessed.
                let mut var_index = new_slice_length;

                let slice_typ = dfg.type_of_value(slice_contents);
                let block_id = self.ensure_array_is_initialized(slice_contents, dfg)?;
                assert!(!slice_typ.is_nested_slice(), "ICE: Nested slice used in ACIR generation");

                let mut popped_elements = Vec::new();
                for res in &result_ids[2..] {
                    let elem =
                        self.array_get_value(&dfg.type_of_value(*res), block_id, &mut var_index)?;
                    popped_elements.push(elem);
                }

                let slice = self.convert_value(slice_contents, dfg);
                let mut new_slice = im::Vector::new();
                self.slice_intrinsic_input(&mut new_slice, slice)?;

                let mut results = vec![
                    AcirValue::Var(new_slice_length, AcirType::field()),
                    AcirValue::Array(new_slice),
                ];
                results.append(&mut popped_elements);

                Ok(results)
            }
            Intrinsic::SlicePopFront => {
                // arguments = [slice_length, slice_contents]
                let slice_length = self.convert_value(arguments[0], dfg).into_var()?;
                let slice_contents = arguments[1];

                let slice_typ = dfg.type_of_value(slice_contents);
                let block_id = self.ensure_array_is_initialized(slice_contents, dfg)?;

                assert!(!slice_typ.is_nested_slice(), "ICE: Nested slice used in ACIR generation");

                let one = self.acir_context.add_constant(FieldElement::one());
                let new_slice_length = self.acir_context.sub_var(slice_length, one)?;

                let slice = self.convert_value(slice_contents, dfg);

                let mut new_slice = im::Vector::new();
                self.slice_intrinsic_input(&mut new_slice, slice)?;

                let element_size = slice_typ.element_size();

                let mut popped_elements: Vec<AcirValue> = Vec::new();
                let mut popped_elements_size = 0;
                let mut var_index = self.acir_context.add_constant(FieldElement::zero());
                // Fetch the values we are popping off of the slice.
                // In the case of non-nested slice the logic is simple as we do not
                // need to account for the internal slice sizes or flattening the index.
                for res in &result_ids[..element_size] {
                    let element =
                        self.array_get_value(&dfg.type_of_value(*res), block_id, &mut var_index)?;
                    let elem_size = Self::flattened_value_size(&element);
                    popped_elements_size += elem_size;
                    popped_elements.push(element);
                }

                // It is expected that the `popped_elements_size` is the flattened size of the elements,
                // as the input slice should be a dynamic array which is represented by flat memory.
                new_slice = new_slice.slice(popped_elements_size..);

                popped_elements.push(AcirValue::Var(new_slice_length, AcirType::field()));
                popped_elements.push(AcirValue::Array(new_slice));

                Ok(popped_elements)
            }
            Intrinsic::SliceInsert => {
                // arguments = [slice_length, slice_contents, insert_index, ...elements_to_insert]
                let slice_length = self.convert_value(arguments[0], dfg).into_var()?;
                let slice_contents = arguments[1];

                let slice_typ = dfg.type_of_value(slice_contents);
                let block_id = self.ensure_array_is_initialized(slice_contents, dfg)?;

                assert!(!slice_typ.is_nested_slice(), "ICE: Nested slice used in ACIR generation");

                let slice = self.convert_value(slice_contents, dfg);
                let insert_index = self.convert_value(arguments[2], dfg).into_var()?;

                let one = self.acir_context.add_constant(FieldElement::one());
                let new_slice_length = self.acir_context.add_var(slice_length, one)?;

                let slice_size = Self::flattened_value_size(&slice);

                // Fetch the flattened index from the user provided index argument.
                let element_size = slice_typ.element_size();
                let element_size_var = self.acir_context.add_constant(element_size);
                let flat_insert_index =
                    self.acir_context.mul_var(insert_index, element_size_var)?;
                let flat_user_index =
                    self.get_flattened_index(&slice_typ, slice_contents, flat_insert_index, dfg)?;

                let elements_to_insert = &arguments[3..];
                // Determine the elements we need to write into our resulting dynamic array.
                // We need to a fully flat list of AcirVar's as a dynamic array is represented with flat memory.
                let mut inner_elem_size_usize = 0;
                let mut flattened_elements = Vec::new();
                for elem in elements_to_insert {
                    let element = self.convert_value(*elem, dfg);
                    let elem_size = Self::flattened_value_size(&element);
                    inner_elem_size_usize += elem_size;
                    let mut flat_elem = element.flatten().into_iter().map(|(var, _)| var).collect();
                    flattened_elements.append(&mut flat_elem);
                }
                let inner_elem_size = self.acir_context.add_constant(inner_elem_size_usize);
                // Set the maximum flattened index at which a new element should be inserted.
                let max_flat_user_index =
                    self.acir_context.add_var(flat_user_index, inner_elem_size)?;

                // Go through the entire slice argument and determine what value should be written to the new slice.
                // 1. If we are below the starting insertion index we should insert the value that was already
                //    in the original slice.
                // 2. If we are above the starting insertion index but below the max insertion index we should insert
                //    the flattened element arguments.
                // 3. If we are above the max insertion index we should insert the previous value from the original slice,
                //    as during an insertion we want to shift all elements after the insertion up an index.
                let result_block_id = self.block_id(&result_ids[1]);
                self.initialize_array(result_block_id, slice_size, None)?;
                let mut current_insert_index = 0;
                for i in 0..slice_size {
                    let current_index = self.acir_context.add_constant(i);

                    // Check that we are above the lower bound of the insertion index
                    let greater_eq_than_idx =
                        self.acir_context.more_than_eq_var(current_index, flat_user_index, 64)?;
                    // Check that we are below the upper bound of the insertion index
                    let less_than_idx =
                        self.acir_context.less_than_var(current_index, max_flat_user_index, 64)?;

                    // Read from the original slice the value we want to insert into our new slice.
                    // We need to make sure that we read the previous element when our current index is greater than insertion index.
                    // If the index for the previous element is out of the array bounds we can avoid the check for whether
                    // the current index is over the insertion index.
                    let shifted_index = if i < inner_elem_size_usize {
                        current_index
                    } else {
                        let index_minus_elem_size =
                            self.acir_context.add_constant(i - inner_elem_size_usize);

                        let use_shifted_index_pred = self
                            .acir_context
                            .mul_var(index_minus_elem_size, greater_eq_than_idx)?;

                        let not_pred = self.acir_context.sub_var(one, greater_eq_than_idx)?;
                        let use_current_index_pred =
                            self.acir_context.mul_var(not_pred, current_index)?;

                        self.acir_context.add_var(use_shifted_index_pred, use_current_index_pred)?
                    };

                    let value_shifted_index =
                        self.acir_context.read_from_memory(block_id, &shifted_index)?;

                    // Final predicate to determine whether we are within the insertion bounds
                    let should_insert_value_pred =
                        self.acir_context.mul_var(greater_eq_than_idx, less_than_idx)?;
                    let insert_value_pred = self.acir_context.mul_var(
                        flattened_elements[current_insert_index],
                        should_insert_value_pred,
                    )?;

                    let not_pred = self.acir_context.sub_var(one, should_insert_value_pred)?;
                    let shifted_value_pred =
                        self.acir_context.mul_var(not_pred, value_shifted_index)?;

                    let new_value =
                        self.acir_context.add_var(insert_value_pred, shifted_value_pred)?;

                    self.acir_context.write_to_memory(
                        result_block_id,
                        &current_index,
                        &new_value,
                    )?;

                    current_insert_index += 1;
                    if inner_elem_size_usize == current_insert_index {
                        current_insert_index = 0;
                    }
                }

                let element_type_sizes = if !can_omit_element_sizes_array(&slice_typ) {
                    Some(self.init_element_type_sizes_array(
                        &slice_typ,
                        slice_contents,
                        Some(&slice),
                        dfg,
                    )?)
                } else {
                    None
                };

                let value_types = slice.flat_numeric_types();
                assert_eq!(
                    value_types.len(),
                    slice_size,
                    "ICE: Value types array must match new slice size"
                );

                let result = AcirValue::DynamicArray(AcirDynamicArray {
                    block_id: result_block_id,
                    len: slice_size,
                    value_types,
                    element_type_sizes,
                });

                Ok(vec![AcirValue::Var(new_slice_length, AcirType::field()), result])
            }
            Intrinsic::SliceRemove => {
                // arguments = [slice_length, slice_contents, remove_index]
                let slice_length = self.convert_value(arguments[0], dfg).into_var()?;
                let slice_contents = arguments[1];

                let slice_typ = dfg.type_of_value(slice_contents);
                let block_id = self.ensure_array_is_initialized(slice_contents, dfg)?;

                assert!(!slice_typ.is_nested_slice(), "ICE: Nested slice used in ACIR generation");

                let slice = self.convert_value(slice_contents, dfg);
                let remove_index = self.convert_value(arguments[2], dfg).into_var()?;

                let one = self.acir_context.add_constant(FieldElement::one());
                let new_slice_length = self.acir_context.sub_var(slice_length, one)?;

                let slice_size = Self::flattened_value_size(&slice);

                let mut new_slice = im::Vector::new();
                self.slice_intrinsic_input(&mut new_slice, slice)?;

                // Compiler sanity check
                assert_eq!(
                    new_slice.len(),
                    slice_size,
                    "ICE: The read flattened slice should match the computed size"
                );

                // Fetch the flattened index from the user provided index argument.
                let element_size = slice_typ.element_size();
                let element_size_var = self.acir_context.add_constant(element_size);
                let flat_remove_index =
                    self.acir_context.mul_var(remove_index, element_size_var)?;
                let flat_user_index =
                    self.get_flattened_index(&slice_typ, slice_contents, flat_remove_index, dfg)?;

                // Fetch the values we are remove from the slice.
                // As we fetch the values we can determine the size of the removed values
                // which we will later use for writing the correct resulting slice.
                let mut popped_elements = Vec::new();
                let mut popped_elements_size = 0;
                // Set a temp index just for fetching from the original slice as `array_get_value` mutates
                // the index internally.
                let mut temp_index = flat_user_index;
                for res in &result_ids[2..(2 + element_size)] {
                    let element =
                        self.array_get_value(&dfg.type_of_value(*res), block_id, &mut temp_index)?;
                    let elem_size = Self::flattened_value_size(&element);
                    popped_elements_size += elem_size;
                    popped_elements.push(element);
                }

                // Go through the entire slice argument and determine what value should be written to the new slice.
                // 1. If the current index is greater than the removal index we must write the next value
                //    from the original slice to the current index
                // 2. At the end of the slice reading from the next value of the original slice
                //    can lead to a potential out of bounds error. In this case we just fetch from the original slice
                //    at the current index. As we are decreasing the slice in length, this is a safe operation.
                let result_block_id = self.block_id(&result_ids[1]);
                self.initialize_array(
                    result_block_id,
                    slice_size,
                    Some(AcirValue::Array(new_slice.clone())),
                )?;
                for i in 0..slice_size {
                    let current_index = self.acir_context.add_constant(i);

                    let value_current_index = &new_slice[i].borrow_var()?;

                    if slice_size > (i + popped_elements_size) {
                        let shifted_index =
                            self.acir_context.add_constant(i + popped_elements_size);

                        let value_shifted_index =
                            self.acir_context.read_from_memory(block_id, &shifted_index)?;

                        let use_shifted_value = self.acir_context.more_than_eq_var(
                            current_index,
                            flat_user_index,
                            64,
                        )?;

                        let shifted_value_pred =
                            self.acir_context.mul_var(value_shifted_index, use_shifted_value)?;
                        let not_pred = self.acir_context.sub_var(one, use_shifted_value)?;
                        let current_value_pred =
                            self.acir_context.mul_var(not_pred, *value_current_index)?;

                        let new_value =
                            self.acir_context.add_var(shifted_value_pred, current_value_pred)?;

                        self.acir_context.write_to_memory(
                            result_block_id,
                            &current_index,
                            &new_value,
                        )?;
                    };
                }

                let new_slice_val = AcirValue::Array(new_slice);
                let element_type_sizes = if !can_omit_element_sizes_array(&slice_typ) {
                    Some(self.init_element_type_sizes_array(
                        &slice_typ,
                        slice_contents,
                        Some(&new_slice_val),
                        dfg,
                    )?)
                } else {
                    None
                };

                let value_types = new_slice_val.flat_numeric_types();
                assert_eq!(
                    value_types.len(),
                    slice_size,
                    "ICE: Value types array must match new slice size"
                );

                let result = AcirValue::DynamicArray(AcirDynamicArray {
                    block_id: result_block_id,
                    len: slice_size,
                    value_types,
                    element_type_sizes,
                });

                let mut result = vec![AcirValue::Var(new_slice_length, AcirType::field()), result];
                result.append(&mut popped_elements);

                Ok(result)
            }

            Intrinsic::AsWitness => {
                let arg = arguments[0];
                let input = self.convert_value(arg, dfg).into_var()?;
                Ok(self
                    .acir_context
                    .get_or_create_witness_var(input)
                    .map(|val| self.convert_vars_to_values(vec![val], dfg, result_ids))?)
            }
            Intrinsic::ArrayAsStrUnchecked => Ok(vec![self.convert_value(arguments[0], dfg)]),
            Intrinsic::AssertConstant => {
                unreachable!("Expected assert_constant to be removed by this point")
            }
            Intrinsic::StaticAssert => {
                unreachable!("Expected static_assert to be removed by this point")
            }
            Intrinsic::StrAsBytes => unreachable!("Expected as_bytes to be removed by this point"),
            Intrinsic::IsUnconstrained => {
                unreachable!("Expected is_unconstrained to be removed by this point")
            }
            Intrinsic::DerivePedersenGenerators => {
                unreachable!("DerivePedersenGenerators can only be called with constants")
            }
            Intrinsic::FieldLessThan => {
                unreachable!("FieldLessThan can only be called in unconstrained")
            }
            Intrinsic::ArrayRefCount | Intrinsic::SliceRefCount => {
                let zero = self.acir_context.add_constant(FieldElement::zero());
                Ok(vec![AcirValue::Var(
                    zero,
                    AcirType::NumericType(NumericType::Unsigned { bit_size: 32 }),
                )])
            }
        }
    }

    fn slice_intrinsic_input(
        &mut self,
        old_slice: &mut im::Vector<AcirValue>,
        input: AcirValue,
    ) -> Result<(), RuntimeError> {
        match input {
            AcirValue::Var(_, _) => {
                old_slice.push_back(input);
            }
            AcirValue::Array(vars) => {
                for var in vars {
                    self.slice_intrinsic_input(old_slice, var)?;
                }
            }
            AcirValue::DynamicArray(AcirDynamicArray { block_id, len, .. }) => {
                for i in 0..len {
                    // We generate witnesses corresponding to the array values
                    let index_var = self.acir_context.add_constant(i);

                    let value_read_var =
                        self.acir_context.read_from_memory(block_id, &index_var)?;
                    let value_read = AcirValue::Var(value_read_var, AcirType::field());

                    old_slice.push_back(value_read);
                }
            }
        }
        Ok(())
    }

    /// Convert a Vec<AcirVar> into a Vec<AcirValue> using the given result ids.
    /// If the type of a result id is an array, several acir vars are collected into
    /// a single AcirValue::Array of the same length.
    /// If the type of a result id is a slice, the slice length must precede it and we can
    /// convert to an AcirValue::Array when the length is known (constant).
    fn convert_vars_to_values(
        &self,
        vars: Vec<AcirVar>,
        dfg: &DataFlowGraph,
        result_ids: &[ValueId],
    ) -> Vec<AcirValue> {
        let mut vars = vars.into_iter();
        let mut values: Vec<AcirValue> = Vec::new();
        for result in result_ids {
            let result_type = dfg.type_of_value(*result);
            if let Type::Slice(elements_type) = result_type {
                let error = "ICE - cannot get slice length when converting slice to AcirValue";
                let len = values.last().expect(error).borrow_var().expect(error);
                let len = self.acir_context.constant(len).to_u128();
                let mut element_values = im::Vector::new();
                for _ in 0..len {
                    for element_type in elements_type.iter() {
                        let element = Self::convert_var_type_to_values(element_type, &mut vars);
                        element_values.push_back(element);
                    }
                }
                values.push(AcirValue::Array(element_values));
            } else {
                values.push(Self::convert_var_type_to_values(&result_type, &mut vars));
            }
        }
        values
    }

    /// Recursive helper for convert_vars_to_values.
    /// If the given result_type is an array of length N, this will create an AcirValue::Array with
    /// the first N elements of the given iterator. Otherwise, the result is a single
    /// AcirValue::Var wrapping the first element of the iterator.
    fn convert_var_type_to_values(
        result_type: &Type,
        vars: &mut impl Iterator<Item = AcirVar>,
    ) -> AcirValue {
        match result_type {
            Type::Array(elements, size) => {
                let mut element_values = im::Vector::new();
                for _ in 0..*size {
                    for element_type in elements.iter() {
                        let element = Self::convert_var_type_to_values(element_type, vars);
                        element_values.push_back(element);
                    }
                }
                AcirValue::Array(element_values)
            }
            typ => {
                let var = vars.next().unwrap();
                AcirValue::Var(var, typ.into())
            }
        }
    }
}

// We can omit the element size array for arrays which don't contain arrays or slices.
fn can_omit_element_sizes_array(array_typ: &Type) -> bool {
    let types = match array_typ {
        Type::Array(types, _) | Type::Slice(types) => types,
        _ => panic!("ICE: expected array or slice type"),
    };

    !types.iter().any(|typ| typ.contains_an_array())
}

#[cfg(test)]
mod test {

    use acvm::{
        acir::{
            circuit::{
                brillig::BrilligFunctionId,
                opcodes::{AcirFunctionId, BlackBoxFuncCall},
                ExpressionWidth, Opcode, OpcodeLocation,
            },
            native_types::Witness,
        },
        FieldElement,
    };
    use noirc_errors::Location;
    use noirc_frontend::monomorphization::ast::InlineType;
    use std::collections::BTreeMap;

    use crate::{
        acir::BrilligStdlibFunc,
        brillig::Brillig,
        ssa::{
            function_builder::FunctionBuilder,
            ir::{
                function::FunctionId,
                instruction::BinaryOp,
                map::Id,
                types::{NumericType, Type},
            },
        },
    };

    use super::Ssa;

    fn build_basic_foo_with_return(
        builder: &mut FunctionBuilder,
        foo_id: FunctionId,
        brillig: bool,
        inline_type: InlineType,
    ) {
        // fn foo f1 {
        // b0(v0: Field, v1: Field):
        //     v2 = eq v0, v1
        //     constrain v2 == u1 0
        //     return v0
        // }
        if brillig {
            builder.new_brillig_function("foo".into(), foo_id, inline_type);
        } else {
            builder.new_function("foo".into(), foo_id, inline_type);
        }
        // Set a call stack for testing whether `brillig_locations` in the `GeneratedAcir` was accurately set.
        let stack = vec![Location::dummy(), Location::dummy()];
        let call_stack =
            builder.current_function.dfg.call_stack_data.get_or_insert_locations(stack);
        builder.set_call_stack(call_stack);

        let foo_v0 = builder.add_parameter(Type::field());
        let foo_v1 = builder.add_parameter(Type::field());

        let foo_equality_check = builder.insert_binary(foo_v0, BinaryOp::Eq, foo_v1);
        let zero = builder.numeric_constant(0u128, NumericType::unsigned(1));
        builder.insert_constrain(foo_equality_check, zero, None);
        builder.terminate_with_return(vec![foo_v0]);
    }

    /// Check that each `InlineType` which prevents inlining functions generates code in the same manner
    #[test]
    fn basic_calls_fold() {
        basic_call_with_outputs_assert(InlineType::Fold);
        call_output_as_next_call_input(InlineType::Fold);
        basic_nested_call(InlineType::Fold);
    }

    #[test]
    #[should_panic]
    fn basic_calls_no_predicates() {
        basic_call_with_outputs_assert(InlineType::NoPredicates);
        call_output_as_next_call_input(InlineType::NoPredicates);
        basic_nested_call(InlineType::NoPredicates);
    }

    #[test]
    #[should_panic]
    fn call_without_inline_attribute() {
        basic_call_with_outputs_assert(InlineType::Inline);
    }

    fn basic_call_with_outputs_assert(inline_type: InlineType) {
        // acir(inline) fn main f0 {
        //     b0(v0: Field, v1: Field):
        //       v2 = call f1(v0, v1)
        //       v3 = call f1(v0, v1)
        //       constrain v2 == v3
        //       return
        //     }
        // acir(fold) fn foo f1 {
        //     b0(v0: Field, v1: Field):
        //       v2 = eq v0, v1
        //       constrain v2 == u1 0
        //       return v0
        //     }
        let foo_id = Id::test_new(0);
        let mut builder = FunctionBuilder::new("main".into(), foo_id);
        let main_v0 = builder.add_parameter(Type::field());
        let main_v1 = builder.add_parameter(Type::field());

        let foo_id = Id::test_new(1);
        let foo = builder.import_function(foo_id);
        let main_call1_results =
            builder.insert_call(foo, vec![main_v0, main_v1], vec![Type::field()]).to_vec();
        let main_call2_results =
            builder.insert_call(foo, vec![main_v0, main_v1], vec![Type::field()]).to_vec();
        builder.insert_constrain(main_call1_results[0], main_call2_results[0], None);
        builder.terminate_with_return(vec![]);

        build_basic_foo_with_return(&mut builder, foo_id, false, inline_type);

        let ssa = builder.finish().generate_entry_point_index();

        let (acir_functions, _, _, _) = ssa
            .into_acir(&Brillig::default(), ExpressionWidth::default())
            .expect("Should compile manually written SSA into ACIR");
        // Expected result:
        // main f0
        // GeneratedAcir {
        //     ...
        //     opcodes: [
        //         CALL func 1: inputs: [Witness(0), Witness(1)], outputs: [Witness(2)],
        //         CALL func 1: inputs: [Witness(0), Witness(1)], outputs: [Witness(3)],
        //         EXPR [ (1, _2) (-1, _3) 0 ],
        //     ],
        //     return_witnesses: [],
        //     input_witnesses: [
        //         Witness(
        //             0,
        //         ),
        //         Witness(
        //             1,
        //         ),
        //     ],
        //     ...
        // }
        // foo f1
        // GeneratedAcir {
        //     ...
        //     opcodes: [
        //         Same as opcodes as the expected result of `basic_call_codegen`
        //     ],
        //     return_witnesses: [
        //         Witness(
        //             0,
        //         ),
        //     ],
        //     input_witnesses: [
        //         Witness(
        //             0,
        //         ),
        //         Witness(
        //             1,
        //         ),
        //     ],
        //     ...
        // },

        let main_acir = &acir_functions[0];
        let main_opcodes = main_acir.opcodes();
        assert_eq!(main_opcodes.len(), 3, "Should have two calls to `foo`");

        check_call_opcode(
            &main_opcodes[0],
            AcirFunctionId(1),
            vec![Witness(0), Witness(1)],
            vec![Witness(2)],
        );
        check_call_opcode(
            &main_opcodes[1],
            AcirFunctionId(1),
            vec![Witness(0), Witness(1)],
            vec![Witness(3)],
        );

        if let Opcode::AssertZero(expr) = &main_opcodes[2] {
            assert_eq!(expr.linear_combinations[0].0, FieldElement::from(1u128));
            assert_eq!(expr.linear_combinations[0].1, Witness(2));

            assert_eq!(expr.linear_combinations[1].0, FieldElement::from(-1i128));
            assert_eq!(expr.linear_combinations[1].1, Witness(3));
            assert_eq!(expr.q_c, FieldElement::from(0u128));
        }
    }

    fn call_output_as_next_call_input(inline_type: InlineType) {
        // acir(inline) fn main f0 {
        //     b0(v0: Field, v1: Field):
        //       v3 = call f1(v0, v1)
        //       v4 = call f1(v3, v1)
        //       constrain v3 == v4
        //       return
        //     }
        // acir(fold) fn foo f1 {
        //     b0(v0: Field, v1: Field):
        //       v2 = eq v0, v1
        //       constrain v2 == u1 0
        //       return v0
        //     }
        let foo_id = Id::test_new(0);
        let mut builder = FunctionBuilder::new("main".into(), foo_id);
        let main_v0 = builder.add_parameter(Type::field());
        let main_v1 = builder.add_parameter(Type::field());

        let foo_id = Id::test_new(1);
        let foo = builder.import_function(foo_id);
        let main_call1_results =
            builder.insert_call(foo, vec![main_v0, main_v1], vec![Type::field()]).to_vec();
        let main_call2_results = builder
            .insert_call(foo, vec![main_call1_results[0], main_v1], vec![Type::field()])
            .to_vec();
        builder.insert_constrain(main_call1_results[0], main_call2_results[0], None);
        builder.terminate_with_return(vec![]);

        build_basic_foo_with_return(&mut builder, foo_id, false, inline_type);

        let ssa = builder.finish();

        let (acir_functions, _, _, _) = ssa
            .generate_entry_point_index()
            .into_acir(&Brillig::default(), ExpressionWidth::default())
            .expect("Should compile manually written SSA into ACIR");
        // The expected result should look very similar to the above test expect that the input witnesses of the `Call`
        // opcodes will be different. The changes can discerned from the checks below.

        let main_acir = &acir_functions[0];
        let main_opcodes = main_acir.opcodes();
        assert_eq!(main_opcodes.len(), 3, "Should have two calls to `foo` and an assert");

        check_call_opcode(
            &main_opcodes[0],
            AcirFunctionId(1),
            vec![Witness(0), Witness(1)],
            vec![Witness(2)],
        );
        // The output of the first call should be the input of the second call
        check_call_opcode(
            &main_opcodes[1],
            AcirFunctionId(1),
            vec![Witness(2), Witness(1)],
            vec![Witness(3)],
        );
    }

    fn basic_nested_call(inline_type: InlineType) {
        // SSA for the following Noir program:
        // fn main(x: Field, y: pub Field) {
        //     let z = func_with_nested_foo_call(x, y);
        //     let z2 = func_with_nested_foo_call(x, y);
        //     assert(z == z2);
        // }
        // #[fold]
        // fn func_with_nested_foo_call(x: Field, y: Field) -> Field {
        //     nested_call(x + 2, y)
        // }
        // #[fold]
        // fn foo(x: Field, y: Field) -> Field {
        //     assert(x != y);
        //     x
        // }
        //
        // SSA:
        // acir(inline) fn main f0 {
        //     b0(v0: Field, v1: Field):
        //       v3 = call f1(v0, v1)
        //       v4 = call f1(v0, v1)
        //       constrain v3 == v4
        //       return
        //     }
        // acir(fold) fn func_with_nested_foo_call f1 {
        //     b0(v0: Field, v1: Field):
        //       v3 = add v0, Field 2
        //       v5 = call f2(v3, v1)
        //       return v5
        //   }
        // acir(fold) fn foo f2 {
        //     b0(v0: Field, v1: Field):
        //       v2 = eq v0, v1
        //       constrain v2 == Field 0
        //       return v0
        //   }
        let foo_id = Id::test_new(0);
        let mut builder = FunctionBuilder::new("main".into(), foo_id);
        let main_v0 = builder.add_parameter(Type::field());
        let main_v1 = builder.add_parameter(Type::field());

        let func_with_nested_foo_call_id = Id::test_new(1);
        let func_with_nested_foo_call = builder.import_function(func_with_nested_foo_call_id);
        let main_call1_results = builder
            .insert_call(func_with_nested_foo_call, vec![main_v0, main_v1], vec![Type::field()])
            .to_vec();
        let main_call2_results = builder
            .insert_call(func_with_nested_foo_call, vec![main_v0, main_v1], vec![Type::field()])
            .to_vec();
        builder.insert_constrain(main_call1_results[0], main_call2_results[0], None);
        builder.terminate_with_return(vec![]);

        builder.new_function(
            "func_with_nested_foo_call".into(),
            func_with_nested_foo_call_id,
            inline_type,
        );
        let func_with_nested_call_v0 = builder.add_parameter(Type::field());
        let func_with_nested_call_v1 = builder.add_parameter(Type::field());

        let two = builder.field_constant(2u128);
        let v0_plus_two = builder.insert_binary(
            func_with_nested_call_v0,
            BinaryOp::Add { unchecked: false },
            two,
        );

        let foo_id = Id::test_new(2);
        let foo_call = builder.import_function(foo_id);
        let foo_call = builder
            .insert_call(foo_call, vec![v0_plus_two, func_with_nested_call_v1], vec![Type::field()])
            .to_vec();
        builder.terminate_with_return(vec![foo_call[0]]);

        build_basic_foo_with_return(&mut builder, foo_id, false, inline_type);

        let ssa = builder.finish().generate_entry_point_index();

        let (acir_functions, _, _, _) = ssa
            .into_acir(&Brillig::default(), ExpressionWidth::default())
            .expect("Should compile manually written SSA into ACIR");

        assert_eq!(acir_functions.len(), 3, "Should have three ACIR functions");

        let main_acir = &acir_functions[0];
        let main_opcodes = main_acir.opcodes();
        assert_eq!(main_opcodes.len(), 3, "Should have two calls to `foo` and an assert");

        // Both of these should call func_with_nested_foo_call f1
        check_call_opcode(
            &main_opcodes[0],
            AcirFunctionId(1),
            vec![Witness(0), Witness(1)],
            vec![Witness(2)],
        );
        // The output of the first call should be the input of the second call
        check_call_opcode(
            &main_opcodes[1],
            AcirFunctionId(1),
            vec![Witness(0), Witness(1)],
            vec![Witness(3)],
        );

        let func_with_nested_call_acir = &acir_functions[1];
        let func_with_nested_call_opcodes = func_with_nested_call_acir.opcodes();

        assert_eq!(
            func_with_nested_call_opcodes.len(),
            3,
            "Should have an expression and a call to a nested `foo`"
        );
        // Should call foo f2
        check_call_opcode(
            &func_with_nested_call_opcodes[1],
            AcirFunctionId(2),
            vec![Witness(3), Witness(1)],
            vec![Witness(4)],
        );
    }

    fn check_call_opcode(
        opcode: &Opcode<FieldElement>,
        expected_id: AcirFunctionId,
        expected_inputs: Vec<Witness>,
        expected_outputs: Vec<Witness>,
    ) {
        match opcode {
            Opcode::Call { id, inputs, outputs, .. } => {
                assert_eq!(
                    *id, expected_id,
                    "Main was expected to call {expected_id} but got {}",
                    *id
                );
                for (expected_input, input) in expected_inputs.iter().zip(inputs) {
                    assert_eq!(
                        expected_input, input,
                        "Expected input witness {expected_input:?} but got {input:?}"
                    );
                }
                for (expected_output, output) in expected_outputs.iter().zip(outputs) {
                    assert_eq!(
                        expected_output, output,
                        "Expected output witness {expected_output:?} but got {output:?}"
                    );
                }
            }
            _ => panic!("Expected only Call opcode"),
        }
    }

    // Test that given multiple calls to the same brillig function we generate only one bytecode
    // and the appropriate Brillig call opcodes are generated
    #[test]
    fn multiple_brillig_calls_one_bytecode() {
        // acir(inline) fn main f0 {
        //     b0(v0: Field, v1: Field):
        //       v4 = call f1(v0, v1)
        //       v5 = call f1(v0, v1)
        //       v6 = call f1(v0, v1)
        //       v7 = call f2(v0, v1)
        //       v8 = call f1(v0, v1)
        //       v9 = call f2(v0, v1)
        //       return
        // }
        // brillig fn foo f1 {
        // b0(v0: Field, v1: Field):
        //     v2 = eq v0, v1
        //     constrain v2 == u1 0
        //     return v0
        // }
        // brillig fn foo f2 {
        //     b0(v0: Field, v1: Field):
        //       v2 = eq v0, v1
        //       constrain v2 == u1 0
        //       return v0
        // }
        let foo_id = Id::test_new(0);
        let mut builder = FunctionBuilder::new("main".into(), foo_id);
        let main_v0 = builder.add_parameter(Type::field());
        let main_v1 = builder.add_parameter(Type::field());

        let foo_id = Id::test_new(1);
        let foo = builder.import_function(foo_id);
        let bar_id = Id::test_new(2);
        let bar = builder.import_function(bar_id);

        // Insert multiple calls to the same Brillig function
        builder.insert_call(foo, vec![main_v0, main_v1], vec![Type::field()]).to_vec();
        builder.insert_call(foo, vec![main_v0, main_v1], vec![Type::field()]).to_vec();
        builder.insert_call(foo, vec![main_v0, main_v1], vec![Type::field()]).to_vec();
        // Interleave a call to a separate Brillig function to make sure that we can call multiple separate Brillig functions
        builder.insert_call(bar, vec![main_v0, main_v1], vec![Type::field()]).to_vec();
        builder.insert_call(foo, vec![main_v0, main_v1], vec![Type::field()]).to_vec();
        builder.insert_call(bar, vec![main_v0, main_v1], vec![Type::field()]).to_vec();
        builder.terminate_with_return(vec![]);

        build_basic_foo_with_return(&mut builder, foo_id, true, InlineType::default());
        build_basic_foo_with_return(&mut builder, bar_id, true, InlineType::default());

        let ssa = builder.finish();
        let brillig = ssa.to_brillig(false);

        let (acir_functions, brillig_functions, _, _) = ssa
            .generate_entry_point_index()
            .into_acir(&brillig, ExpressionWidth::default())
            .expect("Should compile manually written SSA into ACIR");

        assert_eq!(acir_functions.len(), 1, "Should only have a `main` ACIR function");
        assert_eq!(brillig_functions.len(), 2, "Should only have generated two Brillig functions");

        let main_acir = &acir_functions[0];
        let main_opcodes = main_acir.opcodes();
        assert_eq!(main_opcodes.len(), 6, "Should have four calls to f1 and two calls to f2");

        // We should only have `BrilligCall` opcodes in `main`
        for (i, opcode) in main_opcodes.iter().enumerate() {
            match opcode {
                Opcode::BrilligCall { id, .. } => {
                    let expected_id = if i == 3 || i == 5 { 1 } else { 0 };
                    let expected_id = BrilligFunctionId(expected_id);
                    assert_eq!(*id, expected_id, "Expected an id of {expected_id} but got {id}");
                }
                _ => panic!("Expected only Brillig call opcode"),
            }
        }

        // We have two normal Brillig functions that was called multiple times.
        // We should have a single locations map for each function's debug metadata.
        assert_eq!(main_acir.brillig_locations.len(), 2);
        assert!(main_acir.brillig_locations.contains_key(&BrilligFunctionId(0)));
        assert!(main_acir.brillig_locations.contains_key(&BrilligFunctionId(1)));
    }

    // Test that given multiple primitive operations that are represented by Brillig directives (e.g. invert/quotient),
    // we will only generate one bytecode and the appropriate Brillig call opcodes are generated.
    #[test]
    fn multiple_brillig_stdlib_calls() {
        // acir(inline) fn main f0 {
        //     b0(v0: u32, v1: u32, v2: u32):
        //       v3 = div v0, v1
        //       constrain v3 == v2
        //       v4 = div v1, v2
        //       constrain v4 == u32 1
        //       return
        // }
        let foo_id = Id::test_new(0);
        let mut builder = FunctionBuilder::new("main".into(), foo_id);
        let main_v0 = builder.add_parameter(Type::unsigned(32));
        let main_v1 = builder.add_parameter(Type::unsigned(32));
        let main_v2 = builder.add_parameter(Type::unsigned(32));

        // Call a primitive operation that uses Brillig
        let v0_div_v1 = builder.insert_binary(main_v0, BinaryOp::Div, main_v1);
        builder.insert_constrain(v0_div_v1, main_v2, None);

        // Call the same primitive operation again
        let v1_div_v2 = builder.insert_binary(main_v1, BinaryOp::Div, main_v2);
        let one = builder.numeric_constant(1u128, NumericType::unsigned(32));
        builder.insert_constrain(v1_div_v2, one, None);

        builder.terminate_with_return(vec![]);

        let ssa = builder.finish();
        println!("{}", ssa);

        // The Brillig bytecode we insert for the stdlib is hardcoded so we do not need to provide any
        // Brillig artifacts to the ACIR gen pass.
        let (acir_functions, brillig_functions, _, _) = ssa
            .generate_entry_point_index()
            .into_acir(&Brillig::default(), ExpressionWidth::default())
            .expect("Should compile manually written SSA into ACIR");

        assert_eq!(acir_functions.len(), 1, "Should only have a `main` ACIR function");
        // We expect two brillig functions:
        //   - Quotient (shared between both divisions)
        //   - Inversion, caused by division-by-zero check (shared between both divisions)
        assert_eq!(brillig_functions.len(), 2, "Should only have generated two Brillig functions");

        let main_acir = &acir_functions[0];
        let main_opcodes = main_acir.opcodes();
        check_brillig_calls(
            &acir_functions[0].brillig_stdlib_func_locations,
            main_opcodes,
            0,
            4,
            0,
        );

        assert_eq!(main_acir.brillig_locations.len(), 0);
    }

    // Test that given both hardcoded Brillig directives and calls to normal Brillig functions,
    // we generate a single bytecode for the directives and a single bytecode for the normal Brillig calls.
    #[test]
    fn brillig_stdlib_calls_with_regular_brillig_call() {
        // acir(inline) fn main f0 {
        //     b0(v0: u32, v1: u32, v2: u32):
        //       v4 = div v0, v1
        //       constrain v4 == v2
        //       v5 = call f1(v0, v1)
        //       v6 = call f1(v0, v1)
        //       v7 = div v1, v2
        //       constrain v7 == u32 1
        //       return
        // }
        // brillig fn foo f1 {
        //   b0(v0: Field, v1: Field):
        //     v2 = eq v0, v1
        //     constrain v2 == u1 0
        //     return v0
        // }
        let foo_id = Id::test_new(0);
        let mut builder = FunctionBuilder::new("main".into(), foo_id);
        let main_v0 = builder.add_parameter(Type::unsigned(32));
        let main_v1 = builder.add_parameter(Type::unsigned(32));
        let main_v2 = builder.add_parameter(Type::unsigned(32));

        let foo_id = Id::test_new(1);
        let foo = builder.import_function(foo_id);

        // Call a primitive operation that uses Brillig
        let v0_div_v1 = builder.insert_binary(main_v0, BinaryOp::Div, main_v1);
        builder.insert_constrain(v0_div_v1, main_v2, None);

        // Insert multiple calls to the same Brillig function
        builder.insert_call(foo, vec![main_v0, main_v1], vec![Type::field()]).to_vec();
        builder.insert_call(foo, vec![main_v0, main_v1], vec![Type::field()]).to_vec();

        // Call the same primitive operation again
        let v1_div_v2 = builder.insert_binary(main_v1, BinaryOp::Div, main_v2);
        let one = builder.numeric_constant(1u128, NumericType::unsigned(32));
        builder.insert_constrain(v1_div_v2, one, None);

        builder.terminate_with_return(vec![]);

        build_basic_foo_with_return(&mut builder, foo_id, true, InlineType::default());

        let ssa = builder.finish();
        // We need to generate  Brillig artifacts for the regular Brillig function and pass them to the ACIR generation pass.
        let brillig = ssa.to_brillig(false);
        println!("{}", ssa);

        let (acir_functions, brillig_functions, _, _) = ssa
            .generate_entry_point_index()
            .into_acir(&brillig, ExpressionWidth::default())
            .expect("Should compile manually written SSA into ACIR");

        assert_eq!(acir_functions.len(), 1, "Should only have a `main` ACIR function");
        // We expect 3 brillig functions:
        //   - Quotient (shared between both divisions)
        //   - Inversion, caused by division-by-zero check (shared between both divisions)
        //   - Custom brillig function `foo`
        assert_eq!(
            brillig_functions.len(),
            3,
            "Should only have generated three Brillig functions"
        );

        let main_acir = &acir_functions[0];
        let main_opcodes = main_acir.opcodes();
        check_brillig_calls(&main_acir.brillig_stdlib_func_locations, main_opcodes, 1, 4, 2);

        // We have one normal Brillig functions that was called twice.
        // We should have a single locations map for each function's debug metadata.
        assert_eq!(main_acir.brillig_locations.len(), 1);
        assert!(main_acir.brillig_locations.contains_key(&BrilligFunctionId(0)));
    }

    // Test that given both normal Brillig calls, Brillig stdlib calls, and non-inlined ACIR calls, that we accurately generate ACIR.
    #[test]
    fn brillig_stdlib_calls_with_multiple_acir_calls() {
        // acir(inline) fn main f0 {
        //     b0(v0: u32, v1: u32, v2: u32):
        //       v4 = div v0, v1
        //       constrain v4 == v2
        //       v5 = call f1(v0, v1)
        //       v6 = call f2(v0, v1)
        //       v7 = div v1, v2
        //       constrain v7 == u32 1
        //       return
        // }
        // brillig fn foo f1 {
        //   b0(v0: Field, v1: Field):
        //     v2 = eq v0, v1
        //     constrain v2 == u1 0
        //     return v0
        // }
        // acir(fold) fn foo f2 {
        //     b0(v0: Field, v1: Field):
        //       v2 = eq v0, v1
        //       constrain v2 == u1 0
        //       return v0
        //   }
        // }
        let foo_id = Id::test_new(0);
        let mut builder = FunctionBuilder::new("main".into(), foo_id);
        let main_v0 = builder.add_parameter(Type::unsigned(32));
        let main_v1 = builder.add_parameter(Type::unsigned(32));
        let main_v2 = builder.add_parameter(Type::unsigned(32));

        let foo_id = Id::test_new(1);
        let foo = builder.import_function(foo_id);
        let bar_id = Id::test_new(2);
        let bar = builder.import_function(bar_id);

        // Call a primitive operation that uses Brillig
        let v0_div_v1 = builder.insert_binary(main_v0, BinaryOp::Div, main_v1);
        builder.insert_constrain(v0_div_v1, main_v2, None);

        // Insert multiple calls to the same Brillig function
        builder.insert_call(foo, vec![main_v0, main_v1], vec![Type::field()]).to_vec();
        builder.insert_call(foo, vec![main_v0, main_v1], vec![Type::field()]).to_vec();
        builder.insert_call(bar, vec![main_v0, main_v1], vec![Type::field()]).to_vec();

        // Call the same primitive operation again
        let v1_div_v2 = builder.insert_binary(main_v1, BinaryOp::Div, main_v2);
        let one = builder.numeric_constant(1u128, NumericType::unsigned(32));
        builder.insert_constrain(v1_div_v2, one, None);

        builder.terminate_with_return(vec![]);

        // Build a Brillig function
        build_basic_foo_with_return(&mut builder, foo_id, true, InlineType::default());
        // Build an ACIR function which has the same logic as the Brillig function above
        build_basic_foo_with_return(&mut builder, bar_id, false, InlineType::Fold);

        let ssa = builder.finish();
        // We need to generate  Brillig artifacts for the regular Brillig function and pass them to the ACIR generation pass.
        let brillig = ssa.to_brillig(false);
        println!("{}", ssa);

        let (acir_functions, brillig_functions, _, _) = ssa
            .generate_entry_point_index()
            .into_acir(&brillig, ExpressionWidth::default())
            .expect("Should compile manually written SSA into ACIR");

        assert_eq!(acir_functions.len(), 2, "Should only have two ACIR functions");
        // We expect 3 brillig functions:
        //   - Quotient (shared between both divisions)
        //   - Inversion, caused by division-by-zero check (shared between both divisions)
        //   - Custom brillig function `foo`
        assert_eq!(
            brillig_functions.len(),
            3,
            "Should only have generated three Brillig functions"
        );

        let main_acir = &acir_functions[0];
        let main_opcodes = main_acir.opcodes();
        check_brillig_calls(
            &acir_functions[0].brillig_stdlib_func_locations,
            main_opcodes,
            1,
            4,
            2,
        );

        assert_eq!(main_acir.brillig_locations.len(), 1);
        assert!(main_acir.brillig_locations.contains_key(&BrilligFunctionId(0)));

        let foo_acir = &acir_functions[1];
        let foo_opcodes = foo_acir.opcodes();
        check_brillig_calls(&acir_functions[1].brillig_stdlib_func_locations, foo_opcodes, 1, 1, 0);

        assert_eq!(foo_acir.brillig_locations.len(), 0);
    }

    fn check_brillig_calls(
        brillig_stdlib_function_locations: &BTreeMap<OpcodeLocation, BrilligStdlibFunc>,
        opcodes: &[Opcode<FieldElement>],
        num_normal_brillig_functions: u32,
        expected_num_stdlib_calls: u32,
        expected_num_normal_calls: u32,
    ) {
        // First we check calls to the Brillig stdlib
        let mut num_brillig_stdlib_calls = 0;
        for (i, (opcode_location, brillig_stdlib_func)) in
            brillig_stdlib_function_locations.iter().enumerate()
        {
            // We can take just modulo 2 to determine the expected ID as we only code generated two Brillig stdlib function
            let stdlib_func_index = (i % 2) as u32;
            if stdlib_func_index == 0 {
                assert!(matches!(brillig_stdlib_func, BrilligStdlibFunc::Inverse));
            } else {
                assert!(matches!(brillig_stdlib_func, BrilligStdlibFunc::Quotient));
            }

            match opcode_location {
                OpcodeLocation::Acir(acir_index) => {
                    match opcodes[*acir_index] {
                        Opcode::BrilligCall { id, .. } => {
                            // Brillig stdlib function calls are only resolved at the end of ACIR generation so their
                            // IDs are expected to always reference Brillig bytecode at the end of the Brillig functions list.
                            // We have one normal Brillig call so we add one here to the std lib function's index within the std lib.
                            let expected_id = stdlib_func_index + num_normal_brillig_functions;
                            let expected_id = BrilligFunctionId(expected_id);
                            assert_eq!(id, expected_id, "Expected {expected_id} but got {id}");
                            num_brillig_stdlib_calls += 1;
                        }
                        _ => panic!("Expected BrilligCall opcode"),
                    }
                }
                _ => panic!("Expected OpcodeLocation::Acir"),
            }
        }

        assert_eq!(
            num_brillig_stdlib_calls, expected_num_stdlib_calls,
            "Should have {expected_num_stdlib_calls} BrilligCall opcodes to stdlib functions but got {num_brillig_stdlib_calls}"
        );

        // Check the normal Brillig calls
        // This check right now expects to only call one Brillig function.
        let mut num_normal_brillig_calls = 0;
        for (i, opcode) in opcodes.iter().enumerate() {
            if let Opcode::BrilligCall { id, .. } = opcode {
                if brillig_stdlib_function_locations.get(&OpcodeLocation::Acir(i)).is_some() {
                    // We should have already checked Brillig stdlib functions and only want to check normal Brillig calls here
                    continue;
                }
                // We only generate one normal Brillig call so we should expect a function ID of `0`
                let expected_id = BrilligFunctionId(0);
                assert_eq!(*id, expected_id, "Expected an id of {expected_id} but got {id}");
                num_normal_brillig_calls += 1;
            }
        }

        assert_eq!(
            num_normal_brillig_calls, expected_num_normal_calls,
            "Should have {expected_num_normal_calls} BrilligCall opcodes to normal Brillig functions but got {num_normal_brillig_calls}"
        );
    }

    #[test]
    fn multiply_with_bool_should_not_emit_range_check() {
        let src = "
            acir(inline) fn main f0 {
            b0(v0: bool, v1: u32):
                enable_side_effects v0
                v2 = cast v0 as u32
                v3 = mul v2, v1
                return v3
            }
        ";
        let ssa = Ssa::from_str(src).unwrap();
        let brillig = ssa.to_brillig(false);

        let (mut acir_functions, _brillig_functions, _, _) = ssa
            .into_acir(&brillig, ExpressionWidth::default())
            .expect("Should compile manually written SSA into ACIR");

        assert_eq!(acir_functions.len(), 1);

        let opcodes = acir_functions[0].take_opcodes();

        for opcode in opcodes {
            if let Opcode::BlackBoxFuncCall(BlackBoxFuncCall::RANGE { input }) = opcode {
                assert!(
                    input.to_witness().0 <= 1,
                    "only input witnesses should have range checks: {opcode:?}"
                );
            }
        }
    }

    #[test]
    fn does_not_generate_memory_blocks_without_dynamic_accesses() {
        let src = "
        acir(inline) fn main f0 {
          b0(v0: [Field; 2]):
            v2, v3 = call as_slice(v0) -> (u32, [Field])
            call f1(u32 2, v3)
            v7 = array_get v0, index u32 0 -> Field
            constrain v7 == Field 0
            return
        }
<<<<<<< HEAD

=======
        
>>>>>>> bdf5fa77
        brillig(inline) fn foo f1 {
          b0(v0: u32, v1: [Field]):
              return
          }
        ";
        let ssa = Ssa::from_str(src).unwrap();
        let brillig = ssa.to_brillig(false);

        let (acir_functions, _brillig_functions, _, _) = ssa
            .into_acir(&brillig, ExpressionWidth::default())
            .expect("Should compile manually written SSA into ACIR");

        assert_eq!(acir_functions.len(), 1);

        // Check that no memory opcodes were emitted.
        let main = &acir_functions[0];
        assert!(!main.opcodes().iter().any(|opcode| matches!(opcode, Opcode::MemoryOp { .. })));
    }
}<|MERGE_RESOLUTION|>--- conflicted
+++ resolved
@@ -3705,11 +3705,7 @@
             constrain v7 == Field 0
             return
         }
-<<<<<<< HEAD
-
-=======
         
->>>>>>> bdf5fa77
         brillig(inline) fn foo f1 {
           b0(v0: u32, v1: [Field]):
               return
