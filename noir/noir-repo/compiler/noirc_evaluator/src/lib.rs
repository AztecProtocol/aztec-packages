--- conflicted
+++ resolved
@@ -13,11 +13,6 @@
 
 pub use ssa::create_program;
 
-<<<<<<< HEAD
-pub use ssa::ir::instruction::ErrorType;
-
-=======
->>>>>>> 70667cee
 /// Trims leading whitespace from each line of the input string, according to
 /// how much leading whitespace there is on the first non-empty line.
 #[cfg(test)]
