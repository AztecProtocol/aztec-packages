--- conflicted
+++ resolved
@@ -10,13 +10,8 @@
 pub mod ssa;
 
 pub use ssa::create_program;
-
-<<<<<<< HEAD
-=======
-pub use ssa::create_program;
 pub use ssa::ir::instruction::ErrorType;
 
->>>>>>> fc88517a
 /// Trims leading whitespace from each line of the input string, according to
 /// how much leading whitespace there is on the first non-empty line.
 #[cfg(test)]
