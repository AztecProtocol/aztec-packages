use std::collections::BTreeMap;

use acvm::acir::circuit::ErrorSelector;
use iter_extended::btree_map;
use serde::{Deserialize, Serialize};
use serde_with::serde_as;

use crate::ssa::ir::{
    function::{Function, FunctionId},
    map::AtomicCounter,
};
use noirc_frontend::hir_def::types::Type as HirType;

/// Contains the entire SSA representation of the program.
#[serde_as]
#[derive(Serialize, Deserialize)]
pub(crate) struct Ssa {
    #[serde_as(as = "Vec<(_, _)>")]
    pub(crate) functions: BTreeMap<FunctionId, Function>,
    pub(crate) globals: Function,
    pub(crate) main_id: FunctionId,
    #[serde(skip)]
    pub(crate) next_id: AtomicCounter<Function>,
    /// Maps SSA entry point function ID -> Final generated ACIR artifact index.
    /// There can be functions specified in SSA which do not act as ACIR entry points.
    /// This mapping is necessary to use the correct function pointer for an ACIR call,
    /// as the final program artifact will be a list of only entry point functions.
    #[serde(skip)]
    entry_point_to_generated_index: BTreeMap<FunctionId, u32>,
    // We can skip serializing this field as the error selector types end up as part of the
    // ABI not the actual SSA IR.
    #[serde(skip)]
    pub(crate) error_selector_to_type: BTreeMap<ErrorSelector, HirType>,
}

impl Ssa {
    /// Create a new Ssa object from the given SSA functions.
    /// The first function in this vector is expected to be the main function.
    pub(crate) fn new(
        functions: Vec<Function>,
        error_types: BTreeMap<ErrorSelector, HirType>,
    ) -> Self {
        let main_id = functions.first().expect("Expected at least 1 SSA function").id();
        let mut max_id = main_id;

        let functions = btree_map(functions, |f| {
            max_id = std::cmp::max(max_id, f.id());
            (f.id(), f)
        });

        Self {
            functions,
            main_id,
            next_id: AtomicCounter::starting_after(max_id),
            entry_point_to_generated_index: BTreeMap::new(),
            error_selector_to_type: error_types,
            // This field should be set afterwards as globals are generated
            // outside of the FunctionBuilder, which is where the `Ssa` is instantiated.
            globals: Function::new_for_globals(),
        }
    }

    /// Returns the entry-point function of the program
    pub(crate) fn main(&self) -> &Function {
        &self.functions[&self.main_id]
    }

    /// Returns the entry-point function of the program as a mutable reference
    #[cfg(test)]
    pub(crate) fn main_mut(&mut self) -> &mut Function {
        self.functions.get_mut(&self.main_id).expect("ICE: Ssa should have a main function")
    }

    /// Adds a new function to the program
    pub(crate) fn add_fn(
        &mut self,
        build_with_id: impl FnOnce(FunctionId) -> Function,
    ) -> FunctionId {
        let new_id = self.next_id.next();
        let function = build_with_id(new_id);
        self.functions.insert(new_id, function);
        new_id
    }

    pub(crate) fn generate_entry_point_index(mut self) -> Self {
        let entry_points =
            self.functions.keys().filter(|function| self.is_entry_point(**function)).enumerate();
        self.entry_point_to_generated_index = btree_map(entry_points, |(i, id)| (*id, i as u32));
        self
    }

    pub(crate) fn get_entry_point_index(&self, func_id: &FunctionId) -> Option<u32> {
        // Ensure the map has been initialized
        assert!(
            !self.entry_point_to_generated_index.is_empty(),
            "Trying to read uninitialized entry point index"
        );
        self.entry_point_to_generated_index.get(func_id).copied()
    }
<<<<<<< HEAD

    pub(crate) fn is_entry_point(&self, function: FunctionId) -> bool {
        function == self.main_id || self.functions[&function].runtime().is_entry_point()
    }
}
=======
>>>>>>> 0ea85f58

    pub(crate) fn is_entry_point(&self, function: FunctionId) -> bool {
        function == self.main_id || self.functions[&function].runtime().is_entry_point()
    }
}

#[cfg(test)]
mod test {
    use crate::ssa::ir::map::Id;

    use crate::ssa::ssa_gen::Ssa;
    use crate::ssa::{
        function_builder::FunctionBuilder,
        ir::{instruction::BinaryOp, types::Type},
    };

    #[test]
    fn serialization_roundtrip() {
        let main_id = Id::test_new(0);

        // Compiling main
        let mut builder = FunctionBuilder::new("main".into(), main_id);
        let v0 = builder.add_parameter(Type::field());

        let one = builder.field_constant(1u128);
        let three = builder.field_constant(3u128);

        let v1 = builder.insert_binary(v0, BinaryOp::Add { unchecked: false }, one);
        let v2 = builder.insert_binary(v1, BinaryOp::Mul { unchecked: false }, three);
        builder.terminate_with_return(vec![v2]);

        let ssa = builder.finish();
        let serialized_ssa = &serde_json::to_string(&ssa).unwrap();
        let deserialized_ssa: Ssa = serde_json::from_str(serialized_ssa).unwrap();
        let actual_string = format!("{}", deserialized_ssa);

        let expected_string = "acir(inline) fn main f0 {\n  \
        b0(v0: Field):\n    \
            v3 = add v0, Field 1\n    \
            v4 = mul v3, Field 3\n    \
            return v4\n\
        }\n";
        assert_eq!(actual_string, expected_string);
    }
}<|MERGE_RESOLUTION|>--- conflicted
+++ resolved
@@ -97,14 +97,6 @@
         );
         self.entry_point_to_generated_index.get(func_id).copied()
     }
-<<<<<<< HEAD
-
-    pub(crate) fn is_entry_point(&self, function: FunctionId) -> bool {
-        function == self.main_id || self.functions[&function].runtime().is_entry_point()
-    }
-}
-=======
->>>>>>> 0ea85f58
 
     pub(crate) fn is_entry_point(&self, function: FunctionId) -> bool {
         function == self.main_id || self.functions[&function].runtime().is_entry_point()
