pub(crate) mod context;
mod program;
mod value;

pub(crate) use program::Ssa;

use context::SharedContext;
use iter_extended::{try_vecmap, vecmap};
use noirc_errors::Location;
<<<<<<< HEAD
use noirc_frontend::{
    hir_def::types::Type as HirType,
    monomorphization::ast::{self, Expression, Program},
    Visibility,
};
=======
use noirc_frontend::ast::{UnaryOp, Visibility};
use noirc_frontend::monomorphization::ast::{self, Expression, Program};
>>>>>>> 8a5ece75

use crate::{
    errors::RuntimeError,
    ssa::{
        function_builder::data_bus::DataBusBuilder,
        ir::{function::InlineType, instruction::Intrinsic},
    },
};

use self::{
    context::FunctionContext,
    value::{Tree, Values},
};

use super::{
    function_builder::data_bus::DataBus,
    ir::{
        function::RuntimeType,
        instruction::{BinaryOp, ConstrainError, TerminatorInstruction},
        types::Type,
        value::ValueId,
    },
};

/// Generates SSA for the given monomorphized program.
///
/// This function will generate the SSA but does not perform any optimizations on it.
pub(crate) fn generate_ssa(
    program: Program,
    force_brillig_runtime: bool,
) -> Result<Ssa, RuntimeError> {
    // see which parameter has call_data/return_data attribute
    let is_databus = DataBusBuilder::is_databus(&program.main_function_signature);

    let is_return_data = matches!(program.return_visibility, Visibility::DataBus);

    let return_location = program.return_location;
    let context = SharedContext::new(program);

    let main_id = Program::main_id();
    let main = context.program.main();

    // Queue the main function for compilation
    context.get_or_queue_function(main_id);
    let mut function_context = FunctionContext::new(
        main.name.clone(),
        &main.parameters,
        if force_brillig_runtime || main.unconstrained {
            RuntimeType::Brillig
        } else {
            let main_inline_type =
                if main.should_fold { InlineType::Fold } else { InlineType::Inline };
            RuntimeType::Acir(main_inline_type)
        },
        &context,
    );

    // Generate the call_data bus from the relevant parameters. We create it *before* processing the function body
    let call_data = function_context.builder.call_data_bus(is_databus);

    function_context.codegen_function_body(&main.body)?;

    let mut return_data = DataBusBuilder::new();
    if let Some(return_location) = return_location {
        let block = function_context.builder.current_block();
        if function_context.builder.current_function.dfg[block].terminator().is_some()
            && is_return_data
        {
            // initialize the return_data bus from the return values
            let return_data_values =
                match function_context.builder.current_function.dfg[block].unwrap_terminator() {
                    TerminatorInstruction::Return { return_values, .. } => return_values.to_owned(),
                    _ => unreachable!("ICE - expect return on the last block"),
                };

            return_data =
                function_context.builder.initialize_data_bus(&return_data_values, return_data);
        }
        let return_instruction =
            function_context.builder.current_function.dfg[block].unwrap_terminator_mut();
        match return_instruction {
            TerminatorInstruction::Return { return_values, call_stack } => {
                call_stack.clear();
                call_stack.push_back(return_location);
                // replace the returned values with the return data array
                if let Some(return_data_bus) = return_data.databus {
                    return_values.clear();
                    return_values.push(return_data_bus);
                }
            }
            _ => unreachable!("ICE - expect return on the last block"),
        }
    }
    // we save the data bus inside the dfg
    function_context.builder.current_function.dfg.data_bus =
        DataBus::get_data_bus(call_data, return_data);

    // Main has now been compiled and any other functions referenced within have been added to the
    // function queue as they were found in codegen_ident. This queueing will happen each time a
    // previously-unseen function is found so we need now only continue popping from this queue
    // to generate SSA for each function used within the program.
    while let Some((src_function_id, dest_id)) = context.pop_next_function_in_queue() {
        let function = &context.program[src_function_id];
        function_context.new_function(dest_id, function);
        function_context.codegen_function_body(&function.body)?;
    }

    Ok(function_context.builder.finish())
}

impl<'a> FunctionContext<'a> {
    /// Codegen a function's body and set its return value to that of its last parameter.
    /// For functions returning nothing, this will be an empty list.
    fn codegen_function_body(&mut self, body: &Expression) -> Result<(), RuntimeError> {
        let entry_block = self.increment_parameter_rcs();
        let return_value = self.codegen_expression(body)?;
        let results = return_value.into_value_list(self);
        self.end_scope(entry_block, &results);

        self.builder.terminate_with_return(results);
        Ok(())
    }

    fn codegen_expression(&mut self, expr: &Expression) -> Result<Values, RuntimeError> {
        match expr {
            Expression::Ident(ident) => Ok(self.codegen_ident(ident)),
            Expression::Literal(literal) => self.codegen_literal(literal),
            Expression::Block(block) => self.codegen_block(block),
            Expression::Unary(unary) => self.codegen_unary(unary),
            Expression::Binary(binary) => self.codegen_binary(binary),
            Expression::Index(index) => self.codegen_index(index),
            Expression::Cast(cast) => self.codegen_cast(cast),
            Expression::For(for_expr) => self.codegen_for(for_expr),
            Expression::If(if_expr) => self.codegen_if(if_expr),
            Expression::Tuple(tuple) => self.codegen_tuple(tuple),
            Expression::ExtractTupleField(tuple, index) => {
                self.codegen_extract_tuple_field(tuple, *index)
            }
            Expression::Call(call) => self.codegen_call(call),
            Expression::Let(let_expr) => self.codegen_let(let_expr),
            Expression::Constrain(expr, location, assert_payload) => {
                self.codegen_constrain(expr, *location, assert_payload)
            }
            Expression::Assign(assign) => self.codegen_assign(assign),
            Expression::Semi(semi) => self.codegen_semi(semi),
            Expression::Break => Ok(self.codegen_break()),
            Expression::Continue => Ok(self.codegen_continue()),
        }
    }

    /// Codegen any non-tuple expression so that we can unwrap the Values
    /// tree to return a single value for use with most SSA instructions.
    fn codegen_non_tuple_expression(&mut self, expr: &Expression) -> Result<ValueId, RuntimeError> {
        Ok(self.codegen_expression(expr)?.into_leaf().eval(self))
    }

    /// Codegen a reference to an ident.
    /// The only difference between this and codegen_ident is that if the variable is mutable
    /// as in `let mut var = ...;` the `Value::Mutable` will be returned directly instead of
    /// being automatically loaded from. This is needed when taking the reference of a variable
    /// to reassign to it. Note that mutable references `let x = &mut ...;` do not require this
    /// since they are not automatically loaded from and must be explicitly dereferenced.
    fn codegen_ident_reference(&mut self, ident: &ast::Ident) -> Values {
        match &ident.definition {
            ast::Definition::Local(id) => self.lookup(*id),
            ast::Definition::Function(id) => self.get_or_queue_function(*id),
            ast::Definition::Oracle(name) => self.builder.import_foreign_function(name).into(),
            ast::Definition::Builtin(name) | ast::Definition::LowLevel(name) => {
                match self.builder.import_intrinsic(name) {
                    Some(builtin) => builtin.into(),
                    None => panic!("No builtin function named '{name}' found"),
                }
            }
        }
    }

    /// Codegen an identifier, automatically loading its value if it is mutable.
    fn codegen_ident(&mut self, ident: &ast::Ident) -> Values {
        self.codegen_ident_reference(ident).map(|value| value.eval(self).into())
    }

    fn codegen_literal(&mut self, literal: &ast::Literal) -> Result<Values, RuntimeError> {
        match literal {
            ast::Literal::Array(array) => {
                let elements =
                    try_vecmap(&array.contents, |element| self.codegen_expression(element))?;

                let typ = Self::convert_type(&array.typ).flatten();
                Ok(match array.typ {
                    ast::Type::Array(_, _) => {
                        self.codegen_array_checked(elements, typ[0].clone())?
                    }
                    _ => unreachable!("ICE: unexpected array literal type, got {}", array.typ),
                })
            }
            ast::Literal::Slice(array) => {
                let elements =
                    try_vecmap(&array.contents, |element| self.codegen_expression(element))?;

                let typ = Self::convert_type(&array.typ).flatten();
                Ok(match array.typ {
                    ast::Type::Slice(_) => {
                        let slice_length =
                            self.builder.length_constant(array.contents.len() as u128);
                        let slice_contents =
                            self.codegen_array_checked(elements, typ[1].clone())?;
                        Tree::Branch(vec![slice_length.into(), slice_contents])
                    }
                    _ => unreachable!("ICE: unexpected slice literal type, got {}", array.typ),
                })
            }
            ast::Literal::Integer(value, typ, location) => {
                self.builder.set_location(*location);
                let typ = Self::convert_non_tuple_type(typ);
                self.checked_numeric_constant(*value, typ).map(Into::into)
            }
            ast::Literal::Bool(value) => {
                // Don't need to call checked_numeric_constant here since `value` can only be true or false
                Ok(self.builder.numeric_constant(*value as u128, Type::bool()).into())
            }
            ast::Literal::Str(string) => Ok(self.codegen_string(string)),
            ast::Literal::FmtStr(string, number_of_fields, fields) => {
                // A caller needs multiple pieces of information to make use of a format string
                // The message string, the number of fields to be formatted, and the fields themselves
                let string = self.codegen_string(string);
                let field_count = self.builder.length_constant(*number_of_fields as u128);
                let fields = self.codegen_expression(fields)?;

                Ok(Tree::Branch(vec![string, field_count.into(), fields]))
            }
            ast::Literal::Unit => Ok(Self::unit_value()),
        }
    }

    fn codegen_string(&mut self, string: &str) -> Values {
        let elements = vecmap(string.as_bytes(), |byte| {
            self.builder.numeric_constant(*byte as u128, Type::unsigned(8)).into()
        });
        let typ = Self::convert_non_tuple_type(&ast::Type::String(elements.len() as u64));
        self.codegen_array(elements, typ)
    }

    // Codegen an array but make sure that we do not have a nested slice
    fn codegen_array_checked(
        &mut self,
        elements: Vec<Values>,
        typ: Type,
    ) -> Result<Values, RuntimeError> {
        if typ.is_nested_slice() {
            return Err(RuntimeError::NestedSlice { call_stack: self.builder.get_call_stack() });
        }
        Ok(self.codegen_array(elements, typ))
    }

    /// Codegen an array by allocating enough space for each element and inserting separate
    /// store instructions until each element is stored. The store instructions will be separated
    /// by add instructions to calculate the new offset address to store to next.
    ///
    /// In the case of arrays of structs, the structs are flattened such that each field will be
    /// stored next to the other fields in memory. So an array such as [(1, 2), (3, 4)] is
    /// stored the same as the array [1, 2, 3, 4].
    ///
    /// The value returned from this function is always that of the allocate instruction.
    fn codegen_array(&mut self, elements: Vec<Values>, typ: Type) -> Values {
        let mut array = im::Vector::new();

        for element in elements {
            element.for_each(|element| {
                let element = element.eval(self);

                // If we're referencing a sub-array in a larger nested array we need to
                // increase the reference count of the sub array. This maintains a
                // pessimistic reference count (since some are likely moved rather than shared)
                // which is important for Brillig's copy on write optimization. This has no
                // effect in ACIR code.
                self.builder.increment_array_reference_count(element);
                array.push_back(element);
            });
        }

        self.builder.array_constant(array, typ).into()
    }

    fn codegen_block(&mut self, block: &[Expression]) -> Result<Values, RuntimeError> {
        let mut result = Self::unit_value();
        for expr in block {
            result = self.codegen_expression(expr)?;
        }
        Ok(result)
    }

    fn codegen_unary(&mut self, unary: &ast::Unary) -> Result<Values, RuntimeError> {
        match unary.operator {
            UnaryOp::Not => {
                let rhs = self.codegen_expression(&unary.rhs)?;
                let rhs = rhs.into_leaf().eval(self);
                Ok(self.builder.insert_not(rhs).into())
            }
            UnaryOp::Minus => {
                let rhs = self.codegen_expression(&unary.rhs)?;
                let rhs = rhs.into_leaf().eval(self);
                let typ = self.builder.type_of_value(rhs);
                let zero = self.builder.numeric_constant(0u128, typ);
                Ok(self.insert_binary(
                    zero,
                    noirc_frontend::ast::BinaryOpKind::Subtract,
                    rhs,
                    unary.location,
                ))
            }
            UnaryOp::MutableReference => {
                Ok(self.codegen_reference(&unary.rhs)?.map(|rhs| {
                    match rhs {
                        value::Value::Normal(value) => {
                            let rhs_type = self.builder.current_function.dfg.type_of_value(value);
                            let alloc = self.builder.insert_allocate(rhs_type);
                            self.builder.insert_store(alloc, value);
                            Tree::Leaf(value::Value::Normal(alloc))
                        }
                        // The `.into()` here converts the Value::Mutable into
                        // a Value::Normal so it is no longer automatically dereferenced.
                        value::Value::Mutable(reference, _) => reference.into(),
                    }
                }))
            }
            UnaryOp::Dereference { .. } => {
                let rhs = self.codegen_expression(&unary.rhs)?;
                Ok(self.dereference(&rhs, &unary.result_type))
            }
        }
    }

    fn dereference(&mut self, values: &Values, element_type: &ast::Type) -> Values {
        let element_types = Self::convert_type(element_type);
        values.map_both(element_types, |value, element_type| {
            let reference = value.eval(self);
            self.builder.insert_load(reference, element_type).into()
        })
    }

    fn codegen_reference(&mut self, expr: &Expression) -> Result<Values, RuntimeError> {
        match expr {
            Expression::Ident(ident) => Ok(self.codegen_ident_reference(ident)),
            Expression::ExtractTupleField(tuple, index) => {
                let tuple = self.codegen_reference(tuple)?;
                Ok(Self::get_field(tuple, *index))
            }
            other => self.codegen_expression(other),
        }
    }

    fn codegen_binary(&mut self, binary: &ast::Binary) -> Result<Values, RuntimeError> {
        let lhs = self.codegen_non_tuple_expression(&binary.lhs)?;
        let rhs = self.codegen_non_tuple_expression(&binary.rhs)?;
        Ok(self.insert_binary(lhs, binary.operator, rhs, binary.location))
    }

    fn codegen_index(&mut self, index: &ast::Index) -> Result<Values, RuntimeError> {
        let array_or_slice = self.codegen_expression(&index.collection)?.into_value_list(self);
        let index_value = self.codegen_non_tuple_expression(&index.index)?;
        // Slices are represented as a tuple in the form: (length, slice contents).
        // Thus, slices require two value ids for their representation.
        let (array, slice_length) = if array_or_slice.len() > 1 {
            (array_or_slice[1], Some(array_or_slice[0]))
        } else {
            (array_or_slice[0], None)
        };

        self.codegen_array_index(
            array,
            index_value,
            &index.element_type,
            index.location,
            slice_length,
        )
    }

    /// This is broken off from codegen_index so that it can also be
    /// used to codegen a LValue::Index.
    ///
    /// Set load_result to true to load from each relevant index of the array
    /// (it may be multiple in the case of tuples). Set it to false to instead
    /// return a reference to each element, for use with the store instruction.
    fn codegen_array_index(
        &mut self,
        array: super::ir::value::ValueId,
        index: super::ir::value::ValueId,
        element_type: &ast::Type,
        location: Location,
        length: Option<super::ir::value::ValueId>,
    ) -> Result<Values, RuntimeError> {
        // base_index = index * type_size
        let index = self.make_array_index(index);
        let type_size = Self::convert_type(element_type).size_of_type();
        let type_size = self.builder.numeric_constant(type_size as u128, Type::unsigned(64));
        let base_index =
            self.builder.set_location(location).insert_binary(index, BinaryOp::Mul, type_size);

        let mut field_index = 0u128;
        Ok(Self::map_type(element_type, |typ| {
            let offset = self.make_offset(base_index, field_index);
            field_index += 1;

            let array_type = &self.builder.type_of_value(array);
            match array_type {
                Type::Slice(_) => {
                    self.codegen_slice_access_check(index, length);
                }
                Type::Array(..) => {
                    // Nothing needs to done to prepare an array access on an array
                }
                _ => unreachable!("must have array or slice but got {array_type}"),
            }

            // Reference counting in brillig relies on us incrementing reference
            // counts when nested arrays/slices are constructed or indexed. This
            // has no effect in ACIR code.
            let result = self.builder.insert_array_get(array, offset, typ);
            self.builder.increment_array_reference_count(result);
            result.into()
        }))
    }

    /// Prepare a slice access.
    /// Check that the index being used to access a slice element
    /// is less than the dynamic slice length.
    fn codegen_slice_access_check(
        &mut self,
        index: super::ir::value::ValueId,
        length: Option<super::ir::value::ValueId>,
    ) {
        let index = self.make_array_index(index);
        // We convert the length as an array index type for comparison
        let array_len = self
            .make_array_index(length.expect("ICE: a length must be supplied for indexing slices"));

        let is_offset_out_of_bounds = self.builder.insert_binary(index, BinaryOp::Lt, array_len);
        let true_const = self.builder.numeric_constant(true, Type::bool());

        self.builder.insert_constrain(
            is_offset_out_of_bounds,
            true_const,
            Some("Index out of bounds".to_owned().into()),
        );
    }

    fn codegen_cast(&mut self, cast: &ast::Cast) -> Result<Values, RuntimeError> {
        let lhs = self.codegen_non_tuple_expression(&cast.lhs)?;
        let typ = Self::convert_non_tuple_type(&cast.r#type);

        Ok(self.insert_safe_cast(lhs, typ, cast.location).into())
    }

    /// Codegens a for loop, creating three new blocks in the process.
    /// The return value of a for loop is always a unit literal.
    ///
    /// For example, the loop `for i in start .. end { body }` is codegen'd as:
    ///
    ///   v0 = ... codegen start ...
    ///   v1 = ... codegen end ...
    ///   br loop_entry(v0)
    /// loop_entry(i: Field):
    ///   v2 = lt i v1
    ///   brif v2, then: loop_body, else: loop_end
    /// loop_body():
    ///   v3 = ... codegen body ...
    ///   v4 = add 1, i
    ///   br loop_entry(v4)
    /// loop_end():
    ///   ... This is the current insert point after codegen_for finishes ...
    fn codegen_for(&mut self, for_expr: &ast::For) -> Result<Values, RuntimeError> {
        let loop_entry = self.builder.insert_block();
        let loop_body = self.builder.insert_block();
        let loop_end = self.builder.insert_block();

        // this is the 'i' in `for i in start .. end { block }`
        let index_type = Self::convert_non_tuple_type(&for_expr.index_type);
        let loop_index = self.builder.add_block_parameter(loop_entry, index_type);

        // Remember the blocks and variable used in case there are break/continue instructions
        // within the loop which need to jump to them.
        self.enter_loop(loop_entry, loop_index, loop_end);

        self.builder.set_location(for_expr.start_range_location);
        let start_index = self.codegen_non_tuple_expression(&for_expr.start_range)?;

        self.builder.set_location(for_expr.end_range_location);
        let end_index = self.codegen_non_tuple_expression(&for_expr.end_range)?;

        // Set the location of the initial jmp instruction to the start range. This is the location
        // used to issue an error if the start range cannot be determined at compile-time.
        self.builder.set_location(for_expr.start_range_location);
        self.builder.terminate_with_jmp(loop_entry, vec![start_index]);

        // Compile the loop entry block
        self.builder.switch_to_block(loop_entry);

        // Set the location of the ending Lt instruction and the jmpif back-edge of the loop to the
        // end range. These are the instructions used to issue an error if the end of the range
        // cannot be determined at compile-time.
        self.builder.set_location(for_expr.end_range_location);
        let jump_condition = self.builder.insert_binary(loop_index, BinaryOp::Lt, end_index);
        self.builder.terminate_with_jmpif(jump_condition, loop_body, loop_end);

        // Compile the loop body
        self.builder.switch_to_block(loop_body);
        self.define(for_expr.index_variable, loop_index.into());
        self.codegen_expression(&for_expr.block)?;
        let new_loop_index = self.make_offset(loop_index, 1);
        self.builder.terminate_with_jmp(loop_entry, vec![new_loop_index]);

        // Finish by switching back to the end of the loop
        self.builder.switch_to_block(loop_end);
        self.exit_loop();
        Ok(Self::unit_value())
    }

    /// Codegens an if expression, handling the case of what to do if there is no 'else'.
    ///
    /// For example, the expression `if cond { a } else { b }` is codegen'd as:
    ///
    ///   v0 = ... codegen cond ...
    ///   brif v0, then: then_block, else: else_block
    /// then_block():
    ///   v1 = ... codegen a ...
    ///   br end_if(v1)
    /// else_block():
    ///   v2 = ... codegen b ...
    ///   br end_if(v2)
    /// end_if(v3: ?):  // Type of v3 matches the type of a and b
    ///   ... This is the current insert point after codegen_if finishes ...
    ///
    /// As another example, the expression `if cond { a }` is codegen'd as:
    ///
    ///   v0 = ... codegen cond ...
    ///   brif v0, then: then_block, else: end_block
    /// then_block:
    ///   v1 = ... codegen a ...
    ///   br end_if()
    /// end_if:  // No block parameter is needed. Without an else, the unit value is always returned.
    ///   ... This is the current insert point after codegen_if finishes ...
    fn codegen_if(&mut self, if_expr: &ast::If) -> Result<Values, RuntimeError> {
        let condition = self.codegen_non_tuple_expression(&if_expr.condition)?;

        let then_block = self.builder.insert_block();
        let else_block = self.builder.insert_block();

        self.builder.terminate_with_jmpif(condition, then_block, else_block);

        self.builder.switch_to_block(then_block);
        let then_value = self.codegen_expression(&if_expr.consequence)?;

        let mut result = Self::unit_value();

        if let Some(alternative) = &if_expr.alternative {
            let end_block = self.builder.insert_block();
            let then_values = then_value.into_value_list(self);
            self.builder.terminate_with_jmp(end_block, then_values);

            self.builder.switch_to_block(else_block);
            let else_value = self.codegen_expression(alternative)?;
            let else_values = else_value.into_value_list(self);
            self.builder.terminate_with_jmp(end_block, else_values);

            // Create block arguments for the end block as needed to branch to
            // with our then and else value.
            result = Self::map_type(&if_expr.typ, |typ| {
                self.builder.add_block_parameter(end_block, typ).into()
            });

            // Must also set the then block to jmp to the end now
            self.builder.switch_to_block(end_block);
        } else {
            // In the case we have no 'else', the 'else' block is actually the end block.
            self.builder.terminate_with_jmp(else_block, vec![]);
            self.builder.switch_to_block(else_block);
        }

        Ok(result)
    }

    fn codegen_tuple(&mut self, tuple: &[Expression]) -> Result<Values, RuntimeError> {
        Ok(Tree::Branch(try_vecmap(tuple, |expr| self.codegen_expression(expr))?))
    }

    fn codegen_extract_tuple_field(
        &mut self,
        tuple: &Expression,
        field_index: usize,
    ) -> Result<Values, RuntimeError> {
        let tuple = self.codegen_expression(tuple)?;
        Ok(Self::get_field(tuple, field_index))
    }

    /// Generate SSA for a function call. Note that calls to built-in functions
    /// and intrinsics are also represented by the function call instruction.
    fn codegen_call(&mut self, call: &ast::Call) -> Result<Values, RuntimeError> {
        let function = self.codegen_non_tuple_expression(&call.func)?;
        let mut arguments = Vec::with_capacity(call.arguments.len());

        for argument in &call.arguments {
            let mut values = self.codegen_expression(argument)?.into_value_list(self);
            arguments.append(&mut values);
        }

        // Don't need to increment array reference counts when passed in as arguments
        // since it is done within the function to each parameter already.

        self.codegen_intrinsic_call_checks(function, &arguments, call.location);
        Ok(self.insert_call(function, arguments, &call.return_type, call.location))
    }

    fn codegen_intrinsic_call_checks(
        &mut self,
        function: ValueId,
        arguments: &[ValueId],
        location: Location,
    ) {
        if let Some(intrinsic) =
            self.builder.set_location(location).get_intrinsic_from_value(function)
        {
            match intrinsic {
                Intrinsic::SliceInsert => {
                    let one = self.builder.length_constant(1u128);

                    // We add one here in the case of a slice insert as a slice insert at the length of the slice
                    // can be converted to a slice push back
                    let len_plus_one = self.builder.insert_binary(arguments[0], BinaryOp::Add, one);

                    self.codegen_slice_access_check(arguments[2], Some(len_plus_one));
                }
                Intrinsic::SliceRemove => {
                    self.codegen_slice_access_check(arguments[2], Some(arguments[0]));
                }
                _ => {
                    // Do nothing as the other intrinsics do not require checks
                }
            }
        }
    }

    /// Generate SSA for the given variable.
    /// If the variable is immutable, no special handling is necessary and we can return the given
    /// ValueId directly. If it is mutable, we'll need to allocate space for the value and store
    /// the initial value before returning the allocate instruction.
    fn codegen_let(&mut self, let_expr: &ast::Let) -> Result<Values, RuntimeError> {
        let mut values = self.codegen_expression(&let_expr.expression)?;

        values = values.map(|value| {
            let value = value.eval(self);

            // Make sure to increment array reference counts on each let binding
            self.builder.increment_array_reference_count(value);

            Tree::Leaf(if let_expr.mutable {
                self.new_mutable_variable(value)
            } else {
                value::Value::Normal(value)
            })
        });

        self.define(let_expr.id, values);
        Ok(Self::unit_value())
    }

    fn codegen_constrain(
        &mut self,
        expr: &Expression,
        location: Location,
        assert_payload: &Option<Box<(Expression, HirType)>>,
    ) -> Result<Values, RuntimeError> {
        let expr = self.codegen_non_tuple_expression(expr)?;
        let true_literal = self.builder.numeric_constant(true, Type::bool());

        // Set the location here for any errors that may occur when we codegen the assert message
        self.builder.set_location(location);

        let assert_message = self.codegen_constrain_error(assert_payload)?;

        self.builder.insert_constrain(expr, true_literal, assert_message);

        Ok(Self::unit_value())
    }

    // This method does not necessary codegen the full assert message expression, thus it does not
    // return a `Values` object. Instead we check the internals of the expression to make sure
    // we have an `Expression::Call` as expected. An `Instruction::Call` is then constructed but not
    // inserted to the SSA as we want that instruction to be atomic in SSA with a constrain instruction.
    fn codegen_constrain_error(
        &mut self,
        assert_message: &Option<Box<(Expression, HirType)>>,
    ) -> Result<Option<ConstrainError>, RuntimeError> {
        let Some(assert_message_payload) = assert_message else { return Ok(None) };
        let (assert_message_expression, assert_message_typ) = assert_message_payload.as_ref();

        let values: Vec<super::ir::map::Id<super::ir::value::Value>> =
            self.codegen_expression(assert_message_expression)?.into_value_list(self);

        let error_type_id = self.shared_context.create_error_id();

        // Do not record string errors in the ABI
        match assert_message_typ {
            HirType::String(_) => {}
            _ => {
                self.builder.record_error_type(error_type_id, assert_message_typ.clone());
            }
        };
        Ok(Some(ConstrainError::UserDefined(values, error_type_id)))
    }

    fn codegen_assign(&mut self, assign: &ast::Assign) -> Result<Values, RuntimeError> {
        let lhs = self.extract_current_value(&assign.lvalue)?;
        let rhs = self.codegen_expression(&assign.expression)?;

        rhs.clone().for_each(|value| {
            let value = value.eval(self);
            self.builder.increment_array_reference_count(value);
        });

        self.assign_new_value(lhs, rhs);
        Ok(Self::unit_value())
    }

    fn codegen_semi(&mut self, expr: &Expression) -> Result<Values, RuntimeError> {
        self.codegen_expression(expr)?;
        Ok(Self::unit_value())
    }

    fn codegen_break(&mut self) -> Values {
        let loop_end = self.current_loop().loop_end;
        self.builder.terminate_with_jmp(loop_end, Vec::new());
        Self::unit_value()
    }

    fn codegen_continue(&mut self) -> Values {
        let loop_ = self.current_loop();

        // Must remember to increment i before jumping
        let new_loop_index = self.make_offset(loop_.loop_index, 1);
        self.builder.terminate_with_jmp(loop_.loop_entry, vec![new_loop_index]);
        Self::unit_value()
    }
}<|MERGE_RESOLUTION|>--- conflicted
+++ resolved
@@ -7,16 +7,9 @@
 use context::SharedContext;
 use iter_extended::{try_vecmap, vecmap};
 use noirc_errors::Location;
-<<<<<<< HEAD
-use noirc_frontend::{
-    hir_def::types::Type as HirType,
-    monomorphization::ast::{self, Expression, Program},
-    Visibility,
-};
-=======
 use noirc_frontend::ast::{UnaryOp, Visibility};
+use noirc_frontend::hir_def::types::Type as HirType;
 use noirc_frontend::monomorphization::ast::{self, Expression, Program};
->>>>>>> 8a5ece75
 
 use crate::{
     errors::RuntimeError,
