pub(crate) mod context;
mod program;
mod value;

pub(crate) use program::Ssa;

use context::SharedContext;
use iter_extended::{try_vecmap, vecmap};
use noirc_errors::Location;
use noirc_frontend::ast::{UnaryOp, Visibility};
use noirc_frontend::hir_def::types::Type as HirType;
use noirc_frontend::monomorphization::ast::{self, Expression, Program};

use crate::{
<<<<<<< HEAD
    errors::{InternalError, RuntimeError},
=======
    errors::RuntimeError,
>>>>>>> 50b559dc
    ssa::{function_builder::data_bus::DataBusBuilder, ir::instruction::Intrinsic},
};

use self::{
    context::FunctionContext,
    value::{Tree, Values},
};

use super::ir::instruction::error_selector_from_type;
use super::{
    function_builder::data_bus::DataBus,
    ir::{
        function::RuntimeType,
        instruction::{BinaryOp, ConstrainError, TerminatorInstruction},
        types::Type,
        value::ValueId,
    },
};

/// Generates SSA for the given monomorphized program.
///
/// This function will generate the SSA but does not perform any optimizations on it.
pub(crate) fn generate_ssa(
    program: Program,
    force_brillig_runtime: bool,
) -> Result<Ssa, RuntimeError> {
    // see which parameter has call_data/return_data attribute
    let is_databus = DataBusBuilder::is_databus(&program.main_function_signature);

    let is_return_data = matches!(program.return_visibility, Visibility::DataBus);

    let return_location = program.return_location;
    let context = SharedContext::new(program);

    let main_id = Program::main_id();
    let main = context.program.main();

    // Queue the main function for compilation
    context.get_or_queue_function(main_id);
    let mut function_context = FunctionContext::new(
        main.name.clone(),
        &main.parameters,
        if force_brillig_runtime || main.unconstrained {
            RuntimeType::Brillig
        } else {
            RuntimeType::Acir(main.inline_type)
        },
        &context,
    );

    // Generate the call_data bus from the relevant parameters. We create it *before* processing the function body
    let call_data = function_context.builder.call_data_bus(is_databus);

    function_context.codegen_function_body(&main.body)?;

    let mut return_data = DataBusBuilder::new();
    if let Some(return_location) = return_location {
        let block = function_context.builder.current_block();
        if function_context.builder.current_function.dfg[block].terminator().is_some()
            && is_return_data
        {
            // initialize the return_data bus from the return values
            let return_data_values =
                match function_context.builder.current_function.dfg[block].unwrap_terminator() {
                    TerminatorInstruction::Return { return_values, .. } => return_values.to_owned(),
                    _ => unreachable!("ICE - expect return on the last block"),
                };

            return_data =
                function_context.builder.initialize_data_bus(&return_data_values, return_data);
        }
        let return_instruction =
            function_context.builder.current_function.dfg[block].unwrap_terminator_mut();
        match return_instruction {
            TerminatorInstruction::Return { return_values, call_stack } => {
                call_stack.clear();
                call_stack.push_back(return_location);
                // replace the returned values with the return data array
                if let Some(return_data_bus) = return_data.databus {
                    return_values.clear();
                    return_values.push(return_data_bus);
                }
            }
            _ => unreachable!("ICE - expect return on the last block"),
        }
    }
    // we save the data bus inside the dfg
    function_context.builder.current_function.dfg.data_bus =
        DataBus::get_data_bus(call_data, return_data);

    // Main has now been compiled and any other functions referenced within have been added to the
    // function queue as they were found in codegen_ident. This queueing will happen each time a
    // previously-unseen function is found so we need now only continue popping from this queue
    // to generate SSA for each function used within the program.
    while let Some((src_function_id, dest_id)) = context.pop_next_function_in_queue() {
        let function = &context.program[src_function_id];
        function_context.new_function(dest_id, function);
        function_context.codegen_function_body(&function.body)?;
    }

    Ok(function_context.builder.finish())
}

impl<'a> FunctionContext<'a> {
    /// Codegen a function's body and set its return value to that of its last parameter.
    /// For functions returning nothing, this will be an empty list.
    fn codegen_function_body(&mut self, body: &Expression) -> Result<(), RuntimeError> {
        let entry_block = self.increment_parameter_rcs();
        let return_value = self.codegen_expression(body)?;
        let results = return_value.into_value_list(self);
        self.end_scope(entry_block, &results);

        self.builder.terminate_with_return(results);
        Ok(())
    }

    fn codegen_expression(&mut self, expr: &Expression) -> Result<Values, RuntimeError> {
        match expr {
            Expression::Ident(ident) => Ok(self.codegen_ident(ident)),
            Expression::Literal(literal) => self.codegen_literal(literal),
            Expression::Block(block) => self.codegen_block(block),
            Expression::Unary(unary) => self.codegen_unary(unary),
            Expression::Binary(binary) => self.codegen_binary(binary),
            Expression::Index(index) => self.codegen_index(index),
            Expression::Cast(cast) => self.codegen_cast(cast),
            Expression::For(for_expr) => self.codegen_for(for_expr),
            Expression::If(if_expr) => self.codegen_if(if_expr),
            Expression::Tuple(tuple) => self.codegen_tuple(tuple),
            Expression::ExtractTupleField(tuple, index) => {
                self.codegen_extract_tuple_field(tuple, *index)
            }
            Expression::Call(call) => self.codegen_call(call),
            Expression::Let(let_expr) => self.codegen_let(let_expr),
            Expression::Constrain(expr, location, assert_payload) => {
                self.codegen_constrain(expr, *location, assert_payload)
            }
            Expression::Assign(assign) => self.codegen_assign(assign),
            Expression::Semi(semi) => self.codegen_semi(semi),
            Expression::Break => Ok(self.codegen_break()),
            Expression::Continue => Ok(self.codegen_continue()),
        }
    }

    /// Codegen any non-tuple expression so that we can unwrap the Values
    /// tree to return a single value for use with most SSA instructions.
    fn codegen_non_tuple_expression(&mut self, expr: &Expression) -> Result<ValueId, RuntimeError> {
        Ok(self.codegen_expression(expr)?.into_leaf().eval(self))
    }

    /// Codegen a reference to an ident.
    /// The only difference between this and codegen_ident is that if the variable is mutable
    /// as in `let mut var = ...;` the `Value::Mutable` will be returned directly instead of
    /// being automatically loaded from. This is needed when taking the reference of a variable
    /// to reassign to it. Note that mutable references `let x = &mut ...;` do not require this
    /// since they are not automatically loaded from and must be explicitly dereferenced.
    fn codegen_ident_reference(&mut self, ident: &ast::Ident) -> Values {
        match &ident.definition {
            ast::Definition::Local(id) => self.lookup(*id),
            ast::Definition::Function(id) => self.get_or_queue_function(*id),
            ast::Definition::Oracle(name) => self.builder.import_foreign_function(name).into(),
            ast::Definition::Builtin(name) | ast::Definition::LowLevel(name) => {
                match self.builder.import_intrinsic(name) {
                    Some(builtin) => builtin.into(),
                    None => panic!("No builtin function named '{name}' found"),
                }
            }
        }
    }

    /// Codegen an identifier, automatically loading its value if it is mutable.
    fn codegen_ident(&mut self, ident: &ast::Ident) -> Values {
        self.codegen_ident_reference(ident).map(|value| value.eval(self).into())
    }

    fn codegen_literal(&mut self, literal: &ast::Literal) -> Result<Values, RuntimeError> {
        match literal {
            ast::Literal::Array(array) => {
                let elements =
                    try_vecmap(&array.contents, |element| self.codegen_expression(element))?;

                let typ = Self::convert_type(&array.typ).flatten();
                Ok(match array.typ {
                    ast::Type::Array(_, _) => {
                        self.codegen_array_checked(elements, typ[0].clone())?
                    }
                    _ => unreachable!("ICE: unexpected array literal type, got {}", array.typ),
                })
            }
            ast::Literal::Slice(array) => {
                let elements =
                    try_vecmap(&array.contents, |element| self.codegen_expression(element))?;

                let typ = Self::convert_type(&array.typ).flatten();
                Ok(match array.typ {
                    ast::Type::Slice(_) => {
                        let slice_length =
                            self.builder.length_constant(array.contents.len() as u128);
                        let slice_contents =
                            self.codegen_array_checked(elements, typ[1].clone())?;
                        Tree::Branch(vec![slice_length.into(), slice_contents])
                    }
                    _ => unreachable!("ICE: unexpected slice literal type, got {}", array.typ),
                })
            }
            ast::Literal::Integer(value, typ, location) => {
                self.builder.set_location(*location);
                let typ = Self::convert_non_tuple_type(typ);
                self.checked_numeric_constant(*value, typ).map(Into::into)
            }
            ast::Literal::Bool(value) => {
                // Don't need to call checked_numeric_constant here since `value` can only be true or false
                Ok(self.builder.numeric_constant(*value as u128, Type::bool()).into())
            }
            ast::Literal::Str(string) => Ok(self.codegen_string(string)),
            ast::Literal::FmtStr(string, number_of_fields, fields) => {
                // A caller needs multiple pieces of information to make use of a format string
                // The message string, the number of fields to be formatted, and the fields themselves
                let string = self.codegen_string(string);
                let field_count = self.builder.length_constant(*number_of_fields as u128);
                let fields = self.codegen_expression(fields)?;

                Ok(Tree::Branch(vec![string, field_count.into(), fields]))
            }
            ast::Literal::Unit => Ok(Self::unit_value()),
        }
    }

    fn codegen_string(&mut self, string: &str) -> Values {
        let elements = vecmap(string.as_bytes(), |byte| {
            self.builder.numeric_constant(*byte as u128, Type::unsigned(8)).into()
        });
        let typ = Self::convert_non_tuple_type(&ast::Type::String(elements.len() as u64));
        self.codegen_array(elements, typ)
    }

    // Codegen an array but make sure that we do not have a nested slice
    fn codegen_array_checked(
        &mut self,
        elements: Vec<Values>,
        typ: Type,
    ) -> Result<Values, RuntimeError> {
        if typ.is_nested_slice() {
            return Err(RuntimeError::NestedSlice { call_stack: self.builder.get_call_stack() });
        }
        Ok(self.codegen_array(elements, typ))
    }

    /// Codegen an array by allocating enough space for each element and inserting separate
    /// store instructions until each element is stored. The store instructions will be separated
    /// by add instructions to calculate the new offset address to store to next.
    ///
    /// In the case of arrays of structs, the structs are flattened such that each field will be
    /// stored next to the other fields in memory. So an array such as [(1, 2), (3, 4)] is
    /// stored the same as the array [1, 2, 3, 4].
    ///
    /// The value returned from this function is always that of the allocate instruction.
    fn codegen_array(&mut self, elements: Vec<Values>, typ: Type) -> Values {
        let mut array = im::Vector::new();

        for element in elements {
            element.for_each(|element| {
                let element = element.eval(self);

                // If we're referencing a sub-array in a larger nested array we need to
                // increase the reference count of the sub array. This maintains a
                // pessimistic reference count (since some are likely moved rather than shared)
                // which is important for Brillig's copy on write optimization. This has no
                // effect in ACIR code.
                self.builder.increment_array_reference_count(element);
                array.push_back(element);
            });
        }

        self.builder.array_constant(array, typ).into()
    }

    fn codegen_block(&mut self, block: &[Expression]) -> Result<Values, RuntimeError> {
        let mut result = Self::unit_value();
        for expr in block {
            result = self.codegen_expression(expr)?;
        }
        Ok(result)
    }

    fn codegen_unary(&mut self, unary: &ast::Unary) -> Result<Values, RuntimeError> {
        match unary.operator {
            UnaryOp::Not => {
                let rhs = self.codegen_expression(&unary.rhs)?;
                let rhs = rhs.into_leaf().eval(self);
                Ok(self.builder.insert_not(rhs).into())
            }
            UnaryOp::Minus => {
                let rhs = self.codegen_expression(&unary.rhs)?;
                let rhs = rhs.into_leaf().eval(self);
                let typ = self.builder.type_of_value(rhs);
                let zero = self.builder.numeric_constant(0u128, typ);
                Ok(self.insert_binary(
                    zero,
                    noirc_frontend::ast::BinaryOpKind::Subtract,
                    rhs,
                    unary.location,
                ))
            }
            UnaryOp::MutableReference => {
                Ok(self.codegen_reference(&unary.rhs)?.map(|rhs| {
                    match rhs {
                        value::Value::Normal(value) => {
                            let rhs_type = self.builder.current_function.dfg.type_of_value(value);
                            let alloc = self.builder.insert_allocate(rhs_type);
                            self.builder.insert_store(alloc, value);
                            Tree::Leaf(value::Value::Normal(alloc))
                        }
                        // The `.into()` here converts the Value::Mutable into
                        // a Value::Normal so it is no longer automatically dereferenced.
                        value::Value::Mutable(reference, _) => reference.into(),
                    }
                }))
            }
            UnaryOp::Dereference { .. } => {
                let rhs = self.codegen_expression(&unary.rhs)?;
                Ok(self.dereference(&rhs, &unary.result_type))
            }
        }
    }

    fn dereference(&mut self, values: &Values, element_type: &ast::Type) -> Values {
        let element_types = Self::convert_type(element_type);
        values.map_both(element_types, |value, element_type| {
            let reference = value.eval(self);
            self.builder.insert_load(reference, element_type).into()
        })
    }

    fn codegen_reference(&mut self, expr: &Expression) -> Result<Values, RuntimeError> {
        match expr {
            Expression::Ident(ident) => Ok(self.codegen_ident_reference(ident)),
            Expression::ExtractTupleField(tuple, index) => {
                let tuple = self.codegen_reference(tuple)?;
                Ok(Self::get_field(tuple, *index))
            }
            other => self.codegen_expression(other),
        }
    }

    fn codegen_binary(&mut self, binary: &ast::Binary) -> Result<Values, RuntimeError> {
        let lhs = self.codegen_non_tuple_expression(&binary.lhs)?;
        let rhs = self.codegen_non_tuple_expression(&binary.rhs)?;
        Ok(self.insert_binary(lhs, binary.operator, rhs, binary.location))
    }

    fn codegen_index(&mut self, index: &ast::Index) -> Result<Values, RuntimeError> {
        let array_or_slice = self.codegen_expression(&index.collection)?.into_value_list(self);
        let index_value = self.codegen_non_tuple_expression(&index.index)?;
        // Slices are represented as a tuple in the form: (length, slice contents).
        // Thus, slices require two value ids for their representation.
        let (array, slice_length) = if array_or_slice.len() > 1 {
            (array_or_slice[1], Some(array_or_slice[0]))
        } else {
            (array_or_slice[0], None)
        };

        self.codegen_array_index(
            array,
            index_value,
            &index.element_type,
            index.location,
            slice_length,
        )
    }

    /// This is broken off from codegen_index so that it can also be
    /// used to codegen a LValue::Index.
    ///
    /// Set load_result to true to load from each relevant index of the array
    /// (it may be multiple in the case of tuples). Set it to false to instead
    /// return a reference to each element, for use with the store instruction.
    fn codegen_array_index(
        &mut self,
        array: super::ir::value::ValueId,
        index: super::ir::value::ValueId,
        element_type: &ast::Type,
        location: Location,
        length: Option<super::ir::value::ValueId>,
    ) -> Result<Values, RuntimeError> {
        // base_index = index * type_size
        let index = self.make_array_index(index);
        let type_size = Self::convert_type(element_type).size_of_type();
        let type_size = self.builder.numeric_constant(type_size as u128, Type::unsigned(64));
        let base_index =
            self.builder.set_location(location).insert_binary(index, BinaryOp::Mul, type_size);

        let mut field_index = 0u128;
        Ok(Self::map_type(element_type, |typ| {
            let offset = self.make_offset(base_index, field_index);
            field_index += 1;

            let array_type = &self.builder.type_of_value(array);
            match array_type {
                Type::Slice(_) => {
                    self.codegen_slice_access_check(index, length);
                }
                Type::Array(..) => {
                    // Nothing needs to done to prepare an array access on an array
                }
                _ => unreachable!("must have array or slice but got {array_type}"),
            }

            // Reference counting in brillig relies on us incrementing reference
            // counts when nested arrays/slices are constructed or indexed. This
            // has no effect in ACIR code.
            let result = self.builder.insert_array_get(array, offset, typ);
            self.builder.increment_array_reference_count(result);
            result.into()
        }))
    }

    /// Prepare a slice access.
    /// Check that the index being used to access a slice element
    /// is less than the dynamic slice length.
    fn codegen_slice_access_check(
        &mut self,
        index: super::ir::value::ValueId,
        length: Option<super::ir::value::ValueId>,
    ) {
        let index = self.make_array_index(index);
        // We convert the length as an array index type for comparison
        let array_len = self
            .make_array_index(length.expect("ICE: a length must be supplied for indexing slices"));

        let is_offset_out_of_bounds = self.builder.insert_binary(index, BinaryOp::Lt, array_len);
        let true_const = self.builder.numeric_constant(true, Type::bool());

        self.builder.insert_constrain(
            is_offset_out_of_bounds,
            true_const,
            Some("Index out of bounds".to_owned().into()),
        );
    }

    fn codegen_cast(&mut self, cast: &ast::Cast) -> Result<Values, RuntimeError> {
        let lhs = self.codegen_non_tuple_expression(&cast.lhs)?;
        let typ = Self::convert_non_tuple_type(&cast.r#type);

        Ok(self.insert_safe_cast(lhs, typ, cast.location).into())
    }

    /// Codegens a for loop, creating three new blocks in the process.
    /// The return value of a for loop is always a unit literal.
    ///
    /// For example, the loop `for i in start .. end { body }` is codegen'd as:
    ///
    ///   v0 = ... codegen start ...
    ///   v1 = ... codegen end ...
    ///   br loop_entry(v0)
    /// loop_entry(i: Field):
    ///   v2 = lt i v1
    ///   brif v2, then: loop_body, else: loop_end
    /// loop_body():
    ///   v3 = ... codegen body ...
    ///   v4 = add 1, i
    ///   br loop_entry(v4)
    /// loop_end():
    ///   ... This is the current insert point after codegen_for finishes ...
    fn codegen_for(&mut self, for_expr: &ast::For) -> Result<Values, RuntimeError> {
        let loop_entry = self.builder.insert_block();
        let loop_body = self.builder.insert_block();
        let loop_end = self.builder.insert_block();

        // this is the 'i' in `for i in start .. end { block }`
        let index_type = Self::convert_non_tuple_type(&for_expr.index_type);
        let loop_index = self.builder.add_block_parameter(loop_entry, index_type);

        // Remember the blocks and variable used in case there are break/continue instructions
        // within the loop which need to jump to them.
        self.enter_loop(loop_entry, loop_index, loop_end);

        self.builder.set_location(for_expr.start_range_location);
        let start_index = self.codegen_non_tuple_expression(&for_expr.start_range)?;

        self.builder.set_location(for_expr.end_range_location);
        let end_index = self.codegen_non_tuple_expression(&for_expr.end_range)?;

        // Set the location of the initial jmp instruction to the start range. This is the location
        // used to issue an error if the start range cannot be determined at compile-time.
        self.builder.set_location(for_expr.start_range_location);
        self.builder.terminate_with_jmp(loop_entry, vec![start_index]);

        // Compile the loop entry block
        self.builder.switch_to_block(loop_entry);

        // Set the location of the ending Lt instruction and the jmpif back-edge of the loop to the
        // end range. These are the instructions used to issue an error if the end of the range
        // cannot be determined at compile-time.
        self.builder.set_location(for_expr.end_range_location);
        let jump_condition = self.builder.insert_binary(loop_index, BinaryOp::Lt, end_index);
        self.builder.terminate_with_jmpif(jump_condition, loop_body, loop_end);

        // Compile the loop body
        self.builder.switch_to_block(loop_body);
        self.define(for_expr.index_variable, loop_index.into());
        self.codegen_expression(&for_expr.block)?;
        let new_loop_index = self.make_offset(loop_index, 1);
        self.builder.terminate_with_jmp(loop_entry, vec![new_loop_index]);

        // Finish by switching back to the end of the loop
        self.builder.switch_to_block(loop_end);
        self.exit_loop();
        Ok(Self::unit_value())
    }

    /// Codegens an if expression, handling the case of what to do if there is no 'else'.
    ///
    /// For example, the expression `if cond { a } else { b }` is codegen'd as:
    ///
    ///   v0 = ... codegen cond ...
    ///   brif v0, then: then_block, else: else_block
    /// then_block():
    ///   v1 = ... codegen a ...
    ///   br end_if(v1)
    /// else_block():
    ///   v2 = ... codegen b ...
    ///   br end_if(v2)
    /// end_if(v3: ?):  // Type of v3 matches the type of a and b
    ///   ... This is the current insert point after codegen_if finishes ...
    ///
    /// As another example, the expression `if cond { a }` is codegen'd as:
    ///
    ///   v0 = ... codegen cond ...
    ///   brif v0, then: then_block, else: end_block
    /// then_block:
    ///   v1 = ... codegen a ...
    ///   br end_if()
    /// end_if:  // No block parameter is needed. Without an else, the unit value is always returned.
    ///   ... This is the current insert point after codegen_if finishes ...
    fn codegen_if(&mut self, if_expr: &ast::If) -> Result<Values, RuntimeError> {
        let condition = self.codegen_non_tuple_expression(&if_expr.condition)?;

        let then_block = self.builder.insert_block();
        let else_block = self.builder.insert_block();

        self.builder.terminate_with_jmpif(condition, then_block, else_block);

        self.builder.switch_to_block(then_block);
        let then_value = self.codegen_expression(&if_expr.consequence)?;

        let mut result = Self::unit_value();

        if let Some(alternative) = &if_expr.alternative {
            let end_block = self.builder.insert_block();
            let then_values = then_value.into_value_list(self);
            self.builder.terminate_with_jmp(end_block, then_values);

            self.builder.switch_to_block(else_block);
            let else_value = self.codegen_expression(alternative)?;
            let else_values = else_value.into_value_list(self);
            self.builder.terminate_with_jmp(end_block, else_values);

            // Create block arguments for the end block as needed to branch to
            // with our then and else value.
            result = Self::map_type(&if_expr.typ, |typ| {
                self.builder.add_block_parameter(end_block, typ).into()
            });

            // Must also set the then block to jmp to the end now
            self.builder.switch_to_block(end_block);
        } else {
            // In the case we have no 'else', the 'else' block is actually the end block.
            self.builder.terminate_with_jmp(else_block, vec![]);
            self.builder.switch_to_block(else_block);
        }

        Ok(result)
    }

    fn codegen_tuple(&mut self, tuple: &[Expression]) -> Result<Values, RuntimeError> {
        Ok(Tree::Branch(try_vecmap(tuple, |expr| self.codegen_expression(expr))?))
    }

    fn codegen_extract_tuple_field(
        &mut self,
        tuple: &Expression,
        field_index: usize,
    ) -> Result<Values, RuntimeError> {
        let tuple = self.codegen_expression(tuple)?;
        Ok(Self::get_field(tuple, field_index))
    }

    /// Generate SSA for a function call. Note that calls to built-in functions
    /// and intrinsics are also represented by the function call instruction.
    fn codegen_call(&mut self, call: &ast::Call) -> Result<Values, RuntimeError> {
        let function = self.codegen_non_tuple_expression(&call.func)?;
        let mut arguments = Vec::with_capacity(call.arguments.len());

        for argument in &call.arguments {
            let mut values = self.codegen_expression(argument)?.into_value_list(self);
            arguments.append(&mut values);
        }

        // Don't need to increment array reference counts when passed in as arguments
        // since it is done within the function to each parameter already.

        self.codegen_intrinsic_call_checks(function, &arguments, call.location);
        Ok(self.insert_call(function, arguments, &call.return_type, call.location))
    }

    fn codegen_intrinsic_call_checks(
        &mut self,
        function: ValueId,
        arguments: &[ValueId],
        location: Location,
    ) {
        if let Some(intrinsic) =
            self.builder.set_location(location).get_intrinsic_from_value(function)
        {
            match intrinsic {
                Intrinsic::SliceInsert => {
                    let one = self.builder.length_constant(1u128);

                    // We add one here in the case of a slice insert as a slice insert at the length of the slice
                    // can be converted to a slice push back
                    let len_plus_one = self.builder.insert_binary(arguments[0], BinaryOp::Add, one);

                    self.codegen_slice_access_check(arguments[2], Some(len_plus_one));
                }
                Intrinsic::SliceRemove => {
                    self.codegen_slice_access_check(arguments[2], Some(arguments[0]));
                }
                _ => {
                    // Do nothing as the other intrinsics do not require checks
                }
            }
        }
    }

    /// Generate SSA for the given variable.
    /// If the variable is immutable, no special handling is necessary and we can return the given
    /// ValueId directly. If it is mutable, we'll need to allocate space for the value and store
    /// the initial value before returning the allocate instruction.
    fn codegen_let(&mut self, let_expr: &ast::Let) -> Result<Values, RuntimeError> {
        let mut values = self.codegen_expression(&let_expr.expression)?;

        values = values.map(|value| {
            let value = value.eval(self);

            // Make sure to increment array reference counts on each let binding
            self.builder.increment_array_reference_count(value);

            Tree::Leaf(if let_expr.mutable {
                self.new_mutable_variable(value)
            } else {
                value::Value::Normal(value)
            })
        });

        self.define(let_expr.id, values);
        Ok(Self::unit_value())
    }

    fn codegen_constrain(
        &mut self,
        expr: &Expression,
        location: Location,
        assert_payload: &Option<Box<(Expression, HirType)>>,
    ) -> Result<Values, RuntimeError> {
        let expr = self.codegen_non_tuple_expression(expr)?;
        let true_literal = self.builder.numeric_constant(true, Type::bool());

        // Set the location here for any errors that may occur when we codegen the assert message
        self.builder.set_location(location);

        let assert_payload = self.codegen_constrain_error(assert_payload)?;

        self.builder.insert_constrain(expr, true_literal, assert_payload);

        Ok(Self::unit_value())
    }

    // This method does not necessary codegen the full assert message expression, thus it does not
    // return a `Values` object. Instead we check the internals of the expression to make sure
    // we have an `Expression::Call` as expected. An `Instruction::Call` is then constructed but not
    // inserted to the SSA as we want that instruction to be atomic in SSA with a constrain instruction.
    fn codegen_constrain_error(
        &mut self,
        assert_message: &Option<Box<(Expression, HirType)>>,
    ) -> Result<Option<ConstrainError>, RuntimeError> {
        let Some(assert_message_payload) = assert_message else { return Ok(None) };
        let (assert_message_expression, assert_message_typ) = assert_message_payload.as_ref();

        let values = self.codegen_expression(assert_message_expression)?.into_value_list(self);

        let error_type_id = error_selector_from_type(assert_message_typ);
        // Do not record string errors in the ABI
        match assert_message_typ {
            HirType::String(_) => {}
            _ => {
                self.builder.record_error_type(error_type_id, assert_message_typ.clone());
            }
        };
        Ok(Some(ConstrainError::UserDefined(error_type_id, values)))
    }

    fn codegen_assign(&mut self, assign: &ast::Assign) -> Result<Values, RuntimeError> {
        let lhs = self.extract_current_value(&assign.lvalue)?;
        let rhs = self.codegen_expression(&assign.expression)?;

        rhs.clone().for_each(|value| {
            let value = value.eval(self);
            self.builder.increment_array_reference_count(value);
        });

        self.assign_new_value(lhs, rhs);
        Ok(Self::unit_value())
    }

    fn codegen_semi(&mut self, expr: &Expression) -> Result<Values, RuntimeError> {
        self.codegen_expression(expr)?;
        Ok(Self::unit_value())
    }

    fn codegen_break(&mut self) -> Values {
        let loop_end = self.current_loop().loop_end;
        self.builder.terminate_with_jmp(loop_end, Vec::new());
        Self::unit_value()
    }

    fn codegen_continue(&mut self) -> Values {
        let loop_ = self.current_loop();

        // Must remember to increment i before jumping
        let new_loop_index = self.make_offset(loop_.loop_index, 1);
        self.builder.terminate_with_jmp(loop_.loop_entry, vec![new_loop_index]);
        Self::unit_value()
    }
}<|MERGE_RESOLUTION|>--- conflicted
+++ resolved
@@ -12,11 +12,7 @@
 use noirc_frontend::monomorphization::ast::{self, Expression, Program};
 
 use crate::{
-<<<<<<< HEAD
     errors::{InternalError, RuntimeError},
-=======
-    errors::RuntimeError,
->>>>>>> 50b559dc
     ssa::{function_builder::data_bus::DataBusBuilder, ir::instruction::Intrinsic},
 };
 
