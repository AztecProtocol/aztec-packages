pub(crate) mod context;
mod program;
mod value;

pub(crate) use program::Ssa;

use context::SharedContext;
use iter_extended::{try_vecmap, vecmap};
use noirc_errors::Location;
use noirc_frontend::ast::{UnaryOp, Visibility};
use noirc_frontend::hir_def::types::Type as HirType;
use noirc_frontend::monomorphization::ast::{self, Expression, Program};

use crate::{
<<<<<<< HEAD
    errors::{InternalError, RuntimeError},
=======
    errors::RuntimeError,
>>>>>>> 4a2a3c84
    ssa::{function_builder::data_bus::DataBusBuilder, ir::instruction::Intrinsic},
};

use self::{
    context::FunctionContext,
    value::{Tree, Values},
};

use super::ir::instruction::ErrorSelector;
use super::{
    function_builder::data_bus::DataBus,
    ir::{
        function::RuntimeType,
        instruction::{BinaryOp, ConstrainError, TerminatorInstruction},
        types::Type,
        value::ValueId,
    },
};

/// Generates SSA for the given monomorphized program.
///
/// This function will generate the SSA but does not perform any optimizations on it.
pub(crate) fn generate_ssa(
    program: Program,
    force_brillig_runtime: bool,
) -> Result<Ssa, RuntimeError> {
    // see which parameter has call_data/return_data attribute
    let is_databus = DataBusBuilder::is_databus(&program.main_function_signature);

    let is_return_data = matches!(program.return_visibility, Visibility::DataBus);

    let return_location = program.return_location;
    let context = SharedContext::new(program);

    let main_id = Program::main_id();
    let main = context.program.main();

    // Queue the main function for compilation
    context.get_or_queue_function(main_id);
    let mut function_context = FunctionContext::new(
        main.name.clone(),
        &main.parameters,
        if force_brillig_runtime || main.unconstrained {
            RuntimeType::Brillig
        } else {
            RuntimeType::Acir(main.inline_type)
        },
        &context,
    );

    // Generate the call_data bus from the relevant parameters. We create it *before* processing the function body
    let call_data = function_context.builder.call_data_bus(is_databus);

    function_context.codegen_function_body(&main.body)?;

    let mut return_data = DataBusBuilder::new();
    if let Some(return_location) = return_location {
        let block = function_context.builder.current_block();
        if function_context.builder.current_function.dfg[block].terminator().is_some()
            && is_return_data
        {
            // initialize the return_data bus from the return values
            let return_data_values =
                match function_context.builder.current_function.dfg[block].unwrap_terminator() {
                    TerminatorInstruction::Return { return_values, .. } => return_values.to_owned(),
                    _ => unreachable!("ICE - expect return on the last block"),
                };

            return_data =
                function_context.builder.initialize_data_bus(&return_data_values, return_data);
        }
        let return_instruction =
            function_context.builder.current_function.dfg[block].unwrap_terminator_mut();
        match return_instruction {
            TerminatorInstruction::Return { return_values, call_stack } => {
                call_stack.clear();
                call_stack.push_back(return_location);
                // replace the returned values with the return data array
                if let Some(return_data_bus) = return_data.databus {
                    return_values.clear();
                    return_values.push(return_data_bus);
                }
            }
            _ => unreachable!("ICE - expect return on the last block"),
        }
    }
    // we save the data bus inside the dfg
    function_context.builder.current_function.dfg.data_bus =
        DataBus::get_data_bus(call_data, return_data);

    // Main has now been compiled and any other functions referenced within have been added to the
    // function queue as they were found in codegen_ident. This queueing will happen each time a
    // previously-unseen function is found so we need now only continue popping from this queue
    // to generate SSA for each function used within the program.
    while let Some((src_function_id, dest_id)) = context.pop_next_function_in_queue() {
        let function = &context.program[src_function_id];
        function_context.new_function(dest_id, function);
        function_context.codegen_function_body(&function.body)?;
    }

    Ok(function_context.builder.finish())
}

impl<'a> FunctionContext<'a> {
    /// Codegen a function's body and set its return value to that of its last parameter.
    /// For functions returning nothing, this will be an empty list.
    fn codegen_function_body(&mut self, body: &Expression) -> Result<(), RuntimeError> {
        let entry_block = self.increment_parameter_rcs();
        let return_value = self.codegen_expression(body)?;
        let results = return_value.into_value_list(self);
        self.end_scope(entry_block, &results);

        self.builder.terminate_with_return(results);
        Ok(())
    }

    fn codegen_expression(&mut self, expr: &Expression) -> Result<Values, RuntimeError> {
        match expr {
            Expression::Ident(ident) => Ok(self.codegen_ident(ident)),
            Expression::Literal(literal) => self.codegen_literal(literal),
            Expression::Block(block) => self.codegen_block(block),
            Expression::Unary(unary) => self.codegen_unary(unary),
            Expression::Binary(binary) => self.codegen_binary(binary),
            Expression::Index(index) => self.codegen_index(index),
            Expression::Cast(cast) => self.codegen_cast(cast),
            Expression::For(for_expr) => self.codegen_for(for_expr),
            Expression::If(if_expr) => self.codegen_if(if_expr),
            Expression::Tuple(tuple) => self.codegen_tuple(tuple),
            Expression::ExtractTupleField(tuple, index) => {
                self.codegen_extract_tuple_field(tuple, *index)
            }
            Expression::Call(call) => self.codegen_call(call),
            Expression::Let(let_expr) => self.codegen_let(let_expr),
            Expression::Constrain(expr, location, assert_payload) => {
                self.codegen_constrain(expr, *location, assert_payload)
            }
            Expression::Assign(assign) => self.codegen_assign(assign),
            Expression::Semi(semi) => self.codegen_semi(semi),
            Expression::Break => Ok(self.codegen_break()),
            Expression::Continue => Ok(self.codegen_continue()),
        }
    }

    /// Codegen any non-tuple expression so that we can unwrap the Values
    /// tree to return a single value for use with most SSA instructions.
    fn codegen_non_tuple_expression(&mut self, expr: &Expression) -> Result<ValueId, RuntimeError> {
        Ok(self.codegen_expression(expr)?.into_leaf().eval(self))
    }

    /// Codegen a reference to an ident.
    /// The only difference between this and codegen_ident is that if the variable is mutable
    /// as in `let mut var = ...;` the `Value::Mutable` will be returned directly instead of
    /// being automatically loaded from. This is needed when taking the reference of a variable
    /// to reassign to it. Note that mutable references `let x = &mut ...;` do not require this
    /// since they are not automatically loaded from and must be explicitly dereferenced.
    fn codegen_ident_reference(&mut self, ident: &ast::Ident) -> Values {
        match &ident.definition {
            ast::Definition::Local(id) => self.lookup(*id),
            ast::Definition::Function(id) => self.get_or_queue_function(*id),
            ast::Definition::Oracle(name) => self.builder.import_foreign_function(name).into(),
            ast::Definition::Builtin(name) | ast::Definition::LowLevel(name) => {
                match self.builder.import_intrinsic(name) {
                    Some(builtin) => builtin.into(),
                    None => panic!("No builtin function named '{name}' found"),
                }
            }
        }
    }

    /// Codegen an identifier, automatically loading its value if it is mutable.
    fn codegen_ident(&mut self, ident: &ast::Ident) -> Values {
        self.codegen_ident_reference(ident).map(|value| value.eval(self).into())
    }

    fn codegen_literal(&mut self, literal: &ast::Literal) -> Result<Values, RuntimeError> {
        match literal {
            ast::Literal::Array(array) => {
                let elements =
                    try_vecmap(&array.contents, |element| self.codegen_expression(element))?;

                let typ = Self::convert_type(&array.typ).flatten();
                Ok(match array.typ {
                    ast::Type::Array(_, _) => {
                        self.codegen_array_checked(elements, typ[0].clone())?
                    }
                    _ => unreachable!("ICE: unexpected array literal type, got {}", array.typ),
                })
            }
            ast::Literal::Slice(array) => {
                let elements =
                    try_vecmap(&array.contents, |element| self.codegen_expression(element))?;

                let typ = Self::convert_type(&array.typ).flatten();
                Ok(match array.typ {
                    ast::Type::Slice(_) => {
                        let slice_length =
                            self.builder.length_constant(array.contents.len() as u128);
                        let slice_contents =
                            self.codegen_array_checked(elements, typ[1].clone())?;
                        Tree::Branch(vec![slice_length.into(), slice_contents])
                    }
                    _ => unreachable!("ICE: unexpected slice literal type, got {}", array.typ),
                })
            }
            ast::Literal::Integer(value, typ, location) => {
                self.builder.set_location(*location);
                let typ = Self::convert_non_tuple_type(typ);
                self.checked_numeric_constant(*value, typ).map(Into::into)
            }
            ast::Literal::Bool(value) => {
                // Don't need to call checked_numeric_constant here since `value` can only be true or false
                Ok(self.builder.numeric_constant(*value as u128, Type::bool()).into())
            }
            ast::Literal::Str(string) => Ok(self.codegen_string(string)),
            ast::Literal::FmtStr(string, number_of_fields, fields) => {
                // A caller needs multiple pieces of information to make use of a format string
                // The message string, the number of fields to be formatted, and the fields themselves
                let string = self.codegen_string(string);
                let field_count = self.builder.length_constant(*number_of_fields as u128);
                let fields = self.codegen_expression(fields)?;

                Ok(Tree::Branch(vec![string, field_count.into(), fields]))
            }
            ast::Literal::Unit => Ok(Self::unit_value()),
        }
    }

    fn codegen_string(&mut self, string: &str) -> Values {
        let elements = vecmap(string.as_bytes(), |byte| {
            self.builder.numeric_constant(*byte as u128, Type::unsigned(8)).into()
        });
        let typ = Self::convert_non_tuple_type(&ast::Type::String(elements.len() as u64));
        self.codegen_array(elements, typ)
    }

    // Codegen an array but make sure that we do not have a nested slice
    fn codegen_array_checked(
        &mut self,
        elements: Vec<Values>,
        typ: Type,
    ) -> Result<Values, RuntimeError> {
        if typ.is_nested_slice() {
            return Err(RuntimeError::NestedSlice { call_stack: self.builder.get_call_stack() });
        }
        Ok(self.codegen_array(elements, typ))
    }

    /// Codegen an array by allocating enough space for each element and inserting separate
    /// store instructions until each element is stored. The store instructions will be separated
    /// by add instructions to calculate the new offset address to store to next.
    ///
    /// In the case of arrays of structs, the structs are flattened such that each field will be
    /// stored next to the other fields in memory. So an array such as [(1, 2), (3, 4)] is
    /// stored the same as the array [1, 2, 3, 4].
    ///
    /// The value returned from this function is always that of the allocate instruction.
    fn codegen_array(&mut self, elements: Vec<Values>, typ: Type) -> Values {
        let mut array = im::Vector::new();

        for element in elements {
            element.for_each(|element| {
                let element = element.eval(self);

                // If we're referencing a sub-array in a larger nested array we need to
                // increase the reference count of the sub array. This maintains a
                // pessimistic reference count (since some are likely moved rather than shared)
                // which is important for Brillig's copy on write optimization. This has no
                // effect in ACIR code.
                self.builder.increment_array_reference_count(element);
                array.push_back(element);
            });
        }

        self.builder.array_constant(array, typ).into()
    }

    fn codegen_block(&mut self, block: &[Expression]) -> Result<Values, RuntimeError> {
        let mut result = Self::unit_value();
        for expr in block {
            result = self.codegen_expression(expr)?;
        }
        Ok(result)
    }

    fn codegen_unary(&mut self, unary: &ast::Unary) -> Result<Values, RuntimeError> {
        match unary.operator {
            UnaryOp::Not => {
                let rhs = self.codegen_expression(&unary.rhs)?;
                let rhs = rhs.into_leaf().eval(self);
                Ok(self.builder.insert_not(rhs).into())
            }
            UnaryOp::Minus => {
                let rhs = self.codegen_expression(&unary.rhs)?;
                let rhs = rhs.into_leaf().eval(self);
                let typ = self.builder.type_of_value(rhs);
                let zero = self.builder.numeric_constant(0u128, typ);
                Ok(self.insert_binary(
                    zero,
                    noirc_frontend::ast::BinaryOpKind::Subtract,
                    rhs,
                    unary.location,
                ))
            }
            UnaryOp::MutableReference => {
                Ok(self.codegen_reference(&unary.rhs)?.map(|rhs| {
                    match rhs {
                        value::Value::Normal(value) => {
                            let rhs_type = self.builder.current_function.dfg.type_of_value(value);
                            let alloc = self.builder.insert_allocate(rhs_type);
                            self.builder.insert_store(alloc, value);
                            Tree::Leaf(value::Value::Normal(alloc))
                        }
                        // The `.into()` here converts the Value::Mutable into
                        // a Value::Normal so it is no longer automatically dereferenced.
                        value::Value::Mutable(reference, _) => reference.into(),
                    }
                }))
            }
            UnaryOp::Dereference { .. } => {
                let rhs = self.codegen_expression(&unary.rhs)?;
                Ok(self.dereference(&rhs, &unary.result_type))
            }
        }
    }

    fn dereference(&mut self, values: &Values, element_type: &ast::Type) -> Values {
        let element_types = Self::convert_type(element_type);
        values.map_both(element_types, |value, element_type| {
            let reference = value.eval(self);
            self.builder.insert_load(reference, element_type).into()
        })
    }

    fn codegen_reference(&mut self, expr: &Expression) -> Result<Values, RuntimeError> {
        match expr {
            Expression::Ident(ident) => Ok(self.codegen_ident_reference(ident)),
            Expression::ExtractTupleField(tuple, index) => {
                let tuple = self.codegen_reference(tuple)?;
                Ok(Self::get_field(tuple, *index))
            }
            other => self.codegen_expression(other),
        }
    }

    fn codegen_binary(&mut self, binary: &ast::Binary) -> Result<Values, RuntimeError> {
        let lhs = self.codegen_non_tuple_expression(&binary.lhs)?;
        let rhs = self.codegen_non_tuple_expression(&binary.rhs)?;
        Ok(self.insert_binary(lhs, binary.operator, rhs, binary.location))
    }

    fn codegen_index(&mut self, index: &ast::Index) -> Result<Values, RuntimeError> {
        let array_or_slice = self.codegen_expression(&index.collection)?.into_value_list(self);
        let index_value = self.codegen_non_tuple_expression(&index.index)?;
        // Slices are represented as a tuple in the form: (length, slice contents).
        // Thus, slices require two value ids for their representation.
        let (array, slice_length) = if array_or_slice.len() > 1 {
            (array_or_slice[1], Some(array_or_slice[0]))
        } else {
            (array_or_slice[0], None)
        };

        self.codegen_array_index(
            array,
            index_value,
            &index.element_type,
            index.location,
            slice_length,
        )
    }

    /// This is broken off from codegen_index so that it can also be
    /// used to codegen a LValue::Index.
    ///
    /// Set load_result to true to load from each relevant index of the array
    /// (it may be multiple in the case of tuples). Set it to false to instead
    /// return a reference to each element, for use with the store instruction.
    fn codegen_array_index(
        &mut self,
        array: super::ir::value::ValueId,
        index: super::ir::value::ValueId,
        element_type: &ast::Type,
        location: Location,
        length: Option<super::ir::value::ValueId>,
    ) -> Result<Values, RuntimeError> {
        // base_index = index * type_size
        let index = self.make_array_index(index);
        let type_size = Self::convert_type(element_type).size_of_type();
        let type_size = self.builder.numeric_constant(type_size as u128, Type::unsigned(64));
        let base_index =
            self.builder.set_location(location).insert_binary(index, BinaryOp::Mul, type_size);

        let mut field_index = 0u128;
        Ok(Self::map_type(element_type, |typ| {
            let offset = self.make_offset(base_index, field_index);
            field_index += 1;

            let array_type = &self.builder.type_of_value(array);
            match array_type {
                Type::Slice(_) => {
                    self.codegen_slice_access_check(index, length);
                }
                Type::Array(..) => {
                    // Nothing needs to done to prepare an array access on an array
                }
                _ => unreachable!("must have array or slice but got {array_type}"),
            }

            // Reference counting in brillig relies on us incrementing reference
            // counts when nested arrays/slices are constructed or indexed. This
            // has no effect in ACIR code.
            let result = self.builder.insert_array_get(array, offset, typ);
            self.builder.increment_array_reference_count(result);
            result.into()
        }))
    }

    /// Prepare a slice access.
    /// Check that the index being used to access a slice element
    /// is less than the dynamic slice length.
    fn codegen_slice_access_check(
        &mut self,
        index: super::ir::value::ValueId,
        length: Option<super::ir::value::ValueId>,
    ) {
        let index = self.make_array_index(index);
        // We convert the length as an array index type for comparison
        let array_len = self
            .make_array_index(length.expect("ICE: a length must be supplied for indexing slices"));

        let is_offset_out_of_bounds = self.builder.insert_binary(index, BinaryOp::Lt, array_len);
        let true_const = self.builder.numeric_constant(true, Type::bool());

        self.builder.insert_constrain(
            is_offset_out_of_bounds,
            true_const,
            Some("Index out of bounds".to_owned().into()),
        );
    }

    fn codegen_cast(&mut self, cast: &ast::Cast) -> Result<Values, RuntimeError> {
        let lhs = self.codegen_non_tuple_expression(&cast.lhs)?;
        let typ = Self::convert_non_tuple_type(&cast.r#type);

        Ok(self.insert_safe_cast(lhs, typ, cast.location).into())
    }

    /// Codegens a for loop, creating three new blocks in the process.
    /// The return value of a for loop is always a unit literal.
    ///
    /// For example, the loop `for i in start .. end { body }` is codegen'd as:
    ///
    ///   v0 = ... codegen start ...
    ///   v1 = ... codegen end ...
    ///   br loop_entry(v0)
    /// loop_entry(i: Field):
    ///   v2 = lt i v1
    ///   brif v2, then: loop_body, else: loop_end
    /// loop_body():
    ///   v3 = ... codegen body ...
    ///   v4 = add 1, i
    ///   br loop_entry(v4)
    /// loop_end():
    ///   ... This is the current insert point after codegen_for finishes ...
    fn codegen_for(&mut self, for_expr: &ast::For) -> Result<Values, RuntimeError> {
        let loop_entry = self.builder.insert_block();
        let loop_body = self.builder.insert_block();
        let loop_end = self.builder.insert_block();

        // this is the 'i' in `for i in start .. end { block }`
        let index_type = Self::convert_non_tuple_type(&for_expr.index_type);
        let loop_index = self.builder.add_block_parameter(loop_entry, index_type);

        // Remember the blocks and variable used in case there are break/continue instructions
        // within the loop which need to jump to them.
        self.enter_loop(loop_entry, loop_index, loop_end);

        self.builder.set_location(for_expr.start_range_location);
        let start_index = self.codegen_non_tuple_expression(&for_expr.start_range)?;

        self.builder.set_location(for_expr.end_range_location);
        let end_index = self.codegen_non_tuple_expression(&for_expr.end_range)?;

        // Set the location of the initial jmp instruction to the start range. This is the location
        // used to issue an error if the start range cannot be determined at compile-time.
        self.builder.set_location(for_expr.start_range_location);
        self.builder.terminate_with_jmp(loop_entry, vec![start_index]);

        // Compile the loop entry block
        self.builder.switch_to_block(loop_entry);

        // Set the location of the ending Lt instruction and the jmpif back-edge of the loop to the
        // end range. These are the instructions used to issue an error if the end of the range
        // cannot be determined at compile-time.
        self.builder.set_location(for_expr.end_range_location);
        let jump_condition = self.builder.insert_binary(loop_index, BinaryOp::Lt, end_index);
        self.builder.terminate_with_jmpif(jump_condition, loop_body, loop_end);

        // Compile the loop body
        self.builder.switch_to_block(loop_body);
        self.define(for_expr.index_variable, loop_index.into());
        self.codegen_expression(&for_expr.block)?;
        let new_loop_index = self.make_offset(loop_index, 1);
        self.builder.terminate_with_jmp(loop_entry, vec![new_loop_index]);

        // Finish by switching back to the end of the loop
        self.builder.switch_to_block(loop_end);
        self.exit_loop();
        Ok(Self::unit_value())
    }

    /// Codegens an if expression, handling the case of what to do if there is no 'else'.
    ///
    /// For example, the expression `if cond { a } else { b }` is codegen'd as:
    ///
    ///   v0 = ... codegen cond ...
    ///   brif v0, then: then_block, else: else_block
    /// then_block():
    ///   v1 = ... codegen a ...
    ///   br end_if(v1)
    /// else_block():
    ///   v2 = ... codegen b ...
    ///   br end_if(v2)
    /// end_if(v3: ?):  // Type of v3 matches the type of a and b
    ///   ... This is the current insert point after codegen_if finishes ...
    ///
    /// As another example, the expression `if cond { a }` is codegen'd as:
    ///
    ///   v0 = ... codegen cond ...
    ///   brif v0, then: then_block, else: end_block
    /// then_block:
    ///   v1 = ... codegen a ...
    ///   br end_if()
    /// end_if:  // No block parameter is needed. Without an else, the unit value is always returned.
    ///   ... This is the current insert point after codegen_if finishes ...
    fn codegen_if(&mut self, if_expr: &ast::If) -> Result<Values, RuntimeError> {
        let condition = self.codegen_non_tuple_expression(&if_expr.condition)?;

        let then_block = self.builder.insert_block();
        let else_block = self.builder.insert_block();

        self.builder.terminate_with_jmpif(condition, then_block, else_block);

        self.builder.switch_to_block(then_block);
        let then_value = self.codegen_expression(&if_expr.consequence)?;

        let mut result = Self::unit_value();

        if let Some(alternative) = &if_expr.alternative {
            let end_block = self.builder.insert_block();
            let then_values = then_value.into_value_list(self);
            self.builder.terminate_with_jmp(end_block, then_values);

            self.builder.switch_to_block(else_block);
            let else_value = self.codegen_expression(alternative)?;
            let else_values = else_value.into_value_list(self);
            self.builder.terminate_with_jmp(end_block, else_values);

            // Create block arguments for the end block as needed to branch to
            // with our then and else value.
            result = Self::map_type(&if_expr.typ, |typ| {
                self.builder.add_block_parameter(end_block, typ).into()
            });

            // Must also set the then block to jmp to the end now
            self.builder.switch_to_block(end_block);
        } else {
            // In the case we have no 'else', the 'else' block is actually the end block.
            self.builder.terminate_with_jmp(else_block, vec![]);
            self.builder.switch_to_block(else_block);
        }

        Ok(result)
    }

    fn codegen_tuple(&mut self, tuple: &[Expression]) -> Result<Values, RuntimeError> {
        Ok(Tree::Branch(try_vecmap(tuple, |expr| self.codegen_expression(expr))?))
    }

    fn codegen_extract_tuple_field(
        &mut self,
        tuple: &Expression,
        field_index: usize,
    ) -> Result<Values, RuntimeError> {
        let tuple = self.codegen_expression(tuple)?;
        Ok(Self::get_field(tuple, field_index))
    }

    /// Generate SSA for a function call. Note that calls to built-in functions
    /// and intrinsics are also represented by the function call instruction.
    fn codegen_call(&mut self, call: &ast::Call) -> Result<Values, RuntimeError> {
        let function = self.codegen_non_tuple_expression(&call.func)?;
        let mut arguments = Vec::with_capacity(call.arguments.len());

        for argument in &call.arguments {
            let mut values = self.codegen_expression(argument)?.into_value_list(self);
            arguments.append(&mut values);
        }

        // Don't need to increment array reference counts when passed in as arguments
        // since it is done within the function to each parameter already.

        self.codegen_intrinsic_call_checks(function, &arguments, call.location);
        Ok(self.insert_call(function, arguments, &call.return_type, call.location))
    }

    fn codegen_intrinsic_call_checks(
        &mut self,
        function: ValueId,
        arguments: &[ValueId],
        location: Location,
    ) {
        if let Some(intrinsic) =
            self.builder.set_location(location).get_intrinsic_from_value(function)
        {
            match intrinsic {
                Intrinsic::SliceInsert => {
                    let one = self.builder.length_constant(1u128);

                    // We add one here in the case of a slice insert as a slice insert at the length of the slice
                    // can be converted to a slice push back
                    let len_plus_one = self.builder.insert_binary(arguments[0], BinaryOp::Add, one);

                    self.codegen_slice_access_check(arguments[2], Some(len_plus_one));
                }
                Intrinsic::SliceRemove => {
                    self.codegen_slice_access_check(arguments[2], Some(arguments[0]));
                }
                _ => {
                    // Do nothing as the other intrinsics do not require checks
                }
            }
        }
    }

    /// Generate SSA for the given variable.
    /// If the variable is immutable, no special handling is necessary and we can return the given
    /// ValueId directly. If it is mutable, we'll need to allocate space for the value and store
    /// the initial value before returning the allocate instruction.
    fn codegen_let(&mut self, let_expr: &ast::Let) -> Result<Values, RuntimeError> {
        let mut values = self.codegen_expression(&let_expr.expression)?;

        values = values.map(|value| {
            let value = value.eval(self);

            // Make sure to increment array reference counts on each let binding
            self.builder.increment_array_reference_count(value);

            Tree::Leaf(if let_expr.mutable {
                self.new_mutable_variable(value)
            } else {
                value::Value::Normal(value)
            })
        });

        self.define(let_expr.id, values);
        Ok(Self::unit_value())
    }

    fn codegen_constrain(
        &mut self,
        expr: &Expression,
        location: Location,
        assert_payload: &Option<Box<(Expression, HirType)>>,
    ) -> Result<Values, RuntimeError> {
        let expr = self.codegen_non_tuple_expression(expr)?;
        let true_literal = self.builder.numeric_constant(true, Type::bool());

        // Set the location here for any errors that may occur when we codegen the assert message
        self.builder.set_location(location);

        let assert_payload = self.codegen_constrain_error(assert_payload)?;

        self.builder.insert_constrain(expr, true_literal, assert_payload);

        Ok(Self::unit_value())
    }

    // This method does not necessary codegen the full assert message expression, thus it does not
    // return a `Values` object. Instead we check the internals of the expression to make sure
    // we have an `Expression::Call` as expected. An `Instruction::Call` is then constructed but not
    // inserted to the SSA as we want that instruction to be atomic in SSA with a constrain instruction.
    fn codegen_constrain_error(
        &mut self,
        assert_message: &Option<Box<(Expression, HirType)>>,
    ) -> Result<Option<ConstrainError>, RuntimeError> {
        let Some(assert_message_payload) = assert_message else { return Ok(None) };
        let (assert_message_expression, assert_message_typ) = assert_message_payload.as_ref();

        let values = self.codegen_expression(assert_message_expression)?.into_value_list(self);

        let error_type_id = ErrorSelector::new(assert_message_typ);

        // Do not record string errors in the ABI
        match assert_message_typ {
            HirType::String(_) => {}
            _ => {
                self.builder.record_error_type(error_type_id, assert_message_typ.clone());
            }
        };
        Ok(Some(ConstrainError::UserDefined(error_type_id, values)))
    }

    fn codegen_assign(&mut self, assign: &ast::Assign) -> Result<Values, RuntimeError> {
        let lhs = self.extract_current_value(&assign.lvalue)?;
        let rhs = self.codegen_expression(&assign.expression)?;

        rhs.clone().for_each(|value| {
            let value = value.eval(self);
            self.builder.increment_array_reference_count(value);
        });

        self.assign_new_value(lhs, rhs);
        Ok(Self::unit_value())
    }

    fn codegen_semi(&mut self, expr: &Expression) -> Result<Values, RuntimeError> {
        self.codegen_expression(expr)?;
        Ok(Self::unit_value())
    }

    fn codegen_break(&mut self) -> Values {
        let loop_end = self.current_loop().loop_end;
        self.builder.terminate_with_jmp(loop_end, Vec::new());
        Self::unit_value()
    }

    fn codegen_continue(&mut self) -> Values {
        let loop_ = self.current_loop();

        // Must remember to increment i before jumping
        let new_loop_index = self.make_offset(loop_.loop_index, 1);
        self.builder.terminate_with_jmp(loop_.loop_entry, vec![new_loop_index]);
        Self::unit_value()
    }
}<|MERGE_RESOLUTION|>--- conflicted
+++ resolved
@@ -12,11 +12,7 @@
 use noirc_frontend::monomorphization::ast::{self, Expression, Program};
 
 use crate::{
-<<<<<<< HEAD
     errors::{InternalError, RuntimeError},
-=======
-    errors::RuntimeError,
->>>>>>> 4a2a3c84
     ssa::{function_builder::data_bus::DataBusBuilder, ir::instruction::Intrinsic},
 };
 
