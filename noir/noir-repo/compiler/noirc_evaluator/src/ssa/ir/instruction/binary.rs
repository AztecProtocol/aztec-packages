<<<<<<< HEAD
use acvm::{FieldElement, acir::AcirField};
=======
use acvm::{acir::AcirField, FieldElement};
>>>>>>> a0edfa3d
use num_traits::ToPrimitive as _;
use serde::{Deserialize, Serialize};

use super::{
    DataFlowGraph, Instruction, InstructionResultType, NumericType, SimplifyResult, Type, ValueId,
};

/// Binary Operations allowed in the IR.
/// Aside from the comparison operators (Eq and Lt), all operators
/// will return the same type as their operands.
/// The operand types must match for all binary operators.
/// All binary operators are also only for numeric types. To implement
/// e.g. equality for a compound type like a struct, one must add a
/// separate Eq operation for each field and combine them later with And.
#[derive(Debug, PartialEq, Eq, Hash, Copy, Clone, Serialize, Deserialize)]
pub(crate) enum BinaryOp {
    /// Addition of lhs + rhs.
    Add { unchecked: bool },
    /// Subtraction of lhs - rhs.
    Sub { unchecked: bool },
    /// Multiplication of lhs * rhs.
    Mul { unchecked: bool },
    /// Division of lhs / rhs.
    Div,
    /// Modulus of lhs % rhs.
    Mod,
    /// Checks whether two types are equal.
    /// Returns true if the types were equal and
    /// false otherwise.
    Eq,
    /// Checks whether the lhs is less than the rhs.
    /// All other comparison operators should be translated
    /// to less than. For example (a > b) = (b < a) = !(a >= b) = !(b <= a).
    /// The result will always be a u1.
    Lt,
    /// Bitwise and (&)
    And,
    /// Bitwise or (|)
    Or,
    /// Bitwise xor (^)
    Xor,
    /// Bitshift left (<<)
    Shl,
    /// Bitshift right (>>)
    Shr,
}

impl std::fmt::Display for BinaryOp {
    fn fmt(&self, f: &mut std::fmt::Formatter<'_>) -> std::fmt::Result {
        match self {
            BinaryOp::Add { unchecked: false } => write!(f, "add"),
            BinaryOp::Add { unchecked: true } => write!(f, "unchecked_add"),
            BinaryOp::Sub { unchecked: false } => write!(f, "sub"),
            BinaryOp::Sub { unchecked: true } => write!(f, "unchecked_sub"),
            BinaryOp::Mul { unchecked: false } => write!(f, "mul"),
            BinaryOp::Mul { unchecked: true } => write!(f, "unchecked_mul"),
            BinaryOp::Div => write!(f, "div"),
            BinaryOp::Eq => write!(f, "eq"),
            BinaryOp::Mod => write!(f, "mod"),
            BinaryOp::Lt => write!(f, "lt"),
            BinaryOp::And => write!(f, "and"),
            BinaryOp::Or => write!(f, "or"),
            BinaryOp::Xor => write!(f, "xor"),
            BinaryOp::Shl => write!(f, "shl"),
            BinaryOp::Shr => write!(f, "shr"),
        }
    }
}

/// A binary instruction in the IR.
#[derive(Debug, PartialEq, Eq, Hash, Clone, Serialize, Deserialize)]
pub(crate) struct Binary {
    /// Left hand side of the binary operation
    pub(crate) lhs: ValueId,
    /// Right hand side of the binary operation
    pub(crate) rhs: ValueId,
    /// The binary operation to apply
    pub(crate) operator: BinaryOp,
}

impl Binary {
    /// The type of this Binary instruction's result
    pub(crate) fn result_type(&self) -> InstructionResultType {
        match self.operator {
            BinaryOp::Eq | BinaryOp::Lt => InstructionResultType::Known(Type::bool()),
            _ => InstructionResultType::Operand(self.lhs),
        }
    }

    /// Try to simplify this binary instruction, returning the new value if possible.
    pub(super) fn simplify(&self, dfg: &mut DataFlowGraph) -> SimplifyResult {
        let lhs = dfg.resolve(self.lhs);
        let rhs = dfg.resolve(self.rhs);

        let lhs_value = dfg.get_numeric_constant(lhs);
        let rhs_value = dfg.get_numeric_constant(rhs);

        let lhs_type = dfg.type_of_value(lhs).unwrap_numeric();
        let rhs_type = dfg.type_of_value(rhs).unwrap_numeric();

        let operator = self.operator;
        if operator != BinaryOp::Shl && operator != BinaryOp::Shr {
            assert_eq!(
                lhs_type, rhs_type,
                "ICE - Binary instruction operands must have the same type"
            );
        }

        let operator = if lhs_type == NumericType::NativeField {
            // Unchecked operations between fields or bools don't make sense, so we convert those to non-unchecked
            // to reduce noise and confusion in the generated SSA.
            match operator {
                BinaryOp::Add { unchecked: true } => BinaryOp::Add { unchecked: false },
                BinaryOp::Sub { unchecked: true } => BinaryOp::Sub { unchecked: false },
                BinaryOp::Mul { unchecked: true } => BinaryOp::Mul { unchecked: false },
                _ => operator,
            }
        } else if lhs_type == NumericType::bool() {
            // Unchecked mul between bools doesn't make sense, so we convert that to non-unchecked
            if let BinaryOp::Mul { unchecked: true } = operator {
                BinaryOp::Mul { unchecked: false }
            } else {
                operator
            }
        } else {
            operator
        };

        // We never return `SimplifyResult::None` here because `operator` might have changed.
        let simplified = Instruction::Binary(Binary { lhs, rhs, operator });

        if let (Some(lhs), Some(rhs)) = (lhs_value, rhs_value) {
            return match eval_constant_binary_op(lhs, rhs, operator, lhs_type) {
                Some((result, result_type)) => {
                    let value = dfg.make_constant(result, result_type);
                    SimplifyResult::SimplifiedTo(value)
                }
                None => SimplifyResult::SimplifiedToInstruction(simplified),
            };
        }

        let lhs_is_zero = lhs_value.is_some_and(|lhs| lhs.is_zero());
        let rhs_is_zero = rhs_value.is_some_and(|rhs| rhs.is_zero());

        let lhs_is_one = lhs_value.is_some_and(|lhs| lhs.is_one());
        let rhs_is_one = rhs_value.is_some_and(|rhs| rhs.is_one());

        match self.operator {
            BinaryOp::Add { .. } => {
                if lhs_is_zero {
                    return SimplifyResult::SimplifiedTo(rhs);
                }
                if rhs_is_zero {
                    return SimplifyResult::SimplifiedTo(lhs);
                }
            }
            BinaryOp::Sub { .. } => {
                if lhs == rhs {
                    let zero = dfg.make_constant(FieldElement::zero(), lhs_type);
                    return SimplifyResult::SimplifiedTo(zero);
                }

                if rhs_is_zero {
                    return SimplifyResult::SimplifiedTo(lhs);
                }
            }
            BinaryOp::Mul { .. } => {
                if lhs_is_one {
                    return SimplifyResult::SimplifiedTo(rhs);
                }
                if rhs_is_one {
                    return SimplifyResult::SimplifiedTo(lhs);
                }
                if lhs_is_zero || rhs_is_zero {
                    let zero = dfg.make_constant(FieldElement::zero(), lhs_type);
                    return SimplifyResult::SimplifiedTo(zero);
                }
                if dfg.get_value_max_num_bits(lhs) == 1 {
                    // Squaring a boolean value is a noop.
                    if lhs == rhs {
                        return SimplifyResult::SimplifiedTo(lhs);
                    }
                    // b*(b*x) = b*x if b is boolean
                    if let super::Value::Instruction { instruction, .. } = &dfg[rhs] {
                        if let Instruction::Binary(Binary { lhs: b_lhs, rhs: b_rhs, operator }) =
                            dfg[*instruction]
                        {
                            if matches!(operator, BinaryOp::Mul { .. })
                                && (lhs == dfg.resolve(b_lhs) || lhs == dfg.resolve(b_rhs))
                            {
                                return SimplifyResult::SimplifiedTo(rhs);
                            }
                        }
                    }
                }
                // (b*x)*b = b*x if b is boolean
                if dfg.get_value_max_num_bits(rhs) == 1 {
                    if let super::Value::Instruction { instruction, .. } = &dfg[lhs] {
                        if let Instruction::Binary(Binary { lhs: b_lhs, rhs: b_rhs, operator }) =
                            dfg[*instruction]
                        {
                            if matches!(operator, BinaryOp::Mul { .. })
                                && (rhs == dfg.resolve(b_lhs) || rhs == dfg.resolve(b_rhs))
                            {
                                return SimplifyResult::SimplifiedTo(lhs);
                            }
                        }
                    }
                }
            }
            BinaryOp::Div => {
                if rhs_is_one {
                    return SimplifyResult::SimplifiedTo(lhs);
                }
            }
            BinaryOp::Mod => {
                if rhs_is_one {
                    let zero = dfg.make_constant(FieldElement::zero(), lhs_type);
                    return SimplifyResult::SimplifiedTo(zero);
                }
                if lhs_type.is_unsigned() {
                    // lhs % 2**bit_size is equivalent to truncating `lhs` to `bit_size` bits.
                    // We then convert to a truncation for consistency, allowing more optimizations.
                    if let Some(modulus) = rhs_value {
                        let modulus = modulus.to_u128();
                        if modulus.is_power_of_two() {
                            let bit_size = modulus.ilog2();
                            return SimplifyResult::SimplifiedToInstruction(
                                Instruction::Truncate {
                                    value: lhs,
                                    bit_size,
                                    max_bit_size: lhs_type.bit_size(),
                                },
                            );
                        }
                    }
                }
            }
            BinaryOp::Eq => {
                if lhs == rhs {
                    let one = dfg.make_constant(FieldElement::one(), NumericType::bool());
                    return SimplifyResult::SimplifiedTo(one);
                }

                if lhs_type == NumericType::bool() {
                    // Simplify forms of `(boolean == true)` into `boolean`
                    if lhs_is_one {
                        return SimplifyResult::SimplifiedTo(rhs);
                    }
                    if rhs_is_one {
                        return SimplifyResult::SimplifiedTo(lhs);
                    }
                    // Simplify forms of `(boolean == false)` into `!boolean`
                    if lhs_is_zero {
                        return SimplifyResult::SimplifiedToInstruction(Instruction::Not(rhs));
                    }
                    if rhs_is_zero {
                        return SimplifyResult::SimplifiedToInstruction(Instruction::Not(lhs));
                    }
                }
            }
            BinaryOp::Lt => {
                if lhs == rhs {
                    let zero = dfg.make_constant(FieldElement::zero(), NumericType::bool());
                    return SimplifyResult::SimplifiedTo(zero);
                }
                if lhs_type.is_unsigned() {
                    if rhs_is_zero {
                        // Unsigned values cannot be less than zero.
                        let zero = dfg.make_constant(FieldElement::zero(), NumericType::bool());
                        return SimplifyResult::SimplifiedTo(zero);
                    } else if rhs_is_one {
                        let zero = dfg.make_constant(FieldElement::zero(), lhs_type);
                        return SimplifyResult::SimplifiedToInstruction(Instruction::binary(
                            BinaryOp::Eq,
                            lhs,
                            zero,
                        ));
                    }
                }
            }
            BinaryOp::And => {
                if lhs_is_zero || rhs_is_zero {
                    let zero = dfg.make_constant(FieldElement::zero(), lhs_type);
                    return SimplifyResult::SimplifiedTo(zero);
                }
                if lhs == rhs {
                    return SimplifyResult::SimplifiedTo(lhs);
                }
                if lhs_type == NumericType::bool() {
                    // Boolean AND is equivalent to multiplication, which is a cheaper operation.
                    // (mul unchecked because these are bools so it doesn't matter really)
                    let instruction =
                        Instruction::binary(BinaryOp::Mul { unchecked: true }, lhs, rhs);
                    return SimplifyResult::SimplifiedToInstruction(instruction);
                }
                if lhs_type.is_unsigned() {
                    // It's common in other programming languages to truncate values to a certain bit size using
                    // a bitwise AND with a bit mask. However this operation is quite inefficient inside a snark.
                    //
                    // We then replace this bitwise operation with an equivalent truncation instruction.
                    match (lhs_value, rhs_value) {
                        (Some(bitmask), None) | (None, Some(bitmask)) => {
                            // This substitution requires the bitmask to retain all of the lower bits.
                            // The bitmask must then be one less than a power of 2.
                            let bitmask_plus_one = bitmask.to_u128() + 1;
                            if bitmask_plus_one.is_power_of_two() {
                                let value = if lhs_value.is_some() { rhs } else { lhs };
                                let bit_size = bitmask_plus_one.ilog2();
                                let max_bit_size = lhs_type.bit_size();

                                if bit_size == max_bit_size {
                                    // If we're truncating a value into the full size of its type then
                                    // the truncation is a noop.
                                    return SimplifyResult::SimplifiedTo(value);
                                } else {
                                    return SimplifyResult::SimplifiedToInstruction(
                                        Instruction::Truncate { value, bit_size, max_bit_size },
                                    );
                                }
                            }
                        }

                        _ => (),
                    }
                }
            }
            BinaryOp::Or => {
                if lhs_is_zero {
                    return SimplifyResult::SimplifiedTo(rhs);
                }
                if rhs_is_zero {
                    return SimplifyResult::SimplifiedTo(lhs);
                }
                if lhs_type == NumericType::bool() && (lhs_is_one || rhs_is_one) {
                    let one = dfg.make_constant(FieldElement::one(), lhs_type);
                    return SimplifyResult::SimplifiedTo(one);
                }
                if lhs == rhs {
                    return SimplifyResult::SimplifiedTo(lhs);
                }
            }
            BinaryOp::Xor => {
                if lhs_is_zero {
                    return SimplifyResult::SimplifiedTo(rhs);
                }
                if rhs_is_zero {
                    return SimplifyResult::SimplifiedTo(lhs);
                }
                if lhs == rhs {
                    let zero = dfg.make_constant(FieldElement::zero(), lhs_type);
                    return SimplifyResult::SimplifiedTo(zero);
                }
            }
            BinaryOp::Shl => return SimplifyResult::SimplifiedToInstruction(simplified),
            BinaryOp::Shr => {
                // Bit shifts by constants can be treated as divisions.
                if let Some(rhs_const) = rhs_value {
                    if rhs_const >= FieldElement::from(lhs_type.bit_size() as u128) {
                        // Shifting by the full width of the operand type, any `lhs` goes to zero.
                        let zero = dfg.make_constant(FieldElement::zero(), lhs_type);
                        return SimplifyResult::SimplifiedTo(zero);
                    }
                    return SimplifyResult::SimplifiedToInstruction(simplified);
                }
            }
        };
        SimplifyResult::SimplifiedToInstruction(simplified)
    }

    /// Check if unsigned overflow is possible, and if so return some message to be used if it fails.
    pub(crate) fn check_unsigned_overflow_msg(
        &self,
        dfg: &DataFlowGraph,
        bit_size: u32,
    ) -> Option<&'static str> {
        // We try to optimize away operations that are guaranteed not to overflow
        let max_lhs_bits = dfg.get_value_max_num_bits(self.lhs);
        let max_rhs_bits = dfg.get_value_max_num_bits(self.rhs);

        let msg = match self.operator {
            BinaryOp::Add { unchecked: false } => {
                if std::cmp::max(max_lhs_bits, max_rhs_bits) < bit_size {
                    // `lhs` and `rhs` have both been casted up from smaller types and so cannot overflow.
                    return None;
                }
                "attempt to add with overflow"
            }
            BinaryOp::Sub { unchecked: false } => {
                if dfg.is_constant(self.lhs) && max_lhs_bits > max_rhs_bits {
                    // `lhs` is a fixed constant and `rhs` is restricted such that `lhs - rhs > 0`
                    // Note strict inequality as `rhs > lhs` while `max_lhs_bits == max_rhs_bits` is possible.
                    return None;
                }
                "attempt to subtract with overflow"
            }
            BinaryOp::Mul { unchecked: false } => {
                if bit_size == 1
                    || max_lhs_bits + max_rhs_bits <= bit_size
                    || max_lhs_bits == 1
                    || max_rhs_bits == 1
                {
                    // Either performing boolean multiplication (which cannot overflow),
                    // or `lhs` and `rhs` have both been casted up from smaller types and so cannot overflow.
                    return None;
                }
                "attempt to multiply with overflow"
            }
            _ => return None,
        };
        Some(msg)
    }
}

/// Evaluate a binary operation with constant arguments.
pub(crate) fn eval_constant_binary_op(
    lhs: FieldElement,
    rhs: FieldElement,
    operator: BinaryOp,
    mut operand_type: NumericType,
) -> Option<(FieldElement, NumericType)> {
    let value = match operand_type {
        NumericType::NativeField => {
            // If the rhs of a division is zero, attempting to evaluate the division will cause a compiler panic.
            // Thus, we do not evaluate the division in this method, as we want to avoid triggering a panic,
            // and the operation should be handled by ACIR generation.
            if matches!(operator, BinaryOp::Div | BinaryOp::Mod) && rhs == FieldElement::zero() {
                return None;
            }
            operator.get_field_function()?(lhs, rhs)
        }
        NumericType::Unsigned { bit_size } => {
            let function = operator.get_u128_function();

            let lhs = truncate(lhs.try_into_u128()?, bit_size);
            let rhs = truncate(rhs.try_into_u128()?, bit_size);

            // The divisor is being truncated into the type of the operand, which can potentially
            // lead to the rhs being zero.
            // If the rhs of a division is zero, attempting to evaluate the division will cause a compiler panic.
            // Thus, we do not evaluate the division in this method, as we want to avoid triggering a panic,
            // and the operation should be handled by ACIR generation.
            if matches!(operator, BinaryOp::Div | BinaryOp::Mod) && rhs == 0 {
                return None;
            }
            let result = function(lhs, rhs)?;
            // Check for overflow
            if result != 0 && result.ilog2() >= bit_size {
                return None;
            }
            result.into()
        }
        NumericType::Signed { bit_size } => {
            let function = operator.get_i128_function();

            let lhs = try_convert_field_element_to_signed_integer(lhs, bit_size)?;
            let rhs = try_convert_field_element_to_signed_integer(rhs, bit_size)?;
            // The divisor is being truncated into the type of the operand, which can potentially
            // lead to the rhs being zero.
            // If the rhs of a division is zero, attempting to evaluate the division will cause a compiler panic.
            // Thus, we do not evaluate the division in this method, as we want to avoid triggering a panic,
            // and the operation should be handled by ACIR generation.
            if matches!(operator, BinaryOp::Div | BinaryOp::Mod) && rhs == 0 {
                return None;
            }

            let result = function(lhs, rhs)?;
            // Check for overflow
            let two_pow_bit_size_minus_one = 1i128 << (bit_size - 1);
            if result >= two_pow_bit_size_minus_one || result < -two_pow_bit_size_minus_one {
                return None;
            }
            convert_signed_integer_to_field_element(result, bit_size)
        }
    };

    if matches!(operator, BinaryOp::Eq | BinaryOp::Lt) {
        operand_type = NumericType::bool();
    }

    Some((value, operand_type))
}

/// Values in the range `[0, 2^(bit_size-1))` are interpreted as positive integers
///
/// Values in the range `[2^(bit_size-1), 2^bit_size)` are interpreted as negative integers.
fn try_convert_field_element_to_signed_integer(field: FieldElement, bit_size: u32) -> Option<i128> {
    let unsigned_int = truncate(field.try_into_u128()?, bit_size);

    let max_positive_value = 1 << (bit_size - 1);
    let is_positive = unsigned_int < max_positive_value;

    let signed_int = if is_positive {
        unsigned_int as i128
    } else {
        assert!(bit_size < 128);
        let x = (1u128 << bit_size) - unsigned_int;
        -(x as i128)
    };

    Some(signed_int)
}

fn convert_signed_integer_to_field_element(int: i128, bit_size: u32) -> FieldElement {
    if int >= 0 {
        FieldElement::from(int)
    } else {
        // We add an offset of `bit_size` bits to shift the negative values into the range [2^(bitsize-1), 2^bitsize)
        assert!(bit_size < 128);
        let offset_int = (1i128 << bit_size) + int;
        FieldElement::from(offset_int)
    }
}

/// Truncates `int` to fit within `bit_size` bits.
pub(super) fn truncate(int: u128, bit_size: u32) -> u128 {
    if bit_size == 128 {
        int
    } else {
        let max = 1 << bit_size;
        int % max
    }
}

pub(crate) fn truncate_field<F: AcirField>(int: F, bit_size: u32) -> F {
    if bit_size == 0 {
        return F::zero();
    }
    let num_bytes = bit_size.div_ceil(8);
    let mut be_bytes: Vec<u8> =
        int.to_be_bytes().into_iter().rev().take(num_bytes as usize).rev().collect();

    // We need to apply a mask to the largest byte to handle non-divisible bit sizes.
    let mask = match bit_size % 8 {
        0 => 0xff,
        1 => 0x01,
        2 => 0x03,
        3 => 0x07,
        4 => 0x0f,
        5 => 0x1f,
        6 => 0x3f,
        7 => 0x7f,
        _ => unreachable!("We cover the full range of x % 8"),
    };
    be_bytes[0] &= mask;

    F::from_be_bytes_reduce(&be_bytes)
}

impl BinaryOp {
    fn get_field_function(self) -> Option<fn(FieldElement, FieldElement) -> FieldElement> {
        match self {
            BinaryOp::Add { .. } => Some(std::ops::Add::add),
            BinaryOp::Sub { .. } => Some(std::ops::Sub::sub),
            BinaryOp::Mul { .. } => Some(std::ops::Mul::mul),
            BinaryOp::Div => Some(std::ops::Div::div),
            BinaryOp::Eq => Some(|x, y| (x == y).into()),
            BinaryOp::Lt => Some(|x, y| (x < y).into()),
            // Bitwise operators are unsupported for Fields
            BinaryOp::Mod => None,
            BinaryOp::And => None,
            BinaryOp::Or => None,
            BinaryOp::Xor => None,
            BinaryOp::Shl => None,
            BinaryOp::Shr => None,
        }
    }

    fn get_u128_function(self) -> fn(u128, u128) -> Option<u128> {
        match self {
            BinaryOp::Add { .. } => u128::checked_add,
            BinaryOp::Sub { .. } => u128::checked_sub,
            BinaryOp::Mul { .. } => u128::checked_mul,
            BinaryOp::Div => u128::checked_div,
            BinaryOp::Mod => u128::checked_rem,
            BinaryOp::And => |x, y| Some(x & y),
            BinaryOp::Or => |x, y| Some(x | y),
            BinaryOp::Xor => |x, y| Some(x ^ y),
            BinaryOp::Eq => |x, y| Some((x == y) as u128),
            BinaryOp::Lt => |x, y| Some((x < y) as u128),
            BinaryOp::Shl => |x, y| y.to_u32().and_then(|y| x.checked_shl(y)),
            BinaryOp::Shr => |x, y| y.to_u32().and_then(|y| x.checked_shr(y)),
        }
    }

    fn get_i128_function(self) -> fn(i128, i128) -> Option<i128> {
        match self {
            BinaryOp::Add { .. } => i128::checked_add,
            BinaryOp::Sub { .. } => i128::checked_sub,
            BinaryOp::Mul { .. } => i128::checked_mul,
            BinaryOp::Div => i128::checked_div,
            BinaryOp::Mod => i128::checked_rem,
            BinaryOp::And => |x, y| Some(x & y),
            BinaryOp::Or => |x, y| Some(x | y),
            BinaryOp::Xor => |x, y| Some(x ^ y),
            BinaryOp::Eq => |x, y| Some((x == y) as i128),
            BinaryOp::Lt => |x, y| Some((x < y) as i128),
            BinaryOp::Shl => |x, y| y.to_u32().and_then(|y| x.checked_shl(y)),
            BinaryOp::Shr => |x, y| y.to_u32().and_then(|y| x.checked_shr(y)),
        }
    }

    pub(crate) fn into_unchecked(self) -> Self {
        match self {
            BinaryOp::Add { .. } => BinaryOp::Add { unchecked: true },
            BinaryOp::Sub { .. } => BinaryOp::Sub { unchecked: true },
            BinaryOp::Mul { .. } => BinaryOp::Mul { unchecked: true },
            _ => self,
        }
    }

    pub(crate) fn is_unchecked(self) -> bool {
        match self {
            BinaryOp::Add { unchecked }
            | BinaryOp::Sub { unchecked }
            | BinaryOp::Mul { unchecked } => unchecked,
            _ => true,
        }
    }
}

#[cfg(test)]
mod test {
    use proptest::prelude::*;

    use super::{
<<<<<<< HEAD
        BinaryOp, convert_signed_integer_to_field_element, truncate_field,
        try_convert_field_element_to_signed_integer,
=======
        convert_signed_integer_to_field_element, truncate_field,
        try_convert_field_element_to_signed_integer, BinaryOp,
>>>>>>> a0edfa3d
    };
    use acvm::{AcirField, FieldElement};
    use num_bigint::BigUint;
    use num_traits::One;

    proptest! {
        #[test]
        fn signed_int_roundtrip(int: i128, bit_size in 1u32..=64) {
            let int = int % (1i128 << (bit_size - 1));

            let int_as_field = convert_signed_integer_to_field_element(int, bit_size);
            let recovered_int = try_convert_field_element_to_signed_integer(int_as_field, bit_size).unwrap();

            prop_assert_eq!(int, recovered_int);
        }

        #[test]
        fn truncate_field_agrees_with_bigint_modulo(input: u128, bit_size in (0..=253u32)) {
            let field = FieldElement::from(input);
            let truncated_as_field = truncate_field(field, bit_size);

            let integer_modulus = BigUint::from(2_u128).pow(bit_size);
            let truncated_as_bigint = BigUint::from(input)
                        .modpow(&BigUint::one(), &integer_modulus);
            let truncated_as_bigint = FieldElement::from_be_bytes_reduce(&truncated_as_bigint.to_bytes_be());
            prop_assert_eq!(truncated_as_field, truncated_as_bigint);
        }
    }

    #[test]
    fn get_u128_function_shift_works_with_values_larger_than_127() {
        assert!(BinaryOp::Shr.get_u128_function()(1, 128).is_none());
        assert!(BinaryOp::Shl.get_u128_function()(1, 128).is_none());
    }

    #[test]
    fn get_i128_function_shift_works_with_values_larger_than_127() {
        assert!(BinaryOp::Shr.get_i128_function()(1, 128).is_none());
        assert!(BinaryOp::Shl.get_i128_function()(1, 128).is_none());
    }
}<|MERGE_RESOLUTION|>--- conflicted
+++ resolved
@@ -1,8 +1,4 @@
-<<<<<<< HEAD
-use acvm::{FieldElement, acir::AcirField};
-=======
 use acvm::{acir::AcirField, FieldElement};
->>>>>>> a0edfa3d
 use num_traits::ToPrimitive as _;
 use serde::{Deserialize, Serialize};
 
@@ -629,13 +625,8 @@
     use proptest::prelude::*;
 
     use super::{
-<<<<<<< HEAD
-        BinaryOp, convert_signed_integer_to_field_element, truncate_field,
-        try_convert_field_element_to_signed_integer,
-=======
         convert_signed_integer_to_field_element, truncate_field,
         try_convert_field_element_to_signed_integer, BinaryOp,
->>>>>>> a0edfa3d
     };
     use acvm::{AcirField, FieldElement};
     use num_bigint::BigUint;
