use std::sync::Arc;

use acvm::{acir::AcirField, BlackBoxFunctionSolver, BlackBoxResolutionError, FieldElement};

use crate::ssa::ir::{
    basic_block::BasicBlockId,
    dfg::{CallStack, DataFlowGraph},
    instruction::{Instruction, SimplifyResult},
    types::Type,
    value::ValueId,
};

use super::{array_is_constant, make_constant_array, to_u8_vec};

pub(super) fn simplify_ec_add(
    dfg: &mut DataFlowGraph,
    solver: impl BlackBoxFunctionSolver<FieldElement>,
    arguments: &[ValueId],
    block: BasicBlockId,
    call_stack: &CallStack,
) -> SimplifyResult {
    match (
        dfg.get_numeric_constant(arguments[0]),
        dfg.get_numeric_constant(arguments[1]),
        dfg.get_numeric_constant(arguments[2]),
        dfg.get_numeric_constant(arguments[3]),
        dfg.get_numeric_constant(arguments[4]),
        dfg.get_numeric_constant(arguments[5]),
    ) {
        (
            Some(point1_x),
            Some(point1_y),
            Some(point1_is_infinity),
            Some(point2_x),
            Some(point2_y),
            Some(point2_is_infinity),
        ) => {
            let Ok((result_x, result_y, result_is_infinity)) = solver.ec_add(
                &point1_x,
                &point1_y,
                &point1_is_infinity,
                &point2_x,
                &point2_y,
                &point2_is_infinity,
            ) else {
                return SimplifyResult::None;
            };

            let result_x = dfg.make_constant(result_x, Type::field());
            let result_y = dfg.make_constant(result_y, Type::field());
            let result_is_infinity = dfg.make_constant(result_is_infinity, Type::bool());

            let typ = Type::Array(Arc::new(vec![Type::field()]), 3);

            let elements = im::vector![result_x, result_y, result_is_infinity];
            let instruction = Instruction::MakeArray { elements, typ };
            let result_array =
                dfg.insert_instruction_and_results(instruction, block, None, call_stack.clone());

            SimplifyResult::SimplifiedTo(result_array.first())
        }
        _ => SimplifyResult::None,
    }
}

pub(super) fn simplify_msm(
    dfg: &mut DataFlowGraph,
    solver: impl BlackBoxFunctionSolver<FieldElement>,
    arguments: &[ValueId],
    block: BasicBlockId,
    call_stack: &CallStack,
) -> SimplifyResult {
    // TODO: Handle MSMs where a subset of the terms are constant.
    match (dfg.get_array_constant(arguments[0]), dfg.get_array_constant(arguments[1])) {
        (Some((points, _)), Some((scalars, _))) => {
            let Some(points) = points
                .into_iter()
                .map(|id| dfg.get_numeric_constant(id))
                .collect::<Option<Vec<_>>>()
            else {
                return SimplifyResult::None;
            };

            let Some(scalars) = scalars
                .into_iter()
                .map(|id| dfg.get_numeric_constant(id))
                .collect::<Option<Vec<_>>>()
            else {
                return SimplifyResult::None;
            };

            let mut scalars_lo = Vec::new();
            let mut scalars_hi = Vec::new();
            for (i, scalar) in scalars.into_iter().enumerate() {
                if i % 2 == 0 {
                    scalars_lo.push(scalar);
                } else {
                    scalars_hi.push(scalar);
                }
            }

            let Ok((result_x, result_y, result_is_infinity)) =
                solver.multi_scalar_mul(&points, &scalars_lo, &scalars_hi)
            else {
                return SimplifyResult::None;
            };

            let result_x = dfg.make_constant(result_x, Type::field());
            let result_y = dfg.make_constant(result_y, Type::field());
            let result_is_infinity = dfg.make_constant(result_is_infinity, Type::bool());

            let elements = im::vector![result_x, result_y, result_is_infinity];
            let typ = Type::Array(Arc::new(vec![Type::field()]), 3);
            let instruction = Instruction::MakeArray { elements, typ };
            let result_array =
                dfg.insert_instruction_and_results(instruction, block, None, call_stack.clone());

            SimplifyResult::SimplifiedTo(result_array.first())
        }
        _ => SimplifyResult::None,
    }
}

pub(super) fn simplify_msm(
    dfg: &mut DataFlowGraph,
    solver: impl BlackBoxFunctionSolver<FieldElement>,
    arguments: &[ValueId],
    block: BasicBlockId,
    call_stack: &CallStack,
) -> SimplifyResult {
    // TODO: Handle MSMs where a subset of the terms are constant.
    match (dfg.get_array_constant(arguments[0]), dfg.get_array_constant(arguments[1])) {
        (Some((points, _)), Some((scalars, _))) => {
            let Some(points) = points
                .into_iter()
                .map(|id| dfg.get_numeric_constant(id))
                .collect::<Option<Vec<_>>>()
            else {
                return SimplifyResult::None;
            };

            let Some(scalars) = scalars
                .into_iter()
                .map(|id| dfg.get_numeric_constant(id))
                .collect::<Option<Vec<_>>>()
            else {
                return SimplifyResult::None;
            };

            let mut scalars_lo = Vec::new();
            let mut scalars_hi = Vec::new();
            for (i, scalar) in scalars.into_iter().enumerate() {
                if i % 2 == 0 {
                    scalars_lo.push(scalar);
                } else {
                    scalars_hi.push(scalar);
                }
            }

            let Ok((result_x, result_y, result_is_infinity)) =
                solver.multi_scalar_mul(&points, &scalars_lo, &scalars_hi)
            else {
                return SimplifyResult::None;
            };

<<<<<<< HEAD
            let result_x = dfg.make_constant(result_x, Type::field());
            let result_y = dfg.make_constant(result_y, Type::field());
            let result_is_infinity = dfg.make_constant(result_is_infinity, Type::bool());
=======
            let new_state = new_state.into_iter();
            let typ = Type::field();
            let result_array = make_constant_array(dfg, new_state, typ, block, call_stack);
>>>>>>> 03b7e0ee

            let elements = im::vector![result_x, result_y, result_is_infinity];
            let typ = Type::Array(Arc::new(vec![Type::field()]), 3);
            let instruction = Instruction::MakeArray { elements, typ };
            let result_array =
                dfg.insert_instruction_and_results(instruction, block, None, call_stack.clone());

            SimplifyResult::SimplifiedTo(result_array.first())
        }
        _ => SimplifyResult::None,
    }
}

pub(super) fn simplify_poseidon2_permutation(
    dfg: &mut DataFlowGraph,
    solver: impl BlackBoxFunctionSolver<FieldElement>,
    arguments: &[ValueId],
) -> SimplifyResult {
    match (dfg.get_array_constant(arguments[0]), dfg.get_numeric_constant(arguments[1])) {
        (Some((state, _)), Some(state_length)) if array_is_constant(dfg, &state) => {
            let state: Vec<FieldElement> = state
                .iter()
                .map(|id| {
                    dfg.get_numeric_constant(*id)
                        .expect("value id from array should point at constant")
                })
                .collect();

            let Some(state_length) = state_length.try_to_u32() else {
                return SimplifyResult::None;
            };

            let Ok(new_state) = solver.poseidon2_permutation(&state, state_length) else {
                return SimplifyResult::None;
            };

            let result_array = make_constant_array(dfg, new_state, Type::field());

            SimplifyResult::SimplifiedTo(result_array)
        }
        _ => SimplifyResult::None,
    }
}

pub(super) fn simplify_hash(
    dfg: &mut DataFlowGraph,
    arguments: &[ValueId],
    hash_function: fn(&[u8]) -> Result<[u8; 32], BlackBoxResolutionError>,
    block: BasicBlockId,
    call_stack: &CallStack,
) -> SimplifyResult {
    match dfg.get_array_constant(arguments[0]) {
        Some((input, _)) if array_is_constant(dfg, &input) => {
            let input_bytes: Vec<u8> = to_u8_vec(dfg, input);

            let hash = hash_function(&input_bytes)
                .expect("Rust solvable black box function should not fail");

            let hash_values = hash.iter().map(|byte| FieldElement::from_be_bytes_reduce(&[*byte]));

            let u8_type = Type::unsigned(8);
            let result_array = make_constant_array(dfg, hash_values, u8_type, block, call_stack);
            SimplifyResult::SimplifiedTo(result_array)
        }
        _ => SimplifyResult::None,
    }
}

type ECDSASignatureVerifier = fn(
    hashed_msg: &[u8],
    public_key_x: &[u8; 32],
    public_key_y: &[u8; 32],
    signature: &[u8; 64],
) -> Result<bool, BlackBoxResolutionError>;

pub(super) fn simplify_signature(
    dfg: &mut DataFlowGraph,
    arguments: &[ValueId],
    signature_verifier: ECDSASignatureVerifier,
) -> SimplifyResult {
    match (
        dfg.get_array_constant(arguments[0]),
        dfg.get_array_constant(arguments[1]),
        dfg.get_array_constant(arguments[2]),
        dfg.get_array_constant(arguments[3]),
    ) {
        (
            Some((public_key_x, _)),
            Some((public_key_y, _)),
            Some((signature, _)),
            Some((hashed_message, _)),
        ) if array_is_constant(dfg, &public_key_x)
            && array_is_constant(dfg, &public_key_y)
            && array_is_constant(dfg, &signature)
            && array_is_constant(dfg, &hashed_message) =>
        {
            let public_key_x: [u8; 32] = to_u8_vec(dfg, public_key_x)
                .try_into()
                .expect("ECDSA public key fields are 32 bytes");
            let public_key_y: [u8; 32] = to_u8_vec(dfg, public_key_y)
                .try_into()
                .expect("ECDSA public key fields are 32 bytes");
            let signature: [u8; 64] =
                to_u8_vec(dfg, signature).try_into().expect("ECDSA signatures are 64 bytes");
            let hashed_message: Vec<u8> = to_u8_vec(dfg, hashed_message);

            let valid_signature =
                signature_verifier(&hashed_message, &public_key_x, &public_key_y, &signature)
                    .expect("Rust solvable black box function should not fail");

            let valid_signature = dfg.make_constant(valid_signature.into(), Type::bool());
            SimplifyResult::SimplifiedTo(valid_signature)
        }
        _ => SimplifyResult::None,
    }
}<|MERGE_RESOLUTION|>--- conflicted
+++ resolved
@@ -163,15 +163,9 @@
                 return SimplifyResult::None;
             };
 
-<<<<<<< HEAD
             let result_x = dfg.make_constant(result_x, Type::field());
             let result_y = dfg.make_constant(result_y, Type::field());
             let result_is_infinity = dfg.make_constant(result_is_infinity, Type::bool());
-=======
-            let new_state = new_state.into_iter();
-            let typ = Type::field();
-            let result_array = make_constant_array(dfg, new_state, typ, block, call_stack);
->>>>>>> 03b7e0ee
 
             let elements = im::vector![result_x, result_y, result_is_infinity];
             let typ = Type::Array(Arc::new(vec![Type::field()]), 3);
@@ -189,6 +183,8 @@
     dfg: &mut DataFlowGraph,
     solver: impl BlackBoxFunctionSolver<FieldElement>,
     arguments: &[ValueId],
+    block: BasicBlockId,
+    call_stack: &CallStack,
 ) -> SimplifyResult {
     match (dfg.get_array_constant(arguments[0]), dfg.get_numeric_constant(arguments[1])) {
         (Some((state, _)), Some(state_length)) if array_is_constant(dfg, &state) => {
@@ -208,7 +204,9 @@
                 return SimplifyResult::None;
             };
 
-            let result_array = make_constant_array(dfg, new_state, Type::field());
+            let new_state = new_state.into_iter();
+            let typ = Type::field();
+            let result_array = make_constant_array(dfg, new_state, typ, block, call_stack);
 
             SimplifyResult::SimplifiedTo(result_array)
         }
