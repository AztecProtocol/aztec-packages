use std::sync::Arc;

use acvm::{acir::AcirField, BlackBoxFunctionSolver, BlackBoxResolutionError, FieldElement};

use crate::ssa::ir::instruction::BlackBoxFunc;
use crate::ssa::ir::types::NumericType;
use crate::ssa::ir::{
    basic_block::BasicBlockId,
    dfg::{CallStack, DataFlowGraph},
    instruction::{Instruction, Intrinsic, SimplifyResult},
    types::Type,
    value::ValueId,
};

use super::{array_is_constant, make_constant_array, to_u8_vec};

pub(super) fn simplify_ec_add(
    dfg: &mut DataFlowGraph,
    solver: impl BlackBoxFunctionSolver<FieldElement>,
    arguments: &[ValueId],
    block: BasicBlockId,
    call_stack: &CallStack,
) -> SimplifyResult {
    match (
        dfg.get_numeric_constant(arguments[0]),
        dfg.get_numeric_constant(arguments[1]),
        dfg.get_numeric_constant(arguments[2]),
        dfg.get_numeric_constant(arguments[3]),
        dfg.get_numeric_constant(arguments[4]),
        dfg.get_numeric_constant(arguments[5]),
    ) {
        (
            Some(point1_x),
            Some(point1_y),
            Some(point1_is_infinity),
            Some(point2_x),
            Some(point2_y),
            Some(point2_is_infinity),
        ) => {
            let Ok((result_x, result_y, result_is_infinity)) = solver.ec_add(
                &point1_x,
                &point1_y,
                &point1_is_infinity,
                &point2_x,
                &point2_y,
                &point2_is_infinity,
            ) else {
                return SimplifyResult::None;
            };

            let result_x = dfg.make_constant(result_x, NumericType::NativeField);
            let result_y = dfg.make_constant(result_y, NumericType::NativeField);
            let result_is_infinity =
                dfg.make_constant(result_is_infinity, NumericType::NativeField);

            let typ = Type::Array(Arc::new(vec![Type::field()]), 3);

            let elements = im::vector![result_x, result_y, result_is_infinity];
            let instruction = Instruction::MakeArray { elements, typ };
            let result_array =
                dfg.insert_instruction_and_results(instruction, block, None, call_stack.clone());

            SimplifyResult::SimplifiedTo(result_array.first())
        }
        _ => SimplifyResult::None,
    }
}

pub(super) fn simplify_msm(
    dfg: &mut DataFlowGraph,
    solver: impl BlackBoxFunctionSolver<FieldElement>,
    arguments: &[ValueId],
    block: BasicBlockId,
    call_stack: &CallStack,
) -> SimplifyResult {
    let mut is_constant;

    match (dfg.get_array_constant(arguments[0]), dfg.get_array_constant(arguments[1])) {
        (Some((points, _)), Some((scalars, _))) => {
            // We decompose points and scalars into constant and non-constant parts in order to simplify MSMs where a subset of the terms are constant.
            let mut constant_points = vec![];
            let mut constant_scalars_lo = vec![];
            let mut constant_scalars_hi = vec![];
            let mut var_points = vec![];
            let mut var_scalars = vec![];
            let len = scalars.len() / 2;
            for i in 0..len {
                match (
                    dfg.get_numeric_constant(scalars[2 * i]),
                    dfg.get_numeric_constant(scalars[2 * i + 1]),
                    dfg.get_numeric_constant(points[3 * i]),
                    dfg.get_numeric_constant(points[3 * i + 1]),
                    dfg.get_numeric_constant(points[3 * i + 2]),
                ) {
                    (Some(lo), Some(hi), _, _, _) if lo.is_zero() && hi.is_zero() => {
                        is_constant = true;
                        constant_scalars_lo.push(lo);
                        constant_scalars_hi.push(hi);
                        constant_points.push(FieldElement::zero());
                        constant_points.push(FieldElement::zero());
                        constant_points.push(FieldElement::one());
                    }
                    (_, _, _, _, Some(infinity)) if infinity.is_one() => {
                        is_constant = true;
                        constant_scalars_lo.push(FieldElement::zero());
                        constant_scalars_hi.push(FieldElement::zero());
                        constant_points.push(FieldElement::zero());
                        constant_points.push(FieldElement::zero());
                        constant_points.push(FieldElement::one());
                    }
                    (Some(lo), Some(hi), Some(x), Some(y), Some(infinity)) => {
                        is_constant = true;
                        constant_scalars_lo.push(lo);
                        constant_scalars_hi.push(hi);
                        constant_points.push(x);
                        constant_points.push(y);
                        constant_points.push(infinity);
                    }
                    _ => {
                        is_constant = false;
                    }
                }

                if !is_constant {
                    var_points.push(points[3 * i]);
                    var_points.push(points[3 * i + 1]);
                    var_points.push(points[3 * i + 2]);
                    var_scalars.push(scalars[2 * i]);
                    var_scalars.push(scalars[2 * i + 1]);
                }
            }

            // If there are no constant terms, we can't simplify
            if constant_scalars_lo.is_empty() {
                return SimplifyResult::None;
            }
            let Ok((result_x, result_y, result_is_infinity)) = solver.multi_scalar_mul(
                &constant_points,
                &constant_scalars_lo,
                &constant_scalars_hi,
            ) else {
                return SimplifyResult::None;
            };

            // If there are no variable term, we can directly return the constant result
            if var_scalars.is_empty() {
                let result_x = dfg.make_constant(result_x, NumericType::NativeField);
                let result_y = dfg.make_constant(result_y, NumericType::NativeField);
                let result_is_infinity =
                    dfg.make_constant(result_is_infinity, NumericType::NativeField);

                let elements = im::vector![result_x, result_y, result_is_infinity];
                let typ = Type::Array(Arc::new(vec![Type::field()]), 3);
                let instruction = Instruction::MakeArray { elements, typ };
                let result_array = dfg.insert_instruction_and_results(
                    instruction,
                    block,
                    None,
                    call_stack.clone(),
                );

                return SimplifyResult::SimplifiedTo(result_array.first());
            }
            // If there is only one non-null constant term, we cannot simplify
            if constant_scalars_lo.len() == 1 && result_is_infinity != FieldElement::one() {
                return SimplifyResult::None;
            }
            // Add the constant part back to the non-constant part, if it is not null
            let one = dfg.make_constant(FieldElement::one(), NumericType::NativeField);
            let zero = dfg.make_constant(FieldElement::zero(), NumericType::NativeField);
            if result_is_infinity.is_zero() {
                var_scalars.push(one);
                var_scalars.push(zero);
                let result_x = dfg.make_constant(result_x, NumericType::NativeField);
                let result_y = dfg.make_constant(result_y, NumericType::NativeField);
<<<<<<< HEAD
                let result_is_infinity = dfg.make_constant(result_is_infinity, NumericType::bool());
=======

                // Pushing a bool here is intentional, multi_scalar_mul takes two arguments:
                // `points: [(Field, Field, bool); N]` and `scalars: [(Field, Field); N]`.
                let result_is_infinity = dfg.make_constant(result_is_infinity, NumericType::bool());

>>>>>>> 3b86c798
                var_points.push(result_x);
                var_points.push(result_y);
                var_points.push(result_is_infinity);
            }
            // Construct the simplified MSM expression
            let typ = Type::Array(Arc::new(vec![Type::field()]), var_scalars.len() as u32);
            let scalars = Instruction::MakeArray { elements: var_scalars.into(), typ };
            let scalars = dfg
                .insert_instruction_and_results(scalars, block, None, call_stack.clone())
                .first();
            let typ = Type::Array(Arc::new(vec![Type::field()]), var_points.len() as u32);
            let points = Instruction::MakeArray { elements: var_points.into(), typ };
            let points =
                dfg.insert_instruction_and_results(points, block, None, call_stack.clone()).first();
            let msm = dfg.import_intrinsic(Intrinsic::BlackBox(BlackBoxFunc::MultiScalarMul));
            SimplifyResult::SimplifiedToInstruction(Instruction::Call {
                func: msm,
                arguments: vec![points, scalars],
            })
        }
        _ => SimplifyResult::None,
    }
}

pub(super) fn simplify_poseidon2_permutation(
    dfg: &mut DataFlowGraph,
    solver: impl BlackBoxFunctionSolver<FieldElement>,
    arguments: &[ValueId],
    block: BasicBlockId,
    call_stack: &CallStack,
) -> SimplifyResult {
    match (dfg.get_array_constant(arguments[0]), dfg.get_numeric_constant(arguments[1])) {
        (Some((state, _)), Some(state_length)) if array_is_constant(dfg, &state) => {
            let state: Vec<FieldElement> = state
                .iter()
                .map(|id| {
                    dfg.get_numeric_constant(*id)
                        .expect("value id from array should point at constant")
                })
                .collect();

            let Some(state_length) = state_length.try_to_u32() else {
                return SimplifyResult::None;
            };

            let Ok(new_state) = solver.poseidon2_permutation(&state, state_length) else {
                return SimplifyResult::None;
            };

            let new_state = new_state.into_iter();
            let typ = NumericType::NativeField;
            let result_array = make_constant_array(dfg, new_state, typ, block, call_stack);

            SimplifyResult::SimplifiedTo(result_array)
        }
        _ => SimplifyResult::None,
    }
}

pub(super) fn simplify_hash(
    dfg: &mut DataFlowGraph,
    arguments: &[ValueId],
    hash_function: fn(&[u8]) -> Result<[u8; 32], BlackBoxResolutionError>,
    block: BasicBlockId,
    call_stack: &CallStack,
) -> SimplifyResult {
    match dfg.get_array_constant(arguments[0]) {
        Some((input, _)) if array_is_constant(dfg, &input) => {
            let input_bytes: Vec<u8> = to_u8_vec(dfg, input);

            let hash = hash_function(&input_bytes)
                .expect("Rust solvable black box function should not fail");

            let hash_values = hash.iter().map(|byte| FieldElement::from_be_bytes_reduce(&[*byte]));

            let u8_type = NumericType::Unsigned { bit_size: 8 };
            let result_array = make_constant_array(dfg, hash_values, u8_type, block, call_stack);
            SimplifyResult::SimplifiedTo(result_array)
        }
        _ => SimplifyResult::None,
    }
}

type ECDSASignatureVerifier = fn(
    hashed_msg: &[u8],
    public_key_x: &[u8; 32],
    public_key_y: &[u8; 32],
    signature: &[u8; 64],
) -> Result<bool, BlackBoxResolutionError>;

pub(super) fn simplify_signature(
    dfg: &mut DataFlowGraph,
    arguments: &[ValueId],
    signature_verifier: ECDSASignatureVerifier,
) -> SimplifyResult {
    match (
        dfg.get_array_constant(arguments[0]),
        dfg.get_array_constant(arguments[1]),
        dfg.get_array_constant(arguments[2]),
        dfg.get_array_constant(arguments[3]),
    ) {
        (
            Some((public_key_x, _)),
            Some((public_key_y, _)),
            Some((signature, _)),
            Some((hashed_message, _)),
        ) if array_is_constant(dfg, &public_key_x)
            && array_is_constant(dfg, &public_key_y)
            && array_is_constant(dfg, &signature)
            && array_is_constant(dfg, &hashed_message) =>
        {
            let public_key_x: [u8; 32] = to_u8_vec(dfg, public_key_x)
                .try_into()
                .expect("ECDSA public key fields are 32 bytes");
            let public_key_y: [u8; 32] = to_u8_vec(dfg, public_key_y)
                .try_into()
                .expect("ECDSA public key fields are 32 bytes");
            let signature: [u8; 64] =
                to_u8_vec(dfg, signature).try_into().expect("ECDSA signatures are 64 bytes");
            let hashed_message: Vec<u8> = to_u8_vec(dfg, hashed_message);

            let valid_signature =
                signature_verifier(&hashed_message, &public_key_x, &public_key_y, &signature)
                    .expect("Rust solvable black box function should not fail");

            let valid_signature = dfg.make_constant(valid_signature.into(), NumericType::bool());
            SimplifyResult::SimplifiedTo(valid_signature)
        }
        _ => SimplifyResult::None,
    }
}

#[cfg(feature = "bn254")]
#[cfg(test)]
mod test {
    use crate::ssa::opt::assert_normalized_ssa_equals;
    use crate::ssa::Ssa;

    #[cfg(feature = "bn254")]
    #[test]
    fn full_constant_folding() {
        let src = r#"
            acir(inline) fn main f0 {
            b0():
                v0 = make_array [Field 2, Field 3, Field 5, Field 5] : [Field; 4]
                v1 = make_array [Field 1, Field 17631683881184975370165255887551781615748388533673675138860, Field 0, Field 1, Field 17631683881184975370165255887551781615748388533673675138860, Field 0] : [Field; 6]
                v2 = call multi_scalar_mul (v1, v0) -> [Field; 3]
                return v2
            }"#;
        let ssa = Ssa::from_str(src).unwrap();

        let expected_src = r#"
            acir(inline) fn main f0 {
            b0():
                v3 = make_array [Field 2, Field 3, Field 5, Field 5] : [Field; 4]
                v7 = make_array [Field 1, Field 17631683881184975370165255887551781615748388533673675138860, Field 0, Field 1, Field 17631683881184975370165255887551781615748388533673675138860, Field 0] : [Field; 6]
                v10 = make_array [Field 1478523918288173385110236399861791147958001875200066088686689589556927843200, Field 700144278551281040379388961242974992655630750193306467120985766322057145630, Field 0] : [Field; 3]
                return v10
            }
            "#;
        assert_normalized_ssa_equals(ssa, expected_src);
    }

    #[cfg(feature = "bn254")]
    #[test]
    fn simplify_zero() {
        let src = r#"
            acir(inline) fn main f0 {
            b0(v0: Field, v1: Field):
                v2 = make_array [v0, Field 0, Field 0, Field 0, v0, Field 0] : [Field; 6]
                v3 = make_array [
                Field 0, Field 0, Field 1, v0, v1, Field 0, Field 1, v0, Field 0] : [Field; 9]
                v4 = call multi_scalar_mul (v3, v2) -> [Field; 3]

                return v4
            
            }"#;
        let ssa = Ssa::from_str(src).unwrap();
        //First point is zero, second scalar is zero, so we should be left with the scalar mul of the last point.
        let expected_src = r#"
            acir(inline) fn main f0 {
            b0(v0: Field, v1: Field):
                v3 = make_array [v0, Field 0, Field 0, Field 0, v0, Field 0] : [Field; 6]
                v5 = make_array [Field 0, Field 0, Field 1, v0, v1, Field 0, Field 1, v0, Field 0] : [Field; 9]
                v6 = make_array [v0, Field 0] : [Field; 2]
                v7 = make_array [Field 1, v0, Field 0] : [Field; 3]
                v9 = call multi_scalar_mul(v7, v6) -> [Field; 3]
                return v9
            }
            "#;
        assert_normalized_ssa_equals(ssa, expected_src);
    }

    #[cfg(feature = "bn254")]
    #[test]
    fn partial_constant_folding() {
        let src = r#"
            acir(inline) fn main f0 {
            b0(v0: Field, v1: Field):
                v2 = make_array [Field 1, Field 0, v0, Field 0, Field 2, Field 0] : [Field; 6]
                v3 = make_array [
                Field 1, Field 17631683881184975370165255887551781615748388533673675138860, Field 0, v0, v1, Field 0, Field 1, Field 17631683881184975370165255887551781615748388533673675138860, Field 0] : [Field; 9]
                v4 = call multi_scalar_mul (v3, v2) -> [Field; 3]
                return v4
            }"#;
        let ssa = Ssa::from_str(src).unwrap();
        //First and last scalar/point are constant, so we should be left with the msm of the middle point and the folded constant point
        let expected_src = r#"
            acir(inline) fn main f0 {
            b0(v0: Field, v1: Field):
                v5 = make_array [Field 1, Field 0, v0, Field 0, Field 2, Field 0] : [Field; 6]
                v7 = make_array [Field 1, Field 17631683881184975370165255887551781615748388533673675138860, Field 0, v0, v1, Field 0, Field 1, Field 17631683881184975370165255887551781615748388533673675138860, Field 0] : [Field; 9]
                v8 = make_array [v0, Field 0, Field 1, Field 0] : [Field; 4]
                v12 = make_array [v0, v1, Field 0, Field -3227352362257037263902424173275354266044964400219754872043023745437788450996, Field 8902249110305491597038405103722863701255802573786510474664632793109847672620, u1 0] : [Field; 6]
                v14 = call multi_scalar_mul(v12, v8) -> [Field; 3]
                return v14
            }
            "#;
        assert_normalized_ssa_equals(ssa, expected_src);
    }
}<|MERGE_RESOLUTION|>--- conflicted
+++ resolved
@@ -173,15 +173,11 @@
                 var_scalars.push(zero);
                 let result_x = dfg.make_constant(result_x, NumericType::NativeField);
                 let result_y = dfg.make_constant(result_y, NumericType::NativeField);
-<<<<<<< HEAD
-                let result_is_infinity = dfg.make_constant(result_is_infinity, NumericType::bool());
-=======
 
                 // Pushing a bool here is intentional, multi_scalar_mul takes two arguments:
                 // `points: [(Field, Field, bool); N]` and `scalars: [(Field, Field); N]`.
                 let result_is_infinity = dfg.make_constant(result_is_infinity, NumericType::bool());
 
->>>>>>> 3b86c798
                 var_points.push(result_x);
                 var_points.push(result_y);
                 var_points.push(result_is_infinity);
