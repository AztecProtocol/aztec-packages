--- conflicted
+++ resolved
@@ -204,8 +204,6 @@
         ";
         assert_normalized_ssa_equals(ssa, expected);
     }
-<<<<<<< HEAD
-=======
 
     #[test]
     fn simplifies_out_noop_bitwise_ands() {
@@ -228,5 +226,4 @@
         ";
         assert_normalized_ssa_equals(ssa, expected);
     }
->>>>>>> ec399fef
 }