use iter_extended::vecmap;

use crate::ssa::ir::types::Type;

use super::{
    basic_block::BasicBlockId,
    dfg::{CallStack, InsertInstructionResult},
    function::{Function, RuntimeType},
    instruction::{Instruction, InstructionId},
    value::ValueId,
};
use fxhash::FxHashMap as HashMap;

/// The FunctionInserter can be used to help modify existing Functions
/// and map old values to new values after re-inserting optimized versions
/// of old instructions.
pub(crate) struct FunctionInserter<'f> {
    pub(crate) function: &'f mut Function,

    values: HashMap<ValueId, ValueId>,
<<<<<<< HEAD
    /// Map containing repeat array constant so that we do not initialize a new
    /// array unnecessarily. An extra bool is included as part of the key to
    /// distinguish between Type::Array and Type::Slice, as both are valid
    /// types for a Value::Array
    const_arrays: HashMap<(im::Vector<ValueId>, bool), ValueId>,
=======
    /// Map containing repeat array constants so that we do not initialize a new
    /// array unnecessarily. An extra tuple field is included as part of the key to
    /// distinguish between array/slice types.
    const_arrays: HashMap<(im::Vector<ValueId>, Type), ValueId>,
>>>>>>> 7799fc64
}

impl<'f> FunctionInserter<'f> {
    pub(crate) fn new(function: &'f mut Function) -> FunctionInserter<'f> {
        Self { function, values: HashMap::default(), const_arrays: HashMap::default() }
    }

    /// Resolves a ValueId to its new, updated value.
    /// If there is no updated value for this id, this returns the same
    /// ValueId that was passed in.
    pub(crate) fn resolve(&mut self, mut value: ValueId) -> ValueId {
        value = self.function.dfg.resolve(value);
        match self.values.get(&value) {
            Some(value) => self.resolve(*value),
            None => match &self.function.dfg[value] {
                super::value::Value::Array { array, typ } => {
                    let array = array.clone();
                    let typ = typ.clone();
                    let new_array: im::Vector<ValueId> =
                        array.iter().map(|id| self.resolve(*id)).collect();

<<<<<<< HEAD
                    // Flag to determine the type of the value's array list
                    let is_array = matches!(typ, Type::Array { .. });
                    if let Some(fetched_value) =
                        self.const_arrays.get(&(new_array.clone(), is_array))
=======
                    if let Some(fetched_value) =
                        self.const_arrays.get(&(new_array.clone(), typ.clone()))
>>>>>>> 7799fc64
                    {
                        // Arrays in ACIR are immutable, but in Brillig arrays are copy-on-write
                        // so for function's with a Brillig runtime we make sure to check that value
                        // in our constants array map matches the resolved array value id.
                        if matches!(self.function.runtime(), RuntimeType::Acir(_)) {
                            return *fetched_value;
                        } else if *fetched_value == value {
                            return value;
                        }
                    };

                    let new_array_clone = new_array.clone();
<<<<<<< HEAD
                    let new_id = self.function.dfg.make_array(new_array, typ);
                    self.values.insert(value, new_id);
                    self.const_arrays.insert((new_array_clone, is_array), new_id);
=======
                    let new_id = self.function.dfg.make_array(new_array, typ.clone());
                    self.values.insert(value, new_id);
                    self.const_arrays.insert((new_array_clone, typ), new_id);
>>>>>>> 7799fc64
                    new_id
                }
                _ => value,
            },
        }
    }

    /// Insert a key, value pair if the key isn't already present in the map
    pub(crate) fn try_map_value(&mut self, key: ValueId, value: ValueId) {
        if key == value {
            // This case is technically not needed since try_map_value isn't meant to change
            // existing entries, but we should never have a value in the map referring to itself anyway.
            self.values.remove(&key);
        } else {
            self.values.entry(key).or_insert(value);
        }
    }

    /// Insert a key, value pair in the map
    pub(crate) fn map_value(&mut self, key: ValueId, value: ValueId) {
        if key == value {
            self.values.remove(&key);
        } else {
            self.values.insert(key, value);
        }
    }

    pub(crate) fn map_instruction(&mut self, id: InstructionId) -> (Instruction, CallStack) {
        (
            self.function.dfg[id].clone().map_values(|id| self.resolve(id)),
            self.function.dfg.get_call_stack(id),
        )
    }

    /// Maps a terminator in place, replacing any ValueId in the terminator with the
    /// resolved version of that value id from this FunctionInserter's internal value mapping.
    pub(crate) fn map_terminator_in_place(&mut self, block: BasicBlockId) {
        let mut terminator = self.function.dfg[block].take_terminator();
        terminator.mutate_values(|value| self.resolve(value));
        self.function.dfg[block].set_terminator(terminator);
    }

    /// Push a new instruction to the given block and return its new InstructionId.
    /// If the instruction was simplified out of the program, None is returned.
    pub(crate) fn push_instruction(
        &mut self,
        id: InstructionId,
        block: BasicBlockId,
    ) -> Option<InstructionId> {
        let (instruction, location) = self.map_instruction(id);

        match self.push_instruction_value(instruction, id, block, location) {
            InsertInstructionResult::Results(new_id, _) => Some(new_id),
            _ => None,
        }
    }

    pub(crate) fn push_instruction_value(
        &mut self,
        instruction: Instruction,
        id: InstructionId,
        block: BasicBlockId,
        call_stack: CallStack,
    ) -> InsertInstructionResult {
        let results = self.function.dfg.instruction_results(id);
        let results = vecmap(results, |id| self.function.dfg.resolve(*id));

        let ctrl_typevars = instruction
            .requires_ctrl_typevars()
            .then(|| vecmap(&results, |result| self.function.dfg.type_of_value(*result)));

        let new_results = self.function.dfg.insert_instruction_and_results(
            instruction,
            block,
            ctrl_typevars,
            call_stack,
        );

        Self::insert_new_instruction_results(&mut self.values, &results, &new_results);
        new_results
    }

    /// Modify the values HashMap to remember the mapping between an instruction result's previous
    /// ValueId (from the source_function) and its new ValueId in the destination function.
    pub(crate) fn insert_new_instruction_results(
        values: &mut HashMap<ValueId, ValueId>,
        old_results: &[ValueId],
        new_results: &InsertInstructionResult,
    ) {
        assert_eq!(old_results.len(), new_results.len());

        match new_results {
            InsertInstructionResult::SimplifiedTo(new_result) => {
                values.insert(old_results[0], *new_result);
            }
            InsertInstructionResult::SimplifiedToMultiple(new_results) => {
                for (old_result, new_result) in old_results.iter().zip(new_results) {
                    values.insert(*old_result, *new_result);
                }
            }
            InsertInstructionResult::Results(_, new_results) => {
                for (old_result, new_result) in old_results.iter().zip(*new_results) {
                    values.insert(*old_result, *new_result);
                }
            }
            InsertInstructionResult::InstructionRemoved => (),
        }
    }

    pub(crate) fn remember_block_params(&mut self, block: BasicBlockId, new_values: &[ValueId]) {
        let old_parameters = self.function.dfg.block_parameters(block);

        for (param, new_param) in old_parameters.iter().zip(new_values) {
            self.values.entry(*param).or_insert(*new_param);
        }
    }

    pub(crate) fn remember_block_params_from_block(
        &mut self,
        block: BasicBlockId,
        new_block: BasicBlockId,
    ) {
        let old_parameters = self.function.dfg.block_parameters(block);
        let new_parameters = self.function.dfg.block_parameters(new_block);

        for (param, new_param) in old_parameters.iter().zip(new_parameters) {
            // Don't overwrite any existing entries to avoid overwriting the induction variable
            self.values.entry(*param).or_insert(*new_param);
        }
    }
}<|MERGE_RESOLUTION|>--- conflicted
+++ resolved
@@ -18,18 +18,10 @@
     pub(crate) function: &'f mut Function,
 
     values: HashMap<ValueId, ValueId>,
-<<<<<<< HEAD
-    /// Map containing repeat array constant so that we do not initialize a new
-    /// array unnecessarily. An extra bool is included as part of the key to
-    /// distinguish between Type::Array and Type::Slice, as both are valid
-    /// types for a Value::Array
-    const_arrays: HashMap<(im::Vector<ValueId>, bool), ValueId>,
-=======
     /// Map containing repeat array constants so that we do not initialize a new
     /// array unnecessarily. An extra tuple field is included as part of the key to
     /// distinguish between array/slice types.
     const_arrays: HashMap<(im::Vector<ValueId>, Type), ValueId>,
->>>>>>> 7799fc64
 }
 
 impl<'f> FunctionInserter<'f> {
@@ -51,15 +43,8 @@
                     let new_array: im::Vector<ValueId> =
                         array.iter().map(|id| self.resolve(*id)).collect();
 
-<<<<<<< HEAD
-                    // Flag to determine the type of the value's array list
-                    let is_array = matches!(typ, Type::Array { .. });
-                    if let Some(fetched_value) =
-                        self.const_arrays.get(&(new_array.clone(), is_array))
-=======
                     if let Some(fetched_value) =
                         self.const_arrays.get(&(new_array.clone(), typ.clone()))
->>>>>>> 7799fc64
                     {
                         // Arrays in ACIR are immutable, but in Brillig arrays are copy-on-write
                         // so for function's with a Brillig runtime we make sure to check that value
@@ -72,15 +57,9 @@
                     };
 
                     let new_array_clone = new_array.clone();
-<<<<<<< HEAD
-                    let new_id = self.function.dfg.make_array(new_array, typ);
-                    self.values.insert(value, new_id);
-                    self.const_arrays.insert((new_array_clone, is_array), new_id);
-=======
                     let new_id = self.function.dfg.make_array(new_array, typ.clone());
                     self.values.insert(value, new_id);
                     self.const_arrays.insert((new_array_clone, typ), new_id);
->>>>>>> 7799fc64
                     new_id
                 }
                 _ => value,
