--- conflicted
+++ resolved
@@ -2,7 +2,7 @@
 use serde::{Deserialize, Serialize};
 use std::sync::Arc;
 
-use acvm::{FieldElement, acir::AcirField};
+use acvm::{acir::AcirField, FieldElement};
 use iter_extended::vecmap;
 
 use crate::ssa::ssa_gen::SSA_WORD_SIZE;
@@ -63,14 +63,14 @@
         match self {
             NumericType::Unsigned { bit_size } => {
                 let max = if bit_size == 128 { u128::MAX } else { 2u128.pow(bit_size) - 1 };
-<<<<<<< HEAD
                 if value.is_negative {
-=======
-                if negative {
->>>>>>> a0edfa3d
                     return Some(format!("0..={}", max));
                 }
-                if value.field <= max.into() { None } else { Some(format!("0..={}", max)) }
+                if value.field <= max.into() {
+                    None
+                } else {
+                    Some(format!("0..={}", max))
+                }
             }
             NumericType::Signed { bit_size } => {
                 let min = 2u128.pow(bit_size - 1);
