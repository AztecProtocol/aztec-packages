--- conflicted
+++ resolved
@@ -20,24 +20,16 @@
 
 impl Display for Ssa {
     fn fmt(&self, f: &mut Formatter<'_>) -> Result {
-<<<<<<< HEAD
-        for (id, global_value) in self.globals.dfg.values_iter() {
-=======
         let globals = (*self.functions[&self.main_id].dfg.globals).clone();
         let globals_dfg = DataFlowGraph::from(globals);
 
         for (id, global_value) in globals_dfg.values_iter() {
->>>>>>> d174172f
             match global_value {
                 Value::NumericConstant { constant, typ } => {
                     writeln!(f, "g{} = {typ} {constant}", id.to_u32())?;
                 }
                 Value::Instruction { instruction, .. } => {
-<<<<<<< HEAD
-                    display_instruction(&self.globals.dfg, *instruction, true, f)?;
-=======
                     display_instruction(&globals_dfg, *instruction, true, f)?;
->>>>>>> d174172f
                 }
                 Value::Global(_) => {
                     panic!("Value::Global should only be in the function dfg");
@@ -46,11 +38,7 @@
             };
         }
 
-<<<<<<< HEAD
-        if self.globals.dfg.values_iter().next().is_some() {
-=======
         if globals_dfg.values_iter().next().is_some() {
->>>>>>> d174172f
             writeln!(f)?;
         }
 
