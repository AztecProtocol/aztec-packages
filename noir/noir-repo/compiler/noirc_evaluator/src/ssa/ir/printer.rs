//! This file is for pretty-printing the SSA IR in a human-readable form for debugging.
use std::{
    collections::HashSet,
    fmt::{Formatter, Result},
};

use acvm::acir::AcirField;
use iter_extended::vecmap;

use super::{
    basic_block::BasicBlockId,
    dfg::DataFlowGraph,
    function::Function,
    instruction::{ConstrainError, Instruction, InstructionId, TerminatorInstruction},
    value::{Value, ValueId},
};

/// Helper function for Function's Display impl to pretty-print the function with the given formatter.
pub(crate) fn display_function(function: &Function, f: &mut Formatter) -> Result {
    writeln!(f, "{} fn {} {} {{", function.runtime(), function.name(), function.id())?;
    display_block_with_successors(function, function.entry_block(), &mut HashSet::new(), f)?;
    write!(f, "}}")
}

/// Displays a block followed by all of its successors recursively.
/// This uses a HashSet to keep track of the visited blocks. Otherwise
/// there would be infinite recursion for any loops in the IR.
pub(crate) fn display_block_with_successors(
    function: &Function,
    block_id: BasicBlockId,
    visited: &mut HashSet<BasicBlockId>,
    f: &mut Formatter,
) -> Result {
    display_block(function, block_id, f)?;
    visited.insert(block_id);

    for successor in function.dfg[block_id].successors() {
        if !visited.contains(&successor) {
            display_block_with_successors(function, successor, visited, f)?;
        }
    }
    Ok(())
}

/// Display a single block. This will not display the block's successors.
pub(crate) fn display_block(
    function: &Function,
    block_id: BasicBlockId,
    f: &mut Formatter,
) -> Result {
    let block = &function.dfg[block_id];

    writeln!(f, "  {}({}):", block_id, value_list_with_types(function, block.parameters()))?;

    for instruction in block.instructions() {
        display_instruction(function, *instruction, f)?;
    }

    display_terminator(function, block.terminator(), f)
}

/// Specialize displaying value ids so that if they refer to a numeric
/// constant or a function we print those directly.
fn value(function: &Function, id: ValueId) -> String {
    let id = function.dfg.resolve(id);
    match &function.dfg[id] {
        Value::NumericConstant { constant, typ } => {
            format!("{typ} {constant}")
        }
        Value::Function(id) => id.to_string(),
        Value::Intrinsic(intrinsic) => intrinsic.to_string(),
<<<<<<< HEAD
=======
        Value::Array { array, typ } => {
            let elements = vecmap(array, |element| value(function, *element));
            let element_types = &typ.clone().element_types();
            let element_types_str =
                element_types.iter().map(|typ| typ.to_string()).collect::<Vec<String>>().join(", ");
            if element_types.len() == 1 {
                format!("[{}] of {}", elements.join(", "), element_types_str)
            } else {
                format!("[{}] of ({})", elements.join(", "), element_types_str)
            }
        }
>>>>>>> fc88517a
        Value::Param { .. } | Value::Instruction { .. } | Value::ForeignFunction(_) => {
            id.to_string()
        }
    }
}

/// Display each value along with its type. E.g. `v0: Field, v1: u64, v2: u1`
fn value_list_with_types(function: &Function, values: &[ValueId]) -> String {
    vecmap(values, |id| {
        let value = value(function, *id);
        let typ = function.dfg.type_of_value(*id);
        format!("{value}: {typ}")
    })
    .join(", ")
}

/// Display each value separated by a comma
fn value_list(function: &Function, values: &[ValueId]) -> String {
    vecmap(values, |id| value(function, *id)).join(", ")
}

/// Display a terminator instruction
pub(crate) fn display_terminator(
    function: &Function,
    terminator: Option<&TerminatorInstruction>,
    f: &mut Formatter,
) -> Result {
    match terminator {
        Some(TerminatorInstruction::Jmp { destination, arguments, call_stack: _ }) => {
            writeln!(f, "    jmp {}({})", destination, value_list(function, arguments))
        }
        Some(TerminatorInstruction::JmpIf {
            condition,
            then_destination,
            else_destination,
            call_stack: _,
        }) => {
            writeln!(
                f,
                "    jmpif {} then: {}, else: {}",
                value(function, *condition),
                then_destination,
                else_destination
            )
        }
        Some(TerminatorInstruction::Return { return_values, .. }) => {
            if return_values.is_empty() {
                writeln!(f, "    return")
            } else {
                writeln!(f, "    return {}", value_list(function, return_values))
            }
        }
        None => writeln!(f, "    (no terminator instruction)"),
    }
}

/// Display an arbitrary instruction
pub(crate) fn display_instruction(
    function: &Function,
    instruction: InstructionId,
    f: &mut Formatter,
) -> Result {
    // instructions are always indented within a function
    write!(f, "    ")?;

    let results = function.dfg.instruction_results(instruction);
    if !results.is_empty() {
        write!(f, "{} = ", value_list(function, results))?;
    }

    display_instruction_inner(function, &function.dfg[instruction], results, f)
}

fn display_instruction_inner(
    function: &Function,
    instruction: &Instruction,
    results: &[ValueId],
    f: &mut Formatter,
) -> Result {
    let show = |id| value(function, id);

    match instruction {
        Instruction::Binary(binary) => {
            writeln!(f, "{} {}, {}", binary.operator, show(binary.lhs), show(binary.rhs))
        }
        Instruction::Cast(lhs, typ) => writeln!(f, "cast {} as {typ}", show(*lhs)),
        Instruction::Not(rhs) => writeln!(f, "not {}", show(*rhs)),
        Instruction::Truncate { value, bit_size, max_bit_size } => {
            let value = show(*value);
            writeln!(f, "truncate {value} to {bit_size} bits, max_bit_size: {max_bit_size}",)
        }
        Instruction::Constrain(lhs, rhs, error) => {
            write!(f, "constrain {} == {}", show(*lhs), show(*rhs))?;
            if let Some(error) = error {
                display_constrain_error(function, error, f)
            } else {
                writeln!(f)
            }
        }
        Instruction::Call { func, arguments } => {
            let arguments = value_list(function, arguments);
            writeln!(f, "call {}({}){}", show(*func), arguments, result_types(function, results))
        }
        Instruction::Allocate => {
            writeln!(f, "allocate{}", result_types(function, results))
        }
        Instruction::Load { address } => {
            writeln!(f, "load {}{}", show(*address), result_types(function, results))
        }
        Instruction::Store { address, value } => {
            writeln!(f, "store {} at {}", show(*value), show(*address))
        }
        Instruction::EnableSideEffectsIf { condition } => {
            writeln!(f, "enable_side_effects {}", show(*condition))
        }
        Instruction::ArrayGet { array, index } => {
            writeln!(
                f,
                "array_get {}, index {}{}",
                show(*array),
                show(*index),
                result_types(function, results)
            )
        }
        Instruction::ArraySet { array, index, value, mutable } => {
            let array = show(*array);
            let index = show(*index);
            let value = show(*value);
            let mutable = if *mutable { " mut" } else { "" };
            writeln!(f, "array_set{mutable} {array}, index {index}, value {value}")
        }
        Instruction::IncrementRc { value } => {
            writeln!(f, "inc_rc {}", show(*value))
        }
        Instruction::DecrementRc { value } => {
            writeln!(f, "dec_rc {}", show(*value))
        }
        Instruction::RangeCheck { value, max_bit_size, .. } => {
            writeln!(f, "range_check {} to {} bits", show(*value), *max_bit_size,)
        }
        Instruction::IfElse { then_condition, then_value, else_condition, else_value } => {
            let then_condition = show(*then_condition);
            let then_value = show(*then_value);
            let else_condition = show(*else_condition);
            let else_value = show(*else_value);
            writeln!(
                f,
                "if {then_condition} then {then_value} else if {else_condition} then {else_value}"
            )
        }
        Instruction::MakeArray { elements, typ } => {
            write!(f, "make_array [")?;

            for (i, element) in elements.iter().enumerate() {
                if i != 0 {
                    write!(f, ", ")?;
                }
                write!(f, "{}", show(*element))?;
            }

            writeln!(f, "] : {typ}")
        }
    }
}

fn result_types(function: &Function, results: &[ValueId]) -> String {
    let types = vecmap(results, |result| function.dfg.type_of_value(*result).to_string());
    if types.is_empty() {
        String::new()
    } else if types.len() == 1 {
        format!(" -> {}", types[0])
    } else {
        format!(" -> ({})", types.join(", "))
    }
}

fn result_types(function: &Function, results: &[ValueId]) -> String {
    let types = vecmap(results, |result| function.dfg.type_of_value(*result).to_string());
    if types.is_empty() {
        String::new()
    } else if types.len() == 1 {
        format!(" -> {}", types[0])
    } else {
        format!(" -> ({})", types.join(", "))
    }
}

/// Tries to extract a constant string from an error payload.
pub(crate) fn try_to_extract_string_from_error_payload(
    is_string_type: bool,
    values: &[ValueId],
    dfg: &DataFlowGraph,
) -> Option<String> {
    (is_string_type && (values.len() == 1))
        .then_some(())
        .and_then(|()| {
            let (values, _) = &dfg.get_array_constant(values[0])?;
            let values = values.iter().map(|value_id| dfg.get_numeric_constant(*value_id));
            values.collect::<Option<Vec<_>>>()
        })
        .map(|fields| {
            fields
                .iter()
                .map(|field| {
                    let as_u8 = field.try_to_u64().unwrap_or_default() as u8;
                    as_u8 as char
                })
                .collect()
        })
}

fn display_constrain_error(
    function: &Function,
    error: &ConstrainError,
    f: &mut Formatter,
) -> Result {
    match error {
        ConstrainError::StaticString(assert_message_string) => {
            writeln!(f, " '{assert_message_string:?}'")
        }
        ConstrainError::Dynamic(_, is_string, values) => {
            if let Some(constant_string) =
                try_to_extract_string_from_error_payload(*is_string, values, &function.dfg)
            {
                writeln!(f, " '{}'", constant_string)
            } else {
                writeln!(f, ", data {}", value_list(function, values))
            }
        }
    }
}<|MERGE_RESOLUTION|>--- conflicted
+++ resolved
@@ -69,20 +69,6 @@
         }
         Value::Function(id) => id.to_string(),
         Value::Intrinsic(intrinsic) => intrinsic.to_string(),
-<<<<<<< HEAD
-=======
-        Value::Array { array, typ } => {
-            let elements = vecmap(array, |element| value(function, *element));
-            let element_types = &typ.clone().element_types();
-            let element_types_str =
-                element_types.iter().map(|typ| typ.to_string()).collect::<Vec<String>>().join(", ");
-            if element_types.len() == 1 {
-                format!("[{}] of {}", elements.join(", "), element_types_str)
-            } else {
-                format!("[{}] of ({})", elements.join(", "), element_types_str)
-            }
-        }
->>>>>>> fc88517a
         Value::Param { .. } | Value::Instruction { .. } | Value::ForeignFunction(_) => {
             id.to_string()
         }
