//! This file is for pretty-printing the SSA IR in a human-readable form for debugging.
use std::fmt::{Display, Formatter, Result};

use acvm::acir::AcirField;
use im::Vector;
use iter_extended::vecmap;

use crate::ssa::{
    ir::types::{NumericType, Type},
    Ssa,
};

use super::{
    basic_block::BasicBlockId,
    dfg::DataFlowGraph,
    function::Function,
    instruction::{ConstrainError, Instruction, InstructionId, TerminatorInstruction},
    value::{Value, ValueId},
};

impl Display for Ssa {
    fn fmt(&self, f: &mut Formatter<'_>) -> Result {
        for (id, global_value) in self.globals.dfg.values_iter() {
            match global_value {
                Value::NumericConstant { constant, typ } => {
                    writeln!(f, "g{} = {typ} {constant}", id.to_u32())?;
                }
                Value::Instruction { instruction, .. } => {
                    display_instruction(&self.globals.dfg, *instruction, true, f)?;
                }
                Value::Global(_) => {
                    panic!("Value::Global should only be in the function dfg");
                }
                _ => panic!("Expected only numeric constant or instruction"),
            };
        }

        if self.globals.dfg.values_iter().len() > 0 {
            writeln!(f)?;
        }

        for function in self.functions.values() {
            writeln!(f, "{function}")?;
        }
        Ok(())
    }
}

impl Display for Function {
    fn fmt(&self, f: &mut Formatter<'_>) -> Result {
        display_function(self, f)
    }
}

/// Helper function for Function's Display impl to pretty-print the function with the given formatter.
fn display_function(function: &Function, f: &mut Formatter) -> Result {
    writeln!(f, "{} fn {} {} {{", function.runtime(), function.name(), function.id())?;
    for block_id in function.reachable_blocks() {
        display_block(&function.dfg, block_id, f)?;
    }
    write!(f, "}}")
}

/// Display a single block. This will not display the block's successors.
<<<<<<< HEAD
pub(crate) fn display_block(
    dfg: &DataFlowGraph,
    block_id: BasicBlockId,
    f: &mut Formatter,
) -> Result {
=======
fn display_block(dfg: &DataFlowGraph, block_id: BasicBlockId, f: &mut Formatter) -> Result {
>>>>>>> 0ea85f58
    let block = &dfg[block_id];

    writeln!(f, "  {}({}):", block_id, value_list_with_types(dfg, block.parameters()))?;

    for instruction in block.instructions() {
<<<<<<< HEAD
        display_instruction(dfg, *instruction, f)?;
=======
        display_instruction(dfg, *instruction, false, f)?;
>>>>>>> 0ea85f58
    }

    display_terminator(dfg, block.terminator(), f)
}

/// Specialize displaying value ids so that if they refer to a numeric
/// constant or a function we print those directly.
fn value(dfg: &DataFlowGraph, id: ValueId) -> String {
    let id = dfg.resolve(id);
    match &dfg[id] {
        Value::NumericConstant { constant, typ } => {
            format!("{typ} {constant}")
        }
        Value::Function(id) => id.to_string(),
        Value::Intrinsic(intrinsic) => intrinsic.to_string(),
        Value::ForeignFunction(function) => function.clone(),
        Value::Param { .. } | Value::Instruction { .. } => id.to_string(),
<<<<<<< HEAD
=======
        Value::Global(_) => {
            format!("g{}", id.to_u32())
        }
>>>>>>> 0ea85f58
    }
}

/// Display each value along with its type. E.g. `v0: Field, v1: u64, v2: u1`
fn value_list_with_types(dfg: &DataFlowGraph, values: &[ValueId]) -> String {
    vecmap(values, |id| {
        let value = value(dfg, *id);
        let typ = dfg.type_of_value(*id);
        format!("{value}: {typ}")
    })
    .join(", ")
}

/// Display each value separated by a comma
fn value_list(dfg: &DataFlowGraph, values: &[ValueId]) -> String {
    vecmap(values, |id| value(dfg, *id)).join(", ")
}

/// Display a terminator instruction
<<<<<<< HEAD
pub(crate) fn display_terminator(
=======
fn display_terminator(
>>>>>>> 0ea85f58
    dfg: &DataFlowGraph,
    terminator: Option<&TerminatorInstruction>,
    f: &mut Formatter,
) -> Result {
    match terminator {
        Some(TerminatorInstruction::Jmp { destination, arguments, call_stack: _ }) => {
            writeln!(f, "    jmp {}({})", destination, value_list(dfg, arguments))
        }
        Some(TerminatorInstruction::JmpIf {
            condition,
            then_destination,
            else_destination,
            call_stack: _,
        }) => {
            writeln!(
                f,
                "    jmpif {} then: {}, else: {}",
                value(dfg, *condition),
                then_destination,
                else_destination
            )
        }
        Some(TerminatorInstruction::Return { return_values, .. }) => {
            if return_values.is_empty() {
                writeln!(f, "    return")
            } else {
                writeln!(f, "    return {}", value_list(dfg, return_values))
            }
        }
        None => writeln!(f, "    (no terminator instruction)"),
    }
}

/// Display an arbitrary instruction
<<<<<<< HEAD
pub(crate) fn display_instruction(
=======
fn display_instruction(
>>>>>>> 0ea85f58
    dfg: &DataFlowGraph,
    instruction: InstructionId,
    in_global_space: bool,
    f: &mut Formatter,
) -> Result {
    if !in_global_space {
        // instructions are always indented within a function
        write!(f, "    ")?;
    }

    let results = dfg.instruction_results(instruction);
    if !results.is_empty() {
<<<<<<< HEAD
        write!(f, "{} = ", value_list(dfg, results))?;
=======
        let mut value_list = value_list(dfg, results);
        if in_global_space {
            value_list = value_list.replace('v', "g");
        }
        write!(f, "{} = ", value_list)?;
>>>>>>> 0ea85f58
    }

    display_instruction_inner(dfg, &dfg[instruction], results, f)
}

fn display_instruction_inner(
    dfg: &DataFlowGraph,
    instruction: &Instruction,
    results: &[ValueId],
    f: &mut Formatter,
) -> Result {
    let show = |id| value(dfg, id);

    match instruction {
        Instruction::Binary(binary) => {
            writeln!(f, "{} {}, {}", binary.operator, show(binary.lhs), show(binary.rhs))
        }
        Instruction::Cast(lhs, typ) => writeln!(f, "cast {} as {typ}", show(*lhs)),
        Instruction::Not(rhs) => writeln!(f, "not {}", show(*rhs)),
        Instruction::Truncate { value, bit_size, max_bit_size } => {
            let value = show(*value);
            writeln!(f, "truncate {value} to {bit_size} bits, max_bit_size: {max_bit_size}",)
        }
        Instruction::Constrain(lhs, rhs, error) => {
            write!(f, "constrain {} == {}", show(*lhs), show(*rhs))?;
            if let Some(error) = error {
                display_constrain_error(dfg, error, f)
            } else {
                writeln!(f)
            }
        }
        Instruction::Call { func, arguments } => {
            let arguments = value_list(dfg, arguments);
            writeln!(f, "call {}({}){}", show(*func), arguments, result_types(dfg, results))
        }
        Instruction::Allocate => {
            writeln!(f, "allocate{}", result_types(dfg, results))
        }
        Instruction::Load { address } => {
            writeln!(f, "load {}{}", show(*address), result_types(dfg, results))
        }
        Instruction::Store { address, value } => {
            writeln!(f, "store {} at {}", show(*value), show(*address))
        }
        Instruction::EnableSideEffectsIf { condition } => {
            writeln!(f, "enable_side_effects {}", show(*condition))
        }
        Instruction::ArrayGet { array, index } => {
            writeln!(
                f,
                "array_get {}, index {}{}",
                show(*array),
                show(*index),
                result_types(dfg, results)
            )
        }
        Instruction::ArraySet { array, index, value, mutable } => {
            let array = show(*array);
            let index = show(*index);
            let value = show(*value);
            let mutable = if *mutable { " mut" } else { "" };
            writeln!(f, "array_set{mutable} {array}, index {index}, value {value}")
        }
        Instruction::IncrementRc { value } => {
            writeln!(f, "inc_rc {}", show(*value))
        }
        Instruction::DecrementRc { value } => {
            writeln!(f, "dec_rc {}", show(*value))
        }
        Instruction::RangeCheck { value, max_bit_size, .. } => {
            writeln!(f, "range_check {} to {} bits", show(*value), *max_bit_size,)
        }
        Instruction::IfElse { then_condition, then_value, else_condition, else_value } => {
            let then_condition = show(*then_condition);
            let then_value = show(*then_value);
            let else_condition = show(*else_condition);
            let else_value = show(*else_value);
            writeln!(
                f,
                "if {then_condition} then {then_value} else (if {else_condition}) {else_value}"
            )
        }
        Instruction::MakeArray { elements, typ } => {
            // If the array is a byte array, we check if all the bytes are printable ascii characters
            // and, if so, we print the array as a string literal (easier to understand).
            // It could happen that the byte array is a random byte sequence that happens to be printable
            // (it didn't come from a string literal) but this still reduces the noise in the output
            // and actually represents the same value.
            let (element_types, is_slice) = match typ {
                Type::Array(types, _) => (types, false),
                Type::Slice(types) => (types, true),
                _ => panic!("Expected array or slice type for MakeArray"),
            };
            if element_types.len() == 1
                && element_types[0] == Type::Numeric(NumericType::Unsigned { bit_size: 8 })
            {
                if let Some(string) = try_byte_array_to_string(elements, dfg) {
                    if is_slice {
                        return writeln!(f, "make_array &b{:?}", string);
                    } else {
                        return writeln!(f, "make_array b{:?}", string);
                    }
                }
            }

            write!(f, "make_array [")?;

            for (i, element) in elements.iter().enumerate() {
                if i != 0 {
                    write!(f, ", ")?;
                }
                write!(f, "{}", show(*element))?;
            }

            writeln!(f, "] : {typ}")
        }
        Instruction::Noop => writeln!(f, "no-op"),
    }
}

fn try_byte_array_to_string(elements: &Vector<ValueId>, dfg: &DataFlowGraph) -> Option<String> {
    let mut string = String::new();
    for element in elements {
        let element = dfg.get_numeric_constant(*element)?;
        let element = element.try_to_u32()?;
        if element > 0xFF {
            return None;
        }
        let byte = element as u8;
        if byte.is_ascii_alphanumeric() || byte.is_ascii_punctuation() || byte.is_ascii_whitespace()
        {
            string.push(byte as char);
        } else {
            return None;
        }
    }
    Some(string)
}

fn result_types(dfg: &DataFlowGraph, results: &[ValueId]) -> String {
    let types = vecmap(results, |result| dfg.type_of_value(*result).to_string());
    if types.is_empty() {
        String::new()
    } else if types.len() == 1 {
        format!(" -> {}", types[0])
    } else {
        format!(" -> ({})", types.join(", "))
    }
}

/// Tries to extract a constant string from an error payload.
pub(crate) fn try_to_extract_string_from_error_payload(
    is_string_type: bool,
    values: &[ValueId],
    dfg: &DataFlowGraph,
) -> Option<String> {
    if is_string_type && values.len() == 1 {
        dfg.get_string(values[0])
    } else {
        None
    }
}

fn display_constrain_error(
    dfg: &DataFlowGraph,
    error: &ConstrainError,
    f: &mut Formatter,
) -> Result {
    match error {
        ConstrainError::StaticString(assert_message_string) => {
            writeln!(f, ", {assert_message_string:?}")
        }
        ConstrainError::Dynamic(_, is_string, values) => {
            if let Some(constant_string) =
                try_to_extract_string_from_error_payload(*is_string, values, dfg)
            {
                writeln!(f, ", {constant_string:?}")
            } else {
                writeln!(f, ", data {}", value_list(dfg, values))
            }
        }
    }
}<|MERGE_RESOLUTION|>--- conflicted
+++ resolved
@@ -62,25 +62,13 @@
 }
 
 /// Display a single block. This will not display the block's successors.
-<<<<<<< HEAD
-pub(crate) fn display_block(
-    dfg: &DataFlowGraph,
-    block_id: BasicBlockId,
-    f: &mut Formatter,
-) -> Result {
-=======
 fn display_block(dfg: &DataFlowGraph, block_id: BasicBlockId, f: &mut Formatter) -> Result {
->>>>>>> 0ea85f58
     let block = &dfg[block_id];
 
     writeln!(f, "  {}({}):", block_id, value_list_with_types(dfg, block.parameters()))?;
 
     for instruction in block.instructions() {
-<<<<<<< HEAD
-        display_instruction(dfg, *instruction, f)?;
-=======
         display_instruction(dfg, *instruction, false, f)?;
->>>>>>> 0ea85f58
     }
 
     display_terminator(dfg, block.terminator(), f)
@@ -98,12 +86,9 @@
         Value::Intrinsic(intrinsic) => intrinsic.to_string(),
         Value::ForeignFunction(function) => function.clone(),
         Value::Param { .. } | Value::Instruction { .. } => id.to_string(),
-<<<<<<< HEAD
-=======
         Value::Global(_) => {
             format!("g{}", id.to_u32())
         }
->>>>>>> 0ea85f58
     }
 }
 
@@ -123,11 +108,7 @@
 }
 
 /// Display a terminator instruction
-<<<<<<< HEAD
-pub(crate) fn display_terminator(
-=======
 fn display_terminator(
->>>>>>> 0ea85f58
     dfg: &DataFlowGraph,
     terminator: Option<&TerminatorInstruction>,
     f: &mut Formatter,
@@ -162,11 +143,7 @@
 }
 
 /// Display an arbitrary instruction
-<<<<<<< HEAD
-pub(crate) fn display_instruction(
-=======
 fn display_instruction(
->>>>>>> 0ea85f58
     dfg: &DataFlowGraph,
     instruction: InstructionId,
     in_global_space: bool,
@@ -179,15 +156,11 @@
 
     let results = dfg.instruction_results(instruction);
     if !results.is_empty() {
-<<<<<<< HEAD
-        write!(f, "{} = ", value_list(dfg, results))?;
-=======
         let mut value_list = value_list(dfg, results);
         if in_global_space {
             value_list = value_list.replace('v', "g");
         }
         write!(f, "{} = ", value_list)?;
->>>>>>> 0ea85f58
     }
 
     display_instruction_inner(dfg, &dfg[instruction], results, f)
