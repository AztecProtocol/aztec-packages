--- conflicted
+++ resolved
@@ -179,14 +179,11 @@
         id
     }
 
-<<<<<<< HEAD
-=======
     /// Check if the function runtime would simply ignore this instruction.
     pub(crate) fn is_handled_by_runtime(&self, instruction: &Instruction) -> bool {
         !(self.runtime().is_acir() && instruction.is_brillig_only())
     }
 
->>>>>>> 65c7e620
     fn insert_instruction_without_simplification(
         &mut self,
         instruction_data: Instruction,
@@ -207,13 +204,10 @@
         ctrl_typevars: Option<Vec<Type>>,
         call_stack: CallStackId,
     ) -> InsertInstructionResult {
-<<<<<<< HEAD
-=======
         if !self.is_handled_by_runtime(&instruction_data) {
             return InsertInstructionResult::InstructionRemoved;
         }
 
->>>>>>> 65c7e620
         let id = self.insert_instruction_without_simplification(
             instruction_data,
             block,
@@ -224,12 +218,8 @@
         InsertInstructionResult::Results(id, self.instruction_results(id))
     }
 
-<<<<<<< HEAD
-    /// Inserts a new instruction at the end of the given block and returns its results
-=======
     /// Simplifies a new instruction and inserts it at the end of the given block and returns its results.
     /// If the instruction is not handled by the current runtime, `InstructionRemoved` is returned.
->>>>>>> 65c7e620
     pub(crate) fn insert_instruction_and_results(
         &mut self,
         instruction: Instruction,
