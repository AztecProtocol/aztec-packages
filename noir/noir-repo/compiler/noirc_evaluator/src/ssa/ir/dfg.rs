use std::borrow::Cow;

use crate::ssa::{function_builder::data_bus::DataBus, ir::instruction::SimplifyResult};

use super::{
    basic_block::{BasicBlock, BasicBlockId},
    call_stack::{CallStack, CallStackHelper, CallStackId},
    function::{FunctionId, RuntimeType},
    instruction::{
        Instruction, InstructionId, InstructionResultType, Intrinsic, TerminatorInstruction,
    },
    map::DenseMap,
    types::{NumericType, Type},
    value::{Value, ValueId},
};

use acvm::{acir::AcirField, FieldElement};
use fxhash::FxHashMap as HashMap;
use iter_extended::vecmap;
use serde::{Deserialize, Serialize};
use serde_with::serde_as;
use serde_with::DisplayFromStr;

/// The DataFlowGraph contains most of the actual data in a function including
/// its blocks, instructions, and values. This struct is largely responsible for
/// owning most data in a function and handing out Ids to this data that can be
/// shared without worrying about ownership.
#[serde_as]
#[derive(Debug, Clone, Serialize, Deserialize, Default)]
pub(crate) struct DataFlowGraph {
    /// Runtime of the [Function] that owns this [DataFlowGraph].
    /// This might change during the `runtime_separation` pass where
    /// ACIR functions are cloned as Brillig functions.
    runtime: RuntimeType,

    /// All of the instructions in a function
    instructions: DenseMap<Instruction>,

    /// Stores the results for a particular instruction.
    ///
    /// An instruction may return multiple values
    /// and for this, we will also use the cranelift strategy
    /// to fetch them via indices.
    ///
    /// Currently, we need to define them in a better way
    /// Call instructions require the func signature, but
    /// other instructions may need some more reading on my part
    #[serde_as(as = "HashMap<DisplayFromStr, _>")]
    results: HashMap<InstructionId, smallvec::SmallVec<[ValueId; 1]>>,

    /// Storage for all of the values defined in this
    /// function.
    values: DenseMap<Value>,

    /// Each constant is unique, attempting to insert the same constant
    /// twice will return the same ValueId.
    #[serde(skip)]
    constants: HashMap<(FieldElement, NumericType), ValueId>,

    /// Contains each function that has been imported into the current function.
    /// A unique `ValueId` for each function's [`Value::Function`] is stored so any given FunctionId
    /// will always have the same ValueId within this function.
    #[serde(skip)]
    functions: HashMap<FunctionId, ValueId>,

    /// Contains each intrinsic that has been imported into the current function.
    /// This map is used to ensure that the ValueId for any given intrinsic is always
    /// represented by only 1 ValueId within this function.
    #[serde(skip)]
    intrinsics: HashMap<Intrinsic, ValueId>,

    /// Contains each foreign function that has been imported into the current function.
    /// This map is used to ensure that the ValueId for any given foreign function is always
    /// represented by only 1 ValueId within this function.
    #[serde(skip)]
    foreign_functions: HashMap<String, ValueId>,

    /// All blocks in a function
    blocks: DenseMap<BasicBlock>,

    /// Debugging information about which `ValueId`s have had their underlying `Value` substituted
    /// for that of another. In theory this information is purely used for printing the SSA,
    /// and has no material effect on the SSA itself, however in practice the IDs can get out of
    /// sync and may need this resolution before they can be compared.
    #[serde(skip)]
    replaced_value_ids: HashMap<ValueId, ValueId>,

    /// Source location of each instruction for debugging and issuing errors.
    ///
    /// The `CallStack` here corresponds to the entire callstack of locations. Initially this
    /// only contains the actual location of the instruction. During inlining, a new location
    /// will be pushed to each instruction for the location of the function call of the function
    /// the instruction was originally located in. Once inlining is complete, the locations Vec
    /// here should contain the entire callstack for each instruction.
    ///
    /// Instructions inserted by internal SSA passes that don't correspond to user code
    /// may not have a corresponding location.
    #[serde(skip)]
    locations: HashMap<InstructionId, CallStackId>,

    pub(crate) call_stack_data: CallStackHelper,

    #[serde(skip)]
    pub(crate) data_bus: DataBus,
}

impl DataFlowGraph {
    /// Runtime type of the function.
    pub(crate) fn runtime(&self) -> RuntimeType {
        self.runtime
    }

    /// Set runtime type of the function.
    pub(crate) fn set_runtime(&mut self, runtime: RuntimeType) {
        self.runtime = runtime;
    }

    /// Creates a new basic block with no parameters.
    /// After being created, the block is unreachable in the current function
    /// until another block is made to jump to it.
    pub(crate) fn make_block(&mut self) -> BasicBlockId {
        self.blocks.insert(BasicBlock::new())
    }

    /// Create a new block with the same parameter count and parameter
    /// types from the given block.
    /// This is a somewhat niche operation used in loop unrolling but is included
    /// here as doing it outside the DataFlowGraph would require cloning the parameters.
    pub(crate) fn make_block_with_parameters_from_block(
        &mut self,
        block: BasicBlockId,
    ) -> BasicBlockId {
        let new_block = self.make_block();
        let parameters = self.blocks[block].parameters();

        let parameters = vecmap(parameters.iter().enumerate(), |(position, param)| {
            let typ = self.values[*param].get_type().into_owned();
            self.values.insert(Value::Param { block: new_block, position, typ })
        });

        self.blocks[new_block].set_parameters(parameters);
        new_block
    }

    /// Get an iterator over references to each basic block within the dfg, paired with the basic
    /// block's id.
    ///
    /// The pairs are order by id, which is not guaranteed to be meaningful.
    pub(crate) fn basic_blocks_iter(
        &self,
    ) -> impl ExactSizeIterator<Item = (BasicBlockId, &BasicBlock)> {
        self.blocks.iter()
    }

    /// Iterate over every Value in this DFG in no particular order, including unused Values
    pub(crate) fn values_iter(&self) -> impl ExactSizeIterator<Item = (ValueId, &Value)> {
        self.values.iter()
    }

    /// Returns the parameters of the given block
    pub(crate) fn block_parameters(&self, block: BasicBlockId) -> &[ValueId] {
        self.blocks[block].parameters()
    }

    /// Inserts a new instruction into the DFG.
    /// This does not add the instruction to the block.
    /// Returns the id of the new instruction and its results.
    ///
    /// Populates the instruction's results with the given ctrl_typevars if the instruction
    /// is a Load, Call, or Intrinsic. Otherwise the instruction's results will be known
    /// by the instruction itself and None can safely be passed for this parameter.
    pub(crate) fn make_instruction(
        &mut self,
        instruction_data: Instruction,
        ctrl_typevars: Option<Vec<Type>>,
    ) -> InstructionId {
        let id = self.instructions.insert(instruction_data);
        self.make_instruction_results(id, ctrl_typevars);
        id
    }

    /// Check if the function runtime would simply ignore this instruction.
    pub(crate) fn is_handled_by_runtime(&self, instruction: &Instruction) -> bool {
        !(self.runtime().is_acir() && instruction.is_brillig_only())
    }

    fn insert_instruction_without_simplification(
        &mut self,
        instruction_data: Instruction,
        block: BasicBlockId,
        ctrl_typevars: Option<Vec<Type>>,
        call_stack: CallStackId,
    ) -> InstructionId {
        let id = self.make_instruction(instruction_data, ctrl_typevars);
        self.blocks[block].insert_instruction(id);
        self.locations.insert(id, call_stack);
        id
    }

    pub(crate) fn insert_instruction_and_results_without_simplification(
        &mut self,
        instruction_data: Instruction,
        block: BasicBlockId,
        ctrl_typevars: Option<Vec<Type>>,
        call_stack: CallStackId,
    ) -> InsertInstructionResult {
        if !self.is_handled_by_runtime(&instruction_data) {
            return InsertInstructionResult::InstructionRemoved;
        }

        let id = self.insert_instruction_without_simplification(
            instruction_data,
            block,
            ctrl_typevars,
            call_stack,
        );

        InsertInstructionResult::Results(id, self.instruction_results(id))
    }

    /// Simplifies a new instruction and inserts it at the end of the given block and returns its results.
    /// If the instruction is not handled by the current runtime, `InstructionRemoved` is returned.
    pub(crate) fn insert_instruction_and_results(
        &mut self,
        instruction: Instruction,
        block: BasicBlockId,
        ctrl_typevars: Option<Vec<Type>>,
        call_stack: CallStackId,
    ) -> InsertInstructionResult {
        if !self.is_handled_by_runtime(&instruction) {
            return InsertInstructionResult::InstructionRemoved;
        }
<<<<<<< HEAD
=======

>>>>>>> 68ba915b
        match instruction.simplify(self, block, ctrl_typevars.clone(), call_stack) {
            SimplifyResult::SimplifiedTo(simplification) => {
                InsertInstructionResult::SimplifiedTo(simplification)
            }
            SimplifyResult::SimplifiedToMultiple(simplification) => {
                InsertInstructionResult::SimplifiedToMultiple(simplification)
            }
            SimplifyResult::Remove => InsertInstructionResult::InstructionRemoved,
            result @ (SimplifyResult::SimplifiedToInstruction(_)
            | SimplifyResult::SimplifiedToInstructionMultiple(_)
            | SimplifyResult::None) => {
                let mut instructions = result.instructions().unwrap_or(vec![instruction]);
                assert!(!instructions.is_empty(), "`SimplifyResult::SimplifiedToInstructionMultiple` must not return empty vector");

                if instructions.len() > 1 {
                    // There's currently no way to pass results from one instruction in `instructions` on to the next.
                    // We then restrict this to only support multiple instructions if they're all `Instruction::Constrain`
                    // as this instruction type does not have any results.
                    assert!(
                        instructions.iter().all(|instruction| matches!(instruction, Instruction::Constrain(..))),
                        "`SimplifyResult::SimplifiedToInstructionMultiple` only supports `Constrain` instructions"
                    );
                }

                // Pull off the last instruction as we want to return its results.
                let last_instruction = instructions.pop().expect("`instructions` can't be empty");
                for instruction in instructions {
                    self.insert_instruction_without_simplification(
                        instruction,
                        block,
                        ctrl_typevars.clone(),
                        call_stack,
                    );
                }
                self.insert_instruction_and_results_without_simplification(
                    last_instruction,
                    block,
                    ctrl_typevars,
                    call_stack,
                )
            }
        }
    }

    /// Set the value of value_to_replace to refer to the value referred to by new_value.
    ///
    /// This is the preferred method to call for optimizations simplifying
    /// values since other instructions referring to the same ValueId need
    /// not be modified to refer to a new ValueId.
    pub(crate) fn set_value_from_id(&mut self, value_to_replace: ValueId, new_value: ValueId) {
        if value_to_replace != new_value {
            self.replaced_value_ids.insert(value_to_replace, self.resolve(new_value));
            let new_value = self.values[new_value].clone();
            self.values[value_to_replace] = new_value;
        }
    }

    /// Set the type of value_id to the target_type.
    pub(crate) fn set_type_of_value(&mut self, value_id: ValueId, target_type: Type) {
        let value = &mut self.values[value_id];
        match value {
            Value::Instruction { typ, .. } | Value::Param { typ, .. } => {
                *typ = target_type;
            }
            Value::NumericConstant { typ, .. } => {
                *typ = target_type.unwrap_numeric();
            }
            _ => {
                unreachable!("ICE: Cannot set type of {:?}", value);
            }
        }
    }

    /// If `original_value_id`'s underlying `Value` has been substituted for that of another
    /// `ValueId`, this function will return the `ValueId` from which the substitution was taken.
    /// If `original_value_id`'s underlying `Value` has not been substituted, the same `ValueId`
    /// is returned.
    pub(crate) fn resolve(&self, original_value_id: ValueId) -> ValueId {
        match self.replaced_value_ids.get(&original_value_id) {
            Some(id) => self.resolve(*id),
            None => original_value_id,
        }
    }

    /// Creates a new constant value, or returns the Id to an existing one if
    /// one already exists.
    pub(crate) fn make_constant(&mut self, constant: FieldElement, typ: NumericType) -> ValueId {
        if let Some(id) = self.constants.get(&(constant, typ)) {
            return *id;
        }
        let id = self.values.insert(Value::NumericConstant { constant, typ });
        self.constants.insert((constant, typ), id);
        id
    }

    /// Gets or creates a ValueId for the given FunctionId.
    pub(crate) fn import_function(&mut self, function: FunctionId) -> ValueId {
        if let Some(existing) = self.functions.get(&function) {
            return *existing;
        }
        self.values.insert(Value::Function(function))
    }

    /// Gets or creates a ValueId for the given FunctionId.
    pub(crate) fn import_foreign_function(&mut self, function: &str) -> ValueId {
        if let Some(existing) = self.foreign_functions.get(function) {
            return *existing;
        }
        self.values.insert(Value::ForeignFunction(function.to_owned()))
    }

    /// Gets or creates a ValueId for the given Intrinsic.
    pub(crate) fn import_intrinsic(&mut self, intrinsic: Intrinsic) -> ValueId {
        if let Some(existing) = self.get_intrinsic(intrinsic) {
            return *existing;
        }
        let intrinsic_value_id = self.values.insert(Value::Intrinsic(intrinsic));
        self.intrinsics.insert(intrinsic, intrinsic_value_id);
        intrinsic_value_id
    }

    pub(crate) fn get_intrinsic(&self, intrinsic: Intrinsic) -> Option<&ValueId> {
        self.intrinsics.get(&intrinsic)
    }

    /// Attaches results to the instruction, clearing any previous results.
    ///
    /// This does not normally need to be called manually as it is called within
    /// make_instruction automatically.
    ///
    /// Returns the results of the instruction
    pub(crate) fn make_instruction_results(
        &mut self,
        instruction: InstructionId,
        ctrl_typevars: Option<Vec<Type>>,
    ) {
        let mut results = smallvec::SmallVec::new();
        let mut position = 0;
        self.for_each_instruction_result_type(instruction, ctrl_typevars, |this, typ| {
            let result = this.values.insert(Value::Instruction { typ, position, instruction });
            position += 1;
            results.push(result);
        });

        self.results.insert(instruction, results);
    }

    /// Return the result types of this instruction.
    ///
    /// In the case of Load, Call, and Intrinsic, the function's result
    /// type may be unknown. In this case, the given ctrl_typevars are returned instead.
    /// ctrl_typevars is taken in as an Option since it is common to omit them when getting
    /// the type of an instruction that does not require them. Compared to passing an empty Vec,
    /// Option has the benefit of panicking if it is accidentally used for a Call instruction,
    /// rather than silently returning the empty Vec and continuing.
    fn for_each_instruction_result_type(
        &mut self,
        instruction_id: InstructionId,
        ctrl_typevars: Option<Vec<Type>>,
        mut f: impl FnMut(&mut Self, Type),
    ) {
        let instruction = &self.instructions[instruction_id];
        match instruction.result_type() {
            InstructionResultType::Known(typ) => f(self, typ),
            InstructionResultType::Operand(value) => f(self, self.type_of_value(value)),
            InstructionResultType::None => (),
            InstructionResultType::Unknown => {
                for typ in ctrl_typevars.expect("Control typevars required but not given") {
                    f(self, typ);
                }
            }
        }
    }

    /// Returns the type of a given value
    pub(crate) fn type_of_value(&self, value: ValueId) -> Type {
        self.values[value].get_type().into_owned()
    }

    /// Returns the maximum possible number of bits that `value` can potentially be.
    ///
    /// Should `value` be a numeric constant then this function will return the exact number of bits required,
    /// otherwise it will return the minimum number of bits based on type information.
    pub(crate) fn get_value_max_num_bits(&self, value: ValueId) -> u32 {
        match self[value] {
            Value::Instruction { instruction, .. } => {
                let value_bit_size = self.type_of_value(value).bit_size();
                if let Instruction::Cast(original_value, _) = self[instruction] {
                    let original_bit_size = self.type_of_value(original_value).bit_size();
                    // We might have cast e.g. `u1` to `u8` to be able to do arithmetic,
                    // in which case we want to recover the original smaller bit size;
                    // OTOH if we cast down, then we don't need the higher original size.
                    value_bit_size.min(original_bit_size)
                } else {
                    value_bit_size
                }
            }

            Value::NumericConstant { constant, .. } => constant.num_bits(),
            _ => self.type_of_value(value).bit_size(),
        }
    }

    /// True if the type of this value is Type::Reference.
    /// Using this method over type_of_value avoids cloning the value's type.
    pub(crate) fn value_is_reference(&self, value: ValueId) -> bool {
        matches!(self.values[value].get_type().as_ref(), Type::Reference(_))
    }

    /// Replaces an instruction result with a fresh id.
    pub(crate) fn replace_result(
        &mut self,
        instruction_id: InstructionId,
        prev_value_id: ValueId,
    ) -> ValueId {
        let typ = self.type_of_value(prev_value_id);
        let results = self.results.get_mut(&instruction_id).unwrap();
        let res_position = results
            .iter()
            .position(|&id| id == prev_value_id)
            .expect("Result id not found while replacing");

        let value_id = self.values.insert(Value::Instruction {
            typ,
            position: res_position,
            instruction: instruction_id,
        });

        // Replace the value in list of results for this instruction
        results[res_position] = value_id;
        value_id
    }

    /// Returns all of result values which are attached to this instruction.
    pub(crate) fn instruction_results(&self, instruction_id: InstructionId) -> &[ValueId] {
        self.results.get(&instruction_id).expect("expected a list of Values").as_slice()
    }

    /// Remove an instruction by replacing it with a `Noop` instruction.
    /// Doing this avoids shifting over each instruction after this one in its block's instructions vector.
    #[allow(unused)]
    pub(crate) fn remove_instruction(&mut self, instruction: InstructionId) {
        self.instructions[instruction] = Instruction::Noop;
        self.results.insert(instruction, smallvec::SmallVec::new());
    }

    /// Add a parameter to the given block
    pub(crate) fn add_block_parameter(&mut self, block_id: BasicBlockId, typ: Type) -> ValueId {
        let block = &mut self.blocks[block_id];
        let position = block.parameters().len();
        let parameter = self.values.insert(Value::Param { block: block_id, position, typ });
        block.add_parameter(parameter);
        parameter
    }

    /// Returns the field element represented by this value if it is a numeric constant.
    /// Returns None if the given value is not a numeric constant.
    pub(crate) fn get_numeric_constant(&self, value: ValueId) -> Option<FieldElement> {
        self.get_numeric_constant_with_type(value).map(|(value, _typ)| value)
    }

    /// Returns the field element and type represented by this value if it is a numeric constant.
    /// Returns None if the given value is not a numeric constant.
    pub(crate) fn get_numeric_constant_with_type(
        &self,
        value: ValueId,
    ) -> Option<(FieldElement, NumericType)> {
        match &self.values[self.resolve(value)] {
            Value::NumericConstant { constant, typ } => Some((*constant, *typ)),
            _ => None,
        }
    }

    /// Returns the Value::Array associated with this ValueId if it refers to an array constant.
    /// Otherwise, this returns None.
    pub(crate) fn get_array_constant(&self, value: ValueId) -> Option<(im::Vector<ValueId>, Type)> {
        match &self.values[self.resolve(value)] {
            Value::Instruction { instruction, .. } => match &self.instructions[*instruction] {
                Instruction::MakeArray { elements, typ } => Some((elements.clone(), typ.clone())),
                _ => None,
            },
            // Arrays are shared, so cloning them is cheap
            _ => None,
        }
    }

    /// If this value is an array, return the length of the array as indicated by its type.
    /// Otherwise, return None.
    pub(crate) fn try_get_array_length(&self, value: ValueId) -> Option<u32> {
        match self.type_of_value(value) {
            Type::Array(_, length) => Some(length),
            _ => None,
        }
    }

    /// If this value points to an array of constant bytes, returns a string
    /// consisting of those bytes if they form a valid UTF-8 string.
    pub(crate) fn get_string(&self, value: ValueId) -> Option<String> {
        let (value_ids, _typ) = self.get_array_constant(value)?;

        let mut bytes = Vec::new();
        for value_id in value_ids {
            let field_value = self.get_numeric_constant(value_id)?;
            let u64_value = field_value.try_to_u64()?;
            if u64_value > 255 {
                return None;
            };
            let byte = u64_value as u8;
            bytes.push(byte);
        }
        String::from_utf8(bytes).ok()
    }

    /// A constant index less than the array length is safe
    pub(crate) fn is_safe_index(&self, index: ValueId, array: ValueId) -> bool {
        #[allow(clippy::match_like_matches_macro)]
        match (self.type_of_value(array), self.get_numeric_constant(index)) {
            (Type::Array(_, len), Some(index)) if index.to_u128() < (len as u128) => true,
            _ => false,
        }
    }
    /// Sets the terminator instruction for the given basic block
    pub(crate) fn set_block_terminator(
        &mut self,
        block: BasicBlockId,
        terminator: TerminatorInstruction,
    ) {
        self.blocks[block].set_terminator(terminator);
    }

    /// Moves the entirety of the given block's contents into the destination block.
    /// The source block afterward will be left in a valid but emptied state. The
    /// destination block will also have its terminator overwritten with that of the
    /// source block.
    pub(crate) fn inline_block(&mut self, source: BasicBlockId, destination: BasicBlockId) {
        let source = &mut self.blocks[source];
        let mut instructions = source.take_instructions();
        let terminator = source.take_terminator();

        let destination = &mut self.blocks[destination];
        destination.instructions_mut().append(&mut instructions);
        destination.set_terminator(terminator);
    }

    pub(crate) fn get_instruction_call_stack(&self, instruction: InstructionId) -> CallStack {
        let call_stack = self.get_instruction_call_stack_id(instruction);
        self.call_stack_data.get_call_stack(call_stack)
    }

    pub(crate) fn get_instruction_call_stack_id(&self, instruction: InstructionId) -> CallStackId {
        self.locations.get(&instruction).cloned().unwrap_or_default()
    }

    pub(crate) fn get_call_stack(&self, call_stack: CallStackId) -> CallStack {
        self.call_stack_data.get_call_stack(call_stack)
    }

    pub(crate) fn get_value_call_stack(&self, value: ValueId) -> CallStack {
        match &self.values[self.resolve(value)] {
            Value::Instruction { instruction, .. } => self.get_instruction_call_stack(*instruction),
            _ => CallStack::new(),
        }
    }

    pub(crate) fn get_value_call_stack_id(&self, value: ValueId) -> CallStackId {
        match &self.values[self.resolve(value)] {
            Value::Instruction { instruction, .. } => {
                self.get_instruction_call_stack_id(*instruction)
            }
            _ => CallStackId::root(),
        }
    }

    /// True if the given ValueId refers to a (recursively) constant value
    pub(crate) fn is_constant(&self, argument: ValueId) -> bool {
        match &self[self.resolve(argument)] {
            Value::Param { .. } => false,
            Value::Instruction { instruction, .. } => match &self[*instruction] {
                Instruction::MakeArray { elements, .. } => {
                    elements.iter().all(|element| self.is_constant(*element))
                }
                _ => false,
            },
            _ => true,
        }
    }

    /// True that the input is a non-zero `Value::NumericConstant`
    pub(crate) fn is_constant_true(&self, argument: ValueId) -> bool {
        if let Some(constant) = self.get_numeric_constant(argument) {
            !constant.is_zero()
        } else {
            false
        }
    }
}

impl std::ops::Index<InstructionId> for DataFlowGraph {
    type Output = Instruction;
    fn index(&self, id: InstructionId) -> &Self::Output {
        &self.instructions[id]
    }
}

impl std::ops::IndexMut<InstructionId> for DataFlowGraph {
    fn index_mut(&mut self, id: InstructionId) -> &mut Self::Output {
        &mut self.instructions[id]
    }
}

impl std::ops::Index<ValueId> for DataFlowGraph {
    type Output = Value;
    fn index(&self, id: ValueId) -> &Self::Output {
        &self.values[id]
    }
}

impl std::ops::Index<BasicBlockId> for DataFlowGraph {
    type Output = BasicBlock;
    fn index(&self, id: BasicBlockId) -> &Self::Output {
        &self.blocks[id]
    }
}

impl std::ops::IndexMut<BasicBlockId> for DataFlowGraph {
    /// Get a mutable reference to a function's basic block for the given id.
    fn index_mut(&mut self, id: BasicBlockId) -> &mut Self::Output {
        &mut self.blocks[id]
    }
}

// The result of calling DataFlowGraph::insert_instruction can
// be a list of results or a single ValueId if the instruction was simplified
// to an existing value.
#[derive(Debug)]
pub(crate) enum InsertInstructionResult<'dfg> {
    /// Results is the standard case containing the instruction id and the results of that instruction.
    Results(InstructionId, &'dfg [ValueId]),
    SimplifiedTo(ValueId),
    SimplifiedToMultiple(Vec<ValueId>),
    InstructionRemoved,
}

impl<'dfg> InsertInstructionResult<'dfg> {
    /// Retrieve the first (and expected to be the only) result.
    pub(crate) fn first(&self) -> ValueId {
        match self {
            InsertInstructionResult::SimplifiedTo(value) => *value,
            InsertInstructionResult::SimplifiedToMultiple(values) => values[0],
            InsertInstructionResult::Results(_, results) => {
                assert_eq!(results.len(), 1);
                results[0]
            }
            InsertInstructionResult::InstructionRemoved => {
                panic!("Instruction was removed, no results")
            }
        }
    }

    /// Return all the results contained in the internal results array.
    /// This is used for instructions returning multiple results like function calls.
    pub(crate) fn results(self) -> Cow<'dfg, [ValueId]> {
        match self {
            InsertInstructionResult::Results(_, results) => Cow::Borrowed(results),
            InsertInstructionResult::SimplifiedTo(result) => Cow::Owned(vec![result]),
            InsertInstructionResult::SimplifiedToMultiple(results) => Cow::Owned(results),
            InsertInstructionResult::InstructionRemoved => Cow::Owned(vec![]),
        }
    }

    /// Returns the amount of ValueIds contained
    pub(crate) fn len(&self) -> usize {
        match self {
            InsertInstructionResult::SimplifiedTo(_) => 1,
            InsertInstructionResult::SimplifiedToMultiple(results) => results.len(),
            InsertInstructionResult::Results(_, results) => results.len(),
            InsertInstructionResult::InstructionRemoved => 0,
        }
    }
}

impl<'dfg> std::ops::Index<usize> for InsertInstructionResult<'dfg> {
    type Output = ValueId;

    fn index(&self, index: usize) -> &Self::Output {
        match self {
            InsertInstructionResult::Results(_, results) => &results[index],
            InsertInstructionResult::SimplifiedTo(result) => {
                assert_eq!(index, 0);
                result
            }
            InsertInstructionResult::SimplifiedToMultiple(results) => &results[index],
            InsertInstructionResult::InstructionRemoved => {
                panic!("Cannot index into InsertInstructionResult::InstructionRemoved")
            }
        }
    }
}

#[cfg(test)]
mod tests {
    use super::DataFlowGraph;
    use crate::ssa::ir::{instruction::Instruction, types::Type};

    #[test]
    fn make_instruction() {
        let mut dfg = DataFlowGraph::default();
        let ins = Instruction::Allocate;
        let ins_id = dfg.make_instruction(ins, Some(vec![Type::field()]));

        let results = dfg.instruction_results(ins_id);
        assert_eq!(results.len(), 1);
    }
}<|MERGE_RESOLUTION|>--- conflicted
+++ resolved
@@ -230,10 +230,7 @@
         if !self.is_handled_by_runtime(&instruction) {
             return InsertInstructionResult::InstructionRemoved;
         }
-<<<<<<< HEAD
-=======
-
->>>>>>> 68ba915b
+
         match instruction.simplify(self, block, ctrl_typevars.clone(), call_stack) {
             SimplifyResult::SimplifiedTo(simplification) => {
                 InsertInstructionResult::SimplifiedTo(simplification)
