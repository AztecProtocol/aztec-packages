use std::{borrow::Cow, sync::Arc};

use crate::ssa::{function_builder::data_bus::DataBus, ir::instruction::SimplifyResult};

use super::{
    basic_block::{BasicBlock, BasicBlockId},
    call_stack::{CallStack, CallStackHelper, CallStackId},
    function::{FunctionId, RuntimeType},
    instruction::{
        Instruction, InstructionId, InstructionResultType, Intrinsic, TerminatorInstruction,
    },
    map::DenseMap,
    types::{NumericType, Type},
    value::{Value, ValueId},
};

use acvm::{acir::AcirField, FieldElement};
use fxhash::FxHashMap as HashMap;
use iter_extended::vecmap;
use serde::{Deserialize, Serialize};
use serde_with::serde_as;
use serde_with::DisplayFromStr;

/// The DataFlowGraph contains most of the actual data in a function including
/// its blocks, instructions, and values. This struct is largely responsible for
/// owning most data in a function and handing out Ids to this data that can be
/// shared without worrying about ownership.
#[serde_as]
#[derive(Debug, Clone, Serialize, Deserialize, Default)]
pub(crate) struct DataFlowGraph {
    /// Runtime of the [Function] that owns this [DataFlowGraph].
    /// This might change during the `runtime_separation` pass where
    /// ACIR functions are cloned as Brillig functions.
    runtime: RuntimeType,

    /// All of the instructions in a function
    instructions: DenseMap<Instruction>,

    /// Stores the results for a particular instruction.
    ///
    /// An instruction may return multiple values
    /// and for this, we will also use the cranelift strategy
    /// to fetch them via indices.
    ///
    /// Currently, we need to define them in a better way
    /// Call instructions require the func signature, but
    /// other instructions may need some more reading on my part
    #[serde_as(as = "HashMap<DisplayFromStr, _>")]
    results: HashMap<InstructionId, smallvec::SmallVec<[ValueId; 1]>>,

    /// Storage for all of the values defined in this
    /// function.
    values: DenseMap<Value>,

    /// Each constant is unique, attempting to insert the same constant
    /// twice will return the same ValueId.
    #[serde(skip)]
    constants: HashMap<(FieldElement, NumericType), ValueId>,

    /// Contains each function that has been imported into the current function.
    /// A unique `ValueId` for each function's [`Value::Function`] is stored so any given FunctionId
    /// will always have the same ValueId within this function.
    #[serde(skip)]
    functions: HashMap<FunctionId, ValueId>,

    /// Contains each intrinsic that has been imported into the current function.
    /// This map is used to ensure that the ValueId for any given intrinsic is always
    /// represented by only 1 ValueId within this function.
    #[serde(skip)]
    intrinsics: HashMap<Intrinsic, ValueId>,

    /// Contains each foreign function that has been imported into the current function.
    /// This map is used to ensure that the ValueId for any given foreign function is always
    /// represented by only 1 ValueId within this function.
    #[serde(skip)]
    foreign_functions: HashMap<String, ValueId>,

    /// All blocks in a function
    blocks: DenseMap<BasicBlock>,

    /// Debugging information about which `ValueId`s have had their underlying `Value` substituted
    /// for that of another. In theory this information is purely used for printing the SSA,
    /// and has no material effect on the SSA itself, however in practice the IDs can get out of
    /// sync and may need this resolution before they can be compared.
    #[serde(skip)]
    replaced_value_ids: HashMap<ValueId, ValueId>,

    /// Source location of each instruction for debugging and issuing errors.
    ///
    /// The `CallStack` here corresponds to the entire callstack of locations. Initially this
    /// only contains the actual location of the instruction. During inlining, a new location
    /// will be pushed to each instruction for the location of the function call of the function
    /// the instruction was originally located in. Once inlining is complete, the locations Vec
    /// here should contain the entire callstack for each instruction.
    ///
    /// Instructions inserted by internal SSA passes that don't correspond to user code
    /// may not have a corresponding location.
    #[serde(skip)]
    locations: HashMap<InstructionId, CallStackId>,

    pub(crate) call_stack_data: CallStackHelper,

    #[serde(skip)]
    pub(crate) data_bus: DataBus,

    pub(crate) globals: Arc<GlobalsGraph>,
}

/// The GlobalsGraph contains the actual global data.
/// Global data is expected to only be numeric constants or array constants (which are represented by Instruction::MakeArray).
/// The global's data will shared across functions and should be accessible inside of a function's DataFlowGraph.
#[derive(Debug, Clone, Serialize, Deserialize, Default)]
pub(crate) struct GlobalsGraph {
    /// Storage for all of the global values
    values: DenseMap<Value>,
    /// All of the instructions in the global value space.
    /// These are expected to all be Instruction::MakeArray
    instructions: DenseMap<Instruction>,
}

impl GlobalsGraph {
    pub(crate) fn from_dfg(dfg: DataFlowGraph) -> Self {
        Self { values: dfg.values, instructions: dfg.instructions }
    }

    /// Iterate over every Value in this DFG in no particular order, including unused Values
    pub(crate) fn values_iter(&self) -> impl ExactSizeIterator<Item = (ValueId, &Value)> {
        self.values.iter()
    }
}

impl DataFlowGraph {
    /// Runtime type of the function.
    pub(crate) fn runtime(&self) -> RuntimeType {
        self.runtime
    }

    /// Set runtime type of the function.
    pub(crate) fn set_runtime(&mut self, runtime: RuntimeType) {
        self.runtime = runtime;
    }

    /// Creates a new basic block with no parameters.
    /// After being created, the block is unreachable in the current function
    /// until another block is made to jump to it.
    pub(crate) fn make_block(&mut self) -> BasicBlockId {
        self.blocks.insert(BasicBlock::new())
    }

    /// Create a new block with the same parameter count and parameter
    /// types from the given block.
    /// This is a somewhat niche operation used in loop unrolling but is included
    /// here as doing it outside the DataFlowGraph would require cloning the parameters.
    pub(crate) fn make_block_with_parameters_from_block(
        &mut self,
        block: BasicBlockId,
    ) -> BasicBlockId {
        let new_block = self.make_block();
        let parameters = self.blocks[block].parameters();

        let parameters = vecmap(parameters.iter().enumerate(), |(position, param)| {
            let typ = self.values[*param].get_type().into_owned();
            self.values.insert(Value::Param { block: new_block, position, typ })
        });

        self.blocks[new_block].set_parameters(parameters);
        new_block
    }

    /// Get an iterator over references to each basic block within the dfg, paired with the basic
    /// block's id.
    ///
    /// The pairs are order by id, which is not guaranteed to be meaningful.
    pub(crate) fn basic_blocks_iter(
        &self,
    ) -> impl ExactSizeIterator<Item = (BasicBlockId, &BasicBlock)> {
        self.blocks.iter()
    }

    /// Iterate over every Value in this DFG in no particular order, including unused Values
    pub(crate) fn values_iter(&self) -> impl ExactSizeIterator<Item = (ValueId, &Value)> {
        self.values.iter()
    }

    /// Returns the parameters of the given block
    pub(crate) fn block_parameters(&self, block: BasicBlockId) -> &[ValueId] {
        self.blocks[block].parameters()
    }

    /// Inserts a new instruction into the DFG.
    /// This does not add the instruction to the block.
    /// Returns the id of the new instruction and its results.
    ///
    /// Populates the instruction's results with the given ctrl_typevars if the instruction
    /// is a Load, Call, or Intrinsic. Otherwise the instruction's results will be known
    /// by the instruction itself and None can safely be passed for this parameter.
    pub(crate) fn make_instruction(
        &mut self,
        instruction_data: Instruction,
        ctrl_typevars: Option<Vec<Type>>,
    ) -> InstructionId {
        let id = self.instructions.insert(instruction_data);
        self.make_instruction_results(id, ctrl_typevars);
        id
    }

    /// Check if the function runtime would simply ignore this instruction.
    pub(crate) fn is_handled_by_runtime(&self, instruction: &Instruction) -> bool {
        match self.runtime() {
            RuntimeType::Acir(_) => !matches!(
                instruction,
                Instruction::IncrementRc { .. } | Instruction::DecrementRc { .. }
            ),
            RuntimeType::Brillig(_) => !matches!(
                instruction,
                Instruction::EnableSideEffectsIf { .. } | Instruction::IfElse { .. }
            ),
        }
    }

    fn insert_instruction_without_simplification(
        &mut self,
        instruction_data: Instruction,
        block: BasicBlockId,
        ctrl_typevars: Option<Vec<Type>>,
        call_stack: CallStackId,
    ) -> InstructionId {
        let id = self.make_instruction(instruction_data, ctrl_typevars);
        self.blocks[block].insert_instruction(id);
        self.locations.insert(id, call_stack);
        id
    }

    pub(crate) fn insert_instruction_and_results_without_simplification(
        &mut self,
        instruction_data: Instruction,
        block: BasicBlockId,
        ctrl_typevars: Option<Vec<Type>>,
        call_stack: CallStackId,
    ) -> InsertInstructionResult {
        if !self.is_handled_by_runtime(&instruction_data) {
            panic!("Attempted to insert instruction not handled by runtime: {instruction_data:?}");
        }

        let id = self.insert_instruction_without_simplification(
            instruction_data,
            block,
            ctrl_typevars,
            call_stack,
        );

        InsertInstructionResult::Results(id, self.instruction_results(id))
    }

    /// Simplifies a new instruction and inserts it at the end of the given block and returns its results.
    /// If the instruction is not handled by the current runtime, `InstructionRemoved` is returned.
    pub(crate) fn insert_instruction_and_results(
        &mut self,
        instruction: Instruction,
        block: BasicBlockId,
        ctrl_typevars: Option<Vec<Type>>,
        call_stack: CallStackId,
    ) -> InsertInstructionResult {
<<<<<<< HEAD
=======
        self.insert_instruction_and_results_if_simplified(
            instruction,
            block,
            ctrl_typevars,
            call_stack,
            None,
        )
    }

    /// Simplifies a potentially existing instruction and inserts it only if it changed.
    pub(crate) fn insert_instruction_and_results_if_simplified(
        &mut self,
        instruction: Instruction,
        block: BasicBlockId,
        ctrl_typevars: Option<Vec<Type>>,
        call_stack: CallStackId,
        existing_id: Option<InstructionId>,
    ) -> InsertInstructionResult {
>>>>>>> 1f36a043
        if !self.is_handled_by_runtime(&instruction) {
            panic!("Attempted to insert instruction not handled by runtime: {instruction:?}");
        }

        match instruction.simplify(self, block, ctrl_typevars.clone(), call_stack) {
            SimplifyResult::SimplifiedTo(simplification) => {
                InsertInstructionResult::SimplifiedTo(simplification)
            }
            SimplifyResult::SimplifiedToMultiple(simplification) => {
                InsertInstructionResult::SimplifiedToMultiple(simplification)
            }
            SimplifyResult::Remove => InsertInstructionResult::InstructionRemoved,
            result @ (SimplifyResult::SimplifiedToInstruction(_)
            | SimplifyResult::SimplifiedToInstructionMultiple(_)
            | SimplifyResult::None) => {
                let instructions = result.instructions();
                if instructions.is_none() {
                    if let Some(id) = existing_id {
                        if self[id] == instruction {
                            // Just (re)insert into the block, no need to redefine.
                            self.blocks[block].insert_instruction(id);
                            return InsertInstructionResult::Results(
                                id,
                                self.instruction_results(id),
                            );
                        }
                    }
                }
                let mut instructions = instructions.unwrap_or(vec![instruction]);
                assert!(!instructions.is_empty(), "`SimplifyResult::SimplifiedToInstructionMultiple` must not return empty vector");

                if instructions.len() > 1 {
                    // There's currently no way to pass results from one instruction in `instructions` on to the next.
                    // We then restrict this to only support multiple instructions if they're all `Instruction::Constrain`
                    // as this instruction type does not have any results.
                    assert!(
                        instructions.iter().all(|instruction| matches!(instruction, Instruction::Constrain(..))),
                        "`SimplifyResult::SimplifiedToInstructionMultiple` only supports `Constrain` instructions"
                    );
                }

                // Pull off the last instruction as we want to return its results.
                let last_instruction = instructions.pop().expect("`instructions` can't be empty");
                for instruction in instructions {
                    self.insert_instruction_without_simplification(
                        instruction,
                        block,
                        ctrl_typevars.clone(),
                        call_stack,
                    );
                }
                self.insert_instruction_and_results_without_simplification(
                    last_instruction,
                    block,
                    ctrl_typevars,
                    call_stack,
                )
            }
        }
    }

    /// Set the value of value_to_replace to refer to the value referred to by new_value.
    ///
    /// This is the preferred method to call for optimizations simplifying
    /// values since other instructions referring to the same ValueId need
    /// not be modified to refer to a new ValueId.
    pub(crate) fn set_value_from_id(&mut self, value_to_replace: ValueId, new_value: ValueId) {
        if value_to_replace != new_value {
            self.replaced_value_ids.insert(value_to_replace, self.resolve(new_value));
            let new_value = self.values[new_value].clone();
            self.values[value_to_replace] = new_value;
        }
    }

    /// Set the type of value_id to the target_type.
    pub(crate) fn set_type_of_value(&mut self, value_id: ValueId, target_type: Type) {
        let value = &mut self.values[value_id];
        match value {
            Value::Instruction { typ, .. } | Value::Param { typ, .. } => {
                *typ = target_type;
            }
            Value::NumericConstant { typ, .. } => {
                *typ = target_type.unwrap_numeric();
            }
            _ => {
                unreachable!("ICE: Cannot set type of {:?}", value);
            }
        }
    }

    /// If `original_value_id`'s underlying `Value` has been substituted for that of another
    /// `ValueId`, this function will return the `ValueId` from which the substitution was taken.
    /// If `original_value_id`'s underlying `Value` has not been substituted, the same `ValueId`
    /// is returned.
    pub(crate) fn resolve(&self, original_value_id: ValueId) -> ValueId {
        match self.replaced_value_ids.get(&original_value_id) {
            Some(id) => self.resolve(*id),
            None => original_value_id,
        }
    }

    /// Creates a new constant value, or returns the Id to an existing one if
    /// one already exists.
    pub(crate) fn make_constant(&mut self, constant: FieldElement, typ: NumericType) -> ValueId {
        if let Some(id) = self.constants.get(&(constant, typ)) {
            return *id;
        }
        let id = self.values.insert(Value::NumericConstant { constant, typ });
        self.constants.insert((constant, typ), id);
        id
    }

    pub(crate) fn make_global(&mut self, typ: Type) -> ValueId {
        self.values.insert(Value::Global(typ))
    }

    /// Gets or creates a ValueId for the given FunctionId.
    pub(crate) fn import_function(&mut self, function: FunctionId) -> ValueId {
        if let Some(existing) = self.functions.get(&function) {
            return *existing;
        }
        self.values.insert(Value::Function(function))
    }

    /// Gets or creates a ValueId for the given FunctionId.
    pub(crate) fn import_foreign_function(&mut self, function: &str) -> ValueId {
        if let Some(existing) = self.foreign_functions.get(function) {
            return *existing;
        }
        self.values.insert(Value::ForeignFunction(function.to_owned()))
    }

    /// Gets or creates a ValueId for the given Intrinsic.
    pub(crate) fn import_intrinsic(&mut self, intrinsic: Intrinsic) -> ValueId {
        if let Some(existing) = self.get_intrinsic(intrinsic) {
            return *existing;
        }
        let intrinsic_value_id = self.values.insert(Value::Intrinsic(intrinsic));
        self.intrinsics.insert(intrinsic, intrinsic_value_id);
        intrinsic_value_id
    }

    pub(crate) fn get_intrinsic(&self, intrinsic: Intrinsic) -> Option<&ValueId> {
        self.intrinsics.get(&intrinsic)
    }

    /// Attaches results to the instruction, clearing any previous results.
    ///
    /// This does not normally need to be called manually as it is called within
    /// make_instruction automatically.
    ///
    /// Returns the results of the instruction
    pub(crate) fn make_instruction_results(
        &mut self,
        instruction: InstructionId,
        ctrl_typevars: Option<Vec<Type>>,
    ) {
        let mut results = smallvec::SmallVec::new();
        let mut position = 0;
        self.for_each_instruction_result_type(instruction, ctrl_typevars, |this, typ| {
            let result = this.values.insert(Value::Instruction { typ, position, instruction });
            position += 1;
            results.push(result);
        });

        self.results.insert(instruction, results);
    }

    /// Return the result types of this instruction.
    ///
    /// In the case of Load, Call, and Intrinsic, the function's result
    /// type may be unknown. In this case, the given ctrl_typevars are returned instead.
    /// ctrl_typevars is taken in as an Option since it is common to omit them when getting
    /// the type of an instruction that does not require them. Compared to passing an empty Vec,
    /// Option has the benefit of panicking if it is accidentally used for a Call instruction,
    /// rather than silently returning the empty Vec and continuing.
    fn for_each_instruction_result_type(
        &mut self,
        instruction_id: InstructionId,
        ctrl_typevars: Option<Vec<Type>>,
        mut f: impl FnMut(&mut Self, Type),
    ) {
        let instruction = &self.instructions[instruction_id];
        match instruction.result_type() {
            InstructionResultType::Known(typ) => f(self, typ),
            InstructionResultType::Operand(value) => f(self, self.type_of_value(value)),
            InstructionResultType::None => (),
            InstructionResultType::Unknown => {
                for typ in ctrl_typevars.expect("Control typevars required but not given") {
                    f(self, typ);
                }
            }
        }
    }

    /// Returns the type of a given value
    pub(crate) fn type_of_value(&self, value: ValueId) -> Type {
        self.values[value].get_type().into_owned()
    }

    /// Returns the maximum possible number of bits that `value` can potentially be.
    ///
    /// Should `value` be a numeric constant then this function will return the exact number of bits required,
    /// otherwise it will return the minimum number of bits based on type information.
    pub(crate) fn get_value_max_num_bits(&self, value: ValueId) -> u32 {
        match self[value] {
            Value::Instruction { instruction, .. } => {
                let value_bit_size = self.type_of_value(value).bit_size();
                if let Instruction::Cast(original_value, _) = self[instruction] {
                    let original_bit_size = self.type_of_value(original_value).bit_size();
                    // We might have cast e.g. `u1` to `u8` to be able to do arithmetic,
                    // in which case we want to recover the original smaller bit size;
                    // OTOH if we cast down, then we don't need the higher original size.
                    value_bit_size.min(original_bit_size)
                } else {
                    value_bit_size
                }
            }

            Value::NumericConstant { constant, .. } => constant.num_bits(),
            _ => self.type_of_value(value).bit_size(),
        }
    }

    /// True if the type of this value is Type::Reference.
    /// Using this method over type_of_value avoids cloning the value's type.
    pub(crate) fn value_is_reference(&self, value: ValueId) -> bool {
        matches!(self.values[value].get_type().as_ref(), Type::Reference(_))
    }

    /// Replaces an instruction result with a fresh id.
    pub(crate) fn replace_result(
        &mut self,
        instruction_id: InstructionId,
        prev_value_id: ValueId,
    ) -> ValueId {
        let typ = self.type_of_value(prev_value_id);
        let results = self.results.get_mut(&instruction_id).unwrap();
        let res_position = results
            .iter()
            .position(|&id| id == prev_value_id)
            .expect("Result id not found while replacing");

        let value_id = self.values.insert(Value::Instruction {
            typ,
            position: res_position,
            instruction: instruction_id,
        });

        // Replace the value in list of results for this instruction
        results[res_position] = value_id;
        value_id
    }

    /// Returns all of result values which are attached to this instruction.
    pub(crate) fn instruction_results(&self, instruction_id: InstructionId) -> &[ValueId] {
        self.results.get(&instruction_id).expect("expected a list of Values").as_slice()
    }

    /// Remove an instruction by replacing it with a `Noop` instruction.
    /// Doing this avoids shifting over each instruction after this one in its block's instructions vector.
    #[allow(unused)]
    pub(crate) fn remove_instruction(&mut self, instruction: InstructionId) {
        self.instructions[instruction] = Instruction::Noop;
        self.results.insert(instruction, smallvec::SmallVec::new());
    }

    /// Add a parameter to the given block
    pub(crate) fn add_block_parameter(&mut self, block_id: BasicBlockId, typ: Type) -> ValueId {
        let block = &mut self.blocks[block_id];
        let position = block.parameters().len();
        let parameter = self.values.insert(Value::Param { block: block_id, position, typ });
        block.add_parameter(parameter);
        parameter
    }

    /// Returns the field element represented by this value if it is a numeric constant.
    /// Returns None if the given value is not a numeric constant.
    pub(crate) fn get_numeric_constant(&self, value: ValueId) -> Option<FieldElement> {
        self.get_numeric_constant_with_type(value).map(|(value, _typ)| value)
    }

    /// Returns the field element and type represented by this value if it is a numeric constant.
    /// Returns None if the given value is not a numeric constant.
    pub(crate) fn get_numeric_constant_with_type(
        &self,
        value: ValueId,
    ) -> Option<(FieldElement, NumericType)> {
        match &self[self.resolve(value)] {
            Value::NumericConstant { constant, typ } => Some((*constant, *typ)),
            _ => None,
        }
    }

    /// Returns the Value::Array associated with this ValueId if it refers to an array constant.
    /// Otherwise, this returns None.
    pub(crate) fn get_array_constant(&self, value: ValueId) -> Option<(im::Vector<ValueId>, Type)> {
        let value = self.resolve(value);
        if let Some(instruction) = self.get_local_or_global_instruction(value) {
            match instruction {
                Instruction::MakeArray { elements, typ } => Some((elements.clone(), typ.clone())),
                _ => None,
            }
        } else {
            // Arrays are shared, so cloning them is cheap
            None
        }
    }

    /// If this value is an array, return the length of the array as indicated by its type.
    /// Otherwise, return None.
    pub(crate) fn try_get_array_length(&self, value: ValueId) -> Option<u32> {
        match self.type_of_value(value) {
            Type::Array(_, length) => Some(length),
            _ => None,
        }
    }

    /// If this value points to an array of constant bytes, returns a string
    /// consisting of those bytes if they form a valid UTF-8 string.
    pub(crate) fn get_string(&self, value: ValueId) -> Option<String> {
        let (value_ids, _typ) = self.get_array_constant(value)?;

        let mut bytes = Vec::new();
        for value_id in value_ids {
            let field_value = self.get_numeric_constant(value_id)?;
            let u64_value = field_value.try_to_u64()?;
            if u64_value > 255 {
                return None;
            };
            let byte = u64_value as u8;
            bytes.push(byte);
        }
        String::from_utf8(bytes).ok()
    }

    /// A constant index less than the array length is safe
    pub(crate) fn is_safe_index(&self, index: ValueId, array: ValueId) -> bool {
        #[allow(clippy::match_like_matches_macro)]
        match (self.type_of_value(array), self.get_numeric_constant(index)) {
            (Type::Array(_, len), Some(index)) if index.to_u128() < (len as u128) => true,
            _ => false,
        }
    }
    /// Sets the terminator instruction for the given basic block
    pub(crate) fn set_block_terminator(
        &mut self,
        block: BasicBlockId,
        terminator: TerminatorInstruction,
    ) {
        self.blocks[block].set_terminator(terminator);
    }

    /// Moves the entirety of the given block's contents into the destination block.
    /// The source block afterward will be left in a valid but emptied state. The
    /// destination block will also have its terminator overwritten with that of the
    /// source block.
    pub(crate) fn inline_block(&mut self, source: BasicBlockId, destination: BasicBlockId) {
        let source = &mut self.blocks[source];
        let mut instructions = source.take_instructions();
        let terminator = source.take_terminator();

        let destination = &mut self.blocks[destination];
        destination.instructions_mut().append(&mut instructions);
        destination.set_terminator(terminator);
    }

    pub(crate) fn get_instruction_call_stack(&self, instruction: InstructionId) -> CallStack {
        let call_stack = self.get_instruction_call_stack_id(instruction);
        self.call_stack_data.get_call_stack(call_stack)
    }

    pub(crate) fn get_instruction_call_stack_id(&self, instruction: InstructionId) -> CallStackId {
        self.locations.get(&instruction).cloned().unwrap_or_default()
    }

    pub(crate) fn get_call_stack(&self, call_stack: CallStackId) -> CallStack {
        self.call_stack_data.get_call_stack(call_stack)
    }

    pub(crate) fn get_value_call_stack(&self, value: ValueId) -> CallStack {
        match &self.values[self.resolve(value)] {
            Value::Instruction { instruction, .. } => self.get_instruction_call_stack(*instruction),
            _ => CallStack::new(),
        }
    }

    pub(crate) fn get_value_call_stack_id(&self, value: ValueId) -> CallStackId {
        match &self.values[self.resolve(value)] {
            Value::Instruction { instruction, .. } => {
                self.get_instruction_call_stack_id(*instruction)
            }
            _ => CallStackId::root(),
        }
    }

    /// True if the given ValueId refers to a (recursively) constant value
    pub(crate) fn is_constant(&self, argument: ValueId) -> bool {
        let argument = self.resolve(argument);
        match &self[argument] {
            Value::Param { .. } => false,
            Value::Instruction { .. } => {
                let Some(instruction) = self.get_local_or_global_instruction(argument) else {
                    return false;
                };
                match &instruction {
                    Instruction::MakeArray { elements, .. } => {
                        elements.iter().all(|element| self.is_constant(*element))
                    }
                    _ => false,
                }
<<<<<<< HEAD
                _ => false,
            },
            // TODO: Make this true and handle instruction simplifications with globals.
            // Currently all globals are inlined as a temporary measure so this is fine to have as false.
            Value::Global(_) => false,
=======
            }
            Value::Global(_) => {
                unreachable!("The global value should have been indexed from the global space");
            }
>>>>>>> 1f36a043
            _ => true,
        }
    }

    /// True that the input is a non-zero `Value::NumericConstant`
    pub(crate) fn is_constant_true(&self, argument: ValueId) -> bool {
        if let Some(constant) = self.get_numeric_constant(argument) {
            !constant.is_zero()
        } else {
            false
        }
    }

    pub(crate) fn is_global(&self, value: ValueId) -> bool {
        matches!(self.values[value], Value::Global(_))
    }

    /// Uses value information to determine whether an instruction is from
    /// this function's DFG or the global space's DFG.
    pub(crate) fn get_local_or_global_instruction(&self, value: ValueId) -> Option<&Instruction> {
        match &self[value] {
            Value::Instruction { instruction, .. } => {
                let instruction = if self.is_global(value) {
                    let instruction = &self.globals[*instruction];
                    // We expect to only have MakeArray instructions in the global space
                    assert!(matches!(instruction, Instruction::MakeArray { .. }));
                    instruction
                } else {
                    &self[*instruction]
                };
                Some(instruction)
            }
            _ => None,
        }
    }
}

impl std::ops::Index<InstructionId> for DataFlowGraph {
    type Output = Instruction;
    fn index(&self, id: InstructionId) -> &Self::Output {
        &self.instructions[id]
    }
}

impl std::ops::IndexMut<InstructionId> for DataFlowGraph {
    fn index_mut(&mut self, id: InstructionId) -> &mut Self::Output {
        &mut self.instructions[id]
    }
}

impl std::ops::Index<ValueId> for DataFlowGraph {
    type Output = Value;
    fn index(&self, id: ValueId) -> &Self::Output {
        let value = &self.values[id];
        if matches!(value, Value::Global(_)) {
            return &self.globals[id];
        }
        value
    }
}

impl std::ops::Index<BasicBlockId> for DataFlowGraph {
    type Output = BasicBlock;
    fn index(&self, id: BasicBlockId) -> &Self::Output {
        &self.blocks[id]
    }
}

impl std::ops::IndexMut<BasicBlockId> for DataFlowGraph {
    /// Get a mutable reference to a function's basic block for the given id.
    fn index_mut(&mut self, id: BasicBlockId) -> &mut Self::Output {
        &mut self.blocks[id]
    }
}

impl std::ops::Index<ValueId> for GlobalsGraph {
    type Output = Value;
    fn index(&self, id: ValueId) -> &Self::Output {
        &self.values[id]
    }
}

impl std::ops::Index<InstructionId> for GlobalsGraph {
    type Output = Instruction;
    fn index(&self, id: InstructionId) -> &Self::Output {
        &self.instructions[id]
    }
}

// The result of calling DataFlowGraph::insert_instruction can
// be a list of results or a single ValueId if the instruction was simplified
// to an existing value.
#[derive(Debug)]
pub(crate) enum InsertInstructionResult<'dfg> {
    /// Results is the standard case containing the instruction id and the results of that instruction.
    Results(InstructionId, &'dfg [ValueId]),
    SimplifiedTo(ValueId),
    SimplifiedToMultiple(Vec<ValueId>),
    InstructionRemoved,
}

impl<'dfg> InsertInstructionResult<'dfg> {
    /// Retrieve the first (and expected to be the only) result.
    pub(crate) fn first(&self) -> ValueId {
        match self {
            InsertInstructionResult::SimplifiedTo(value) => *value,
            InsertInstructionResult::SimplifiedToMultiple(values) => values[0],
            InsertInstructionResult::Results(_, results) => {
                assert_eq!(results.len(), 1);
                results[0]
            }
            InsertInstructionResult::InstructionRemoved => {
                panic!("Instruction was removed, no results")
            }
        }
    }

    /// Return all the results contained in the internal results array.
    /// This is used for instructions returning multiple results like function calls.
    pub(crate) fn results(self) -> Cow<'dfg, [ValueId]> {
        match self {
            InsertInstructionResult::Results(_, results) => Cow::Borrowed(results),
            InsertInstructionResult::SimplifiedTo(result) => Cow::Owned(vec![result]),
            InsertInstructionResult::SimplifiedToMultiple(results) => Cow::Owned(results),
            InsertInstructionResult::InstructionRemoved => Cow::Owned(vec![]),
        }
    }

    /// Returns the amount of ValueIds contained
    pub(crate) fn len(&self) -> usize {
        match self {
            InsertInstructionResult::SimplifiedTo(_) => 1,
            InsertInstructionResult::SimplifiedToMultiple(results) => results.len(),
            InsertInstructionResult::Results(_, results) => results.len(),
            InsertInstructionResult::InstructionRemoved => 0,
        }
    }
}

impl<'dfg> std::ops::Index<usize> for InsertInstructionResult<'dfg> {
    type Output = ValueId;

    fn index(&self, index: usize) -> &Self::Output {
        match self {
            InsertInstructionResult::Results(_, results) => &results[index],
            InsertInstructionResult::SimplifiedTo(result) => {
                assert_eq!(index, 0);
                result
            }
            InsertInstructionResult::SimplifiedToMultiple(results) => &results[index],
            InsertInstructionResult::InstructionRemoved => {
                panic!("Cannot index into InsertInstructionResult::InstructionRemoved")
            }
        }
    }
}

#[cfg(test)]
mod tests {
    use super::DataFlowGraph;
    use crate::ssa::ir::{instruction::Instruction, types::Type};

    #[test]
    fn make_instruction() {
        let mut dfg = DataFlowGraph::default();
        let ins = Instruction::Allocate;
        let ins_id = dfg.make_instruction(ins, Some(vec![Type::field()]));

        let results = dfg.instruction_results(ins_id);
        assert_eq!(results.len(), 1);
    }
}<|MERGE_RESOLUTION|>--- conflicted
+++ resolved
@@ -261,8 +261,6 @@
         ctrl_typevars: Option<Vec<Type>>,
         call_stack: CallStackId,
     ) -> InsertInstructionResult {
-<<<<<<< HEAD
-=======
         self.insert_instruction_and_results_if_simplified(
             instruction,
             block,
@@ -281,7 +279,6 @@
         call_stack: CallStackId,
         existing_id: Option<InstructionId>,
     ) -> InsertInstructionResult {
->>>>>>> 1f36a043
         if !self.is_handled_by_runtime(&instruction) {
             panic!("Attempted to insert instruction not handled by runtime: {instruction:?}");
         }
@@ -693,18 +690,10 @@
                     }
                     _ => false,
                 }
-<<<<<<< HEAD
-                _ => false,
-            },
-            // TODO: Make this true and handle instruction simplifications with globals.
-            // Currently all globals are inlined as a temporary measure so this is fine to have as false.
-            Value::Global(_) => false,
-=======
             }
             Value::Global(_) => {
                 unreachable!("The global value should have been indexed from the global space");
             }
->>>>>>> 1f36a043
             _ => true,
         }
     }
