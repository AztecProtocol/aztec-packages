use binary::{truncate, truncate_field};
use serde::{Deserialize, Serialize};
use std::hash::{Hash, Hasher};

use acvm::{
    FieldElement,
    acir::AcirField,
    acir::{BlackBoxFunc, circuit::ErrorSelector},
};
use fxhash::FxHasher64;
use iter_extended::vecmap;
use noirc_frontend::hir_def::types::Type as HirType;

use crate::ssa::opt::{flatten_cfg::value_merger::ValueMerger, pure::Purity};

use super::{
    basic_block::BasicBlockId,
    call_stack::CallStackId,
    dfg::DataFlowGraph,
    function::Function,
    map::Id,
    types::{NumericType, Type},
    value::{Value, ValueId},
};

pub(crate) mod binary;
mod call;
mod cast;
mod constrain;

pub(crate) use binary::{Binary, BinaryOp};
use call::simplify_call;
use cast::simplify_cast;
use constrain::decompose_constrain;

/// Reference to an instruction
///
/// Note that InstructionIds are not unique. That is, two InstructionIds
/// may refer to the same Instruction data. This is because, although
/// identical, instructions may have different results based on their
/// placement within a block.
pub(crate) type InstructionId = Id<Instruction>;

/// These are similar to built-ins in other languages.
/// These can be classified under two categories:
/// - Opcodes which the IR knows the target machine has
///   special support for. (LowLevel)
/// - Opcodes which have no function definition in the
///   source code and must be processed by the IR.
#[derive(Debug, Copy, Clone, PartialEq, Eq, Hash, Serialize, Deserialize)]
pub(crate) enum Intrinsic {
    ArrayLen,
    ArrayAsStrUnchecked,
    AsSlice,
    AssertConstant,
    StaticAssert,
    SlicePushBack,
    SlicePushFront,
    SlicePopBack,
    SlicePopFront,
    SliceInsert,
    SliceRemove,
    ApplyRangeConstraint,
    StrAsBytes,
    ToBits(Endian),
    ToRadix(Endian),
    BlackBox(BlackBoxFunc),
    Hint(Hint),
    AsWitness,
    IsUnconstrained,
    DerivePedersenGenerators,
    FieldLessThan,
    ArrayRefCount,
    SliceRefCount,
}

impl std::fmt::Display for Intrinsic {
    fn fmt(&self, f: &mut std::fmt::Formatter<'_>) -> std::fmt::Result {
        match self {
            Intrinsic::ArrayLen => write!(f, "array_len"),
            Intrinsic::ArrayAsStrUnchecked => write!(f, "array_as_str_unchecked"),
            Intrinsic::AsSlice => write!(f, "as_slice"),
            Intrinsic::AssertConstant => write!(f, "assert_constant"),
            Intrinsic::StaticAssert => write!(f, "static_assert"),
            Intrinsic::SlicePushBack => write!(f, "slice_push_back"),
            Intrinsic::SlicePushFront => write!(f, "slice_push_front"),
            Intrinsic::SlicePopBack => write!(f, "slice_pop_back"),
            Intrinsic::SlicePopFront => write!(f, "slice_pop_front"),
            Intrinsic::SliceInsert => write!(f, "slice_insert"),
            Intrinsic::SliceRemove => write!(f, "slice_remove"),
            Intrinsic::StrAsBytes => write!(f, "str_as_bytes"),
            Intrinsic::ApplyRangeConstraint => write!(f, "apply_range_constraint"),
            Intrinsic::ToBits(Endian::Big) => write!(f, "to_be_bits"),
            Intrinsic::ToBits(Endian::Little) => write!(f, "to_le_bits"),
            Intrinsic::ToRadix(Endian::Big) => write!(f, "to_be_radix"),
            Intrinsic::ToRadix(Endian::Little) => write!(f, "to_le_radix"),
            Intrinsic::BlackBox(function) => write!(f, "{function}"),
            Intrinsic::Hint(Hint::BlackBox) => write!(f, "black_box"),
            Intrinsic::AsWitness => write!(f, "as_witness"),
            Intrinsic::IsUnconstrained => write!(f, "is_unconstrained"),
            Intrinsic::DerivePedersenGenerators => write!(f, "derive_pedersen_generators"),
            Intrinsic::FieldLessThan => write!(f, "field_less_than"),
            Intrinsic::ArrayRefCount => write!(f, "array_refcount"),
            Intrinsic::SliceRefCount => write!(f, "slice_refcount"),
        }
    }
}

impl Intrinsic {
    /// Returns whether the `Intrinsic` has side effects.
    ///
    /// If there are no side effects then the `Intrinsic` can be removed if the result is unused.
    ///
    /// An example of a side effect is increasing the reference count of an array, but functions
    /// which can fail due to implicit constraints are also considered to have a side effect.
    pub(crate) fn has_side_effects(&self) -> bool {
        match self {
            Intrinsic::AssertConstant
            | Intrinsic::StaticAssert
            | Intrinsic::ApplyRangeConstraint
            // Array & slice ref counts are treated as having side effects since they operate
            // on hidden variables on otherwise identical array values.
            | Intrinsic::ArrayRefCount
            | Intrinsic::SliceRefCount
            | Intrinsic::AsWitness => true,

            // These apply a constraint that the input must fit into a specified number of limbs.
            Intrinsic::ToBits(_) | Intrinsic::ToRadix(_) => true,

            // These imply a check that the slice is non-empty and should fail otherwise.
            Intrinsic::SlicePopBack | Intrinsic::SlicePopFront | Intrinsic::SliceRemove => true,

            Intrinsic::ArrayLen
            | Intrinsic::ArrayAsStrUnchecked
            | Intrinsic::AsSlice
            | Intrinsic::SlicePushBack
            | Intrinsic::SlicePushFront
            | Intrinsic::SliceInsert
            | Intrinsic::StrAsBytes
            | Intrinsic::IsUnconstrained
            | Intrinsic::DerivePedersenGenerators
            | Intrinsic::FieldLessThan => false,

            // Treat the black_box hint as-if it could potentially have side effects.
            Intrinsic::Hint(Hint::BlackBox) => true,

            // Some black box functions have side-effects
            Intrinsic::BlackBox(func) => matches!(
                func,
                BlackBoxFunc::RecursiveAggregation
                    | BlackBoxFunc::MultiScalarMul
                    | BlackBoxFunc::EmbeddedCurveAdd
            ),
        }
    }

    /// Intrinsics which only have a side effect due to the chance that
    /// they can fail a constraint can be deduplicated.
    pub(crate) fn can_be_deduplicated(&self, deduplicate_with_predicate: bool) -> bool {
        match self.purity() {
            Purity::Pure => true,
            Purity::PureWithPredicate => deduplicate_with_predicate,
            Purity::Impure => false,
        }
    }

    pub(crate) fn purity(&self) -> Purity {
        match self {
            // These apply a constraint in the form of ACIR opcodes, but they can be deduplicated
            // if the inputs are the same. If they depend on a side effect variable (e.g. because
            // they were in an if-then-else) then `handle_instruction_side_effects` in `flatten_cfg`
            // will have attached the condition variable to their inputs directly, so they don't
            // directly depend on the corresponding `enable_side_effect` instruction any more.
            // However, to conform with the expectations of `Instruction::can_be_deduplicated` and
            // `constant_folding` we only use this information if the caller shows interest in it.
            Intrinsic::ToBits(_)
            | Intrinsic::ToRadix(_)
            | Intrinsic::BlackBox(
                BlackBoxFunc::MultiScalarMul
                | BlackBoxFunc::EmbeddedCurveAdd
                | BlackBoxFunc::RecursiveAggregation,
            ) => Purity::PureWithPredicate,

            // Operations that remove items from a slice don't modify the slice, they just assert it's non-empty.
            Intrinsic::SlicePopBack | Intrinsic::SlicePopFront | Intrinsic::SliceRemove => {
                Purity::PureWithPredicate
            }

            Intrinsic::AssertConstant
            | Intrinsic::StaticAssert
            | Intrinsic::ApplyRangeConstraint
            | Intrinsic::AsWitness => Purity::PureWithPredicate,

            _ if self.has_side_effects() => Purity::Impure,
            _ => Purity::Pure,
        }
    }

    /// Lookup an Intrinsic by name and return it if found.
    /// If there is no such intrinsic by that name, None is returned.
    pub(crate) fn lookup(name: &str) -> Option<Intrinsic> {
        match name {
            "array_len" => Some(Intrinsic::ArrayLen),
            "array_as_str_unchecked" => Some(Intrinsic::ArrayAsStrUnchecked),
            "as_slice" => Some(Intrinsic::AsSlice),
            "assert_constant" => Some(Intrinsic::AssertConstant),
            "static_assert" => Some(Intrinsic::StaticAssert),
            "apply_range_constraint" => Some(Intrinsic::ApplyRangeConstraint),
            "slice_push_back" => Some(Intrinsic::SlicePushBack),
            "slice_push_front" => Some(Intrinsic::SlicePushFront),
            "slice_pop_back" => Some(Intrinsic::SlicePopBack),
            "slice_pop_front" => Some(Intrinsic::SlicePopFront),
            "slice_insert" => Some(Intrinsic::SliceInsert),
            "slice_remove" => Some(Intrinsic::SliceRemove),
            "str_as_bytes" => Some(Intrinsic::StrAsBytes),
            "to_le_radix" => Some(Intrinsic::ToRadix(Endian::Little)),
            "to_be_radix" => Some(Intrinsic::ToRadix(Endian::Big)),
            "to_le_bits" => Some(Intrinsic::ToBits(Endian::Little)),
            "to_be_bits" => Some(Intrinsic::ToBits(Endian::Big)),
            "as_witness" => Some(Intrinsic::AsWitness),
            "is_unconstrained" => Some(Intrinsic::IsUnconstrained),
            "derive_pedersen_generators" => Some(Intrinsic::DerivePedersenGenerators),
            "field_less_than" => Some(Intrinsic::FieldLessThan),
            "black_box" => Some(Intrinsic::Hint(Hint::BlackBox)),
            "array_refcount" => Some(Intrinsic::ArrayRefCount),
            "slice_refcount" => Some(Intrinsic::SliceRefCount),

            other => BlackBoxFunc::lookup(other).map(Intrinsic::BlackBox),
        }
    }
}

/// The endian-ness of bits when encoding values as bits in e.g. ToBits or ToRadix
#[derive(Clone, Copy, Debug, Hash, PartialEq, Eq, Serialize, Deserialize)]
pub(crate) enum Endian {
    Big,
    Little,
}

/// Compiler hints.
#[derive(Clone, Copy, Debug, Hash, PartialEq, Eq, Serialize, Deserialize)]
pub(crate) enum Hint {
    /// Hint to the compiler to treat the call as having potential side effects,
    /// so that the value passed to it can survive SSA passes without being
    /// simplified out completely. This facilitates testing and reproducing
    /// runtime behavior with constants.
    BlackBox,
}

#[derive(Debug, PartialEq, Eq, Hash, Clone, Serialize, Deserialize)]
/// Instructions are used to perform tasks.
/// The instructions that the IR is able to specify are listed below.
pub(crate) enum Instruction {
    /// Binary Operations like +, -, *, /, ==, !=
    Binary(Binary),

    /// Converts `Value` into the given NumericType
    Cast(ValueId, NumericType),

    /// Computes a bit wise not
    Not(ValueId),

    /// Truncates `value` to `bit_size`
    Truncate { value: ValueId, bit_size: u32, max_bit_size: u32 },

    /// Constrains two values to be equal to one another.
    Constrain(ValueId, ValueId, Option<ConstrainError>),

    /// Constrains two values to not be equal to one another.
    ConstrainNotEqual(ValueId, ValueId, Option<ConstrainError>),

    /// Range constrain `value` to `max_bit_size`
    RangeCheck { value: ValueId, max_bit_size: u32, assert_message: Option<String> },

    /// Performs a function call with a list of its arguments.
    Call { func: ValueId, arguments: Vec<ValueId> },

    /// Allocates a region of memory. Note that this is not concerned with
    /// the type of memory, the type of element is determined when loading this memory.
    /// This is used for representing mutable variables and references.
    Allocate,

    /// Loads a value from memory.
    Load { address: ValueId },

    /// Writes a value to memory.
    Store { address: ValueId, value: ValueId },

    /// Provides a context for all instructions that follow up until the next
    /// `EnableSideEffectsIf` is encountered, for stating a condition that determines whether
    /// such instructions are allowed to have side-effects.
    ///
    /// For example,
    /// ```text
    /// EnableSideEffectsIf condition0;
    /// code0;
    /// EnableSideEffectsIf condition1;
    /// code1;
    /// ```
    /// - `code0` will have side effects iff `condition0` evaluates to `true`
    /// - `code1` will have side effects iff `condition1` evaluates to `true`
    ///
    /// This instruction is only emitted after the cfg flattening pass, and is used to annotate
    /// instruction regions with a condition that corresponds to their position in the CFG's
    /// if-branching structure.
    EnableSideEffectsIf { condition: ValueId },

    /// Retrieve a value from an array at the given index
    ArrayGet { array: ValueId, index: ValueId },

    /// Creates a new array with the new value at the given index. All other elements are identical
    /// to those in the given array. This will not modify the original array unless `mutable` is
    /// set. This flag is off by default and only enabled when optimizations determine it is safe.
    ArraySet { array: ValueId, index: ValueId, value: ValueId, mutable: bool },

    /// An instruction to increment the reference count of a value.
    ///
    /// This currently only has an effect in Brillig code where array sharing and copy on write is
    /// implemented via reference counting. In ACIR code this is done with im::Vector and these
    /// IncrementRc instructions are ignored.
    IncrementRc { value: ValueId },

    /// An instruction to decrement the reference count of a value.
    ///
    /// This currently only has an effect in Brillig code where array sharing and copy on write is
    /// implemented via reference counting. In ACIR code this is done with im::Vector and these
    /// DecrementRc instructions are ignored.
    ///
    /// The `original` contains the value of the array which was incremented by the pair of this decrement.
    DecrementRc { value: ValueId, original: ValueId },

    /// Merge two values returned from opposite branches of a conditional into one.
    ///
    /// ```text
    /// if then_condition {
    ///     then_value
    /// } else {   // else_condition = !then_condition
    ///     else_value
    /// }
    /// ```
    IfElse {
        then_condition: ValueId,
        then_value: ValueId,
        else_condition: ValueId,
        else_value: ValueId,
    },

    /// Creates a new array or slice.
    ///
    /// `typ` should be an array or slice type with an element type
    /// matching each of the `elements` values' types.
    MakeArray { elements: im::Vector<ValueId>, typ: Type },

    /// A No-op instruction. These are intended to replace other instructions in a block's
    /// instructions vector without having to move each instruction afterward.
    ///
    /// A No-op has no results and is always removed when Instruction::simplify is called.
    /// When replacing another instruction, the instruction's results should always be mapped to a
    /// new value since they will not be able to refer to their original instruction value any more.
    Noop,
}

impl Instruction {
    /// Returns a binary instruction with the given operator, lhs, and rhs
    pub(crate) fn binary(operator: BinaryOp, lhs: ValueId, rhs: ValueId) -> Instruction {
        Instruction::Binary(Binary { lhs, operator, rhs })
    }

    /// Returns the type that this instruction will return.
    pub(crate) fn result_type(&self) -> InstructionResultType {
        match self {
            Instruction::Binary(binary) => binary.result_type(),
            Instruction::Cast(_, typ) => InstructionResultType::Known(Type::Numeric(*typ)),
            Instruction::MakeArray { typ, .. } => InstructionResultType::Known(typ.clone()),
            Instruction::Not(value)
            | Instruction::Truncate { value, .. }
            | Instruction::ArraySet { array: value, .. }
            | Instruction::IfElse { then_value: value, .. } => {
                InstructionResultType::Operand(*value)
            }
            Instruction::Constrain(..)
            | Instruction::ConstrainNotEqual(..)
            | Instruction::Store { .. }
            | Instruction::IncrementRc { .. }
            | Instruction::DecrementRc { .. }
            | Instruction::RangeCheck { .. }
            | Instruction::Noop
            | Instruction::EnableSideEffectsIf { .. } => InstructionResultType::None,
            Instruction::Allocate { .. }
            | Instruction::Load { .. }
            | Instruction::ArrayGet { .. }
            | Instruction::Call { .. } => InstructionResultType::Unknown,
        }
    }

    /// True if this instruction requires specifying the control type variables when
    /// inserting this instruction into a DataFlowGraph.
    pub(crate) fn requires_ctrl_typevars(&self) -> bool {
        matches!(self.result_type(), InstructionResultType::Unknown)
    }

    /// Indicates if the instruction has a side effect, ie. it can fail, or it interacts with memory.
    ///
    /// This is similar to `can_be_deduplicated`, but it doesn't depend on whether the caller takes
    /// constraints into account, because it might not use it to isolate the side effects across branches.
    pub(crate) fn has_side_effects(&self, dfg: &DataFlowGraph) -> bool {
        use Instruction::*;

        match self {
            // These either have side-effects or interact with memory
            EnableSideEffectsIf { .. }
            | Allocate
            | Load { .. }
            | Store { .. }
            | IncrementRc { .. }
            | DecrementRc { .. } => true,

            Call { func, .. } => match dfg[*func] {
                Value::Intrinsic(intrinsic) => intrinsic.has_side_effects(),
                // Functions known to be pure have no side effects.
                // `PureWithPredicates` functions may still have side effects.
                Value::Function(function) => dfg.purity_of(function) != Some(Purity::Pure),
                _ => true, // Be conservative and assume other functions can have side effects.
            },

            // These can fail.
            Constrain(..) | ConstrainNotEqual(..) | RangeCheck { .. } => true,

            // This should never be side-effectful
            MakeArray { .. } | Noop => false,

            // Some binary math can overflow or underflow
            Binary(binary) => match binary.operator {
                BinaryOp::Add { unchecked: false }
                | BinaryOp::Sub { unchecked: false }
                | BinaryOp::Mul { unchecked: false }
                | BinaryOp::Div
                | BinaryOp::Mod => true,
                BinaryOp::Add { unchecked: true }
                | BinaryOp::Sub { unchecked: true }
                | BinaryOp::Mul { unchecked: true }
                | BinaryOp::Eq
                | BinaryOp::Lt
                | BinaryOp::And
                | BinaryOp::Or
                | BinaryOp::Xor
                | BinaryOp::Shl
                | BinaryOp::Shr => false,
            },

            // These can have different behavior depending on the EnableSideEffectsIf context.
            Cast(_, _)
            | Not(_)
            | Truncate { .. }
            | IfElse { .. }
            | ArrayGet { .. }
            | ArraySet { .. } => self.requires_acir_gen_predicate(dfg),
        }
    }

    /// Indicates if the instruction can be safely replaced with the results of another instruction with the same inputs.
    /// If `deduplicate_with_predicate` is set, we assume we're deduplicating with the instruction
    /// and its predicate, rather than just the instruction. Setting this means instructions that
    /// rely on predicates can be deduplicated as well.
    ///
    /// Some instructions get the predicate attached to their inputs by `handle_instruction_side_effects` in `flatten_cfg`.
    /// These can be deduplicated because they implicitly depend on the predicate, not only when the caller uses the
    /// predicate variable as a key to cache results. However, to avoid tight coupling between passes, we make the deduplication
    /// conditional on whether the caller wants the predicate to be taken into account or not.
    pub(crate) fn can_be_deduplicated(
        &self,
        function: &Function,
        deduplicate_with_predicate: bool,
    ) -> bool {
        use Instruction::*;

        match self {
            // These either have side-effects or interact with memory
            EnableSideEffectsIf { .. }
            | Allocate
            | Load { .. }
            | Store { .. }
            | IncrementRc { .. }
            | DecrementRc { .. } => false,

            Call { func, .. } => match function.dfg[*func] {
                Value::Intrinsic(intrinsic) => {
                    intrinsic.can_be_deduplicated(deduplicate_with_predicate)
                }
                Value::Function(id) => match function.dfg.purity_of(id) {
                    Some(Purity::Pure) => true,
                    Some(Purity::PureWithPredicate) => deduplicate_with_predicate,
                    Some(Purity::Impure) => false,
                    None => false,
                },
                _ => false,
            },

            // We can deduplicate these instructions if we know the predicate is also the same.
            Constrain(..) | ConstrainNotEqual(..) | RangeCheck { .. } => deduplicate_with_predicate,

            // Noop instructions can always be deduplicated, although they're more likely to be
            // removed entirely.
            Noop => true,

            // Cast instructions can always be deduplicated
            Cast(_, _) => true,

            // Arrays can be mutated in unconstrained code so code that handles this case must
            // take care to track whether the array was possibly mutated or not before
            // deduplicating. Since we don't know if the containing pass checks for this, we
            // can only assume these are safe to deduplicate in constrained code.
            MakeArray { .. } => function.runtime().is_acir(),

            // These can have different behavior depending on the EnableSideEffectsIf context.
            // Replacing them with a similar instruction potentially enables replacing an instruction
            // with one that was disabled. See
            // https://github.com/noir-lang/noir/pull/4716#issuecomment-2047846328.
            Binary(_)
            | Not(_)
            | Truncate { .. }
            | IfElse { .. }
            | ArrayGet { .. }
            | ArraySet { .. } => {
                deduplicate_with_predicate || !self.requires_acir_gen_predicate(&function.dfg)
            }
        }
    }

    pub(crate) fn can_eliminate_if_unused(&self, function: &Function, flattened: bool) -> bool {
        use Instruction::*;
        match self {
            Binary(binary) => {
                if matches!(binary.operator, BinaryOp::Div | BinaryOp::Mod) {
                    if let Some(rhs) = function.dfg.get_numeric_constant(binary.rhs) {
                        rhs != FieldElement::zero()
                    } else {
                        false
                    }
                } else {
                    true
                }
            }
            Cast(_, _)
            | Not(_)
            | Truncate { .. }
            | Allocate
            | Load { .. }
            | ArrayGet { .. }
            | IfElse { .. }
            | ArraySet { .. }
            | Noop
            | MakeArray { .. } => true,

            // Store instructions must be removed by DIE in acir code, any load
            // instructions should already be unused by that point.
            //
            // Note that this check assumes that it is being performed after the flattening
            // pass and after the last mem2reg pass. This is currently the case for the DIE
            // pass where this check is done, but does mean that we cannot perform mem2reg
            // after the DIE pass.
            Store { .. } => {
                flattened && function.runtime().is_acir() && function.reachable_blocks().len() == 1
            }

            Constrain(..)
            | ConstrainNotEqual(..)
            | EnableSideEffectsIf { .. }
            | IncrementRc { .. }
            | DecrementRc { .. }
            | RangeCheck { .. } => false,

            // Some `Intrinsic`s have side effects so we must check what kind of `Call` this is.
            Call { func, .. } => match function.dfg[*func] {
                // Explicitly allows removal of unused ec operations, even if they can fail
                Value::Intrinsic(Intrinsic::BlackBox(BlackBoxFunc::MultiScalarMul))
                | Value::Intrinsic(Intrinsic::BlackBox(BlackBoxFunc::EmbeddedCurveAdd)) => true,

                Value::Intrinsic(intrinsic) => !intrinsic.has_side_effects(),

                // All foreign functions are treated as having side effects.
                // This is because they can be used to pass information
                // from the ACVM to the external world during execution.
                Value::ForeignFunction(_) => false,

                // We must assume that functions contain a side effect as we cannot inspect more deeply.
                Value::Function(_) => false,

                _ => false,
            },
        }
    }

    /// If true the instruction will depend on `enable_side_effects` context during acir-gen.
    pub(crate) fn requires_acir_gen_predicate(&self, dfg: &DataFlowGraph) -> bool {
        match self {
            Instruction::Binary(binary) => {
                match binary.operator {
                    BinaryOp::Add { unchecked: false }
                    | BinaryOp::Sub { unchecked: false }
                    | BinaryOp::Mul { unchecked: false } => {
                        // Some binary math can overflow or underflow, but this is only the case
                        // for unsigned types (here we assume the type of binary.lhs is the same)
                        dfg.type_of_value(binary.rhs).is_unsigned()
                    }
                    BinaryOp::Div | BinaryOp::Mod => {
                        // Div and Mod require a predicate if the RHS may be zero.
                        dfg.get_numeric_constant(binary.rhs)
                            .map(|rhs| rhs.is_zero())
                            .unwrap_or(true)
                    }
                    BinaryOp::Add { unchecked: true }
                    | BinaryOp::Sub { unchecked: true }
                    | BinaryOp::Mul { unchecked: true }
                    | BinaryOp::Eq
                    | BinaryOp::Lt
                    | BinaryOp::And
                    | BinaryOp::Or
                    | BinaryOp::Xor
                    | BinaryOp::Shl
                    | BinaryOp::Shr => false,
                }
            }

            Instruction::ArrayGet { array, index } => {
                // `ArrayGet`s which read from "known good" indices from an array should not need a predicate.
                !dfg.is_safe_index(*index, *array)
            }

            Instruction::EnableSideEffectsIf { .. } | Instruction::ArraySet { .. } => true,

            Instruction::Call { func, .. } => match dfg[*func] {
                Value::Function(id) => !matches!(dfg.purity_of(id), Some(Purity::Pure)),
                Value::Intrinsic(intrinsic) => {
                    matches!(intrinsic, Intrinsic::SliceInsert | Intrinsic::SliceRemove)
                }
                _ => false,
            },
            Instruction::Cast(_, _)
            | Instruction::Not(_)
            | Instruction::Truncate { .. }
            | Instruction::ConstrainNotEqual(..)
            | Instruction::Constrain(_, _, _)
            | Instruction::RangeCheck { .. }
            | Instruction::Allocate
            | Instruction::Load { .. }
            | Instruction::Store { .. }
            | Instruction::IfElse { .. }
            | Instruction::IncrementRc { .. }
            | Instruction::DecrementRc { .. }
            | Instruction::Noop
            | Instruction::MakeArray { .. } => false,
        }
    }

    /// Maps each ValueId inside this instruction to a new ValueId, returning the new instruction.
    /// Note that the returned instruction is fresh and will not have an assigned InstructionId
    /// until it is manually inserted in a DataFlowGraph later.
    pub(crate) fn map_values(&self, mut f: impl FnMut(ValueId) -> ValueId) -> Instruction {
        match self {
            Instruction::Binary(binary) => Instruction::Binary(Binary {
                lhs: f(binary.lhs),
                rhs: f(binary.rhs),
                operator: binary.operator,
            }),
            Instruction::Cast(value, typ) => Instruction::Cast(f(*value), *typ),
            Instruction::Not(value) => Instruction::Not(f(*value)),
            Instruction::Truncate { value, bit_size, max_bit_size } => Instruction::Truncate {
                value: f(*value),
                bit_size: *bit_size,
                max_bit_size: *max_bit_size,
            },
            Instruction::Constrain(lhs, rhs, assert_message) => {
                // Must map the `lhs` and `rhs` first as the value `f` is moved with the closure
                let lhs = f(*lhs);
                let rhs = f(*rhs);
                let assert_message = assert_message.as_ref().map(|error| match error {
                    ConstrainError::Dynamic(selector, is_string, payload_values) => {
                        ConstrainError::Dynamic(
                            *selector,
                            *is_string,
                            payload_values.iter().map(|&value| f(value)).collect(),
                        )
                    }
                    _ => error.clone(),
                });
                Instruction::Constrain(lhs, rhs, assert_message)
            }
            Instruction::ConstrainNotEqual(lhs, rhs, assert_message) => {
                // Must map the `lhs` and `rhs` first as the value `f` is moved with the closure
                let lhs = f(*lhs);
                let rhs = f(*rhs);
                let assert_message = assert_message.as_ref().map(|error| match error {
                    ConstrainError::Dynamic(selector, is_string, payload_values) => {
                        ConstrainError::Dynamic(
                            *selector,
                            *is_string,
                            payload_values.iter().map(|&value| f(value)).collect(),
                        )
                    }
                    _ => error.clone(),
                });
                Instruction::ConstrainNotEqual(lhs, rhs, assert_message)
            }
            Instruction::Call { func, arguments } => Instruction::Call {
                func: f(*func),
                arguments: vecmap(arguments.iter().copied(), f),
            },
            Instruction::Allocate => Instruction::Allocate,
            Instruction::Load { address } => Instruction::Load { address: f(*address) },
            Instruction::Store { address, value } => {
                Instruction::Store { address: f(*address), value: f(*value) }
            }
            Instruction::EnableSideEffectsIf { condition } => {
                Instruction::EnableSideEffectsIf { condition: f(*condition) }
            }
            Instruction::ArrayGet { array, index } => {
                Instruction::ArrayGet { array: f(*array), index: f(*index) }
            }
            Instruction::ArraySet { array, index, value, mutable } => Instruction::ArraySet {
                array: f(*array),
                index: f(*index),
                value: f(*value),
                mutable: *mutable,
            },
            Instruction::IncrementRc { value } => Instruction::IncrementRc { value: f(*value) },
            Instruction::DecrementRc { value, original } => {
                Instruction::DecrementRc { value: f(*value), original: f(*original) }
            }
            Instruction::RangeCheck { value, max_bit_size, assert_message } => {
                Instruction::RangeCheck {
                    value: f(*value),
                    max_bit_size: *max_bit_size,
                    assert_message: assert_message.clone(),
                }
            }
            Instruction::IfElse { then_condition, then_value, else_condition, else_value } => {
                Instruction::IfElse {
                    then_condition: f(*then_condition),
                    then_value: f(*then_value),
                    else_condition: f(*else_condition),
                    else_value: f(*else_value),
                }
            }
            Instruction::MakeArray { elements, typ } => Instruction::MakeArray {
                elements: elements.iter().copied().map(f).collect(),
                typ: typ.clone(),
            },
            Instruction::Noop => Instruction::Noop,
        }
    }

    /// Maps each ValueId inside this instruction to a new ValueId in place.
    pub(crate) fn map_values_mut(&mut self, mut f: impl FnMut(ValueId) -> ValueId) {
        match self {
            Instruction::Binary(binary) => {
                binary.lhs = f(binary.lhs);
                binary.rhs = f(binary.rhs);
            }
            Instruction::Cast(value, _) => *value = f(*value),
            Instruction::Not(value) => *value = f(*value),
            Instruction::Truncate { value, bit_size: _, max_bit_size: _ } => {
                *value = f(*value);
            }
            Instruction::Constrain(lhs, rhs, assert_message)
            | Instruction::ConstrainNotEqual(lhs, rhs, assert_message) => {
                *lhs = f(*lhs);
                *rhs = f(*rhs);
                if let Some(ConstrainError::Dynamic(_, _, payload_values)) = assert_message {
                    for value in payload_values {
                        *value = f(*value);
                    }
                }
            }
            Instruction::Call { func, arguments } => {
                *func = f(*func);
                for argument in arguments {
                    *argument = f(*argument);
                }
            }
            Instruction::Allocate => (),
            Instruction::Load { address } => *address = f(*address),
            Instruction::Store { address, value } => {
                *address = f(*address);
                *value = f(*value);
            }
            Instruction::EnableSideEffectsIf { condition } => {
                *condition = f(*condition);
            }
            Instruction::ArrayGet { array, index } => {
                *array = f(*array);
                *index = f(*index);
            }
            Instruction::ArraySet { array, index, value, mutable: _ } => {
                *array = f(*array);
                *index = f(*index);
                *value = f(*value);
            }
            Instruction::IncrementRc { value } => *value = f(*value),
            Instruction::DecrementRc { value, original } => {
                *value = f(*value);
                *original = f(*original);
            }
            Instruction::RangeCheck { value, max_bit_size: _, assert_message: _ } => {
                *value = f(*value);
            }
            Instruction::IfElse { then_condition, then_value, else_condition, else_value } => {
                *then_condition = f(*then_condition);
                *then_value = f(*then_value);
                *else_condition = f(*else_condition);
                *else_value = f(*else_value);
            }
            Instruction::MakeArray { elements, typ: _ } => {
                for element in elements.iter_mut() {
                    *element = f(*element);
                }
            }
            Instruction::Noop => (),
        }
    }

    /// Applies a function to each input value this instruction holds.
    pub(crate) fn for_each_value<T>(&self, mut f: impl FnMut(ValueId) -> T) {
        match self {
            Instruction::Binary(binary) => {
                f(binary.lhs);
                f(binary.rhs);
            }
            Instruction::Call { func, arguments } => {
                f(*func);
                for argument in arguments {
                    f(*argument);
                }
            }
            Instruction::Cast(value, _)
            | Instruction::Not(value)
            | Instruction::Truncate { value, .. }
            | Instruction::Load { address: value } => {
                f(*value);
            }
            Instruction::Constrain(lhs, rhs, assert_error)
            | Instruction::ConstrainNotEqual(lhs, rhs, assert_error) => {
                f(*lhs);
                f(*rhs);
                if let Some(ConstrainError::Dynamic(_, _, values)) = assert_error.as_ref() {
                    values.iter().for_each(|&val| {
                        f(val);
                    });
                }
            }

            Instruction::Store { address, value } => {
                f(*address);
                f(*value);
            }
            Instruction::Allocate { .. } => (),
            Instruction::ArrayGet { array, index } => {
                f(*array);
                f(*index);
            }
            Instruction::ArraySet { array, index, value, mutable: _ } => {
                f(*array);
                f(*index);
                f(*value);
            }
            Instruction::EnableSideEffectsIf { condition } => {
                f(*condition);
            }
            Instruction::IncrementRc { value } | Instruction::RangeCheck { value, .. } => {
                f(*value);
            }
            Instruction::DecrementRc { value, original } => {
                f(*value);
                f(*original);
            }
            Instruction::IfElse { then_condition, then_value, else_condition, else_value } => {
                f(*then_condition);
                f(*then_value);
                f(*else_condition);
                f(*else_value);
            }
            Instruction::MakeArray { elements, typ: _ } => {
                for element in elements {
                    f(*element);
                }
            }
            Instruction::Noop => (),
        }
    }

    /// Try to simplify this instruction. If the instruction can be simplified to a known value,
    /// that value is returned. Otherwise None is returned.
    ///
    /// The `block` parameter indicates the block this new instruction will be inserted into
    /// after this call.
    pub(crate) fn simplify(
        &self,
        dfg: &mut DataFlowGraph,
        block: BasicBlockId,
        ctrl_typevars: Option<Vec<Type>>,
        call_stack: CallStackId,
    ) -> SimplifyResult {
        use SimplifyResult::*;
        match self {
            Instruction::Binary(binary) => binary.simplify(dfg),
            Instruction::Cast(value, typ) => simplify_cast(*value, *typ, dfg),
            Instruction::Not(value) => {
                match &dfg[dfg.resolve(*value)] {
                    // Limit optimizing ! on constants to only booleans. If we tried it on fields,
                    // there is no Not on FieldElement, so we'd need to convert between u128. This
                    // would be incorrect however since the extra bits on the field would not be flipped.
                    Value::NumericConstant { constant, typ } if typ.is_unsigned() => {
                        // As we're casting to a `u128`, we need to clear out any upper bits that the NOT fills.
                        let bit_size = typ.bit_size();
                        assert!(bit_size <= 128);
                        let not_value: u128 = truncate(!constant.to_u128(), bit_size);
                        SimplifiedTo(dfg.make_constant(not_value.into(), *typ))
                    }
                    Value::Instruction { instruction, .. } => {
                        // !!v => v
                        if let Instruction::Not(value) = &dfg[*instruction] {
                            SimplifiedTo(*value)
                        } else {
                            None
                        }
                    }
                    _ => None,
                }
            }
            Instruction::Constrain(lhs, rhs, msg) => {
                let constraints = decompose_constrain(*lhs, *rhs, msg, dfg);
                if constraints.is_empty() {
                    Remove
                } else {
                    SimplifiedToInstructionMultiple(constraints)
                }
            }
            Instruction::ConstrainNotEqual(..) => None,
            Instruction::ArrayGet { array, index } => {
                if let Some(index) = dfg.get_numeric_constant(*index) {
                    try_optimize_array_get_from_previous_set(dfg, *array, index)
                } else {
                    None
                }
            }
            Instruction::ArraySet { array: array_id, index: index_id, value, .. } => {
                let array = dfg.get_array_constant(*array_id);
                let index = dfg.get_numeric_constant(*index_id);
                if let (Some((array, _element_type)), Some(index)) = (array, index) {
                    let index =
                        index.try_to_u32().expect("Expected array index to fit in u32") as usize;

                    if index < array.len() {
                        let elements = array.update(index, *value);
                        let typ = dfg.type_of_value(*array_id);
                        let instruction = Instruction::MakeArray { elements, typ };
                        let new_array = dfg.insert_instruction_and_results(
                            instruction,
                            block,
                            Option::None,
                            call_stack,
                        );
                        return SimplifiedTo(new_array.first());
                    }
                }

                try_optimize_array_set_from_previous_get(dfg, *array_id, *index_id, *value)
            }
            Instruction::Truncate { value, bit_size, max_bit_size } => {
                if bit_size == max_bit_size {
                    return SimplifiedTo(*value);
                }
                if let Some((numeric_constant, typ)) = dfg.get_numeric_constant_with_type(*value) {
                    let truncated_field = truncate_field(numeric_constant, *bit_size);
                    SimplifiedTo(dfg.make_constant(truncated_field, typ))
                } else if let Value::Instruction { instruction, .. } = &dfg[dfg.resolve(*value)] {
                    match &dfg[*instruction] {
                        Instruction::Truncate { bit_size: src_bit_size, .. } => {
                            // If we're truncating the value to fit into the same or larger bit size then this is a noop.
                            if src_bit_size <= bit_size && src_bit_size <= max_bit_size {
                                SimplifiedTo(*value)
                            } else {
                                None
                            }
                        }

                        Instruction::Binary(Binary {
                            lhs, rhs, operator: BinaryOp::Div, ..
                        }) if dfg.is_constant(*rhs) => {
                            // If we're truncating the result of a division by a constant denominator, we can
                            // reason about the maximum bit size of the result and whether a truncation is necessary.

                            let numerator_type = dfg.type_of_value(*lhs);
                            let max_numerator_bits = numerator_type.bit_size();

                            let divisor = dfg
                                .get_numeric_constant(*rhs)
                                .expect("rhs is checked to be constant.");
                            let divisor_bits = divisor.num_bits();

                            // 2^{max_quotient_bits} = 2^{max_numerator_bits} / 2^{divisor_bits}
                            // => max_quotient_bits = max_numerator_bits - divisor_bits
                            //
                            // In order for the truncation to be a noop, we then require `max_quotient_bits < bit_size`.
                            let max_quotient_bits = max_numerator_bits - divisor_bits;
                            if max_quotient_bits < *bit_size { SimplifiedTo(*value) } else { None }
                        }

                        _ => None,
                    }
                } else {
                    None
                }
            }
            Instruction::Call { func, arguments } => {
                simplify_call(*func, arguments, dfg, block, ctrl_typevars, call_stack)
            }
            Instruction::EnableSideEffectsIf { condition } => {
                if let Some(last) = dfg[block].instructions().last().copied() {
                    let last = &mut dfg[last];
                    if matches!(last, Instruction::EnableSideEffectsIf { .. }) {
                        *last = Instruction::EnableSideEffectsIf { condition: *condition };
                        return Remove;
                    }
                }
                None
            }
            Instruction::Allocate { .. } => None,
            Instruction::Load { .. } => None,
            Instruction::Store { .. } => None,
            Instruction::IncrementRc { .. } => None,
            Instruction::DecrementRc { .. } => None,
            Instruction::RangeCheck { value, max_bit_size, .. } => {
                let max_potential_bits = dfg.get_value_max_num_bits(*value);
<<<<<<< HEAD
                if max_potential_bits <= *max_bit_size { Remove } else { None }
=======
                if max_potential_bits <= *max_bit_size {
                    Remove
                } else {
                    None
                }
>>>>>>> e83fe03b
            }
            Instruction::IfElse { then_condition, then_value, else_condition, else_value } => {
                let then_condition = dfg.resolve(*then_condition);
                let else_condition = dfg.resolve(*else_condition);
                let typ = dfg.type_of_value(*then_value);

                if let Some(constant) = dfg.get_numeric_constant(then_condition) {
                    if constant.is_one() {
                        return SimplifiedTo(*then_value);
                    } else if constant.is_zero() {
                        return SimplifiedTo(*else_value);
                    }
                }

                let then_value = dfg.resolve(*then_value);
                let else_value = dfg.resolve(*else_value);
                if then_value == else_value {
                    return SimplifiedTo(then_value);
                }

                if let Value::Instruction { instruction, .. } = &dfg[then_value] {
                    if let Instruction::IfElse {
                        then_condition: inner_then_condition,
                        then_value: inner_then_value,
                        else_condition: inner_else_condition,
                        ..
                    } = dfg[*instruction]
                    {
                        if then_condition == inner_then_condition {
                            let instruction = Instruction::IfElse {
                                then_condition,
                                then_value: inner_then_value,
                                else_condition: inner_else_condition,
                                else_value,
                            };
                            return SimplifiedToInstruction(instruction);
                        }
                        // TODO: We could check to see if `then_condition == inner_else_condition`
                        // but we run into issues with duplicate NOT instructions having distinct ValueIds.
                    }
                };

                if let Value::Instruction { instruction, .. } = &dfg[else_value] {
                    if let Instruction::IfElse {
                        then_condition: inner_then_condition,
                        else_condition: inner_else_condition,
                        else_value: inner_else_value,
                        ..
                    } = dfg[*instruction]
                    {
                        if then_condition == inner_then_condition {
                            let instruction = Instruction::IfElse {
                                then_condition,
                                then_value,
                                else_condition: inner_else_condition,
                                else_value: inner_else_value,
                            };
                            return SimplifiedToInstruction(instruction);
                        }
                        // TODO: We could check to see if `then_condition == inner_else_condition`
                        // but we run into issues with duplicate NOT instructions having distinct ValueIds.
                    }
                };

                if matches!(&typ, Type::Numeric(_)) {
                    let result = ValueMerger::merge_numeric_values(
                        dfg,
                        block,
                        then_condition,
                        else_condition,
                        then_value,
                        else_value,
                    );
                    SimplifiedTo(result)
                } else {
                    None
                }
            }
            Instruction::MakeArray { .. } => None,
            Instruction::Noop => Remove,
        }
    }
}

/// Given a chain of operations like:
/// v1 = array_set [10, 11, 12], index 1, value: 5
/// v2 = array_set v1, index 2, value: 6
/// v3 = array_set v2, index 2, value: 7
/// v4 = array_get v3, index 1
///
/// We want to optimize `v4` to `10`. To do this we need to follow the array value
/// through several array sets. For each array set:
/// - If the index is non-constant we fail the optimization since any index may be changed
/// - If the index is constant and is our target index, we conservatively fail the optimization
///   in case the array_set is disabled from a previous `enable_side_effects_if` and the array get
///   was not.
/// - Otherwise, we check the array value of the array set.
///   - If the array value is constant, we use that array.
///   - If the array value is from a previous array-set, we recur.
fn try_optimize_array_get_from_previous_set(
    dfg: &DataFlowGraph,
    mut array_id: Id<Value>,
    target_index: FieldElement,
) -> SimplifyResult {
    let mut elements = None;

    // Arbitrary number of maximum tries just to prevent this optimization from taking too long.
    let max_tries = 5;
    for _ in 0..max_tries {
        if let Some(instruction) = dfg.get_local_or_global_instruction(array_id) {
            match instruction {
                Instruction::ArraySet { array, index, value, .. } => {
                    if let Some(constant) = dfg.get_numeric_constant(*index) {
                        if constant == target_index {
                            return SimplifyResult::SimplifiedTo(*value);
                        }

                        array_id = *array; // recur
                    } else {
                        return SimplifyResult::None;
                    }
                }
                Instruction::MakeArray { elements: array, typ: _ } => {
                    elements = Some(array.clone());
                    break;
                }
                _ => return SimplifyResult::None,
            }
        } else {
            return SimplifyResult::None;
        }
    }

    if let (Some(array), Some(index)) = (elements, target_index.try_to_u64()) {
        let index = index as usize;
        if index < array.len() {
            return SimplifyResult::SimplifiedTo(array[index]);
        }
    }
    SimplifyResult::None
}

/// If we have an array set whose value is from an array get on the same array at the same index,
/// we can simplify that array set to the array we were looking to perform an array set upon.
///
/// Simple case:
/// v3 = array_get v1, index v2
/// v5 = array_set v1, index v2, value v3
///
/// If we could not immediately simplify the array set from its value, we can try to follow
/// the array set backwards in the case we have constant indices:
///
/// v3 = array_get v1, index 1
/// v5 = array_set v1, index 2, value [Field 100, Field 101, Field 102]
/// v7 = array_set mut v5, index 1, value v3
///
/// We want to optimize `v7` to `v5`. We see that `v3` comes from an array get to `v1`. We follow `v5` backwards and see an array set
/// to `v1` and see that the previous array set occurs to a different constant index.
///
/// For each array_set:
/// - If the index is non-constant we fail the optimization since any index may be changed.
/// - If the index is constant and is our target index, we conservatively fail the optimization.
/// - Otherwise, we check the array value of the `array_set`. We will refer to this array as array'.
///   In the case above, array' is `v1` from `v5 = array set ...`
///   - If the original `array_set` value comes from an `array_get`, check the array in that `array_get` against array'.
///   - If the two values are equal we can simplify.
///     - Continuing the example above, as we have `v3 = array_get v1, index 1`, `v1` is
///       what we want to check against array'. We now know we can simplify `v7` to `v5` as it is unchanged.
///   - If they are not equal, recur marking the current `array_set` array as the new array id to use in the checks
fn try_optimize_array_set_from_previous_get(
    dfg: &DataFlowGraph,
    mut array_id: ValueId,
    target_index: ValueId,
    target_value: ValueId,
) -> SimplifyResult {
    let array_from_get = match &dfg[target_value] {
        Value::Instruction { instruction, .. } => match &dfg[*instruction] {
            Instruction::ArrayGet { array, index } => {
                if *array == array_id && *index == target_index {
                    // If array and index match from the value, we can immediately simplify
                    return SimplifyResult::SimplifiedTo(array_id);
                } else if *index == target_index {
                    *array
                } else {
                    return SimplifyResult::None;
                }
            }
            _ => return SimplifyResult::None,
        },
        _ => return SimplifyResult::None,
    };

    // At this point we have determined that the value we are writing in the `array_set` instruction
    // comes from an `array_get` from the same index at which we want to write it at.
    // It's possible that we're acting on the same array where other indices have been mutated in between
    // the `array_get` and `array_set` (resulting in the `array_id` not matching).
    //
    // We then inspect the set of `array_set`s which which led to the current array the `array_set` is acting on.
    // If we can work back to the array on which the `array_get` was reading from without having another `array_set`
    // act on the same index then we can be sure that the new `array_set` can be removed without affecting the final result.
    let Some(target_index) = dfg.get_numeric_constant(target_index) else {
        return SimplifyResult::None;
    };

    let original_array_id = array_id;
    // Arbitrary number of maximum tries just to prevent this optimization from taking too long.
    let max_tries = 5;
    for _ in 0..max_tries {
        match &dfg[array_id] {
            Value::Instruction { instruction, .. } => match &dfg[*instruction] {
                Instruction::ArraySet { array, index, .. } => {
                    let Some(index) = dfg.get_numeric_constant(*index) else {
                        return SimplifyResult::None;
                    };

                    if index == target_index {
                        return SimplifyResult::None;
                    }

                    if *array == array_from_get {
                        return SimplifyResult::SimplifiedTo(original_array_id);
                    }

                    array_id = *array; // recur
                }
                _ => return SimplifyResult::None,
            },
            _ => return SimplifyResult::None,
        }
    }

    SimplifyResult::None
}

#[derive(Debug, PartialEq, Eq, Hash, Clone)]
pub enum ErrorType {
    String(String),
    Dynamic(HirType),
}

impl ErrorType {
    pub fn selector(&self) -> ErrorSelector {
        let mut hasher = FxHasher64::default();
        self.hash(&mut hasher);
        let hash = hasher.finish();
        ErrorSelector::new(hash)
    }
}

#[derive(Debug, PartialEq, Eq, Hash, Clone, Serialize, Deserialize)]
pub(crate) enum ConstrainError {
    // Static string errors are not handled inside the program as data for efficiency reasons.
    StaticString(String),
    // These errors are handled by the program as data.
    // We use a boolean to indicate if the error is a string for printing purposes.
    Dynamic(ErrorSelector, /* is_string */ bool, Vec<ValueId>),
}

impl From<String> for ConstrainError {
    fn from(value: String) -> Self {
        ConstrainError::StaticString(value)
    }
}

impl From<String> for Box<ConstrainError> {
    fn from(value: String) -> Self {
        Box::new(value.into())
    }
}

/// The possible return values for Instruction::return_types
pub(crate) enum InstructionResultType {
    /// The result type of this instruction matches that of this operand
    Operand(ValueId),

    /// The result type of this instruction is known to be this type - independent of its operands.
    Known(Type),

    /// The result type of this function is unknown and separate from its operand types.
    /// This occurs for function calls and load operations.
    Unknown,

    /// This instruction does not return any results.
    None,
}

/// These are operations which can exit a basic block
/// ie control flow type operations
///
/// Since our IR needs to be in SSA form, it makes sense
/// to split up instructions like this, as we are sure that these instructions
/// will not be in the list of instructions for a basic block.
#[derive(Debug, PartialEq, Eq, Hash, Clone, Serialize, Deserialize)]
pub(crate) enum TerminatorInstruction {
    /// Control flow
    ///
    /// Jump If
    ///
    /// If the condition is true: jump to the specified `then_destination`.
    /// Otherwise, jump to the specified `else_destination`.
    JmpIf {
        condition: ValueId,
        then_destination: BasicBlockId,
        else_destination: BasicBlockId,
        call_stack: CallStackId,
    },

    /// Unconditional Jump
    ///
    /// Jumps to specified `destination` with `arguments`.
    /// The CallStack here is expected to be used to issue an error when the start range of
    /// a for loop cannot be deduced at compile-time.
    Jmp { destination: BasicBlockId, arguments: Vec<ValueId>, call_stack: CallStackId },

    /// Return from the current function with the given return values.
    ///
    /// All finished functions should have exactly 1 return instruction.
    /// Functions with early returns should instead be structured to
    /// unconditionally jump to a single exit block with the return values
    /// as the block arguments. Then the exit block can terminate in a return
    /// instruction returning these values.
    Return { return_values: Vec<ValueId>, call_stack: CallStackId },
}

impl TerminatorInstruction {
    /// Mutate each ValueId to a new ValueId using the given mapping function
    pub(crate) fn map_values_mut(&mut self, mut f: impl FnMut(ValueId) -> ValueId) {
        use TerminatorInstruction::*;
        match self {
            JmpIf { condition, .. } => {
                *condition = f(*condition);
            }
            Jmp { arguments, .. } => {
                for argument in arguments {
                    *argument = f(*argument);
                }
            }
            Return { return_values, .. } => {
                for return_value in return_values {
                    *return_value = f(*return_value);
                }
            }
        }
    }

    /// Apply a function to each value
    pub(crate) fn for_each_value<T>(&self, mut f: impl FnMut(ValueId) -> T) {
        use TerminatorInstruction::*;
        match self {
            JmpIf { condition, .. } => {
                f(*condition);
            }
            Jmp { arguments, .. } => {
                for argument in arguments {
                    f(*argument);
                }
            }
            Return { return_values, .. } => {
                for return_value in return_values {
                    f(*return_value);
                }
            }
        }
    }

    /// Mutate each BlockId to a new BlockId specified by the given mapping function.
    pub(crate) fn mutate_blocks(&mut self, mut f: impl FnMut(BasicBlockId) -> BasicBlockId) {
        use TerminatorInstruction::*;
        match self {
            JmpIf { then_destination, else_destination, .. } => {
                *then_destination = f(*then_destination);
                *else_destination = f(*else_destination);
            }
            Jmp { destination, .. } => {
                *destination = f(*destination);
            }
            Return { .. } => (),
        }
    }

    pub(crate) fn call_stack(&self) -> CallStackId {
        match self {
            TerminatorInstruction::JmpIf { call_stack, .. }
            | TerminatorInstruction::Jmp { call_stack, .. }
            | TerminatorInstruction::Return { call_stack, .. } => *call_stack,
        }
    }

    pub(crate) fn set_call_stack(&mut self, new_call_stack: CallStackId) {
        match self {
            TerminatorInstruction::JmpIf { call_stack, .. }
            | TerminatorInstruction::Jmp { call_stack, .. }
            | TerminatorInstruction::Return { call_stack, .. } => *call_stack = new_call_stack,
        }
    }
}

/// Contains the result to Instruction::simplify, specifying how the instruction
/// should be simplified.
pub(crate) enum SimplifyResult {
    /// Replace this function's result with the given value
    SimplifiedTo(ValueId),

    /// Replace this function's results with the given values
    /// Used for when there are multiple return values from
    /// a function such as a tuple
    SimplifiedToMultiple(Vec<ValueId>),

    /// Replace this function with an simpler but equivalent instruction.
    SimplifiedToInstruction(Instruction),

    /// Replace this function with a set of simpler but equivalent instructions.
    /// This is currently only to be used for [`Instruction::Constrain`].
    SimplifiedToInstructionMultiple(Vec<Instruction>),

    /// Remove the instruction, it is unnecessary
    Remove,

    /// Instruction could not be simplified
    None,
}

impl SimplifyResult {
    pub(crate) fn instructions(self) -> Option<Vec<Instruction>> {
        match self {
            SimplifyResult::SimplifiedToInstruction(instruction) => Some(vec![instruction]),
            SimplifyResult::SimplifiedToInstructionMultiple(instructions) => Some(instructions),
            _ => None,
        }
    }
}

#[cfg(test)]
mod tests {
    use crate::ssa::{opt::assert_normalized_ssa_equals, ssa_gen::Ssa};

    #[test]
    fn removes_range_constraints_on_constants() {
        let src = "
        acir(inline) fn main f0 {
          b0(v0: Field):
            range_check Field 0 to 1 bits
            range_check Field 1 to 1 bits
            range_check Field 255 to 8 bits
            range_check Field 256 to 8 bits
            return
        }
        ";
        let ssa = Ssa::from_str_simplifying(src).unwrap();

        let expected = "
        acir(inline) fn main f0 {
          b0(v0: Field):
            range_check Field 256 to 8 bits
            return
        }
        ";
        assert_normalized_ssa_equals(ssa, expected);
    }
}<|MERGE_RESOLUTION|>--- conflicted
+++ resolved
@@ -3,9 +3,9 @@
 use std::hash::{Hash, Hasher};
 
 use acvm::{
+    acir::AcirField,
+    acir::{circuit::ErrorSelector, BlackBoxFunc},
     FieldElement,
-    acir::AcirField,
-    acir::{BlackBoxFunc, circuit::ErrorSelector},
 };
 use fxhash::FxHasher64;
 use iter_extended::vecmap;
@@ -1003,7 +1003,11 @@
                             //
                             // In order for the truncation to be a noop, we then require `max_quotient_bits < bit_size`.
                             let max_quotient_bits = max_numerator_bits - divisor_bits;
-                            if max_quotient_bits < *bit_size { SimplifiedTo(*value) } else { None }
+                            if max_quotient_bits < *bit_size {
+                                SimplifiedTo(*value)
+                            } else {
+                                None
+                            }
                         }
 
                         _ => None,
@@ -1032,15 +1036,11 @@
             Instruction::DecrementRc { .. } => None,
             Instruction::RangeCheck { value, max_bit_size, .. } => {
                 let max_potential_bits = dfg.get_value_max_num_bits(*value);
-<<<<<<< HEAD
-                if max_potential_bits <= *max_bit_size { Remove } else { None }
-=======
                 if max_potential_bits <= *max_bit_size {
                     Remove
                 } else {
                     None
                 }
->>>>>>> e83fe03b
             }
             Instruction::IfElse { then_condition, then_value, else_condition, else_value } => {
                 let then_condition = dfg.resolve(*then_condition);
