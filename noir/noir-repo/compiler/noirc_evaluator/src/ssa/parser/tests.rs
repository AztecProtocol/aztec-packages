--- conflicted
+++ resolved
@@ -529,8 +529,6 @@
         }
         ";
     assert_ssa_roundtrip(src);
-<<<<<<< HEAD
-=======
 }
 
 #[test]
@@ -547,5 +545,4 @@
         }
         ";
     assert_ssa_roundtrip(src);
->>>>>>> d174172f
 }