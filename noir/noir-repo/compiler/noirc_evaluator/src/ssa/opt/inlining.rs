--- conflicted
+++ resolved
@@ -66,31 +66,16 @@
         self.functions = btree_map(inline_sources, |entry_point| {
             let should_inline_call =
                 |_context: &PerFunctionContext, ssa: &Ssa, called_func_id: FunctionId| -> bool {
-<<<<<<< HEAD
-                    let function = &ssa.functions[&called_func_id];
-
-                    match function.runtime() {
-=======
                     let callee = &ssa.functions[&called_func_id];
                     let caller_runtime = ssa.functions[entry_point].runtime();
 
                     match callee.runtime() {
->>>>>>> a72b1b8b
                         RuntimeType::Acir(inline_type) => {
                             // If the called function is acir, we inline if it's not an entry point
 
                             // If we have not already finished the flattening pass, functions marked
                             // to not have predicates should be preserved.
                             let preserve_function =
-<<<<<<< HEAD
-                                !inline_no_predicates_functions && function.is_no_predicates();
-                            !inline_type.is_entry_point() && !preserve_function
-                        }
-                        RuntimeType::Brillig(_) => {
-                            // If the called function is brillig, we inline only if it's into brillig and the function is not recursive
-                            ssa.functions[entry_point].runtime().is_brillig()
-                                && !inline_sources.contains(&called_func_id)
-=======
                                 !inline_no_predicates_functions && callee.is_no_predicates();
                             !inline_type.is_entry_point() && !preserve_function
                         }
@@ -102,7 +87,6 @@
 
                             // Avoid inlining recursive functions.
                             !inline_sources.contains(&called_func_id)
->>>>>>> a72b1b8b
                         }
                     }
                 };
@@ -501,20 +485,6 @@
 
         let new_value = match &self.source_function.dfg[id] {
             value @ Value::Instruction { instruction, .. } => {
-<<<<<<< HEAD
-                // TODO: Inlining the global into the function is only a temporary measure
-                // until Brillig gen with globals is working end to end
-                if self.source_function.dfg.is_global(id) {
-                    let Instruction::MakeArray { elements, typ } = &self.globals.dfg[*instruction]
-                    else {
-                        panic!("Only expect Instruction::MakeArray for a global");
-                    };
-                    let elements = elements
-                        .iter()
-                        .map(|element| self.translate_value(*element))
-                        .collect::<im::Vector<_>>();
-                    return self.context.builder.insert_make_array(elements, typ.clone());
-=======
                 if self.source_function.dfg.is_global(id) {
                     if self.context.builder.current_function.dfg.runtime().is_acir() {
                         let Instruction::MakeArray { elements, typ } =
@@ -530,7 +500,6 @@
                     } else {
                         return id;
                     }
->>>>>>> a72b1b8b
                 }
                 unreachable!("All Value::Instructions should already be known during inlining after creating the original inlined instruction. Unknown value {id} = {value:?}")
             }
@@ -538,13 +507,6 @@
                 unreachable!("All Value::Params should already be known from previous calls to translate_block. Unknown value {id} = {value:?}")
             }
             Value::NumericConstant { constant, typ } => {
-<<<<<<< HEAD
-                // TODO: Inlining the global into the function is only a temporary measure
-                // until Brillig gen with globals is working end to end.
-                // The dfg indexes a global's inner value directly, so we will need to check here
-                // whether we have a global.
-                self.context.builder.numeric_constant(*constant, *typ)
-=======
                 // The dfg indexes a global's inner value directly, so we need to check here
                 // whether we have a global.
                 // We also only keep a global and do not inline it in a Brillig runtime.
@@ -555,7 +517,6 @@
                 } else {
                     self.context.builder.numeric_constant(*constant, *typ)
                 }
->>>>>>> a72b1b8b
             }
             Value::Function(function) => self.context.builder.import_function(*function),
             Value::Intrinsic(intrinsic) => self.context.builder.import_intrinsic_id(*intrinsic),
