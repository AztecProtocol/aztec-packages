//! This module defines the function inlining pass for the SSA IR.
//! The purpose of this pass is to inline the instructions of each function call
//! within the function caller. If all function calls are known, there will only
//! be a single function remaining when the pass finishes.
use std::collections::{BTreeSet, HashSet, VecDeque};

use acvm::acir::AcirField;
use iter_extended::{btree_map, vecmap};

use crate::ssa::{
    function_builder::FunctionBuilder,
    ir::{
        basic_block::BasicBlockId,
        call_stack::CallStackId,
        dfg::InsertInstructionResult,
        function::{Function, FunctionId, RuntimeType},
        instruction::{Instruction, InstructionId, TerminatorInstruction},
        value::{Value, ValueId},
    },
    ssa_gen::Ssa,
};
use fxhash::FxHashMap as HashMap;

/// An arbitrary limit to the maximum number of recursive call
/// frames at any point in time.
const RECURSION_LIMIT: u32 = 1000;

impl Ssa {
    /// Inline all functions within the IR.
    ///
    /// In the case of recursive Acir functions, this will attempt
    /// to recursively inline until the RECURSION_LIMIT is reached.
    ///
    /// Functions are recursively inlined into main until either we finish
    /// inlining all functions or we encounter a function whose function id is not known.
    /// When the later happens, the call instruction is kept in addition to the function
    /// it refers to. The function it refers to is kept unmodified without any inlining
    /// changes. This is because if the function's id later becomes known by a later
    /// pass, we would need to re-run all of inlining anyway to inline it, so we might
    /// as well save the work for later instead of performing it twice.
    ///
    /// There are some attributes that allow inlining a function at a different step of codegen.
    /// Currently this is just `InlineType::NoPredicates` for which we have a flag indicating
    /// whether treating that inline functions. The default is to treat these functions as entry points.
    ///
    /// This step should run after runtime separation, since it relies on the runtime of the called functions being final.
    #[tracing::instrument(level = "trace", skip(self))]
    pub(crate) fn inline_functions(self, aggressiveness: i64) -> Ssa {
        let inline_sources = get_functions_to_inline_into(&self, false, aggressiveness);
        Self::inline_functions_inner(self, &inline_sources, false)
    }

    // Run the inlining pass where functions marked with `InlineType::NoPredicates` as not entry points
    pub(crate) fn inline_functions_with_no_predicates(self, aggressiveness: i64) -> Ssa {
        let inline_sources = get_functions_to_inline_into(&self, true, aggressiveness);
        Self::inline_functions_inner(self, &inline_sources, true)
    }

    fn inline_functions_inner(
        mut self,
        inline_sources: &BTreeSet<FunctionId>,
        inline_no_predicates_functions: bool,
    ) -> Ssa {
        // Note that we clear all functions other than those in `inline_sources`.
        // If we decide to do partial inlining then we should change this to preserve those functions which still exist.
        self.functions = btree_map(inline_sources, |entry_point| {
            let should_inline_call =
                |_context: &PerFunctionContext, ssa: &Ssa, called_func_id: FunctionId| -> bool {
                    let function = &ssa.functions[&called_func_id];

                    match function.runtime() {
                        RuntimeType::Acir(inline_type) => {
                            // If the called function is acir, we inline if it's not an entry point

                            // If we have not already finished the flattening pass, functions marked
                            // to not have predicates should be preserved.
                            let preserve_function =
                                !inline_no_predicates_functions && function.is_no_predicates();
                            !inline_type.is_entry_point() && !preserve_function
                        }
                        RuntimeType::Brillig(_) => {
                            // If the called function is brillig, we inline only if it's into brillig and the function is not recursive
                            ssa.functions[entry_point].runtime().is_brillig()
                                && !inline_sources.contains(&called_func_id)
                        }
                    }
                };

            let new_function =
                InlineContext::new(&self, *entry_point).inline_all(&self, &should_inline_call);
            (*entry_point, new_function)
        });
        self
    }
}

/// The context for the function inlining pass.
///
/// This works using an internal FunctionBuilder to build a new main function from scratch.
/// Doing it this way properly handles importing instructions between functions and lets us
/// reuse the existing API at the cost of essentially cloning each of main's instructions.
struct InlineContext {
    recursion_level: u32,
    builder: FunctionBuilder,

    call_stack: CallStackId,

    // The FunctionId of the entry point function we're inlining into in the old, unmodified Ssa.
    entry_point: FunctionId,
}

/// The per-function inlining context contains information that is only valid for one function.
/// For example, each function has its own DataFlowGraph, and thus each function needs a translation
/// layer to translate between BlockId to BlockId for the current function and the function to
/// inline into. The same goes for ValueIds, InstructionIds, and for storing other data like
/// parameter to argument mappings.
struct PerFunctionContext<'function> {
    /// The source function is the function we're currently inlining into the function being built.
    source_function: &'function Function,

    /// The shared inlining context for all functions. This notably contains the FunctionBuilder used
    /// to build the function we're inlining into.
    context: &'function mut InlineContext,

    /// Maps ValueIds in the function being inlined to the new ValueIds to use in the function
    /// being inlined into. This mapping also contains the mapping from parameter values to
    /// argument values.
    values: HashMap<ValueId, ValueId>,

    /// Maps blocks in the source function to blocks in the function being inlined into, where
    /// each mapping is from the start of a source block to an inlined block in which the
    /// analogous program point occurs.
    ///
    /// Note that the starts of multiple source blocks can map into a single inlined block.
    /// Conversely the whole of a source block is not guaranteed to map into a single inlined
    /// block.
    blocks: HashMap<BasicBlockId, BasicBlockId>,

    /// True if we're currently working on the entry point function.
    inlining_entry: bool,

    globals: &'function Function,
}

/// Utility function to find out the direct calls of a function.
fn called_functions_vec(func: &Function) -> Vec<FunctionId> {
    let mut called_function_ids = Vec::new();
    for block_id in func.reachable_blocks() {
        for instruction_id in func.dfg[block_id].instructions() {
            let Instruction::Call { func: called_value_id, .. } = &func.dfg[*instruction_id] else {
                continue;
            };

            if let Value::Function(function_id) = func.dfg[*called_value_id] {
                called_function_ids.push(function_id);
            }
        }
    }

    called_function_ids
}

/// Utility function to find out the deduplicated direct calls of a function.
fn called_functions(func: &Function) -> BTreeSet<FunctionId> {
    called_functions_vec(func).into_iter().collect()
}

/// The functions we should inline into (and that should be left in the final program) are:
///  - main
///  - Any Brillig function called from Acir
///  - Some Brillig functions depending on aggressiveness and some metrics
///  - Any Acir functions with a [fold inline type][InlineType::Fold],
fn get_functions_to_inline_into(
    ssa: &Ssa,
    inline_no_predicates_functions: bool,
    aggressiveness: i64,
) -> BTreeSet<FunctionId> {
    let mut brillig_entry_points = BTreeSet::default();
    let mut acir_entry_points = BTreeSet::default();

    if matches!(ssa.main().runtime(), RuntimeType::Brillig(_)) {
        brillig_entry_points.insert(ssa.main_id);
    } else {
        acir_entry_points.insert(ssa.main_id);
    }

    for (func_id, function) in ssa.functions.iter() {
        if matches!(function.runtime(), RuntimeType::Brillig(_)) {
            continue;
        }

        // If we have not already finished the flattening pass, functions marked
        // to not have predicates should be preserved.
        let preserve_function = !inline_no_predicates_functions && function.is_no_predicates();
        if function.runtime().is_entry_point() || preserve_function {
            acir_entry_points.insert(*func_id);
        }

        for called_function_id in called_functions(function) {
            if matches!(ssa.functions[&called_function_id].runtime(), RuntimeType::Brillig(_)) {
                brillig_entry_points.insert(called_function_id);
            }
        }
    }

    let times_called = compute_times_called(ssa);

    let brillig_functions_to_retain: BTreeSet<_> = compute_functions_to_retain(
        ssa,
        &brillig_entry_points,
        &times_called,
        inline_no_predicates_functions,
        aggressiveness,
    );

    acir_entry_points
        .into_iter()
        .chain(brillig_entry_points)
        .chain(brillig_functions_to_retain)
        .collect()
}

fn compute_times_called(ssa: &Ssa) -> HashMap<FunctionId, usize> {
    ssa.functions
        .iter()
        .flat_map(|(_caller_id, function)| {
            let called_functions_vec = called_functions_vec(function);
            called_functions_vec.into_iter()
        })
        .chain(std::iter::once(ssa.main_id))
        .fold(HashMap::default(), |mut map, func_id| {
            *map.entry(func_id).or_insert(0) += 1;
            map
        })
}

fn should_retain_recursive(
    ssa: &Ssa,
    func: FunctionId,
    times_called: &HashMap<FunctionId, usize>,
    should_retain_function: &mut HashMap<FunctionId, (bool, i64)>,
    mut explored_functions: im::HashSet<FunctionId>,
    inline_no_predicates_functions: bool,
    aggressiveness: i64,
) {
    // We have already decided on this function
    if should_retain_function.get(&func).is_some() {
        return;
    }
    // Recursive, this function won't be inlined
    if explored_functions.contains(&func) {
        should_retain_function.insert(func, (true, 0));
        return;
    }
    explored_functions.insert(func);

    // Decide on dependencies first
    let called_functions = called_functions(&ssa.functions[&func]);
    for function in called_functions.iter() {
        should_retain_recursive(
            ssa,
            *function,
            times_called,
            should_retain_function,
            explored_functions.clone(),
            inline_no_predicates_functions,
            aggressiveness,
        );
    }
    // We could have decided on this function while deciding on dependencies
    // If the function is recursive
    if should_retain_function.get(&func).is_some() {
        return;
    }

    // We'll use some heuristics to decide whether to inline or not.
    // We compute the weight (roughly the number of instructions) of the function after inlining
    // And the interface cost of the function (the inherent cost at the callsite, roughly the number of args and returns)
    // We then can compute an approximation of the cost of inlining vs the cost of retaining the function
    // We do this computation using saturating i64s to avoid overflows
    let inlined_function_weights: i64 = called_functions.iter().fold(0, |acc, called_function| {
        let (should_retain, weight) = should_retain_function[called_function];
        if should_retain {
            acc
        } else {
            acc.saturating_add(weight)
        }
    });

    let this_function_weight = inlined_function_weights
        .saturating_add(compute_function_own_weight(&ssa.functions[&func]) as i64);

    let interface_cost = compute_function_interface_cost(&ssa.functions[&func]) as i64;

    let times_called = times_called[&func] as i64;

    let inline_cost = times_called.saturating_mul(this_function_weight);
    let retain_cost = times_called.saturating_mul(interface_cost) + this_function_weight;

    let runtime = ssa.functions[&func].runtime();
    // We inline if the aggressiveness is higher than inline cost minus the retain cost
    // If aggressiveness is infinite, we'll always inline
    // If aggressiveness is 0, we'll inline when the inline cost is lower than the retain cost
    // If aggressiveness is minus infinity, we'll never inline (other than in the mandatory cases)
    let should_inline = ((inline_cost.saturating_sub(retain_cost)) < aggressiveness)
        || runtime.is_inline_always()
        || (runtime.is_no_predicates() && inline_no_predicates_functions);

    should_retain_function.insert(func, (!should_inline, this_function_weight));
}

fn compute_functions_to_retain(
    ssa: &Ssa,
    entry_points: &BTreeSet<FunctionId>,
    times_called: &HashMap<FunctionId, usize>,
    inline_no_predicates_functions: bool,
    aggressiveness: i64,
) -> BTreeSet<FunctionId> {
    let mut should_retain_function = HashMap::default();

    for entry_point in entry_points.iter() {
        should_retain_recursive(
            ssa,
            *entry_point,
            times_called,
            &mut should_retain_function,
            im::HashSet::default(),
            inline_no_predicates_functions,
            aggressiveness,
        );
    }

    should_retain_function
        .into_iter()
        .filter_map(
            |(func_id, (should_retain, _))| {
                if should_retain {
                    Some(func_id)
                } else {
                    None
                }
            },
        )
        .collect()
}

fn compute_function_own_weight(func: &Function) -> usize {
    let mut weight = 0;
    for block_id in func.reachable_blocks() {
        weight += func.dfg[block_id].instructions().len() + 1; // We add one for the terminator
    }
    // We use an approximation of the average increase in instruction ratio from SSA to Brillig
    // In order to get the actual weight we'd need to codegen this function to brillig.
    weight
}

fn compute_function_interface_cost(func: &Function) -> usize {
    func.parameters().len() + func.returns().len()
}

impl InlineContext {
    /// Create a new context object for the function inlining pass.
    /// This starts off with an empty mapping of instructions for main's parameters.
    /// The function being inlined into will always be the main function, although it is
    /// actually a copy that is created in case the original main is still needed from a function
    /// that could not be inlined calling it.
<<<<<<< HEAD
    fn new(
        ssa: &Ssa,
        entry_point: FunctionId,
        inline_no_predicates_functions: bool,
        functions_not_to_inline: BTreeSet<FunctionId>,
    ) -> Self {
=======
    fn new(ssa: &Ssa, entry_point: FunctionId) -> Self {
>>>>>>> aec9fe9b
        let source = &ssa.functions[&entry_point];
        let mut builder = FunctionBuilder::new(source.name().to_owned(), entry_point);
        builder.set_runtime(source.runtime());
        builder.current_function.set_globals(source.dfg.globals.clone());

<<<<<<< HEAD
        Self {
            builder,
            recursion_level: 0,
            entry_point,
            call_stack: CallStackId::root(),
            inline_no_predicates_functions,
            functions_not_to_inline,
        }
=======
        Self { builder, recursion_level: 0, entry_point, call_stack: CallStackId::root() }
>>>>>>> aec9fe9b
    }

    /// Start inlining the entry point function and all functions reachable from it.
    fn inline_all(
        mut self,
        ssa: &Ssa,
        should_inline_call: &impl Fn(&PerFunctionContext, &Ssa, FunctionId) -> bool,
    ) -> Function {
        let entry_point = &ssa.functions[&self.entry_point];

<<<<<<< HEAD
        // let globals = self.globals;
=======
>>>>>>> aec9fe9b
        let mut context = PerFunctionContext::new(&mut self, entry_point, &ssa.globals);
        context.inlining_entry = true;

        for (_, value) in entry_point.dfg.globals.values_iter() {
            context.context.builder.current_function.dfg.make_global(value.get_type().into_owned());
        }

        // The entry block is already inserted so we have to add it to context.blocks and add
        // its parameters here. Failing to do so would cause context.translate_block() to add
        // a fresh block for the entry block rather than use the existing one.
        let entry_block = context.context.builder.current_function.entry_block();
        let original_parameters = context.source_function.parameters();

        for parameter in original_parameters {
            let typ = context.source_function.dfg.type_of_value(*parameter);
            let new_parameter = context.context.builder.add_block_parameter(entry_block, typ);
            context.values.insert(*parameter, new_parameter);
        }

        context.blocks.insert(context.source_function.entry_block(), entry_block);
        context.inline_blocks(ssa, should_inline_call);
        // translate databus values
        let databus = entry_point.dfg.data_bus.map_values(|t| context.translate_value(t));

        // Finally, we should have 1 function left representing the inlined version of the target function.
        let mut new_ssa = self.builder.finish();
        assert_eq!(new_ssa.functions.len(), 1);
        let mut new_func = new_ssa.functions.pop_first().unwrap().1;
        new_func.dfg.data_bus = databus;
        new_func
    }

    /// Inlines a function into the current function and returns the translated return values
    /// of the inlined function.
    fn inline_function(
        &mut self,
        ssa: &Ssa,
        id: FunctionId,
        arguments: &[ValueId],
        should_inline_call: &impl Fn(&PerFunctionContext, &Ssa, FunctionId) -> bool,
    ) -> Vec<ValueId> {
        self.recursion_level += 1;

        let source_function = &ssa.functions[&id];

        if self.recursion_level > RECURSION_LIMIT {
            panic!(
                "Attempted to recur more than {RECURSION_LIMIT} times during inlining function '{}': {}", source_function.name(), source_function
            );
        }

        let mut context = PerFunctionContext::new(self, source_function, &ssa.globals);

        let parameters = source_function.parameters();
        assert_eq!(parameters.len(), arguments.len());
        context.values = parameters.iter().copied().zip(arguments.iter().copied()).collect();

        let current_block = context.context.builder.current_block();
        context.blocks.insert(source_function.entry_block(), current_block);

        let return_values = context.inline_blocks(ssa, should_inline_call);
        self.recursion_level -= 1;
        return_values
    }
}

impl<'function> PerFunctionContext<'function> {
    /// Create a new PerFunctionContext from the source function.
    /// The value and block mappings for this context are initially empty except
    /// for containing the mapping between parameters in the source_function and
    /// the arguments of the destination function.
    fn new(
        context: &'function mut InlineContext,
        source_function: &'function Function,
        globals: &'function Function,
    ) -> Self {
        Self {
            context,
            source_function,
            blocks: HashMap::default(),
            values: HashMap::default(),
            inlining_entry: false,
            globals,
        }
    }

    /// Translates a ValueId from the function being inlined to a ValueId of the function
    /// being inlined into. Note that this expects value ids for all Value::Instruction and
    /// Value::Param values are already handled as a result of previous inlining of instructions
    /// and blocks respectively. If these assertions trigger it means a value is being used before
    /// the instruction or block that defines the value is inserted.
    fn translate_value(&mut self, id: ValueId) -> ValueId {
        let id = self.source_function.dfg.resolve(id);
        if let Some(value) = self.values.get(&id) {
            return *value;
        }

        let new_value = match &self.source_function.dfg[id] {
            value @ Value::Instruction { instruction, .. } => {
                // TODO: Inlining the global into the function is only a temporary measure
                // until Brillig gen with globals is working end to end
                if self.source_function.dfg.is_global(id) {
                    let Instruction::MakeArray { elements, typ } = &self.globals.dfg[*instruction]
                    else {
                        panic!("Only expect Instruction::MakeArray for a global");
                    };
                    let elements = elements
                        .iter()
                        .map(|element| self.translate_value(*element))
                        .collect::<im::Vector<_>>();
                    return self.context.builder.insert_make_array(elements, typ.clone());
                }
                unreachable!("All Value::Instructions should already be known during inlining after creating the original inlined instruction. Unknown value {id} = {value:?}")
            }
            value @ Value::Param { .. } => {
                unreachable!("All Value::Params should already be known from previous calls to translate_block. Unknown value {id} = {value:?}")
            }
            Value::NumericConstant { constant, typ } => {
                // TODO: Inlining the global into the function is only a temporary measure
                // until Brillig gen with globals is working end to end.
                // The dfg indexes a global's inner value directly, so we will need to check here
                // whether we have a global.
                self.context.builder.numeric_constant(*constant, *typ)
            }
            Value::Function(function) => self.context.builder.import_function(*function),
            Value::Intrinsic(intrinsic) => self.context.builder.import_intrinsic_id(*intrinsic),
            Value::ForeignFunction(function) => {
                self.context.builder.import_foreign_function(function)
            }
            Value::Global(_) => {
                panic!("Expected a global to be resolved to its inner value");
            }
        };

        self.values.insert(id, new_value);
        new_value
    }

    /// Translates the program point representing the start of the given `source_block` to the
    /// inlined block in which the analogous program point occurs. (Once inlined, the source
    /// block's analogous program region may span multiple inlined blocks.)
    ///
    /// If the block isn't already known, this will insert a new block into the target function
    /// with the same parameter types as the source block.
    fn translate_block(
        &mut self,
        source_block: BasicBlockId,
        block_queue: &mut VecDeque<BasicBlockId>,
    ) -> BasicBlockId {
        if let Some(block) = self.blocks.get(&source_block) {
            return *block;
        }

        // The block is not yet inlined, queue it
        block_queue.push_back(source_block);

        // The block is not already present in the function being inlined into so we must create it.
        // The block's instructions are not copied over as they will be copied later in inlining.
        let new_block = self.context.builder.insert_block();
        let original_parameters = self.source_function.dfg.block_parameters(source_block);

        for parameter in original_parameters {
            let typ = self.source_function.dfg.type_of_value(*parameter);
            let new_parameter = self.context.builder.add_block_parameter(new_block, typ);
            self.values.insert(*parameter, new_parameter);
        }

        self.blocks.insert(source_block, new_block);
        new_block
    }

    /// Try to retrieve the function referred to by the given Id.
    /// Expects that the given ValueId belongs to the source_function.
    ///
    /// Returns None if the id is not known to refer to a function.
    fn get_function(&mut self, mut id: ValueId) -> Option<FunctionId> {
        id = self.translate_value(id);
        match self.context.builder[id] {
            Value::Function(id) => Some(id),
            // We don't set failed_to_inline_a_call for intrinsics since those
            // don't correspond to actual functions in the SSA program that would
            // need to be removed afterward.
            Value::Intrinsic(_) => None,
            _ => None,
        }
    }

    /// Inline all reachable blocks within the source_function into the destination function.
    fn inline_blocks(
        &mut self,
        ssa: &Ssa,
        should_inline_call: &impl Fn(&PerFunctionContext, &Ssa, FunctionId) -> bool,
    ) -> Vec<ValueId> {
        let mut seen_blocks = HashSet::new();
        let mut block_queue = VecDeque::new();
        block_queue.push_back(self.source_function.entry_block());

        // This Vec will contain each block with a Return instruction along with the
        // returned values of that block.
        let mut function_returns = vec![];

        while let Some(source_block_id) = block_queue.pop_front() {
            if seen_blocks.contains(&source_block_id) {
                continue;
            }
            let translated_block_id = self.translate_block(source_block_id, &mut block_queue);
            self.context.builder.switch_to_block(translated_block_id);

            seen_blocks.insert(source_block_id);
            self.inline_block_instructions(ssa, source_block_id, should_inline_call);

            if let Some((block, values)) =
                self.handle_terminator_instruction(source_block_id, &mut block_queue)
            {
                function_returns.push((block, values));
            }
        }

        self.handle_function_returns(function_returns)
    }

    /// Handle inlining a function's possibly multiple return instructions.
    /// If there is only 1 return we can just continue inserting into that block.
    /// If there are multiple, we'll need to create a join block to jump to with each value.
    fn handle_function_returns(
        &mut self,
        mut returns: Vec<(BasicBlockId, Vec<ValueId>)>,
    ) -> Vec<ValueId> {
        // Clippy complains if this were written as an if statement
        match returns.len() {
            1 => {
                let (return_block, return_values) = returns.remove(0);
                self.context.builder.switch_to_block(return_block);
                return_values
            }
            n if n > 1 => {
                // If there is more than 1 return instruction we'll need to create a single block we
                // can return to and continue inserting in afterwards.
                let return_block = self.context.builder.insert_block();

                for (block, return_values) in returns {
                    self.context.builder.switch_to_block(block);
                    self.context.builder.terminate_with_jmp(return_block, return_values);
                }

                self.context.builder.switch_to_block(return_block);
                self.context.builder.block_parameters(return_block).to_vec()
            }
            _ => unreachable!("Inlined function had no return values"),
        }
    }

    /// Inline each instruction in the given block into the function being inlined into.
    /// This may recurse if it finds another function to inline if a call instruction is within this block.
    fn inline_block_instructions(
        &mut self,
        ssa: &Ssa,
        block_id: BasicBlockId,
        should_inline_call: &impl Fn(&PerFunctionContext, &Ssa, FunctionId) -> bool,
    ) {
        let mut side_effects_enabled: Option<ValueId> = None;

        let block = &self.source_function.dfg[block_id];
        for id in block.instructions() {
            match &self.source_function.dfg[*id] {
                Instruction::Call { func, arguments } => match self.get_function(*func) {
                    Some(func_id) => {
                        if should_inline_call(self, ssa, func_id) {
                            self.inline_function(ssa, *id, func_id, arguments, should_inline_call);

                            // This is only relevant during handling functions with `InlineType::NoPredicates` as these
                            // can pollute the function they're being inlined into with `Instruction::EnabledSideEffects`,
                            // resulting in predicates not being applied properly.
                            //
                            // Note that this doesn't cover the case in which there exists an `Instruction::EnabledSideEffects`
                            // within the function being inlined whilst the source function has not encountered one yet.
                            // In practice this isn't an issue as the last `Instruction::EnabledSideEffects` in the
                            // function being inlined will be to turn off predicates rather than to create one.
                            if let Some(condition) = side_effects_enabled {
                                self.context.builder.insert_enable_side_effects_if(condition);
                            }
                        } else {
                            self.push_instruction(*id);
                        }
                    }
                    None => self.push_instruction(*id),
                },
                Instruction::EnableSideEffectsIf { condition } => {
                    side_effects_enabled = Some(self.translate_value(*condition));
                    self.push_instruction(*id);
                }
                _ => self.push_instruction(*id),
            }
        }
    }

    /// Inline a function call and remember the inlined return values in the values map
    fn inline_function(
        &mut self,
        ssa: &Ssa,
        call_id: InstructionId,
        function: FunctionId,
        arguments: &[ValueId],
        should_inline_call: &impl Fn(&PerFunctionContext, &Ssa, FunctionId) -> bool,
    ) {
        let old_results = self.source_function.dfg.instruction_results(call_id);
        let arguments = vecmap(arguments, |arg| self.translate_value(*arg));

        let call_stack = self.source_function.dfg.get_instruction_call_stack(call_id);
        let call_stack_len = call_stack.len();
        let new_call_stack = self
            .context
            .builder
            .current_function
            .dfg
            .call_stack_data
            .extend_call_stack(self.context.call_stack, &call_stack);

        self.context.call_stack = new_call_stack;
        let new_results =
            self.context.inline_function(ssa, function, &arguments, should_inline_call);
        self.context.call_stack = self
            .context
            .builder
            .current_function
            .dfg
            .call_stack_data
            .unwind_call_stack(self.context.call_stack, call_stack_len);

        let new_results = InsertInstructionResult::Results(call_id, &new_results);
        Self::insert_new_instruction_results(&mut self.values, old_results, new_results);
    }

    /// Push the given instruction from the source_function into the current block of the
    /// function being inlined into.
    fn push_instruction(&mut self, id: InstructionId) {
        let instruction = self.source_function.dfg[id].map_values(|id| self.translate_value(id));

        let mut call_stack = self.context.call_stack;
        let source_call_stack = self.source_function.dfg.get_instruction_call_stack(id);
        call_stack = self
            .context
            .builder
            .current_function
            .dfg
            .call_stack_data
            .extend_call_stack(call_stack, &source_call_stack);
        let results = self.source_function.dfg.instruction_results(id);
        let results = vecmap(results, |id| self.source_function.dfg.resolve(*id));

        let ctrl_typevars = instruction
            .requires_ctrl_typevars()
            .then(|| vecmap(&results, |result| self.source_function.dfg.type_of_value(*result)));

        self.context.builder.set_call_stack(call_stack);

        let new_results = self.context.builder.insert_instruction(instruction, ctrl_typevars);
        Self::insert_new_instruction_results(&mut self.values, &results, new_results);
    }

    /// Modify the values HashMap to remember the mapping between an instruction result's previous
    /// ValueId (from the source_function) and its new ValueId in the destination function.
    fn insert_new_instruction_results(
        values: &mut HashMap<ValueId, ValueId>,
        old_results: &[ValueId],
        new_results: InsertInstructionResult,
    ) {
        assert_eq!(old_results.len(), new_results.len());

        match new_results {
            InsertInstructionResult::SimplifiedTo(new_result) => {
                values.insert(old_results[0], new_result);
            }
            InsertInstructionResult::SimplifiedToMultiple(new_results) => {
                for (old_result, new_result) in old_results.iter().zip(new_results) {
                    values.insert(*old_result, new_result);
                }
            }
            InsertInstructionResult::Results(_, new_results) => {
                for (old_result, new_result) in old_results.iter().zip(new_results) {
                    values.insert(*old_result, *new_result);
                }
            }
            InsertInstructionResult::InstructionRemoved => (),
        }
    }

    /// Handle the given terminator instruction from the given source function block.
    /// This will push any new blocks to the destination function as needed, add them
    /// to the block queue, and set the terminator instruction for the current block.
    ///
    /// If the terminator instruction was a Return, this will return the block this instruction
    /// was in as well as the values that were returned.
    fn handle_terminator_instruction(
        &mut self,
        block_id: BasicBlockId,
        block_queue: &mut VecDeque<BasicBlockId>,
    ) -> Option<(BasicBlockId, Vec<ValueId>)> {
        match self.source_function.dfg[block_id].unwrap_terminator() {
            TerminatorInstruction::Jmp { destination, arguments, call_stack } => {
                let destination = self.translate_block(*destination, block_queue);
                let arguments = vecmap(arguments, |arg| self.translate_value(*arg));

                let call_stack = self.source_function.dfg.get_call_stack(*call_stack);
                let new_call_stack = self
                    .context
                    .builder
                    .current_function
                    .dfg
                    .call_stack_data
                    .extend_call_stack(self.context.call_stack, &call_stack);

                self.context
                    .builder
                    .set_call_stack(new_call_stack)
                    .terminate_with_jmp(destination, arguments);
                None
            }
            TerminatorInstruction::JmpIf {
                condition,
                then_destination,
                else_destination,
                call_stack,
            } => {
                let condition = self.translate_value(*condition);
                let call_stack = self.source_function.dfg.get_call_stack(*call_stack);
                let new_call_stack = self
                    .context
                    .builder
                    .current_function
                    .dfg
                    .call_stack_data
                    .extend_call_stack(self.context.call_stack, &call_stack);

                // See if the value of the condition is known, and if so only inline the reachable
                // branch. This lets us inline some recursive functions without recurring forever.
                let dfg = &mut self.context.builder.current_function.dfg;
                match dfg.get_numeric_constant(condition) {
                    Some(constant) => {
                        let next_block =
                            if constant.is_zero() { *else_destination } else { *then_destination };

                        let next_block = self.translate_block(next_block, block_queue);
                        self.context
                            .builder
                            .set_call_stack(new_call_stack)
                            .terminate_with_jmp(next_block, vec![]);
                    }
                    None => {
                        let then_block = self.translate_block(*then_destination, block_queue);
                        let else_block = self.translate_block(*else_destination, block_queue);
                        self.context
                            .builder
                            .set_call_stack(new_call_stack)
                            .terminate_with_jmpif(condition, then_block, else_block);
                    }
                }
                None
            }
            TerminatorInstruction::Return { return_values, call_stack } => {
                let return_values = vecmap(return_values, |value| self.translate_value(*value));

                // Note that `translate_block` would take us back to the point at which the
                // inlining of this source block began. Since additional blocks may have been
                // inlined since, we are interested in the block representing the current program
                // point, obtained via `current_block`.
                let block_id = self.context.builder.current_block();

                if self.inlining_entry {
                    let call_stack =
                        self.source_function.dfg.call_stack_data.get_call_stack(*call_stack);
                    let new_call_stack = self
                        .context
                        .builder
                        .current_function
                        .dfg
                        .call_stack_data
                        .extend_call_stack(self.context.call_stack, &call_stack);

                    self.context
                        .builder
                        .set_call_stack(new_call_stack)
                        .terminate_with_return(return_values.clone());
                }

                Some((block_id, return_values))
            }
        }
    }
}

#[cfg(test)]
mod test {
    use acvm::{acir::AcirField, FieldElement};
    use noirc_frontend::monomorphization::ast::InlineType;

    use crate::ssa::{
        function_builder::FunctionBuilder,
        ir::{
            basic_block::BasicBlockId,
            function::RuntimeType,
            instruction::{BinaryOp, Intrinsic, TerminatorInstruction},
            map::Id,
            types::{NumericType, Type},
        },
    };

    #[test]
    fn basic_inlining() {
        // fn foo {
        //   b0():
        //     v0 = call bar()
        //     return v0
        // }
        // fn bar {
        //   b0():
        //     return 72
        // }
        let foo_id = Id::test_new(0);
        let mut builder = FunctionBuilder::new("foo".into(), foo_id);

        let bar_id = Id::test_new(1);
        let bar = builder.import_function(bar_id);
        let results = builder.insert_call(bar, Vec::new(), vec![Type::field()]).to_vec();
        builder.terminate_with_return(results);

        builder.new_function("bar".into(), bar_id, InlineType::default());
        let expected_return = 72u128;
        let seventy_two = builder.field_constant(expected_return);
        builder.terminate_with_return(vec![seventy_two]);

        let ssa = builder.finish();
        assert_eq!(ssa.functions.len(), 2);

        let inlined = ssa.inline_functions(i64::MAX);
        assert_eq!(inlined.functions.len(), 1);
    }

    #[test]
    fn complex_inlining() {
        // This SSA is from issue #1327 which previously failed to inline properly
        //
        // fn main f0 {
        //   b0(v0: Field):
        //     v7 = call f2(f1)
        //     v13 = call f3(v7)
        //     v16 = call v13(v0)
        //     return v16
        // }
        // fn square f1 {
        //   b0(v0: Field):
        //     v2 = mul v0, v0
        //     return v2
        // }
        // fn id1 f2 {
        //   b0(v0: function):
        //     return v0
        // }
        // fn id2 f3 {
        //   b0(v0: function):
        //     return v0
        // }
        let main_id = Id::test_new(0);
        let square_id = Id::test_new(1);
        let id1_id = Id::test_new(2);
        let id2_id = Id::test_new(3);

        // Compiling main
        let mut builder = FunctionBuilder::new("main".into(), main_id);
        let main_v0 = builder.add_parameter(Type::field());

        let main_f1 = builder.import_function(square_id);
        let main_f2 = builder.import_function(id1_id);
        let main_f3 = builder.import_function(id2_id);

        let main_v7 = builder.insert_call(main_f2, vec![main_f1], vec![Type::Function])[0];
        let main_v13 = builder.insert_call(main_f3, vec![main_v7], vec![Type::Function])[0];
        let main_v16 = builder.insert_call(main_v13, vec![main_v0], vec![Type::field()])[0];
        builder.terminate_with_return(vec![main_v16]);

        // Compiling square f1
        builder.new_function("square".into(), square_id, InlineType::default());
        let square_v0 = builder.add_parameter(Type::field());
        let square_v2 =
            builder.insert_binary(square_v0, BinaryOp::Mul { unchecked: false }, square_v0);
        builder.terminate_with_return(vec![square_v2]);

        // Compiling id1 f2
        builder.new_function("id1".into(), id1_id, InlineType::default());
        let id1_v0 = builder.add_parameter(Type::Function);
        builder.terminate_with_return(vec![id1_v0]);

        // Compiling id2 f3
        builder.new_function("id2".into(), id2_id, InlineType::default());
        let id2_v0 = builder.add_parameter(Type::Function);
        builder.terminate_with_return(vec![id2_v0]);

        // Done, now we test that we can successfully inline all functions.
        let ssa = builder.finish();
        assert_eq!(ssa.functions.len(), 4);

        let inlined = ssa.inline_functions(i64::MAX);
        assert_eq!(inlined.functions.len(), 1);
    }

    #[test]
    fn recursive_functions() {
        // fn main f0 {
        //   b0():
        //     v0 = call factorial(Field 5)
        //     return v0
        // }
        // fn factorial f1 {
        //   b0(v0: Field):
        //     v1 = lt v0, Field 1
        //     jmpif v1, then: b1, else: b2
        //   b1():
        //     return Field 1
        //   b2():
        //     v2 = sub v0, Field 1
        //     v3 = call factorial(v2)
        //     v4 = mul v0, v3
        //     return v4
        // }
        let main_id = Id::test_new(0);
        let mut builder = FunctionBuilder::new("main".into(), main_id);

        let factorial_id = Id::test_new(1);
        let factorial = builder.import_function(factorial_id);

        let five = builder.field_constant(5u128);
        let results = builder.insert_call(factorial, vec![five], vec![Type::field()]).to_vec();
        builder.terminate_with_return(results);

        builder.new_function("factorial".into(), factorial_id, InlineType::default());
        let b1 = builder.insert_block();
        let b2 = builder.insert_block();

        let one = builder.field_constant(1u128);

        let v0 = builder.add_parameter(Type::field());
        let v1 = builder.insert_binary(v0, BinaryOp::Lt, one);
        builder.terminate_with_jmpif(v1, b1, b2);

        builder.switch_to_block(b1);
        builder.terminate_with_return(vec![one]);

        builder.switch_to_block(b2);
        let factorial_id = builder.import_function(factorial_id);
        let v2 = builder.insert_binary(v0, BinaryOp::Sub { unchecked: false }, one);
        let v3 = builder.insert_call(factorial_id, vec![v2], vec![Type::field()])[0];
        let v4 = builder.insert_binary(v0, BinaryOp::Mul { unchecked: false }, v3);
        builder.terminate_with_return(vec![v4]);

        let ssa = builder.finish();
        assert_eq!(ssa.functions.len(), 2);

        // Expected SSA:
        //
        // fn main f2 {
        //   b0():
        //     jmp b1()
        //   b1():
        //     jmp b2()
        //   b2():
        //     jmp b3()
        //   b3():
        //     jmp b4()
        //   b4():
        //     jmp b5()
        //   b5():
        //     jmp b6()
        //   b6():
        //     return Field 120
        // }
        let inlined = ssa.inline_functions(i64::MAX);
        assert_eq!(inlined.functions.len(), 1);

        let main = inlined.main();
        let b6_id: BasicBlockId = Id::test_new(6);
        let b6 = &main.dfg[b6_id];

        match b6.terminator() {
            Some(TerminatorInstruction::Return { return_values, .. }) => {
                assert_eq!(return_values.len(), 1);
                let value = main
                    .dfg
                    .get_numeric_constant(return_values[0])
                    .expect("Expected a constant for the return value")
                    .to_u128();
                assert_eq!(value, 120);
            }
            other => unreachable!("Unexpected terminator {other:?}"),
        }
    }

    #[test]
    fn displaced_return_mapping() {
        // This test is designed specifically to catch a regression in which the ids of blocks
        // terminated by returns are badly tracked. As a result, the continuation of a source
        // block after a call instruction could but inlined into a block that's already been
        // terminated, producing an incorrect order and orphaning successors.

        // fn main f0 {
        //   b0(v0: u1):
        //     v2 = call f1(v0)
        //     call assert_constant(v2)
        //     return
        // }
        // fn inner1 f1 {
        //   b0(v0: u1):
        //     v2 = call f2(v0)
        //     return v2
        // }
        // fn inner2 f2 {
        //   b0(v0: u1):
        //     jmpif v0 then: b1, else: b2
        //   b1():
        //     jmp b3(Field 1)
        //   b3(v3: Field):
        //     return v3
        //   b2():
        //     jmp b3(Field 2)
        // }
        let main_id = Id::test_new(0);
        let mut builder = FunctionBuilder::new("main".into(), main_id);

        let main_cond = builder.add_parameter(Type::bool());
        let inner1_id = Id::test_new(1);
        let inner1 = builder.import_function(inner1_id);
        let main_v2 = builder.insert_call(inner1, vec![main_cond], vec![Type::field()])[0];
        let assert_constant = builder.import_intrinsic_id(Intrinsic::AssertConstant);
        builder.insert_call(assert_constant, vec![main_v2], vec![]);
        builder.terminate_with_return(vec![]);

        builder.new_function("inner1".into(), inner1_id, InlineType::default());
        let inner1_cond = builder.add_parameter(Type::bool());
        let inner2_id = Id::test_new(2);
        let inner2 = builder.import_function(inner2_id);
        let inner1_v2 = builder.insert_call(inner2, vec![inner1_cond], vec![Type::field()])[0];
        builder.terminate_with_return(vec![inner1_v2]);

        builder.new_function("inner2".into(), inner2_id, InlineType::default());
        let inner2_cond = builder.add_parameter(Type::bool());
        let then_block = builder.insert_block();
        let else_block = builder.insert_block();
        let join_block = builder.insert_block();
        builder.terminate_with_jmpif(inner2_cond, then_block, else_block);
        builder.switch_to_block(then_block);
        let one = builder.field_constant(FieldElement::one());
        builder.terminate_with_jmp(join_block, vec![one]);
        builder.switch_to_block(else_block);
        let two = builder.field_constant(FieldElement::from(2_u128));
        builder.terminate_with_jmp(join_block, vec![two]);
        let join_param = builder.add_block_parameter(join_block, Type::field());
        builder.switch_to_block(join_block);
        builder.terminate_with_return(vec![join_param]);

        let ssa = builder.finish().inline_functions(i64::MAX);
        // Expected result:
        // fn main f3 {
        //   b0(v0: u1):
        //     jmpif v0 then: b1, else: b2
        //   b1():
        //     jmp b3(Field 1)
        //   b3(v3: Field):
        //     call assert_constant(v3)
        //     return
        //   b2():
        //     jmp b3(Field 2)
        // }
        let main = ssa.main();
        assert_eq!(main.reachable_blocks().len(), 4);
    }

    #[test]
    #[should_panic(
        expected = "Attempted to recur more than 1000 times during inlining function 'main': acir(inline) fn main f0 {"
    )]
    fn unconditional_recursion() {
        // fn main f1 {
        //   b0():
        //     call f1()
        //     return
        // }
        let main_id = Id::test_new(0);
        let mut builder = FunctionBuilder::new("main".into(), main_id);

        let main = builder.import_function(main_id);
        let results = builder.insert_call(main, Vec::new(), vec![]).to_vec();
        builder.terminate_with_return(results);

        let ssa = builder.finish();
        assert_eq!(ssa.functions.len(), 1);

        let inlined = ssa.inline_functions(i64::MAX);
        assert_eq!(inlined.functions.len(), 0);
    }

    #[test]
    fn inliner_disabled() {
        // brillig fn foo {
        //   b0():
        //     v0 = call bar()
        //     return v0
        // }
        // brillig fn bar {
        //   b0():
        //     return 72
        // }
        let foo_id = Id::test_new(0);
        let mut builder = FunctionBuilder::new("foo".into(), foo_id);
        builder.set_runtime(RuntimeType::Brillig(InlineType::default()));

        let bar_id = Id::test_new(1);
        let bar = builder.import_function(bar_id);
        let results = builder.insert_call(bar, Vec::new(), vec![Type::field()]).to_vec();
        builder.terminate_with_return(results);

        builder.new_brillig_function("bar".into(), bar_id, InlineType::default());
        let expected_return = 72u128;
        let seventy_two = builder.field_constant(expected_return);
        builder.terminate_with_return(vec![seventy_two]);

        let ssa = builder.finish();
        assert_eq!(ssa.functions.len(), 2);

        let inlined = ssa.inline_functions(i64::MIN);
        // No inlining has happened
        assert_eq!(inlined.functions.len(), 2);
    }

    #[test]
    fn conditional_inlining() {
        // In this example we call a larger brillig function 3 times so the inliner refuses to inline the function.
        // brillig fn foo {
        //   b0():
        //     v0 = call bar()
        //     v1 = call bar()
        //     v2 = call bar()
        //     return v0
        // }
        // brillig fn bar {
        //   b0():
        //     jmpif 1 then: b1, else: b2
        //   b1():
        //     jmp b3(Field 1)
        //   b3(v3: Field):
        //     return v3
        //   b2():
        //     jmp b3(Field 2)
        // }
        let foo_id = Id::test_new(0);
        let mut builder = FunctionBuilder::new("foo".into(), foo_id);
        builder.set_runtime(RuntimeType::Brillig(InlineType::default()));

        let bar_id = Id::test_new(1);
        let bar = builder.import_function(bar_id);
        let v0 = builder.insert_call(bar, Vec::new(), vec![Type::field()]).to_vec();
        let _v1 = builder.insert_call(bar, Vec::new(), vec![Type::field()]).to_vec();
        let _v2 = builder.insert_call(bar, Vec::new(), vec![Type::field()]).to_vec();
        builder.terminate_with_return(v0);

        builder.new_brillig_function("bar".into(), bar_id, InlineType::default());
        let bar_v0 = builder.numeric_constant(1_usize, NumericType::bool());
        let then_block = builder.insert_block();
        let else_block = builder.insert_block();
        let join_block = builder.insert_block();
        builder.terminate_with_jmpif(bar_v0, then_block, else_block);
        builder.switch_to_block(then_block);
        let one = builder.field_constant(FieldElement::one());
        builder.terminate_with_jmp(join_block, vec![one]);
        builder.switch_to_block(else_block);
        let two = builder.field_constant(FieldElement::from(2_u128));
        builder.terminate_with_jmp(join_block, vec![two]);
        let join_param = builder.add_block_parameter(join_block, Type::field());
        builder.switch_to_block(join_block);
        builder.terminate_with_return(vec![join_param]);

        let ssa = builder.finish();
        assert_eq!(ssa.functions.len(), 2);

        let inlined = ssa.inline_functions(0);
        // No inlining has happened
        assert_eq!(inlined.functions.len(), 2);
    }
}<|MERGE_RESOLUTION|>--- conflicted
+++ resolved
@@ -364,33 +364,13 @@
     /// The function being inlined into will always be the main function, although it is
     /// actually a copy that is created in case the original main is still needed from a function
     /// that could not be inlined calling it.
-<<<<<<< HEAD
-    fn new(
-        ssa: &Ssa,
-        entry_point: FunctionId,
-        inline_no_predicates_functions: bool,
-        functions_not_to_inline: BTreeSet<FunctionId>,
-    ) -> Self {
-=======
     fn new(ssa: &Ssa, entry_point: FunctionId) -> Self {
->>>>>>> aec9fe9b
         let source = &ssa.functions[&entry_point];
         let mut builder = FunctionBuilder::new(source.name().to_owned(), entry_point);
         builder.set_runtime(source.runtime());
         builder.current_function.set_globals(source.dfg.globals.clone());
 
-<<<<<<< HEAD
-        Self {
-            builder,
-            recursion_level: 0,
-            entry_point,
-            call_stack: CallStackId::root(),
-            inline_no_predicates_functions,
-            functions_not_to_inline,
-        }
-=======
         Self { builder, recursion_level: 0, entry_point, call_stack: CallStackId::root() }
->>>>>>> aec9fe9b
     }
 
     /// Start inlining the entry point function and all functions reachable from it.
@@ -401,10 +381,6 @@
     ) -> Function {
         let entry_point = &ssa.functions[&self.entry_point];
 
-<<<<<<< HEAD
-        // let globals = self.globals;
-=======
->>>>>>> aec9fe9b
         let mut context = PerFunctionContext::new(&mut self, entry_point, &ssa.globals);
         context.inlining_entry = true;
 
