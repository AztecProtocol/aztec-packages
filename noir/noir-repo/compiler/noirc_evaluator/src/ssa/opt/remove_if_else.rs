--- conflicted
+++ resolved
@@ -38,11 +38,7 @@
 impl Function {
     pub(crate) fn remove_if_else(&mut self) {
         // This should match the check in flatten_cfg
-<<<<<<< HEAD
-        if let crate::ssa::ir::function::RuntimeType::Brillig = self.runtime() {
-=======
         if matches!(self.runtime(), RuntimeType::Brillig(_)) {
->>>>>>> 1823bde2
             // skip
         } else {
             Context::default().remove_if_else(self);
