use std::collections::BTreeMap;

use crate::ssa::{
    ir::{
        basic_block::BasicBlockId,
        dfg::DataFlowGraph,
        function::{Function, FunctionId},
        map::SparseMap,
        post_order::PostOrder,
        value::{Value, ValueId},
    },
    ssa_gen::Ssa,
};
use fxhash::FxHashMap as HashMap;
use iter_extended::vecmap;

impl Ssa {
    /// This is a debugging pass which re-inserts each instruction
    /// and block in a fresh DFG context for each function so that ValueIds,
    /// BasicBlockIds, and FunctionIds are always identical for the same SSA code.
    ///
    /// During normal compilation this is often not the case since prior passes
    /// may increase the ID counter so that later passes start at different offsets,
    /// even if they contain the same SSA code.
    pub(crate) fn normalize_ids(&mut self) {
        let mut context = Context::default();
        context.populate_functions(&self.functions);
        for function in self.functions.values_mut() {
            context.normalize_ids(function, &self.globals.dfg);
        }
        self.functions = context.functions.into_btree();
    }
}

#[derive(Default)]
struct Context {
    functions: SparseMap<Function>,

    new_ids: IdMaps,
}

/// Maps from old ids to new ones.
/// Separate from the rest of Context so we can call mutable methods on it
/// while Context gives out mutable references to functions within.
#[derive(Default)]
struct IdMaps {
    // Maps old function id -> new function id
    function_ids: HashMap<FunctionId, FunctionId>,

    // Maps old block id -> new block id
    // Cleared in between each function.
    blocks: HashMap<BasicBlockId, BasicBlockId>,

    // Maps old value id -> new value id
    // Cleared in between each function.
    values: HashMap<ValueId, ValueId>,
}

impl Context {
    fn populate_functions(&mut self, functions: &BTreeMap<FunctionId, Function>) {
        for (id, function) in functions {
            self.functions.insert_with_id(|new_id| {
                self.new_ids.function_ids.insert(*id, new_id);
                Function::clone_signature(new_id, function)
            });
        }
    }

    fn normalize_ids(&mut self, old_function: &mut Function, globals: &DataFlowGraph) {
        self.new_ids.blocks.clear();
        self.new_ids.values.clear();

        let new_function_id = self.new_ids.function_ids[&old_function.id()];
        let new_function = &mut self.functions[new_function_id];

<<<<<<< HEAD
        for (_, value) in globals.values_iter() {
=======
        for (_, value) in old_function.dfg.globals.values_iter() {
>>>>>>> 1f36a043
            new_function.dfg.make_global(value.get_type().into_owned());
        }

        let mut reachable_blocks = PostOrder::with_function(old_function).into_vec();
        reachable_blocks.reverse();

        self.new_ids.populate_blocks(&reachable_blocks, old_function, new_function);

        // Map each parameter, instruction, and terminator
        for old_block_id in reachable_blocks {
            let new_block_id = self.new_ids.blocks[&old_block_id];

            let old_block = &mut old_function.dfg[old_block_id];
            for old_instruction_id in old_block.take_instructions() {
                let instruction = old_function.dfg[old_instruction_id]
                    .map_values(|value| self.new_ids.map_value(new_function, old_function, value));

                let call_stack = old_function.dfg.get_instruction_call_stack_id(old_instruction_id);
                let locations = old_function.dfg.get_call_stack(call_stack);
                let new_call_stack =
                    new_function.dfg.call_stack_data.get_or_insert_locations(locations);
                let old_results = old_function.dfg.instruction_results(old_instruction_id);

                let ctrl_typevars = instruction
                    .requires_ctrl_typevars()
                    .then(|| vecmap(old_results, |result| old_function.dfg.type_of_value(*result)));

                let new_results =
                    new_function.dfg.insert_instruction_and_results_without_simplification(
                        instruction,
                        new_block_id,
                        ctrl_typevars,
                        new_call_stack,
                    );

                assert_eq!(old_results.len(), new_results.len());
                for (old_result, new_result) in old_results.iter().zip(new_results.results().iter())
                {
                    let old_result = old_function.dfg.resolve(*old_result);
                    self.new_ids.values.insert(old_result, *new_result);
                }
            }

            let old_block = &mut old_function.dfg[old_block_id];
            let mut terminator = old_block.take_terminator();
            terminator
                .map_values_mut(|value| self.new_ids.map_value(new_function, old_function, value));

            terminator.mutate_blocks(|old_block| self.new_ids.blocks[&old_block]);
            let locations = old_function.dfg.get_call_stack(terminator.call_stack());
            let new_call_stack =
                new_function.dfg.call_stack_data.get_or_insert_locations(locations);
            terminator.set_call_stack(new_call_stack);
            new_function.dfg.set_block_terminator(new_block_id, terminator);
        }

        // Also map the values in the databus
        let old_databus = &old_function.dfg.data_bus;
        new_function.dfg.data_bus = old_databus
            .map_values(|old_value| self.new_ids.map_value(new_function, old_function, old_value));
    }
}

impl IdMaps {
    fn populate_blocks(
        &mut self,
        reachable_blocks: &[BasicBlockId],
        old_function: &mut Function,
        new_function: &mut Function,
    ) {
        let old_entry = old_function.entry_block();
        self.blocks.insert(old_entry, new_function.entry_block());

        for old_id in reachable_blocks {
            if *old_id != old_entry {
                let new_id = new_function.dfg.make_block();
                self.blocks.insert(*old_id, new_id);
            }

            let new_id = self.blocks[old_id];
            let old_block = &mut old_function.dfg[*old_id];
            for old_parameter in old_block.take_parameters() {
                let old_parameter = old_function.dfg.resolve(old_parameter);
                let typ = old_function.dfg.type_of_value(old_parameter);
                let new_parameter = new_function.dfg.add_block_parameter(new_id, typ);
                self.values.insert(old_parameter, new_parameter);
            }
        }
    }

    fn map_value(
        &mut self,
        new_function: &mut Function,
        old_function: &Function,
        old_value: ValueId,
    ) -> ValueId {
        let old_value = old_function.dfg.resolve(old_value);
        if old_function.dfg.is_global(old_value) {
            // Globals are computed at compile-time and thus are expected to be remain normalized
            // between SSA passes
            return old_value;
        }
        match &old_function.dfg[old_value] {
            value @ Value::Instruction { instruction, .. } => {
                *self.values.get(&old_value).unwrap_or_else(|| {
                    let instruction = &old_function.dfg[*instruction];
                    unreachable!("Unmapped value with id {old_value}: {value:?}\n  from instruction: {instruction:?}, SSA: {old_function}")
                })
            }

            value @ Value::Param { .. } => {
                *self.values.get(&old_value).unwrap_or_else(|| {
                    unreachable!("Unmapped value with id {old_value}: {value:?}")
                })
            }

            Value::Function(id) => {
                let new_id = *self.function_ids.get(id).unwrap_or_else(|| {
                    unreachable!("Unmapped function with id {id}")
                });
                new_function.dfg.import_function(new_id)
            }

            Value::NumericConstant { constant, typ } => {
                new_function.dfg.make_constant(*constant, *typ)
            }
            Value::Intrinsic(intrinsic) => new_function.dfg.import_intrinsic(*intrinsic),
            Value::ForeignFunction(name) => new_function.dfg.import_foreign_function(name),
            Value::Global(_) => {
<<<<<<< HEAD
                // Globals are computed at compile-time and thus are expected to be remain normalized
                // between SSA passes
                old_value
=======
                unreachable!("Should have handled the global case already");
>>>>>>> 1f36a043
            },
        }
    }
}<|MERGE_RESOLUTION|>--- conflicted
+++ resolved
@@ -73,11 +73,7 @@
         let new_function_id = self.new_ids.function_ids[&old_function.id()];
         let new_function = &mut self.functions[new_function_id];
 
-<<<<<<< HEAD
-        for (_, value) in globals.values_iter() {
-=======
         for (_, value) in old_function.dfg.globals.values_iter() {
->>>>>>> 1f36a043
             new_function.dfg.make_global(value.get_type().into_owned());
         }
 
@@ -207,13 +203,7 @@
             Value::Intrinsic(intrinsic) => new_function.dfg.import_intrinsic(*intrinsic),
             Value::ForeignFunction(name) => new_function.dfg.import_foreign_function(name),
             Value::Global(_) => {
-<<<<<<< HEAD
-                // Globals are computed at compile-time and thus are expected to be remain normalized
-                // between SSA passes
-                old_value
-=======
                 unreachable!("Should have handled the global case already");
->>>>>>> 1f36a043
             },
         }
     }
