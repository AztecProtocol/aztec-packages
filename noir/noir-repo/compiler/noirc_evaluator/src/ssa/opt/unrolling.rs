//! This file contains the loop unrolling pass for the new SSA IR.
//!
//! This pass is divided into a few steps:
//! 1. Find all loops in the program (`find_all_loops`)
//! 2. For each loop:
//!    a. If the loop is in our list of loops that previously failed to unroll, skip it.
//!    b. If we have previously modified any of the blocks in the loop,
//!       restart from step 1 to refresh the context.
//!    c. If not, try to unroll the loop. If successful, remember the modified
//!       blocks. If unsuccessful either error if the abort_on_error flag is set,
//!       or otherwise remember that the loop failed to unroll and leave it unmodified.
//!
//! Note that this pass also often creates superfluous jmp instructions in the
//! program that will need to be removed by a later simplify CFG pass.
//!
//! Note also that unrolling is skipped for Brillig runtime, unless the loops are deemed
//! sufficiently small that inlining can be done without increasing the bytecode.
//!
//! When unrolling ACIR code, we remove reference count instructions because they are
//! only used by Brillig bytecode.
use std::collections::BTreeSet;

use acvm::{acir::AcirField, FieldElement};
use im::HashSet;

use crate::{
    brillig::{
        brillig_gen::{brillig_globals::convert_ssa_globals, convert_ssa_function},
        brillig_ir::brillig_variable::BrilligVariable,
    },
    errors::RuntimeError,
    ssa::{
        ir::{
            basic_block::BasicBlockId,
            call_stack::{CallStack, CallStackId},
            cfg::ControlFlowGraph,
            dfg::DataFlowGraph,
            dom::DominatorTree,
            function::Function,
            function_inserter::{ArrayCache, FunctionInserter},
            instruction::{Binary, BinaryOp, Instruction, InstructionId, TerminatorInstruction},
            post_order::PostOrder,
            value::ValueId,
        },
        ssa_gen::Ssa,
    },
};
use fxhash::FxHashMap as HashMap;

impl Ssa {
    /// Loop unrolling can return errors, since ACIR functions need to be fully unrolled.
    /// This meta-pass will keep trying to unroll loops and simplifying the SSA until no more errors are found.
    ///
    /// The `max_bytecode_incr_pct`, when given, is used to limit the growth of the Brillig bytecode size
    /// after unrolling small loops to some percentage of the original loop. For example a value of 150 would
    /// mean the new loop can be 150% (ie. 2.5 times) larger than the original loop. It will still contain
    /// fewer SSA instructions, but that can still result in more Brillig opcodes.
    #[tracing::instrument(level = "trace", skip(self))]
    pub(crate) fn unroll_loops_iteratively(
        mut self,
        max_bytecode_increase_percent: Option<i32>,
    ) -> Result<Ssa, RuntimeError> {
        let mut global_cache = None;

        for function in self.functions.values_mut() {
            let is_brillig = function.runtime().is_brillig();

            // Take a snapshot in case we have to restore it.
            let orig_function =
                (max_bytecode_increase_percent.is_some() && is_brillig).then(|| function.clone());

            // We must be able to unroll ACIR loops at this point, so exit on failure to unroll.
            let has_unrolled = function.unroll_loops_iteratively()?;

            // Check if the size increase is acceptable
            // This is here now instead of in `Function::unroll_loops_iteratively` because we'd need
            // more finessing to convince the borrow checker that it's okay to share a read-only reference
            // to the globals and a mutable reference to the function at the same time, both part of the `Ssa`.
            if has_unrolled && is_brillig {
                if let Some(max_incr_pct) = max_bytecode_increase_percent {
                    if global_cache.is_none() {
<<<<<<< HEAD
                        // DIE is run at the end of our SSA optimizations, so we mark all globals as in use here.
                        let used_globals =
                            &self.globals.dfg.values_iter().map(|(id, _)| id).collect();
                        let (_, brillig_globals) =
                            convert_ssa_globals(false, &self.globals, used_globals);
=======
                        let globals = (*function.dfg.globals).clone();
                        // DIE is run at the end of our SSA optimizations, so we mark all globals as in use here.
                        let used_globals = &globals.values_iter().map(|(id, _)| id).collect();
                        let (_, brillig_globals, _) =
                            convert_ssa_globals(false, globals, used_globals);
>>>>>>> d174172f
                        global_cache = Some(brillig_globals);
                    }
                    let brillig_globals = global_cache.as_ref().unwrap();

                    let orig_function = orig_function.expect("took snapshot to compare");
                    let new_size = brillig_bytecode_size(function, brillig_globals);
                    let orig_size = brillig_bytecode_size(&orig_function, brillig_globals);
                    if !is_new_size_ok(orig_size, new_size, max_incr_pct) {
                        *function = orig_function;
                    }
                }
            }
        }
        Ok(self)
    }
}

impl Function {
    /// Try to unroll loops in the function.
    ///
    /// Returns an `Err` if it cannot be done, for example because the loop bounds
    /// cannot be determined at compile time. This can happen during pre-processing,
    /// but it should still leave the function in a partially unrolled, but valid state.
    ///
    /// If successful, returns a flag indicating whether any loops have been unrolled.
    pub(super) fn unroll_loops_iteratively(&mut self) -> Result<bool, RuntimeError> {
        // Try to unroll loops first:
        let (mut has_unrolled, mut unroll_errors) = self.try_unroll_loops();

        // Keep unrolling until no more errors are found
        while !unroll_errors.is_empty() {
            let prev_unroll_err_count = unroll_errors.len();

            // Simplify the SSA before retrying
            simplify_between_unrolls(self);

            // Unroll again
            let (new_unrolled, new_errors) = self.try_unroll_loops();
            unroll_errors = new_errors;
            has_unrolled |= new_unrolled;

            // If we didn't manage to unroll any more loops, exit
            if unroll_errors.len() >= prev_unroll_err_count {
                return Err(unroll_errors.swap_remove(0));
            }
        }

        Ok(has_unrolled)
    }

    // Loop unrolling in brillig can lead to a code explosion currently.
    // This can also be true for ACIR, but we have no alternative to unrolling in ACIR.
    // Brillig also generally prefers smaller code rather than faster code,
    // so we only attempt to unroll small loops, which we decide on a case-by-case basis.
    fn try_unroll_loops(&mut self) -> (bool, Vec<RuntimeError>) {
        Loops::find_all(self).unroll_each(self)
    }
}

pub(super) struct Loop {
    /// The header block of a loop is the block which dominates all the
    /// other blocks in the loop.
    pub(super) header: BasicBlockId,

    /// The start of the back_edge n -> d is the block n at the end of
    /// the loop that jumps back to the header block d which restarts the loop.
    back_edge_start: BasicBlockId,

    /// All the blocks contained within the loop, including `header` and `back_edge_start`.
    pub(super) blocks: BTreeSet<BasicBlockId>,
}

pub(super) struct Loops {
    /// The loops that failed to be unrolled so that we do not try to unroll them again.
    /// Each loop is identified by its header block id.
    failed_to_unroll: HashSet<BasicBlockId>,

    pub(super) yet_to_unroll: Vec<Loop>,
    modified_blocks: HashSet<BasicBlockId>,
    pub(super) cfg: ControlFlowGraph,
}

impl Loops {
    /// Find a loop in the program by finding a node that dominates any predecessor node.
    /// The edge where this happens will be the back-edge of the loop.
    ///
    /// For example consider the following SSA of a basic loop:
    /// ```text
    /// main():
    ///   v0 = ... start ...
    ///   v1 = ... end ...
    ///   jmp loop_entry(v0)
    /// loop_entry(i: Field):
    ///   v2 = lt i v1
    ///   jmpif v2, then: loop_body, else: loop_end
    /// loop_body():
    ///   v3 = ... body ...
    ///   v4 = add 1, i
    ///   jmp loop_entry(v4)
    /// loop_end():
    /// ```
    ///
    /// The CFG will look something like this:
    /// ```text
    /// main
    ///   ↓
    /// loop_entry ←---↰
    ///   ↓        ↘   |
    /// loop_end    loop_body
    /// ```
    /// `loop_entry` has two predecessors: `main` and `loop_body`, and it dominates `loop_body`.
    pub(super) fn find_all(function: &Function) -> Self {
        let cfg = ControlFlowGraph::with_function(function);
        let post_order = PostOrder::with_function(function);
        let mut dom_tree = DominatorTree::with_cfg_and_post_order(&cfg, &post_order);

        let mut loops = vec![];

        for (block, _) in function.dfg.basic_blocks_iter() {
            // These reachable checks wouldn't be needed if we only iterated over reachable blocks
            if dom_tree.is_reachable(block) {
                for predecessor in cfg.predecessors(block) {
                    // In the above example, we're looking for when `block` is `loop_entry` and `predecessor` is `loop_body`.
                    if dom_tree.is_reachable(predecessor) && dom_tree.dominates(block, predecessor)
                    {
                        // predecessor -> block is the back-edge of a loop
                        loops.push(Loop::find_blocks_in_loop(block, predecessor, &cfg));
                    }
                }
            }
        }

        // Sort loops by block size so that we unroll the larger, outer loops of nested loops first.
        // This is needed because inner loops may use the induction variable from their outer loops in
        // their loop range. We will start popping loops from the back.
        loops.sort_by_key(|loop_| loop_.blocks.len());

        Self {
            failed_to_unroll: HashSet::default(),
            yet_to_unroll: loops,
            modified_blocks: HashSet::default(),
            cfg,
        }
    }

    /// Unroll all loops within a given function.
    /// Any loops which fail to be unrolled (due to using non-constant indices) will be unmodified.
    /// Returns whether any blocks have been modified
    fn unroll_each(mut self, function: &mut Function) -> (bool, Vec<RuntimeError>) {
        let mut unroll_errors = vec![];
        let mut has_unrolled = false;
        while let Some(next_loop) = self.yet_to_unroll.pop() {
            if function.runtime().is_brillig() && !next_loop.is_small_loop(function, &self.cfg) {
                continue;
            }
            // If we've previously modified a block in this loop we need to refresh the context.
            // This happens any time we have nested loops.
            if next_loop.blocks.iter().any(|block| self.modified_blocks.contains(block)) {
                let mut new_loops = Self::find_all(function);
                new_loops.failed_to_unroll = self.failed_to_unroll;
                let (new_unrolled, new_errors) = new_loops.unroll_each(function);
                return (has_unrolled || new_unrolled, [unroll_errors, new_errors].concat());
            }

            // Don't try to unroll the loop again if it is known to fail
            if !self.failed_to_unroll.contains(&next_loop.header) {
                match next_loop.unroll(function, &self.cfg) {
                    Ok(_) => {
                        has_unrolled = true;
                        self.modified_blocks.extend(next_loop.blocks);
                    }
                    Err(call_stack) => {
                        self.failed_to_unroll.insert(next_loop.header);
                        unroll_errors.push(RuntimeError::UnknownLoopBound { call_stack });
                    }
                }
            }
        }
        (has_unrolled, unroll_errors)
    }
}

impl Loop {
    /// Return each block that is in a loop starting in the given header block.
    /// Expects back_edge_start -> header to be the back edge of the loop.
    fn find_blocks_in_loop(
        header: BasicBlockId,
        back_edge_start: BasicBlockId,
        cfg: &ControlFlowGraph,
    ) -> Self {
        let mut blocks = BTreeSet::default();
        blocks.insert(header);

        let mut insert = |block, stack: &mut Vec<BasicBlockId>| {
            if !blocks.contains(&block) {
                blocks.insert(block);
                stack.push(block);
            }
        };

        // Starting from the back edge of the loop, each predecessor of this block until
        // the header is within the loop.
        let mut stack = vec![];
        insert(back_edge_start, &mut stack);

        while let Some(block) = stack.pop() {
            for predecessor in cfg.predecessors(block) {
                insert(predecessor, &mut stack);
            }
        }

        Self { header, back_edge_start, blocks }
    }

    /// Find the lower bound of the loop in the pre-header and return it
    /// if it's a numeric constant, which it will be if the previous SSA
    /// steps managed to inline it.
    ///
    /// Consider the following example of a `for i in 0..4` loop:
    /// ```text
    /// brillig(inline) fn main f0 {
    ///   b0(v0: u32):                  // Pre-header
    ///     ...
    ///     jmp b1(u32 0)               // Lower-bound
    ///   b1(v1: u32):                  // Induction variable
    ///     v5 = lt v1, u32 4
    ///     jmpif v5 then: b3, else: b2
    /// ```
    fn get_const_lower_bound(
        &self,
        function: &Function,
        cfg: &ControlFlowGraph,
    ) -> Option<FieldElement> {
        let pre_header = self.get_pre_header(function, cfg).ok()?;
        let jump_value = get_induction_variable(function, pre_header).ok()?;
        function.dfg.get_numeric_constant(jump_value)
    }

    /// Find the upper bound of the loop in the loop header and return it
    /// if it's a numeric constant, which it will be if the previous SSA
    /// steps managed to inline it.
    ///
    /// Consider the following example of a `for i in 0..4` loop:
    /// ```text
    /// brillig(inline) fn main f0 {
    ///   b0(v0: u32):
    ///     ...
    ///     jmp b1(u32 0)
    ///   b1(v1: u32):                  // Loop header
    ///     v5 = lt v1, u32 4           // Upper bound
    ///     jmpif v5 then: b3, else: b2
    /// ```
    pub(super) fn get_const_upper_bound(&self, function: &Function) -> Option<FieldElement> {
        let block = &function.dfg[self.header];
        let instructions = block.instructions();
        if instructions.is_empty() {
            // If the loop condition is constant time, the loop header will be
            // simplified to a simple jump.
            return None;
        }

        if instructions.len() != 1 {
            // The header should just compare the induction variable and jump.
            // If that's not the case, this might be a `loop` and not a `for` loop.
            return None;
        }

        match &function.dfg[instructions[0]] {
            Instruction::Binary(Binary { lhs: _, operator: BinaryOp::Lt, rhs }) => {
                function.dfg.get_numeric_constant(*rhs)
            }
            Instruction::Binary(Binary { lhs: _, operator: BinaryOp::Eq, rhs }) => {
                // `for i in 0..1` is turned into:
                // b1(v0: u32):
                //   v12 = eq v0, u32 0
                //   jmpif v12 then: b3, else: b2
                function.dfg.get_numeric_constant(*rhs).map(|c| c + FieldElement::one())
            }
            other => panic!("Unexpected instruction in header: {other:?}"),
        }
    }

    /// Get the lower and upper bounds of the loop if both are constant numeric values.
    fn get_const_bounds(
        &self,
        function: &Function,
        cfg: &ControlFlowGraph,
    ) -> Option<(FieldElement, FieldElement)> {
        let lower = self.get_const_lower_bound(function, cfg)?;
        let upper = self.get_const_upper_bound(function)?;
        Some((lower, upper))
    }

    /// Unroll a single loop in the function.
    /// Returns Ok(()) if it succeeded, Err(callstack) if it failed,
    /// where the callstack indicates the location of the instruction
    /// that could not be processed, or empty if such information was
    /// not available.
    ///
    /// Consider this example:
    /// ```text
    /// main():
    ///   v0 = 0
    ///   v1 = 2
    ///   jmp loop_entry(v0)
    /// loop_entry(i: Field):
    ///   v2 = lt i v1
    ///   jmpif v2, then: loop_body, else: loop_end
    /// ```
    ///
    /// The first step is to unroll the header by recognizing that jump condition
    /// is a constant, which means it will go to `loop_body`:
    /// ```text
    /// main():
    ///   v0 = 0
    ///   v1 = 2
    ///   v2 = lt v0 v1
    ///   // jmpif v2, then: loop_body, else: loop_end
    ///   jmp dest: loop_body
    /// ```
    ///
    /// Following that we unroll the loop body, which is the next source, replace
    /// the induction variable with the new value created in the body, and have
    /// another go at the header.
    /// ```text
    /// main():
    ///   v0 = 0
    ///   v1 = 2
    ///   v2 = lt v0 v1
    ///   v3 = ... body ...
    ///   v4 = add 1, 0
    ///   jmp loop_entry(v4)
    /// ```
    ///
    /// At the end we reach a point where the condition evaluates to 0 and we jump to the end.
    /// ```text
    /// main():
    ///   v0 = 0
    ///   v1 = 2
    ///   v2 = lt 0
    ///   v3 = ... body ...
    ///   v4 = add 1, v0
    ///   v5 = lt v4 v1
    ///   v6 = ... body ...
    ///   v7 = add v4, 1
    ///   v8 = lt v5 v1
    ///   jmp loop_end
    /// ```
    ///
    /// When e.g. `v8 = lt v5 v1` cannot be evaluated to a constant, the loop signals by returning `Err`
    /// that a few SSA passes are required to evaluate and simplify these values.
    fn unroll(&self, function: &mut Function, cfg: &ControlFlowGraph) -> Result<(), CallStack> {
        let mut unroll_into = self.get_pre_header(function, cfg)?;
        let mut jump_value = get_induction_variable(function, unroll_into)?;
        let mut array_cache = Some(ArrayCache::default());

        while let Some(mut context) = self.unroll_header(function, unroll_into, jump_value)? {
            // The inserter's array cache must be explicitly enabled. This is to
            // confirm that we're inserting in insertion order. This is true here since:
            // 1. We have a fresh inserter for each loop
            // 2. Each loop is unrolled in iteration order
            //
            // Within a loop we do not insert in insertion order. This is fine however since the
            // array cache is buffered with a separate fresh_array_cache which collects arrays
            // but does not deduplicate. When we later call `into_array_cache`, that will merge
            // the fresh cache in with the old one so that each iteration of the loop can cache
            // from previous iterations but not the current iteration.
            context.inserter.set_array_cache(array_cache, unroll_into);
            (unroll_into, jump_value, array_cache) = context.unroll_loop_iteration();
        }

        Ok(())
    }

    /// The loop pre-header is the block that comes before the loop begins. Generally a header block
    /// is expected to have 2 predecessors: the pre-header and the final block of the loop which jumps
    /// back to the beginning. Other predecessors can come from `break` or `continue`.
    pub(super) fn get_pre_header(
        &self,
        function: &Function,
        cfg: &ControlFlowGraph,
    ) -> Result<BasicBlockId, CallStack> {
        let mut pre_header = cfg
            .predecessors(self.header)
            .filter(|predecessor| *predecessor != self.back_edge_start)
            .collect::<Vec<_>>();

        if function.runtime().is_acir() {
            assert_eq!(pre_header.len(), 1);
            Ok(pre_header.remove(0))
        } else if pre_header.len() == 1 {
            Ok(pre_header.remove(0))
        } else {
            // We can come back into the header from multiple blocks, so we can't unroll this.
            Err(CallStack::new())
        }
    }

    /// Unrolls the header block of the loop. This is the block that dominates all other blocks in the
    /// loop and contains the jmpif instruction that lets us know if we should continue looping.
    /// Returns Some(iteration context) if we should perform another iteration.
    fn unroll_header<'a>(
        &'a self,
        function: &'a mut Function,
        unroll_into: BasicBlockId,
        induction_value: ValueId,
    ) -> Result<Option<LoopIteration<'a>>, CallStack> {
        // We insert into a fresh block first and move instructions into the unroll_into block later
        // only once we verify the jmpif instruction has a constant condition. If it does not, we can
        // just discard this fresh block and leave the loop unmodified.
        let fresh_block = function.dfg.make_block();

        let mut context = LoopIteration::new(function, self, fresh_block, self.header);
        let source_block = &context.dfg()[context.source_block];
        assert_eq!(source_block.parameters().len(), 1, "Expected only 1 argument in loop header");

        // Insert the current value of the loop induction variable into our context.
        let first_param = source_block.parameters()[0];
        context.inserter.try_map_value(first_param, induction_value);
        // Copy over all instructions and a fresh terminator.
        context.inline_instructions_from_block();
        // Mutate the terminator if possible so that it points at the iteration block.
        match context.dfg()[fresh_block].unwrap_terminator() {
            TerminatorInstruction::JmpIf { condition, then_destination, else_destination, call_stack } => {
                let condition = *condition;
                let next_blocks = context.handle_jmpif(condition, *then_destination, *else_destination, *call_stack);

                // If there is only 1 next block the jmpif evaluated to a single known block.
                // This is the expected case and lets us know if we should loop again or not.
                if next_blocks.len() == 1 {
                    context.dfg_mut().inline_block(fresh_block, unroll_into);

                    // The fresh block is gone now so we're committing to insert into the original
                    // unroll_into block from now on.
                    context.insert_block = unroll_into;

                    // In the last iteration, `handle_jmpif` will have replaced `context.source_block`
                    // with the `else_destination`, that is, the `loop_end`, which signals that we
                    // have no more loops to unroll, because that block was not part of the loop itself,
                    // ie. it wasn't between `loop_header` and `loop_body`. Otherwise we have the `loop_body`
                    // in `source_block` and can unroll that into the destination.
                    Ok(self.blocks.contains(&context.source_block).then_some(context))
                } else {
                    // If this case is reached the loop either uses non-constant indices or we need
                    // another pass, such as mem2reg to resolve them to constants.
                    Err(context.inserter.function.dfg.get_value_call_stack(condition))
                }
            }
            other => unreachable!("Expected loop header to terminate in a JmpIf to the loop body, but found {other:?} instead"),
        }
    }

    /// Find all reference values which were allocated before the pre-header.
    ///
    /// These are accessible inside the loop body, and they can be involved
    /// in load/store operations that could be eliminated if we unrolled the
    /// body into the pre-header.
    ///
    /// Consider this loop:
    /// ```text
    /// let mut sum = 0;
    /// let mut arr = &[];
    /// for i in 0..3 {
    ///     sum = sum + i;
    ///     arr.push_back(sum)
    /// }
    /// sum
    /// ```
    ///
    /// The SSA has a load+store for the `sum` and a load+push for the `arr`:
    /// ```text
    /// b0(v0: u32):
    ///   v2 = allocate -> &mut u32     // reference allocated for `sum`
    ///   store u32 0 at v2             // initial value for `sum`
    ///   v4 = allocate -> &mut u32     // reference allocated for the length of `arr`
    ///   store u32 0 at v4             // initial length of `arr`
    ///   inc_rc [] of u32              // storage for `arr`
    ///   v6 = allocate -> &mut [u32]   // reference allocated to point at the storage of `arr`
    ///   store [] of u32 at v6         // initial value for the storage of `arr`
    ///   jmp b1(u32 0)                 // start looping from 0
    /// b1(v1: u32):                    // `i` induction variable
    ///   v8 = lt v1, u32 3             // loop until 3
    ///   jmpif v8 then: b3, else: b2
    /// b3():
    ///   v11 = load v2 -> u32          // load `sum`
    ///   v12 = add v11, v1             // add `i` to `sum`
    ///   store v12 at v2               // store updated `sum`
    ///   v13 = load v4 -> u32          // load length of `arr`
    ///   v14 = load v6 -> [u32]        // load storage of `arr`
    ///   v16, v17 = call slice_push_back(v13, v14, v12) -> (u32, [u32]) // builtin to push, will store to storage and length references
    ///   v19 = add v1, u32 1           // increase `arr`
    ///   jmp b1(v19)                   // back-edge of the loop
    /// b2():                           // after the loop
    ///   v9 = load v2 -> u32           // read final value of `sum`
    /// ```
    ///
    /// We won't always find load _and_ store ops (e.g. the push above doesn't come with a store),
    /// but it's likely that mem2reg could eliminate a lot of the loads we can find, so we can
    /// use this as an approximation of the gains we would see.
    fn find_pre_header_reference_values(
        &self,
        function: &Function,
        cfg: &ControlFlowGraph,
    ) -> Option<HashSet<ValueId>> {
        // We need to traverse blocks from the pre-header up to the block entry point.
        let pre_header = self.get_pre_header(function, cfg).ok()?;
        let function_entry = function.entry_block();

        // The algorithm in `find_blocks_in_loop` expects to collect the blocks between the header and the back-edge of the loop,
        // but technically works the same if we go from the pre-header up to the function entry as well.
        let blocks = Self::find_blocks_in_loop(function_entry, pre_header, cfg).blocks;

        // Collect allocations in all blocks above the header.
        let allocations = blocks.iter().flat_map(|block| {
            let instructions = function.dfg[*block].instructions().iter();
            instructions
                .filter(|i| matches!(&function.dfg[**i], Instruction::Allocate))
                // Get the value into which the allocation was stored.
                .map(|i| function.dfg.instruction_results(*i)[0])
        });

        // Collect reference parameters of the function itself.
        let params =
            function.parameters().iter().filter(|p| function.dfg.value_is_reference(**p)).copied();

        Some(params.chain(allocations).collect())
    }

    /// Count the number of load and store instructions of specific variables in the loop.
    ///
    /// Returns `(loads, stores)` in case we want to differentiate in the estimates.
    fn count_loads_and_stores(
        &self,
        function: &Function,
        refs: &HashSet<ValueId>,
    ) -> (usize, usize) {
        let mut loads = 0;
        let mut stores = 0;
        for block in &self.blocks {
            for instruction in function.dfg[*block].instructions() {
                match &function.dfg[*instruction] {
                    Instruction::Load { address } if refs.contains(address) => {
                        loads += 1;
                    }
                    Instruction::Store { address, .. } if refs.contains(address) => {
                        stores += 1;
                    }
                    _ => {}
                }
            }
        }
        (loads, stores)
    }

    /// Count the number of instructions in the loop, including the terminating jumps.
    fn count_all_instructions(&self, function: &Function) -> usize {
        let iter = self.blocks.iter().map(|block| {
            let block = &function.dfg[*block];
            block.instructions().len() + block.terminator().is_some() as usize
        });
        iter.sum()
    }

    /// Count the number of increments to the induction variable.
    /// It should be one, but it can be duplicated.
    /// The increment should be in the block where the back-edge was found.
    fn count_induction_increments(&self, function: &Function) -> usize {
        let back = &function.dfg[self.back_edge_start];
        let header = &function.dfg[self.header];
        let induction_var = header.parameters()[0];

        back.instructions()
            .iter()
            .filter(|instruction| {
                let instruction = &function.dfg[**instruction];
                matches!(instruction,
                    Instruction::Binary(Binary { lhs, operator: BinaryOp::Add { .. }, rhs: _ })
                        if *lhs == induction_var
                )
            })
            .count()
    }

    /// Decide if this loop is small enough that it can be inlined in a way that the number
    /// of unrolled instructions times the number of iterations would result in smaller bytecode
    /// than if we keep the loops with their overheads.
    fn is_small_loop(&self, function: &Function, cfg: &ControlFlowGraph) -> bool {
        self.boilerplate_stats(function, cfg).map(|s| s.is_small()).unwrap_or_default()
    }

    /// Collect boilerplate stats if we can figure out the upper and lower bounds of the loop,
    /// and the loop doesn't have multiple back-edges from breaks and continues.
    fn boilerplate_stats(
        &self,
        function: &Function,
        cfg: &ControlFlowGraph,
    ) -> Option<BoilerplateStats> {
        let (lower, upper) = self.get_const_bounds(function, cfg)?;
        let lower = lower.try_to_u64()?;
        let upper = upper.try_to_u64()?;
        let refs = self.find_pre_header_reference_values(function, cfg)?;

        let (loads, stores) = self.count_loads_and_stores(function, &refs);
        let increments = self.count_induction_increments(function);
        let all_instructions = self.count_all_instructions(function);

        Some(BoilerplateStats {
            iterations: (upper - lower) as usize,
            loads,
            stores,
            increments,
            all_instructions,
        })
    }
}

/// All the instructions in the following example are boilerplate:
/// ```text
/// brillig(inline) fn main f0 {
///   b0(v0: u32):
///     ...
///     jmp b1(u32 0)
///   b1(v1: u32):
///     v5 = lt v1, u32 4
///     jmpif v5 then: b3, else: b2
///   b3():
///     ...
///     v11 = add v1, u32 1
///     jmp b1(v11)
///   b2():
///     ...
/// }
/// ```
#[derive(Debug)]
struct BoilerplateStats {
    /// Number of iterations in the loop.
    iterations: usize,
    /// Number of loads  pre-header references in the loop.
    loads: usize,
    /// Number of stores into pre-header references in the loop.
    stores: usize,
    /// Number of increments to the induction variable (might be duplicated).
    increments: usize,
    /// Number of instructions in the loop, including boilerplate,
    /// but excluding the boilerplate which is outside the loop.
    all_instructions: usize,
}

impl BoilerplateStats {
    /// Instruction count if we leave the loop as-is.
    /// It's the instructions in the loop, plus the one to kick it off in the pre-header.
    fn baseline_instructions(&self) -> usize {
        self.all_instructions + 1
    }

    /// Estimated number of _useful_ instructions, which is the ones in the loop
    /// minus all in-loop boilerplate.
    fn useful_instructions(&self) -> usize {
        // Two jumps + plus the comparison with the upper bound
        let boilerplate = 3;
        // Be conservative and only assume that mem2reg gets rid of load followed by store.
        // NB we have not checked that these are actual pairs.
        let load_and_store = self.loads.min(self.stores) * 2;
        self.all_instructions - self.increments - load_and_store - boilerplate
    }

    /// Estimated number of instructions if we unroll the loop.
    fn unrolled_instructions(&self) -> usize {
        self.useful_instructions() * self.iterations
    }

    /// A small loop is where if we unroll it into the pre-header then considering the
    /// number of iterations we still end up with a smaller bytecode than if we leave
    /// the blocks in tact with all the boilerplate involved in jumping, and the extra
    /// reference access instructions.
    fn is_small(&self) -> bool {
        self.unrolled_instructions() < self.baseline_instructions()
    }
}

/// Return the induction value of the current iteration of the loop, from the given block's jmp arguments.
///
/// Expects the current block to terminate in `jmp h(N)` where h is the loop header and N is
/// a Field value. Returns an `Err` if this isn't the case.
///
/// Consider the following example:
/// ```text
/// main():
///   v0 = ... start ...
///   v1 = ... end ...
///   jmp loop_entry(v0)
/// loop_entry(i: Field):
///   ...
/// ```
/// We're looking for the terminating jump of the `main` predecessor of `loop_entry`.
fn get_induction_variable(function: &Function, block: BasicBlockId) -> Result<ValueId, CallStack> {
    match function.dfg[block].terminator() {
        Some(TerminatorInstruction::Jmp { arguments, call_stack: location, .. }) => {
            // This assumption will no longer be valid if e.g. mutable variables are represented as
            // block parameters. If that becomes the case we'll need to figure out which variable
            // is generally constant and increasing to guess which parameter is the induction
            // variable.
            if arguments.len() != 1 {
                // It is expected that a loop's induction variable is the only block parameter of the loop header.
                // If there's no variable this might be a `loop`.
                let call_stack = function.dfg.get_call_stack(*location);
                return Err(call_stack);
            }

            let value = arguments[0];
            if function.dfg.get_numeric_constant(value).is_some() {
                Ok(value)
            } else {
                let call_stack = function.dfg.get_call_stack(*location);
                Err(call_stack)
            }
        }
        Some(terminator) => Err(function.dfg.get_call_stack(terminator.call_stack())),
        None => Err(CallStack::new()),
    }
}

/// The context object for each loop iteration.
/// Notably each loop iteration maps each loop block to a fresh, unrolled block.
struct LoopIteration<'f> {
    inserter: FunctionInserter<'f>,
    loop_: &'f Loop,

    /// Maps pre-unrolled block ids from within the loop to new block ids of each loop
    /// block for each loop iteration.
    blocks: HashMap<BasicBlockId, BasicBlockId>,

    /// Maps unrolled block ids back to the original source block ids
    original_blocks: HashMap<BasicBlockId, BasicBlockId>,
    visited_blocks: HashSet<BasicBlockId>,

    insert_block: BasicBlockId,
    source_block: BasicBlockId,

    /// The induction value (and the block it was found in) is the new value for
    /// the variable traditionally called `i` on each iteration of the loop.
    /// This is None until we visit the block which jumps back to the start of the
    /// loop, at which point we record its value and the block it was found in.
    induction_value: Option<(BasicBlockId, ValueId)>,
}

impl<'f> LoopIteration<'f> {
    fn new(
        function: &'f mut Function,
        loop_: &'f Loop,
        insert_block: BasicBlockId,
        source_block: BasicBlockId,
    ) -> Self {
        Self {
            inserter: FunctionInserter::new(function),
            loop_,
            insert_block,
            source_block,
            blocks: HashMap::default(),
            original_blocks: HashMap::default(),
            visited_blocks: HashSet::default(),
            induction_value: None,
        }
    }

    /// Unroll a single iteration of the loop.
    ///
    /// Note that after unrolling a single iteration, the loop is _not_ in a valid state.
    /// It is expected the terminator instructions are set up to branch into an empty block
    /// for further unrolling. When the loop is finished this will need to be mutated to
    /// jump to the end of the loop instead.
    fn unroll_loop_iteration(mut self) -> (BasicBlockId, ValueId, Option<ArrayCache>) {
        let mut next_blocks = self.unroll_loop_block();

        while let Some(block) = next_blocks.pop() {
            self.insert_block = block;
            self.source_block = self.get_original_block(block);

            if !self.visited_blocks.contains(&self.source_block) {
                let mut blocks = self.unroll_loop_block();
                next_blocks.append(&mut blocks);
            }
        }
        // After having unrolled all blocks in the loop body, we must know how to get back to the header;
        // this is also the block into which we have to unroll into next.
        let (end_block, induction_value) = self
            .induction_value
            .expect("Expected to find the induction variable by end of loop iteration");

        (end_block, induction_value, self.inserter.into_array_cache())
    }

    /// Unroll a single block in the current iteration of the loop
    fn unroll_loop_block(&mut self) -> Vec<BasicBlockId> {
        let mut next_blocks = self.unroll_loop_block_helper();
        // Guarantee that the next blocks we set up to be unrolled, are actually part of the loop,
        // which we recorded while inlining the instructions of the blocks already processed.
        next_blocks.retain(|block| {
            let b = self.get_original_block(*block);
            self.loop_.blocks.contains(&b)
        });
        next_blocks
    }

    /// Unroll a single block in the current iteration of the loop
    fn unroll_loop_block_helper(&mut self) -> Vec<BasicBlockId> {
        // Copy instructions from the loop body to the unroll destination, replacing the terminator.
        self.inline_instructions_from_block();
        self.visited_blocks.insert(self.source_block);

        match self.inserter.function.dfg[self.insert_block].unwrap_terminator() {
            TerminatorInstruction::JmpIf {
                condition,
                then_destination,
                else_destination,
                call_stack,
            } => self.handle_jmpif(*condition, *then_destination, *else_destination, *call_stack),
            TerminatorInstruction::Jmp { destination, arguments, call_stack: _ } => {
                if self.get_original_block(*destination) == self.loop_.header {
                    // We found the back-edge of the loop.
                    assert_eq!(arguments.len(), 1);
                    self.induction_value = Some((self.insert_block, arguments[0]));
                }
                vec![*destination]
            }
            TerminatorInstruction::Return { .. } => vec![],
        }
    }

    /// Find the next branch(es) to take from a jmpif terminator and return them.
    /// If only one block is returned, it means the jmpif condition evaluated to a known
    /// constant and we can safely take only the given branch. In this case the method
    /// also replaces the terminator of the insert block (a.k.a fresh block) to be a `Jmp`,
    /// and changes the source block in the context for the next iteration to be the
    /// destination indicated by the constant condition (ie. the `then` or the `else`).
    fn handle_jmpif(
        &mut self,
        condition: ValueId,
        then_destination: BasicBlockId,
        else_destination: BasicBlockId,
        call_stack: CallStackId,
    ) -> Vec<BasicBlockId> {
        let condition = self.inserter.resolve(condition);

        match self.dfg().get_numeric_constant(condition) {
            Some(constant) => {
                let destination =
                    if constant.is_zero() { else_destination } else { then_destination };

                self.source_block = self.get_original_block(destination);

                let arguments = Vec::new();
                let jmp = TerminatorInstruction::Jmp { destination, arguments, call_stack };
                self.inserter.function.dfg.set_block_terminator(self.insert_block, jmp);
                vec![destination]
            }
            None => vec![then_destination, else_destination],
        }
    }

    /// Translate a block id to a block id in the unrolled loop. If the given
    /// block id is not within the loop, it is returned as-is.
    fn get_or_insert_block(&mut self, block: BasicBlockId) -> BasicBlockId {
        if let Some(new_block) = self.blocks.get(&block) {
            return *new_block;
        }

        // If the block is in the loop we create a fresh block for each iteration
        if self.loop_.blocks.contains(&block) {
            let new_block = self.dfg_mut().make_block_with_parameters_from_block(block);
            self.inserter.remember_block_params_from_block(block, new_block);

            self.blocks.insert(block, new_block);
            self.original_blocks.insert(new_block, block);
            new_block
        } else {
            block
        }
    }

    /// Find the original ID of a block that replaced it.
    fn get_original_block(&self, block: BasicBlockId) -> BasicBlockId {
        self.original_blocks.get(&block).copied().unwrap_or(block)
    }

    /// Copy over instructions from the source into the insert block,
    /// while simplifying instructions and keeping track of original block IDs.
    fn inline_instructions_from_block(&mut self) {
        let source_block = &self.dfg()[self.source_block];
        let instructions = source_block.instructions().to_vec();

        // We cannot directly append each instruction since we need to substitute any
        // instances of the induction variable or any values that were changed as a result
        // of the new induction variable value.
        for instruction in instructions {
            // Reference counting is only used by Brillig, ACIR doesn't need them.
            if self.inserter.function.runtime().is_acir() && self.is_refcount(instruction) {
                continue;
            }
            self.inserter.push_instruction(instruction, self.insert_block);
        }
        let mut terminator = self.dfg()[self.source_block].unwrap_terminator().clone();

        terminator.map_values_mut(|value| self.inserter.resolve(value));

        // Replace the blocks in the terminator with fresh one with the same parameters,
        // while remembering which were the original block IDs.
        terminator.mutate_blocks(|block| self.get_or_insert_block(block));
        self.inserter.function.dfg.set_block_terminator(self.insert_block, terminator);
    }

    /// Is the instruction an `Rc`?
    fn is_refcount(&self, instruction: InstructionId) -> bool {
        matches!(
            self.dfg()[instruction],
            Instruction::IncrementRc { .. } | Instruction::DecrementRc { .. }
        )
    }

    fn dfg(&self) -> &DataFlowGraph {
        &self.inserter.function.dfg
    }

    fn dfg_mut(&mut self) -> &mut DataFlowGraph {
        &mut self.inserter.function.dfg
    }
}

/// Unrolling leaves some duplicate instructions which can potentially be removed.
fn simplify_between_unrolls(function: &mut Function) {
    // Do a mem2reg after the last unroll to aid simplify_cfg
    function.mem2reg();
    function.simplify_function();
    // Do another mem2reg after simplify_cfg to aid the next unroll
    function.mem2reg();
}

/// Convert the function to Brillig bytecode and return the resulting size.
fn brillig_bytecode_size(
    function: &Function,
    globals: &HashMap<ValueId, BrilligVariable>,
) -> usize {
    // We need to do some SSA passes in order for the conversion to be able to go ahead,
    // otherwise we can hit `unreachable!()` instructions in `convert_ssa_instruction`.
    // Creating a clone so as not to modify the originals.
    let mut temp = function.clone();

    // Might as well give it the best chance.
    simplify_between_unrolls(&mut temp);

    // This is to try to prevent hitting ICE.
    temp.dead_instruction_elimination(false, true);

    convert_ssa_function(&temp, false, globals).byte_code.len()
}

/// Decide if the new bytecode size is acceptable, compared to the original.
///
/// The maximum increase can be expressed as a negative value if we demand a decrease.
/// (Values -100 and under mean the new size should be 0).
fn is_new_size_ok(orig_size: usize, new_size: usize, max_incr_pct: i32) -> bool {
    let max_size_pct = 100i32.saturating_add(max_incr_pct).max(0) as usize;
    let max_size = orig_size.saturating_mul(max_size_pct);
    new_size.saturating_mul(100) <= max_size
}

#[cfg(test)]
mod tests {
    use acvm::FieldElement;
    use test_case::test_case;

    use crate::errors::RuntimeError;
    use crate::ssa::{ir::value::ValueId, opt::assert_normalized_ssa_equals, Ssa};

    use super::{is_new_size_ok, BoilerplateStats, Loops};

    /// Tries to unroll all loops in each SSA function once, calling the `Function` directly,
    /// bypassing the iterative loop done by the SSA which does further optimisations.
    ///
    /// If any loop cannot be unrolled, it is left as-is or in a partially unrolled state.
    fn try_unroll_loops(mut ssa: Ssa) -> (Ssa, Vec<RuntimeError>) {
        let mut errors = vec![];
        for function in ssa.functions.values_mut() {
            errors.extend(function.try_unroll_loops().1);
        }
        (ssa, errors)
    }

    #[test]
    fn unroll_nested_loops() {
        // fn main() {
        //     for i in 0..3 {
        //         for j in 0..4 {
        //             assert(i + j > 10);
        //         }
        //     }
        // }
        let src = "
            acir(inline) fn main f0 {
                b0():
                    jmp b1(Field 0)
                b1(v0: Field):  // header of outer loop
                    v1 = lt v0, Field 3
                    jmpif v1 then: b2, else: b3
                b2():
                    jmp b4(Field 0)
                b4(v2: Field):  // header of inner loop
                    v3 = lt v2, Field 4
                    jmpif v3 then: b5, else: b6
                b5():
                    v4 = add v0, v2
                    v5 = lt Field 10, v4
                    constrain v5 == Field 1
                    v6 = add v2, Field 1
                    jmp b4(v6)
                b6(): // end of inner loop
                    v7 = add v0, Field 1
                    jmp b1(v7)
                b3(): // end of outer loop
                    return Field 0
            }
        ";
        let ssa = Ssa::from_str(src).unwrap();

        let expected = "
            acir(inline) fn main f0 {
              b0():
                constrain u1 0 == Field 1
                constrain u1 0 == Field 1
                constrain u1 0 == Field 1
                constrain u1 0 == Field 1
                jmp b1()
              b1():
                constrain u1 0 == Field 1
                constrain u1 0 == Field 1
                constrain u1 0 == Field 1
                constrain u1 0 == Field 1
                jmp b2()
              b2():
                constrain u1 0 == Field 1
                constrain u1 0 == Field 1
                constrain u1 0 == Field 1
                constrain u1 0 == Field 1
                jmp b3()
              b3():
                jmp b4()
              b4():
                return Field 0
            }
        ";

        // The final block count is not 1 because unrolling creates some unnecessary jmps.
        // If a simplify cfg pass is ran afterward, the expected block count will be 1.
        let (ssa, errors) = try_unroll_loops(ssa);
        assert_eq!(errors.len(), 0, "All loops should be unrolled");
        assert_eq!(ssa.main().reachable_blocks().len(), 5);

        assert_normalized_ssa_equals(ssa, expected);
    }

    // Test that the pass can still be run on loops which fail to unroll properly
    #[test]
    fn fail_to_unroll_loop() {
        let src = "
        acir(inline) fn main f0 {
          b0(v0: Field):
            jmp b1(v0)
          b1(v1: Field):
            v2 = lt v1, Field 5
            jmpif v2 then: b2, else: b3
          b2():
            v3 = add v1, Field 1
            jmp b1(v3)
          b3():
            return Field 0
        }
        ";
        let ssa = Ssa::from_str(src).unwrap();

        // Sanity check
        assert_eq!(ssa.main().reachable_blocks().len(), 4);

        // Expected that we failed to unroll the loop
        let (_, errors) = try_unroll_loops(ssa);
        assert_eq!(errors.len(), 1, "Expected to fail to unroll loop");
    }

    #[test]
    fn test_get_const_bounds() {
        let ssa = brillig_unroll_test_case();
        let function = ssa.main();
        let loops = Loops::find_all(function);
        assert_eq!(loops.yet_to_unroll.len(), 1);

        let (lower, upper) = loops.yet_to_unroll[0]
            .get_const_bounds(function, &loops.cfg)
            .expect("bounds are numeric const");

        assert_eq!(lower, FieldElement::from(0u32));
        assert_eq!(upper, FieldElement::from(4u32));
    }

    #[test]
    fn test_find_pre_header_reference_values() {
        let ssa = brillig_unroll_test_case();
        let function = ssa.main();
        let mut loops = Loops::find_all(function);
        let loop0 = loops.yet_to_unroll.pop().unwrap();

        let refs = loop0.find_pre_header_reference_values(function, &loops.cfg).unwrap();
        assert_eq!(refs.len(), 1);
        assert!(refs.contains(&ValueId::test_new(2)));

        let (loads, stores) = loop0.count_loads_and_stores(function, &refs);
        assert_eq!(loads, 1);
        assert_eq!(stores, 1);

        let all = loop0.count_all_instructions(function);
        assert_eq!(all, 7);
    }

    #[test]
    fn test_boilerplate_stats() {
        let ssa = brillig_unroll_test_case();
        let stats = loop0_stats(&ssa);
        assert_eq!(stats.iterations, 4);
        assert_eq!(stats.all_instructions, 2 + 5); // Instructions in b1 and b3
        assert_eq!(stats.increments, 1);
        assert_eq!(stats.loads, 1);
        assert_eq!(stats.stores, 1);
        assert_eq!(stats.useful_instructions(), 1); // Adding to sum
        assert_eq!(stats.baseline_instructions(), 8);
        assert!(stats.is_small());
    }

    #[test]
    fn test_boilerplate_stats_6470() {
        let ssa = brillig_unroll_test_case_6470(3);
        let stats = loop0_stats(&ssa);
        assert_eq!(stats.iterations, 3);
        assert_eq!(stats.all_instructions, 2 + 8); // Instructions in b1 and b3
        assert_eq!(stats.increments, 2);
        assert_eq!(stats.loads, 1);
        assert_eq!(stats.stores, 1);
        assert_eq!(stats.useful_instructions(), 3); // array get, add, array set
        assert_eq!(stats.baseline_instructions(), 11);
        assert!(stats.is_small());
    }

    /// Test that we can unroll a small loop.
    #[test]
    fn test_brillig_unroll_small_loop() {
        let ssa = brillig_unroll_test_case();

        // Expectation taken by compiling the Noir program as ACIR,
        // ie. by removing the `unconstrained` from `main`.
        let expected = "
        brillig(inline) fn main f0 {
          b0(v0: u32):
            v1 = allocate -> &mut u32
            store u32 0 at v1
            v3 = load v1 -> u32
            store v3 at v1
            v4 = load v1 -> u32
            v6 = add v4, u32 1
            store v6 at v1
            v7 = load v1 -> u32
            v9 = add v7, u32 2
            store v9 at v1
            v10 = load v1 -> u32
            v12 = add v10, u32 3
            store v12 at v1
            jmp b1()
          b1():
            v13 = load v1 -> u32
            v14 = eq v13, v0
            constrain v13 == v0
            return
        }
        ";

        let (ssa, errors) = try_unroll_loops(ssa);
        assert_eq!(errors.len(), 0, "Unroll should have no errors");
        assert_eq!(ssa.main().reachable_blocks().len(), 2, "The loop should be unrolled");

        assert_normalized_ssa_equals(ssa, expected);
    }

    /// Test that we can unroll the loop in the ticket if we don't have too many iterations.
    #[test]
    fn test_brillig_unroll_6470_small() {
        // Few enough iterations so that we can perform the unroll.
        let ssa = brillig_unroll_test_case_6470(3);
        let (ssa, errors) = try_unroll_loops(ssa);
        assert_eq!(errors.len(), 0, "Unroll should have no errors");
        assert_eq!(ssa.main().reachable_blocks().len(), 2, "The loop should be unrolled");

        // The IDs are shifted by one compared to what the ACIR version printed.
        let expected = "
        brillig(inline) fn main f0 {
          b0(v0: [u64; 6]):
            inc_rc v0
            v2 = make_array [u64 0, u64 0, u64 0, u64 0, u64 0, u64 0] : [u64; 6]
            inc_rc v2
            v3 = allocate -> &mut [u64; 6]
            store v2 at v3
            v4 = load v3 -> [u64; 6]
            v6 = array_get v0, index u32 0 -> u64
            v8 = add v6, u64 1
            v9 = array_set v4, index u32 0, value v8
            store v9 at v3
            v10 = load v3 -> [u64; 6]
            v12 = array_get v0, index u32 1 -> u64
            v13 = add v12, u64 1
            v14 = array_set v10, index u32 1, value v13
            store v14 at v3
            v15 = load v3 -> [u64; 6]
            v17 = array_get v0, index u32 2 -> u64
            v18 = add v17, u64 1
            v19 = array_set v15, index u32 2, value v18
            store v19 at v3
            jmp b1()
          b1():
            v20 = load v3 -> [u64; 6]
            dec_rc v0
            return v20
        }
        ";
        assert_normalized_ssa_equals(ssa, expected);
    }

    /// Test that with more iterations it's not unrolled.
    #[test]
    fn test_brillig_unroll_6470_large() {
        // More iterations than it can unroll
        let parse_ssa = || brillig_unroll_test_case_6470(6);
        let ssa = parse_ssa();
        let stats = loop0_stats(&ssa);
        assert!(!stats.is_small(), "the loop should be considered large");

        let (ssa, errors) = try_unroll_loops(ssa);
        assert_eq!(errors.len(), 0, "Unroll should have no errors");
        // Check that it's still the original
        assert_normalized_ssa_equals(ssa, parse_ssa().to_string().as_str());
    }

    #[test]
    fn test_brillig_unroll_iteratively_respects_max_increase() {
        let ssa = brillig_unroll_test_case();
        let ssa = ssa.unroll_loops_iteratively(Some(-90)).unwrap();
        // Check that it's still the original
        assert_normalized_ssa_equals(ssa, brillig_unroll_test_case().to_string().as_str());
    }

    #[test]
    fn test_brillig_unroll_iteratively_with_large_max_increase() {
        let ssa = brillig_unroll_test_case();
        let ssa = ssa.unroll_loops_iteratively(Some(50)).unwrap();
        // Check that it did the unroll
        assert_eq!(ssa.main().reachable_blocks().len(), 2, "The loop should be unrolled");
    }

    /// Test that `break` and `continue` stop unrolling without any panic.
    #[test]
    fn test_brillig_unroll_break_and_continue() {
        // unconstrained fn main() {
        //     let mut count = 0;
        //     for i in 0..10 {
        //         if i == 2 {
        //             continue;
        //         }
        //         if i == 5 {
        //             break;
        //         }
        //         count += 1;
        //     }
        //     assert(count == 4);
        // }
        let src = "
        brillig(inline) fn main f0 {
          b0():
            v1 = allocate -> &mut Field
            store Field 0 at v1
            jmp b1(u32 0)
          b1(v0: u32):
            v5 = lt v0, u32 10
            jmpif v5 then: b2, else: b6
          b2():
            v7 = eq v0, u32 2
            jmpif v7 then: b7, else: b3
          b3():
            v9 = eq v0, u32 5
            jmpif v9 then: b5, else: b4
          b4():
            v10 = load v1 -> Field
            v12 = add v10, Field 1
            store v12 at v1
            v14 = add v0, u32 1
            jmp b1(v14)
          b5():
            jmp b6()
          b6():
            v15 = load v1 -> Field
            v17 = eq v15, Field 4
            constrain v15 == Field 4
            return
          b7():
            v18 = add v0, u32 1
            jmp b1(v18)
        }
        ";
        let ssa = Ssa::from_str(src).unwrap();
        let (ssa, errors) = try_unroll_loops(ssa);
        assert_eq!(errors.len(), 0, "Unroll should have no errors");
        assert_normalized_ssa_equals(ssa, src);
    }

    /// Simple test loop:
    /// ```text
    /// unconstrained fn main(sum: u32) {
    ///     assert(loop(0, 4) == sum);
    /// }
    ///
    /// fn loop(from: u32, to: u32) -> u32 {
    ///      let mut sum = 0;
    ///      for i in from..to {
    ///          sum = sum + i;
    ///      }
    ///      sum
    ///  }
    /// ```
    /// We can check what the ACIR unrolling behavior would be by
    /// removing the `unconstrained` from the `main` function and
    /// compiling the program with `nargo --test-program . compile --show-ssa`.
    fn brillig_unroll_test_case() -> Ssa {
        let src = "
        // After `static_assert` and `assert_constant`:
        brillig(inline) fn main f0 {
          b0(v0: u32):
            v2 = allocate -> &mut u32
            store u32 0 at v2
            jmp b1(u32 0)
          b1(v1: u32):
            v5 = lt v1, u32 4
            jmpif v5 then: b3, else: b2
          b3():
            v8 = load v2 -> u32
            v9 = add v8, v1
            store v9 at v2
            v11 = add v1, u32 1
            jmp b1(v11)
          b2():
            v6 = load v2 -> u32
            v7 = eq v6, v0
            constrain v6 == v0
            return
        }
        ";
        Ssa::from_str(src).unwrap()
    }

    /// Test case from #6470:
    /// ```text
    /// unconstrained fn __validate_gt_remainder(a_u60: [u64; 6]) -> [u64; 6] {
    ///     let mut result_u60: [u64; 6] = [0; 6];
    ///
    ///     for i in 0..6 {
    ///         result_u60[i] = a_u60[i] + 1;
    ///     }
    ///
    ///     result_u60
    /// }
    /// ```
    /// The `num_iterations` parameter can be used to make it more costly to inline.
    fn brillig_unroll_test_case_6470(num_iterations: usize) -> Ssa {
        let src = format!(
            "
        // After `static_assert` and `assert_constant`:
        brillig(inline) fn main f0 {{
          b0(v0: [u64; 6]):
            inc_rc v0
            v3 = make_array [u64 0, u64 0, u64 0, u64 0, u64 0, u64 0] : [u64; 6]
            inc_rc v3
            v4 = allocate -> &mut [u64; 6]
            store v3 at v4
            jmp b1(u32 0)
          b1(v1: u32):
            v7 = lt v1, u32 {num_iterations}
            jmpif v7 then: b3, else: b2
          b3():
            v9 = load v4 -> [u64; 6]
            v10 = array_get v0, index v1 -> u64
            v12 = add v10, u64 1
            v13 = array_set v9, index v1, value v12
            v15 = add v1, u32 1
            store v13 at v4
            v16 = add v1, u32 1 // duplicate
            jmp b1(v16)
          b2():
            v8 = load v4 -> [u64; 6]
            dec_rc v0
            return v8
        }}
        "
        );
        Ssa::from_str(&src).unwrap()
    }

    // Boilerplate stats of the first loop in the SSA.
    fn loop0_stats(ssa: &Ssa) -> BoilerplateStats {
        let function = ssa.main();
        let mut loops = Loops::find_all(function);
        let loop0 = loops.yet_to_unroll.pop().expect("there should be a loop");
        loop0.boilerplate_stats(function, &loops.cfg).expect("there should be stats")
    }

    #[test_case(1000, 700, 50, true; "size decreased")]
    #[test_case(1000, 1500, 50, true; "size increased just by the max")]
    #[test_case(1000, 1501, 50, false; "size increased over the max")]
    #[test_case(1000, 700, -50, false; "size decreased but not enough")]
    #[test_case(1000, 250, -50, true; "size decreased over expectations")]
    #[test_case(1000, 250, -1250, false; "demanding more than minus 100 is handled")]
    fn test_is_new_size_ok(old: usize, new: usize, max: i32, ok: bool) {
        assert_eq!(is_new_size_ok(old, new, max), ok);
    }
}<|MERGE_RESOLUTION|>--- conflicted
+++ resolved
@@ -79,19 +79,11 @@
             if has_unrolled && is_brillig {
                 if let Some(max_incr_pct) = max_bytecode_increase_percent {
                     if global_cache.is_none() {
-<<<<<<< HEAD
-                        // DIE is run at the end of our SSA optimizations, so we mark all globals as in use here.
-                        let used_globals =
-                            &self.globals.dfg.values_iter().map(|(id, _)| id).collect();
-                        let (_, brillig_globals) =
-                            convert_ssa_globals(false, &self.globals, used_globals);
-=======
                         let globals = (*function.dfg.globals).clone();
                         // DIE is run at the end of our SSA optimizations, so we mark all globals as in use here.
                         let used_globals = &globals.values_iter().map(|(id, _)| id).collect();
                         let (_, brillig_globals, _) =
                             convert_ssa_globals(false, globals, used_globals);
->>>>>>> d174172f
                         global_cache = Some(brillig_globals);
                     }
                     let brillig_globals = global_cache.as_ref().unwrap();
