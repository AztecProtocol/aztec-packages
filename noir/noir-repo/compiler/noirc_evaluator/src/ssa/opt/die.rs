//! Dead Instruction Elimination (DIE) pass: Removes any instruction without side-effects for
//! which the results are unused.
use fxhash::{FxHashMap as HashMap, FxHashSet as HashSet};
use im::Vector;
use noirc_errors::Location;

use crate::ssa::{
    ir::{
        basic_block::{BasicBlock, BasicBlockId},
        dfg::DataFlowGraph,
        function::Function,
        instruction::{BinaryOp, Instruction, InstructionId, Intrinsic},
        post_order::PostOrder,
        types::Type,
        value::{Value, ValueId},
    },
    ssa_gen::{Ssa, SSA_WORD_SIZE},
};

use super::rc::{pop_rc_for, RcInstruction};

impl Ssa {
    /// Performs Dead Instruction Elimination (DIE) to remove any instructions with
    /// unused results.
    #[tracing::instrument(level = "trace", skip(self))]
    pub(crate) fn dead_instruction_elimination(mut self) -> Ssa {
        for function in self.functions.values_mut() {
            dead_instruction_elimination(function, true);
        }
        self
    }
}

/// Removes any unused instructions in the reachable blocks of the given function.
///
/// The blocks of the function are iterated in post order, such that any blocks containing
/// instructions that reference results from an instruction in another block are evaluated first.
/// If we did not iterate blocks in this order we could not safely say whether or not the results
/// of its instructions are needed elsewhere.
fn dead_instruction_elimination(function: &mut Function, insert_out_of_bounds_checks: bool) {
    let mut context = Context::default();
    for call_data in &function.dfg.data_bus.call_data {
        context.mark_used_instruction_results(&function.dfg, call_data.array_id);
    }

    let mut inserted_out_of_bounds_checks = false;

    let blocks = PostOrder::with_function(function);
    for block in blocks.as_slice() {
        inserted_out_of_bounds_checks |= context.remove_unused_instructions_in_block(
            function,
            *block,
            insert_out_of_bounds_checks,
        );
    }

    // If we inserted out of bounds check, let's run the pass again with those new
    // instructions (we don't want to remove those checks, or instructions that are
    // dependencies of those checks)
    if inserted_out_of_bounds_checks {
        dead_instruction_elimination(function, false);
        return;
    }

    context.remove_rc_instructions(&mut function.dfg);
}

/// Per function context for tracking unused values and which instructions to remove.
#[derive(Default)]
struct Context {
    used_values: HashSet<ValueId>,
    instructions_to_remove: HashSet<InstructionId>,

    /// IncrementRc & DecrementRc instructions must be revisited after the main DIE pass since
    /// they technically contain side-effects but we still want to remove them if their
    /// `value` parameter is not used elsewhere.
    rc_instructions: Vec<(InstructionId, BasicBlockId)>,
}

impl Context {
    /// Steps backwards through the instruction of the given block, amassing a set of used values
    /// as it goes, and at the same time marking instructions for removal if they haven't appeared
    /// in the set thus far.
    ///
    /// It is not only safe to mark instructions for removal as we go because no instruction
    /// result value can be referenced before the occurrence of the instruction that produced it,
    /// and we are iterating backwards. It is also important to identify instructions that can be
    /// removed as we go, such that we know not to include its referenced values in the used
    /// values set. This allows DIE to identify whole chains of unused instructions. (If the
    /// values referenced by an unused instruction were considered to be used, only the head of
    /// such chains would be removed.)
    ///
    /// If `insert_out_of_bounds_checks` is true and there are unused ArrayGet/ArraySet that
    /// might be out of bounds, this method will insert out of bounds checks instead of
    /// removing unused instructions and return `true`. The idea then is to later call this
    /// function again with `insert_out_of_bounds_checks` set to false to effectively remove
    /// unused instructions but leave the out of bounds checks.
    fn remove_unused_instructions_in_block(
        &mut self,
        function: &mut Function,
        block_id: BasicBlockId,
        insert_out_of_bounds_checks: bool,
    ) -> bool {
        let block = &function.dfg[block_id];
        self.mark_terminator_values_as_used(function, block);

        let instructions_len = block.instructions().len();

<<<<<<< HEAD
        // We can track IncrementRc instructions per block to determine whether they are useless.
        // IncrementRc and DecrementRc instructions are normally side effectual instructions, but we remove
        // them if their value is not used anywhere in the function. However, even when their value is used, their existence
        // is pointless logic if there is no array set between the increment and the decrement of the reference counter.
        // We track per block whether an IncrementRc instruction has a paired DecrementRc instruction
        // with the same value but no array set in between.
        // If we see an inc/dec RC pair within a block we can safely remove both instructions.
        let mut inc_rcs: HashMap<Type, Vec<RcInstruction>> = HashMap::default();
        let mut inc_rcs_to_remove = HashSet::default();
=======
        let mut rc_tracker = RcTracker::default();
>>>>>>> f1d03080

        // Indexes of instructions that might be out of bounds.
        // We'll remove those, but before that we'll insert bounds checks for them.
        let mut possible_index_out_of_bounds_indexes = Vec::new();

        for (instruction_index, instruction_id) in block.instructions().iter().rev().enumerate() {
            let instruction = &function.dfg[*instruction_id];

            if self.is_unused(*instruction_id, function) {
                self.instructions_to_remove.insert(*instruction_id);

                if insert_out_of_bounds_checks
                    && instruction_might_result_in_out_of_bounds(function, instruction)
                {
                    possible_index_out_of_bounds_indexes
                        .push(instructions_len - instruction_index - 1);
                }
            } else {
                use Instruction::*;
                if matches!(instruction, IncrementRc { .. } | DecrementRc { .. }) {
                    self.rc_instructions.push((*instruction_id, block_id));
                } else {
                    instruction.for_each_value(|value| {
                        self.mark_used_instruction_results(&function.dfg, value);
                    });
                }
            }

<<<<<<< HEAD
            self.track_inc_rcs_to_remove(
                *instruction_id,
                function,
                &mut inc_rcs,
                &mut inc_rcs_to_remove,
            );
        }

        for id in inc_rcs_to_remove {
            self.instructions_to_remove.insert(id);
=======
            rc_tracker.track_inc_rcs_to_remove(*instruction_id, function);
>>>>>>> f1d03080
        }

        self.instructions_to_remove.extend(rc_tracker.get_non_mutated_arrays());
        self.instructions_to_remove.extend(rc_tracker.rc_pairs_to_remove);

        // If there are some instructions that might trigger an out of bounds error,
        // first add constrain checks. Then run the DIE pass again, which will remove those
        // but leave the constrains (any any value needed by those constrains)
        if !possible_index_out_of_bounds_indexes.is_empty() {
            let inserted_check = self.replace_array_instructions_with_out_of_bounds_checks(
                function,
                block_id,
                &mut possible_index_out_of_bounds_indexes,
            );
            // There's a slight chance we didn't insert any checks, so we could proceed with DIE.
            if inserted_check {
                return true;
            }
        }

        function.dfg[block_id]
            .instructions_mut()
            .retain(|instruction| !self.instructions_to_remove.contains(instruction));

        false
    }

    fn track_inc_rcs_to_remove(
        &self,
        instruction_id: InstructionId,
        function: &Function,
        inc_rcs: &mut HashMap<Type, Vec<RcInstruction>>,
        inc_rcs_to_remove: &mut HashSet<InstructionId>,
    ) {
        let instruction = &function.dfg[instruction_id];
        // DIE loops over a block in reverse order, so we insert an RC instruction for possible removal
        // when we see a DecrementRc and check whether it was possibly mutated when we see an IncrementRc.
        match instruction {
            Instruction::IncrementRc { value } => {
                if let Some(inc_rc) = pop_rc_for(*value, function, inc_rcs) {
                    if !inc_rc.possibly_mutated {
                        inc_rcs_to_remove.insert(inc_rc.id);
                        inc_rcs_to_remove.insert(instruction_id);
                    }
                }
            }
            Instruction::DecrementRc { value } => {
                let typ = function.dfg.type_of_value(*value);

                // We assume arrays aren't mutated until we find an array_set
                let inc_rc =
                    RcInstruction { id: instruction_id, array: *value, possibly_mutated: false };
                inc_rcs.entry(typ).or_default().push(inc_rc);
            }
            Instruction::ArraySet { array, .. } => {
                let typ = function.dfg.type_of_value(*array);
                if let Some(inc_rcs) = inc_rcs.get_mut(&typ) {
                    for inc_rc in inc_rcs {
                        inc_rc.possibly_mutated = true;
                    }
                }
            }
            _ => {}
        }
    }

    /// Returns true if an instruction can be removed.
    ///
    /// An instruction can be removed as long as it has no side-effects, and none of its result
    /// values have been referenced.
    fn is_unused(&self, instruction_id: InstructionId, function: &Function) -> bool {
        let instruction = &function.dfg[instruction_id];

        if instruction.can_eliminate_if_unused(&function.dfg) {
            let results = function.dfg.instruction_results(instruction_id);
            results.iter().all(|result| !self.used_values.contains(result))
        } else if let Instruction::Call { func, arguments } = instruction {
            // TODO: make this more general for instructions which don't have results but have side effects "sometimes" like `Intrinsic::AsWitness`
            let as_witness_id = function.dfg.get_intrinsic(Intrinsic::AsWitness);
            as_witness_id == Some(func) && !self.used_values.contains(&arguments[0])
        } else {
            // If the instruction has side effects we should never remove it.
            false
        }
    }

    /// Adds values referenced by the terminator to the set of used values.
    fn mark_terminator_values_as_used(&mut self, function: &Function, block: &BasicBlock) {
        block.unwrap_terminator().for_each_value(|value| {
            self.mark_used_instruction_results(&function.dfg, value);
        });
    }

    /// Inspects a value recursively (as it could be an array) and marks all comprised instruction
    /// results as used.
    fn mark_used_instruction_results(&mut self, dfg: &DataFlowGraph, value_id: ValueId) {
        let value_id = dfg.resolve(value_id);
        match &dfg[value_id] {
            Value::Instruction { .. } => {
                self.used_values.insert(value_id);
            }
            Value::Array { array, .. } => {
                self.used_values.insert(value_id);
                for elem in array {
                    self.mark_used_instruction_results(dfg, *elem);
                }
            }
            Value::Param { .. } => {
                self.used_values.insert(value_id);
            }
            Value::NumericConstant { .. } => {
                self.used_values.insert(value_id);
            }
            _ => {
                // Does not comprise of any instruction results
            }
        }
    }

    fn remove_rc_instructions(self, dfg: &mut DataFlowGraph) {
        for (rc, block) in self.rc_instructions {
            let value = match &dfg[rc] {
                Instruction::IncrementRc { value } => *value,
                Instruction::DecrementRc { value } => *value,
                other => {
                    unreachable!("Expected IncrementRc or DecrementRc instruction, found {other:?}")
                }
            };

            // This could be more efficient if we have to remove multiple instructions in a single block
            if !self.used_values.contains(&value) {
                dfg[block].instructions_mut().retain(|instruction| *instruction != rc);
            }
        }
    }

    /// Replaces unused ArrayGet/ArraySet instructions with out of bounds checks.
    /// Returns `true` if at least one check was inserted.
    /// Because some ArrayGet might happen in groups (for composite types), if just
    /// some of the instructions in a group are used but not all of them, no check
    /// is inserted, so this method might return `false`.
    fn replace_array_instructions_with_out_of_bounds_checks(
        &mut self,
        function: &mut Function,
        block_id: BasicBlockId,
        possible_index_out_of_bounds_indexes: &mut Vec<usize>,
    ) -> bool {
        let mut inserted_check = false;

        // Keep track of the current side effects condition
        let mut side_effects_condition = None;

        // Keep track of the next index we need to handle
        let mut next_out_of_bounds_index = possible_index_out_of_bounds_indexes.pop();

        let instructions = function.dfg[block_id].take_instructions();
        for (index, instruction_id) in instructions.iter().enumerate() {
            let instruction_id = *instruction_id;
            let instruction = &function.dfg[instruction_id];

            if let Instruction::EnableSideEffectsIf { condition } = instruction {
                side_effects_condition = Some(*condition);

                // We still need to keep the EnableSideEffects instruction
                function.dfg[block_id].instructions_mut().push(instruction_id);
                continue;
            };

            // If it's an ArrayGet we'll deal with groups of it in case the array type is a composite type,
            // and adjust `next_out_of_bounds_index` and `possible_index_out_of_bounds_indexes` accordingly
            if let Instruction::ArrayGet { array, .. } = instruction {
                handle_array_get_group(
                    function,
                    array,
                    index,
                    &mut next_out_of_bounds_index,
                    possible_index_out_of_bounds_indexes,
                );
            }

            let Some(out_of_bounds_index) = next_out_of_bounds_index else {
                // No more out of bounds instructions to insert, just push the current instruction
                function.dfg[block_id].instructions_mut().push(instruction_id);
                continue;
            };

            if index != out_of_bounds_index {
                // This instruction is not out of bounds: let's just push it
                function.dfg[block_id].instructions_mut().push(instruction_id);
                continue;
            }

            // This is an instruction that might be out of bounds: let's add a constrain.
            let (array, index) = match instruction {
                Instruction::ArrayGet { array, index }
                | Instruction::ArraySet { array, index, .. } => (array, index),
                _ => panic!("Expected an ArrayGet or ArraySet instruction here"),
            };

            let call_stack = function.dfg.get_call_stack(instruction_id);

            let (lhs, rhs) = if function.dfg.get_numeric_constant(*index).is_some() {
                // If we are here it means the index is known but out of bounds. That's always an error!
                let false_const = function.dfg.make_constant(false.into(), Type::bool());
                let true_const = function.dfg.make_constant(true.into(), Type::bool());
                (false_const, true_const)
            } else {
                // `index` will be relative to the flattened array length, so we need to take that into account
                let array_length = function.dfg.type_of_value(*array).flattened_size();

                // If we are here it means the index is dynamic, so let's add a check that it's less than length
                let index = function.dfg.insert_instruction_and_results(
                    Instruction::Cast(*index, Type::unsigned(SSA_WORD_SIZE)),
                    block_id,
                    None,
                    call_stack.clone(),
                );
                let index = index.first();

                let array_typ = Type::unsigned(SSA_WORD_SIZE);
                let array_length =
                    function.dfg.make_constant((array_length as u128).into(), array_typ);
                let is_index_out_of_bounds = function.dfg.insert_instruction_and_results(
                    Instruction::binary(BinaryOp::Lt, index, array_length),
                    block_id,
                    None,
                    call_stack.clone(),
                );
                let is_index_out_of_bounds = is_index_out_of_bounds.first();
                let true_const = function.dfg.make_constant(true.into(), Type::bool());
                (is_index_out_of_bounds, true_const)
            };

            let (lhs, rhs) = apply_side_effects(
                side_effects_condition,
                lhs,
                rhs,
                function,
                block_id,
                call_stack.clone(),
            );

            let message = Some("Index out of bounds".to_owned().into());
            function.dfg.insert_instruction_and_results(
                Instruction::Constrain(lhs, rhs, message),
                block_id,
                None,
                call_stack,
            );
            inserted_check = true;

            next_out_of_bounds_index = possible_index_out_of_bounds_indexes.pop();
        }

        inserted_check
    }
}

fn instruction_might_result_in_out_of_bounds(
    function: &Function,
    instruction: &Instruction,
) -> bool {
    use Instruction::*;
    match instruction {
        ArrayGet { array, index } | ArraySet { array, index, .. } => {
            if function.dfg.try_get_array_length(*array).is_some() {
                if let Some(known_index) = function.dfg.get_numeric_constant(*index) {
                    // `index` will be relative to the flattened array length, so we need to take that into account
                    let typ = function.dfg.type_of_value(*array);
                    let array_length = typ.flattened_size();
                    known_index >= array_length.into()
                } else {
                    // A dynamic index might always be out of bounds
                    true
                }
            } else {
                // Slice operations might be out of bounds, but there's no way we
                // can insert a check because we don't know a slice's length
                false
            }
        }
        _ => false,
    }
}

fn handle_array_get_group(
    function: &Function,
    array: &ValueId,
    index: usize,
    next_out_of_bounds_index: &mut Option<usize>,
    possible_index_out_of_bounds_indexes: &mut Vec<usize>,
) {
    if function.dfg.try_get_array_length(*array).is_none() {
        // Nothing to do for slices
        return;
    };

    let element_size = function.dfg.type_of_value(*array).element_size();
    if element_size <= 1 {
        // Not a composite type
        return;
    };

    // It's a composite type.
    // When doing ArrayGet on a composite type, this **always** results in instructions like these
    // (assuming element_size == 3):
    //
    // 1.    v27 = array_get v1, index v26
    // 2.    v28 = add v26, u32 1
    // 3.    v29 = array_get v1, index v28
    // 4.    v30 = add v26, u32 2
    // 5.    v31 = array_get v1, index v30
    //
    // That means that after this instructions, (element_size - 1) instructions will be
    // part of this composite array get, and they'll be two instructions apart.
    //
    // Now three things can happen:
    // a) none of the array_get instructions are unused: in this case they won't be in
    //    `possible_index_out_of_bounds_indexes` and they won't be removed, nothing to do here
    // b) all of the array_get instructions are unused: in this case we can replace **all**
    //    of them with just one constrain: no need to do one per array_get
    // c) some of the array_get instructions are unused, but not all: in this case
    //    we don't need to insert any constrain, because on a later stage array bound checks
    //    will be performed anyway. We'll let DIE remove the unused ones, without replacing
    //    them with bounds checks, and leave the used ones.
    //
    // To check in which scenario we are we can get from `possible_index_out_of_bounds_indexes`
    // (starting from `next_out_of_bounds_index`) while we are in the group ranges
    // (1..=5 in the example above)

    let Some(out_of_bounds_index) = *next_out_of_bounds_index else {
        // No next unused instruction, so this is case a) and nothing needs to be done here
        return;
    };

    if index != out_of_bounds_index {
        // The next index is not the one for the current instructions,
        // so we are in case a), and nothing needs to be done here
        return;
    }

    // What's the last instruction that's part of the group? (5 in the example above)
    let last_instruction_index = index + 2 * (element_size - 1);
    // How many unused instructions are in this group?
    let mut unused_count = 1;
    loop {
        *next_out_of_bounds_index = possible_index_out_of_bounds_indexes.pop();
        if let Some(out_of_bounds_index) = *next_out_of_bounds_index {
            if out_of_bounds_index <= last_instruction_index {
                unused_count += 1;
                if unused_count == element_size {
                    // We are in case b): we need to insert just one constrain.
                    // Since we popped all of the group indexes, and given that we
                    // are analyzing the first instruction in the group, we can
                    // set `next_out_of_bounds_index` to the current index:
                    // then a check will be inserted, and no other check will be
                    // inserted for the rest of the group.
                    *next_out_of_bounds_index = Some(index);
                    break;
                } else {
                    continue;
                }
            }
        }

        // We are in case c): some of the instructions are unused.
        // We don't need to insert any checks, and given that we already popped
        // all of the indexes in the group, there's nothing else to do here.
        break;
    }
}

// Given `lhs` and `rhs` values, if there's a side effects condition this will
// return (`lhs * condition`, `rhs * condition`), otherwise just (`lhs`, `rhs`)
fn apply_side_effects(
    side_effects_condition: Option<ValueId>,
    lhs: ValueId,
    rhs: ValueId,
    function: &mut Function,
    block_id: BasicBlockId,
    call_stack: Vector<Location>,
) -> (ValueId, ValueId) {
    // See if there's an active "enable side effects" condition
    let Some(condition) = side_effects_condition else {
        return (lhs, rhs);
    };

    let dfg = &mut function.dfg;

    // Condition needs to be cast to argument type in order to multiply them together.
    // In our case, lhs is always a boolean.
    let casted_condition = dfg.insert_instruction_and_results(
        Instruction::Cast(condition, Type::bool()),
        block_id,
        None,
        call_stack.clone(),
    );
    let casted_condition = casted_condition.first();

    let lhs = dfg.insert_instruction_and_results(
        Instruction::binary(BinaryOp::Mul, lhs, casted_condition),
        block_id,
        None,
        call_stack.clone(),
    );
    let lhs = lhs.first();

    let rhs = dfg.insert_instruction_and_results(
        Instruction::binary(BinaryOp::Mul, rhs, casted_condition),
        block_id,
        None,
        call_stack,
    );
    let rhs = rhs.first();

    (lhs, rhs)
}

#[derive(Default)]
struct RcTracker {
    // We can track IncrementRc instructions per block to determine whether they are useless.
    // IncrementRc and DecrementRc instructions are normally side effectual instructions, but we remove
    // them if their value is not used anywhere in the function. However, even when their value is used, their existence
    // is pointless logic if there is no array set between the increment and the decrement of the reference counter.
    // We track per block whether an IncrementRc instruction has a paired DecrementRc instruction
    // with the same value but no array set in between.
    // If we see an inc/dec RC pair within a block we can safely remove both instructions.
    rcs_with_possible_pairs: HashMap<Type, Vec<RcInstruction>>,
    rc_pairs_to_remove: HashSet<InstructionId>,
    // We also separately track all IncrementRc instructions and all arrays which have been mutably borrowed.
    // If an array has not been mutably borrowed we can then safely remove all IncrementRc instructions on that array.
    inc_rcs: HashMap<ValueId, HashSet<InstructionId>>,
    mut_borrowed_arrays: HashSet<ValueId>,
    // The SSA often creates patterns where after simplifications we end up with repeat
    // IncrementRc instructions on the same value. We track whether the previous instruction was an IncrementRc,
    // and if the current instruction is also an IncrementRc on the same value we remove the current instruction.
    // `None` if the previous instruction was anything other than an IncrementRc
    previous_inc_rc: Option<ValueId>,
}

impl RcTracker {
    fn track_inc_rcs_to_remove(&mut self, instruction_id: InstructionId, function: &Function) {
        let instruction = &function.dfg[instruction_id];

        if let Instruction::IncrementRc { value } = instruction {
            if let Some(previous_value) = self.previous_inc_rc {
                if previous_value == *value {
                    self.rc_pairs_to_remove.insert(instruction_id);
                }
            }
            self.previous_inc_rc = Some(*value);
        } else {
            self.previous_inc_rc = None;
        }

        // DIE loops over a block in reverse order, so we insert an RC instruction for possible removal
        // when we see a DecrementRc and check whether it was possibly mutated when we see an IncrementRc.
        match instruction {
            Instruction::IncrementRc { value } => {
                if let Some(inc_rc) =
                    pop_rc_for(*value, function, &mut self.rcs_with_possible_pairs)
                {
                    if !inc_rc.possibly_mutated {
                        self.rc_pairs_to_remove.insert(inc_rc.id);
                        self.rc_pairs_to_remove.insert(instruction_id);
                    }
                }

                self.inc_rcs.entry(*value).or_default().insert(instruction_id);
            }
            Instruction::DecrementRc { value } => {
                let typ = function.dfg.type_of_value(*value);

                // We assume arrays aren't mutated until we find an array_set
                let dec_rc =
                    RcInstruction { id: instruction_id, array: *value, possibly_mutated: false };
                self.rcs_with_possible_pairs.entry(typ).or_default().push(dec_rc);
            }
            Instruction::ArraySet { array, .. } => {
                let typ = function.dfg.type_of_value(*array);
                if let Some(dec_rcs) = self.rcs_with_possible_pairs.get_mut(&typ) {
                    for dec_rc in dec_rcs {
                        dec_rc.possibly_mutated = true;
                    }
                }

                self.mut_borrowed_arrays.insert(*array);
            }
            Instruction::Store { value, .. } => {
                // We are very conservative and say that any store of an array value means it has the potential
                // to be mutated. This is done due to the tracking of mutable borrows still being per block.
                let typ = function.dfg.type_of_value(*value);
                if matches!(&typ, Type::Array(..) | Type::Slice(..)) {
                    self.mut_borrowed_arrays.insert(*value);
                }
            }
            _ => {}
        }
    }

    fn get_non_mutated_arrays(&self) -> HashSet<InstructionId> {
        self.inc_rcs
            .keys()
            .filter_map(|value| {
                if !self.mut_borrowed_arrays.contains(value) {
                    Some(&self.inc_rcs[value])
                } else {
                    None
                }
            })
            .flatten()
            .copied()
            .collect()
    }
}
#[cfg(test)]
mod test {
    use std::sync::Arc;

<<<<<<< HEAD
=======
    use im::vector;

>>>>>>> f1d03080
    use crate::ssa::{
        function_builder::FunctionBuilder,
        ir::{
            instruction::{BinaryOp, Instruction, Intrinsic},
            map::Id,
            types::Type,
        },
    };

    #[test]
    fn dead_instruction_elimination() {
        // fn main f0 {
        //   b0(v0: Field):
        //     v1 = add v0, Field 1
        //     v2 = add v0, Field 2
        //     jmp b1(v2)
        //   b1(v3: Field):
        //     v4 = allocate 1 field
        //     v5 = load v4
        //     v6 = allocate 1 field
        //     store Field 1 in v6
        //     v7 = load v6
        //     v8 = add v7, Field 1
        //     v9 = add v7, Field 2
        //     v10 = add v7, Field 3
        //     v11 = add v10, v10
        //     call assert_constant(v8)
        //     return v9
        // }
        let main_id = Id::test_new(0);

        // Compiling main
        let mut builder = FunctionBuilder::new("main".into(), main_id);
        let v0 = builder.add_parameter(Type::field());
        let b1 = builder.insert_block();

        let one = builder.field_constant(1u128);
        let two = builder.field_constant(2u128);
        let three = builder.field_constant(3u128);

        let _v1 = builder.insert_binary(v0, BinaryOp::Add, one);
        let v2 = builder.insert_binary(v0, BinaryOp::Add, two);
        builder.terminate_with_jmp(b1, vec![v2]);

        builder.switch_to_block(b1);
        let _v3 = builder.add_block_parameter(b1, Type::field());

        let v4 = builder.insert_allocate(Type::field());
        let _v5 = builder.insert_load(v4, Type::field());

        let v6 = builder.insert_allocate(Type::field());
        builder.insert_store(v6, one);
        let v7 = builder.insert_load(v6, Type::field());
        let v8 = builder.insert_binary(v7, BinaryOp::Add, one);
        let v9 = builder.insert_binary(v7, BinaryOp::Add, two);
        let v10 = builder.insert_binary(v7, BinaryOp::Add, three);
        let _v11 = builder.insert_binary(v10, BinaryOp::Add, v10);

        let assert_constant_id = builder.import_intrinsic_id(Intrinsic::AssertConstant);
        builder.insert_call(assert_constant_id, vec![v8], vec![]);
        builder.terminate_with_return(vec![v9]);

        let ssa = builder.finish();
        let main = ssa.main();

        // The instruction count never includes the terminator instruction
        assert_eq!(main.dfg[main.entry_block()].instructions().len(), 2);
        assert_eq!(main.dfg[b1].instructions().len(), 10);

        // Expected output:
        //
        // fn main f0 {
        //   b0(v0: Field):
        //     v2 = add v0, Field 2
        //     jmp b1(v2)
        //   b1(v3: Field):
        //     v6 = allocate 1 field
        //     store Field 1 in v6
        //     v7 = load v6
        //     v8 = add v7, Field 1
        //     v9 = add v7, Field 2
        //     call assert_constant(v8)
        //     return v9
        // }
        let ssa = ssa.dead_instruction_elimination();
        let main = ssa.main();

        assert_eq!(main.dfg[main.entry_block()].instructions().len(), 1);
        assert_eq!(main.dfg[b1].instructions().len(), 6);
    }

    #[test]
    fn as_witness_die() {
        // fn main f0 {
        //   b0(v0: Field):
        //     v1 = add v0, Field 1
        //     v2 = add v0, Field 2
        //     call as_witness(v2)
        //     return v1
        // }
        let main_id = Id::test_new(0);

        // Compiling main
        let mut builder = FunctionBuilder::new("main".into(), main_id);
        let v0 = builder.add_parameter(Type::field());

        let one = builder.field_constant(1u128);
        let two = builder.field_constant(2u128);

        let v1 = builder.insert_binary(v0, BinaryOp::Add, one);
        let v2 = builder.insert_binary(v0, BinaryOp::Add, two);
        let as_witness = builder.import_intrinsic("as_witness").unwrap();
        builder.insert_call(as_witness, vec![v2], Vec::new());
        builder.terminate_with_return(vec![v1]);

        let ssa = builder.finish();
        let main = ssa.main();

        // The instruction count never includes the terminator instruction
        assert_eq!(main.dfg[main.entry_block()].instructions().len(), 3);

        // Expected output:
        //
        // acir(inline) fn main f0 {
        //    b0(v0: Field):
        //      v3 = add v0, Field 1
        //      return v3
        //  }
        let ssa = ssa.dead_instruction_elimination();
        let main = ssa.main();

        assert_eq!(main.dfg[main.entry_block()].instructions().len(), 1);
    }

    #[test]
    fn remove_useless_paired_rcs_even_when_used() {
        // acir(inline) fn main f0 {
        //     b0(v0: [Field; 2]):
        //       inc_rc v0
        //       v2 = array_get v0, index u32 0
        //       dec_rc v0
        //       return v2
        //   }
        let main_id = Id::test_new(0);

        // Compiling main
        let mut builder = FunctionBuilder::new("main".into(), main_id);
        let v0 = builder.add_parameter(Type::Array(Arc::new(vec![Type::field()]), 2));
        builder.increment_array_reference_count(v0);
        let zero = builder.numeric_constant(0u128, Type::unsigned(32));
        let v1 = builder.insert_array_get(v0, zero, Type::field());
        builder.decrement_array_reference_count(v0);
        builder.terminate_with_return(vec![v1]);

        let ssa = builder.finish();
        let main = ssa.main();

        // The instruction count never includes the terminator instruction
        assert_eq!(main.dfg[main.entry_block()].instructions().len(), 3);

        // Expected output:
        //
        // acir(inline) fn main f0 {
        //     b0(v0: [Field; 2]):
        //       v2 = array_get v0, index u32 0
        //       return v2
        //   }
        let ssa = ssa.dead_instruction_elimination();
        let main = ssa.main();

        let instructions = main.dfg[main.entry_block()].instructions();
        assert_eq!(instructions.len(), 1);
        assert!(matches!(&main.dfg[instructions[0]], Instruction::ArrayGet { .. }));
    }

    #[test]
    fn keep_paired_rcs_with_array_set() {
        // acir(inline) fn main f0 {
        //     b0(v0: [Field; 2]):
        //       inc_rc v0
        //       v2 = array_set v0, index u32 0, value u32 0
        //       dec_rc v0
        //       return v2
        //   }
        let main_id = Id::test_new(0);

        // Compiling main
        let mut builder = FunctionBuilder::new("main".into(), main_id);
        let v0 = builder.add_parameter(Type::Array(Arc::new(vec![Type::field()]), 2));
        builder.increment_array_reference_count(v0);
        let zero = builder.numeric_constant(0u128, Type::unsigned(32));
        let v1 = builder.insert_array_set(v0, zero, zero);
        builder.decrement_array_reference_count(v0);
        builder.terminate_with_return(vec![v1]);

        let ssa = builder.finish();
        let main = ssa.main();

        // The instruction count never includes the terminator instruction
        assert_eq!(main.dfg[main.entry_block()].instructions().len(), 3);

        // We expect the output to be unchanged
        let ssa = ssa.dead_instruction_elimination();
        let main = ssa.main();

        assert_eq!(main.dfg[main.entry_block()].instructions().len(), 3);
    }
<<<<<<< HEAD
=======

    #[test]
    fn keep_inc_rc_on_borrowed_array_store() {
        // acir(inline) fn main f0 {
        //     b0():
        //       v2 = allocate
        //       inc_rc [u32 0, u32 0]
        //       store [u32 0, u32 0] at v2
        //       inc_rc [u32 0, u32 0]
        //       jmp b1()
        //     b1():
        //       v3 = load v2
        //       v5 = array_set v3, index u32 0, value u32 1
        //       return v5
        //   }
        let main_id = Id::test_new(0);

        // Compiling main
        let mut builder = FunctionBuilder::new("main".into(), main_id);
        let zero = builder.numeric_constant(0u128, Type::unsigned(32));
        let array_type = Type::Array(Arc::new(vec![Type::unsigned(32)]), 2);
        let array = builder.array_constant(vector![zero, zero], array_type.clone());
        let v2 = builder.insert_allocate(array_type.clone());
        builder.increment_array_reference_count(array);
        builder.insert_store(v2, array);
        builder.increment_array_reference_count(array);

        let b1 = builder.insert_block();
        builder.terminate_with_jmp(b1, vec![]);
        builder.switch_to_block(b1);

        let v3 = builder.insert_load(v2, array_type);
        let one = builder.numeric_constant(1u128, Type::unsigned(32));
        let v5 = builder.insert_array_set(v3, zero, one);
        builder.terminate_with_return(vec![v5]);

        let ssa = builder.finish();
        let main = ssa.main();

        // The instruction count never includes the terminator instruction
        assert_eq!(main.dfg[main.entry_block()].instructions().len(), 4);
        assert_eq!(main.dfg[b1].instructions().len(), 2);

        // We expect the output to be unchanged
        let ssa = ssa.dead_instruction_elimination();
        let main = ssa.main();

        assert_eq!(main.dfg[main.entry_block()].instructions().len(), 4);
        assert_eq!(main.dfg[b1].instructions().len(), 2);
    }

    #[test]
    fn keep_inc_rc_on_borrowed_array_set() {
        // acir(inline) fn main f0 {
        //     b0(v0: [u32; 2]):
        //       inc_rc v0
        //       v3 = array_set v0, index u32 0, value u32 1
        //       inc_rc v0
        //       inc_rc v0
        //       inc_rc v0
        //       v4 = array_get v3, index u32 1
        //       return v4
        //   }
        let main_id = Id::test_new(0);

        // Compiling main
        let mut builder = FunctionBuilder::new("main".into(), main_id);
        let array_type = Type::Array(Arc::new(vec![Type::unsigned(32)]), 2);
        let v0 = builder.add_parameter(array_type.clone());
        builder.increment_array_reference_count(v0);
        let zero = builder.numeric_constant(0u128, Type::unsigned(32));
        let one = builder.numeric_constant(1u128, Type::unsigned(32));
        let v3 = builder.insert_array_set(v0, zero, one);
        builder.increment_array_reference_count(v0);
        builder.increment_array_reference_count(v0);
        builder.increment_array_reference_count(v0);

        let v4 = builder.insert_array_get(v3, one, Type::unsigned(32));

        builder.terminate_with_return(vec![v4]);

        let ssa = builder.finish();
        let main = ssa.main();

        // The instruction count never includes the terminator instruction
        assert_eq!(main.dfg[main.entry_block()].instructions().len(), 6);

        // We expect the output to be unchanged
        // Expected output:
        //
        // acir(inline) fn main f0 {
        //     b0(v0: [u32; 2]):
        //       inc_rc v0
        //       v3 = array_set v0, index u32 0, value u32 1
        //       inc_rc v0
        //       v4 = array_get v3, index u32 1
        //       return v4
        //   }
        let ssa = ssa.dead_instruction_elimination();
        let main = ssa.main();

        let instructions = main.dfg[main.entry_block()].instructions();
        // We expect only the repeated inc_rc instructions to be collapsed into a single inc_rc.
        assert_eq!(instructions.len(), 4);

        assert!(matches!(&main.dfg[instructions[0]], Instruction::IncrementRc { .. }));
        assert!(matches!(&main.dfg[instructions[1]], Instruction::ArraySet { .. }));
        assert!(matches!(&main.dfg[instructions[2]], Instruction::IncrementRc { .. }));
        assert!(matches!(&main.dfg[instructions[3]], Instruction::ArrayGet { .. }));
    }

    #[test]
    fn remove_inc_rcs_that_are_never_mutably_borrowed() {
        // acir(inline) fn main f0 {
        //     b0(v0: [Field; 2]):
        //       inc_rc v0
        //       inc_rc v0
        //       inc_rc v0
        //       v2 = array_get v0, index u32 0
        //       inc_rc v0
        //       return v2
        //   }
        let main_id = Id::test_new(0);

        // Compiling main
        let mut builder = FunctionBuilder::new("main".into(), main_id);
        let v0 = builder.add_parameter(Type::Array(Arc::new(vec![Type::field()]), 2));
        builder.increment_array_reference_count(v0);
        builder.increment_array_reference_count(v0);
        builder.increment_array_reference_count(v0);

        let zero = builder.numeric_constant(0u128, Type::unsigned(32));
        let v2 = builder.insert_array_get(v0, zero, Type::field());
        builder.increment_array_reference_count(v0);
        builder.terminate_with_return(vec![v2]);

        let ssa = builder.finish();
        let main = ssa.main();

        // The instruction count never includes the terminator instruction
        assert_eq!(main.dfg[main.entry_block()].instructions().len(), 5);

        // Expected output:
        //
        // acir(inline) fn main f0 {
        //     b0(v0: [Field; 2]):
        //       v2 = array_get v0, index u32 0
        //       return v2
        //   }
        let ssa = ssa.dead_instruction_elimination();
        let main = ssa.main();

        let instructions = main.dfg[main.entry_block()].instructions();
        assert_eq!(instructions.len(), 1);
        assert!(matches!(&main.dfg[instructions[0]], Instruction::ArrayGet { .. }));
    }
>>>>>>> f1d03080
}<|MERGE_RESOLUTION|>--- conflicted
+++ resolved
@@ -106,19 +106,7 @@
 
         let instructions_len = block.instructions().len();
 
-<<<<<<< HEAD
-        // We can track IncrementRc instructions per block to determine whether they are useless.
-        // IncrementRc and DecrementRc instructions are normally side effectual instructions, but we remove
-        // them if their value is not used anywhere in the function. However, even when their value is used, their existence
-        // is pointless logic if there is no array set between the increment and the decrement of the reference counter.
-        // We track per block whether an IncrementRc instruction has a paired DecrementRc instruction
-        // with the same value but no array set in between.
-        // If we see an inc/dec RC pair within a block we can safely remove both instructions.
-        let mut inc_rcs: HashMap<Type, Vec<RcInstruction>> = HashMap::default();
-        let mut inc_rcs_to_remove = HashSet::default();
-=======
         let mut rc_tracker = RcTracker::default();
->>>>>>> f1d03080
 
         // Indexes of instructions that might be out of bounds.
         // We'll remove those, but before that we'll insert bounds checks for them.
@@ -147,20 +135,7 @@
                 }
             }
 
-<<<<<<< HEAD
-            self.track_inc_rcs_to_remove(
-                *instruction_id,
-                function,
-                &mut inc_rcs,
-                &mut inc_rcs_to_remove,
-            );
-        }
-
-        for id in inc_rcs_to_remove {
-            self.instructions_to_remove.insert(id);
-=======
             rc_tracker.track_inc_rcs_to_remove(*instruction_id, function);
->>>>>>> f1d03080
         }
 
         self.instructions_to_remove.extend(rc_tracker.get_non_mutated_arrays());
@@ -680,11 +655,8 @@
 mod test {
     use std::sync::Arc;
 
-<<<<<<< HEAD
-=======
     use im::vector;
 
->>>>>>> f1d03080
     use crate::ssa::{
         function_builder::FunctionBuilder,
         ir::{
@@ -892,8 +864,6 @@
 
         assert_eq!(main.dfg[main.entry_block()].instructions().len(), 3);
     }
-<<<<<<< HEAD
-=======
 
     #[test]
     fn keep_inc_rc_on_borrowed_array_store() {
@@ -1050,5 +1020,4 @@
         assert_eq!(instructions.len(), 1);
         assert!(matches!(&main.dfg[instructions[0]], Instruction::ArrayGet { .. }));
     }
->>>>>>> f1d03080
 }