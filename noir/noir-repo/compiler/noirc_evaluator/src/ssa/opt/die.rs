--- conflicted
+++ resolved
@@ -17,7 +17,7 @@
     ssa_gen::Ssa,
 };
 
-use super::rc::{RcInstruction, pop_rc_for};
+use super::rc::{pop_rc_for, RcInstruction};
 
 impl Ssa {
     /// Performs Dead Instruction Elimination (DIE) to remove any instructions with
@@ -41,15 +41,11 @@
             .par_iter_mut()
             .filter_map(|(id, func)| {
                 let set = func.dead_instruction_elimination(true, flattened, skip_brillig);
-<<<<<<< HEAD
-                if func.runtime().is_brillig() { Some((*id, set)) } else { None }
-=======
                 if func.runtime().is_brillig() {
                     Some((*id, set))
                 } else {
                     None
                 }
->>>>>>> e83fe03b
             })
             .collect();
 
@@ -766,7 +762,6 @@
     use noirc_frontend::monomorphization::ast::InlineType;
 
     use crate::ssa::{
-        Ssa,
         function_builder::FunctionBuilder,
         ir::{
             function::RuntimeType,
@@ -774,6 +769,7 @@
             types::{NumericType, Type},
         },
         opt::assert_normalized_ssa_equals,
+        Ssa,
     };
 
     #[test]
