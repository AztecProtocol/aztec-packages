--- conflicted
+++ resolved
@@ -10,7 +10,7 @@
         function::Function,
         instruction::{BinaryOp, Instruction, InstructionId, Intrinsic},
         post_order::PostOrder,
-        types::NumericType,
+        types::{NumericType, Type},
         value::{Value, ValueId},
     },
     ssa_gen::Ssa,
@@ -300,15 +300,9 @@
                 let array_length = function.dfg.type_of_value(*array).flattened_size();
 
                 // If we are here it means the index is dynamic, so let's add a check that it's less than length
-<<<<<<< HEAD
-                let length_type = Type::length_type();
-                let index = function.dfg.insert_instruction_and_results(
-                    Instruction::Cast(*index, length_type.clone()),
-=======
                 let length_type = NumericType::length_type();
                 let index = function.dfg.insert_instruction_and_results(
                     Instruction::Cast(*index, length_type),
->>>>>>> 736fce1f
                     block_id,
                     None,
                     call_stack.clone(),
@@ -508,11 +502,7 @@
 
     // Condition needs to be cast to argument type in order to multiply them together.
     // In our case, lhs is always a boolean.
-<<<<<<< HEAD
-    let cast = Instruction::Cast(condition, Type::bool());
-=======
     let cast = Instruction::Cast(condition, NumericType::bool());
->>>>>>> 736fce1f
     let casted_condition =
         dfg.insert_instruction_and_results(cast, block_id, None, call_stack.clone());
     let casted_condition = casted_condition.first();
