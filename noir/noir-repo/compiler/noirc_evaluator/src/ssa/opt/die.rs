--- conflicted
+++ resolved
@@ -135,12 +135,6 @@
             }
         }
 
-<<<<<<< HEAD
-        // self.instructions_to_remove.extend(rc_tracker.get_non_mutated_arrays());
-        self.instructions_to_remove.extend(rc_tracker.rc_pairs_to_remove);
-
-=======
->>>>>>> 5c507114
         // If there are some instructions that might trigger an out of bounds error,
         // first add constrain checks. Then run the DIE pass again, which will remove those
         // but leave the constrains (any any value needed by those constrains)
@@ -528,116 +522,6 @@
     (lhs, rhs)
 }
 
-<<<<<<< HEAD
-#[derive(Default)]
-struct RcTracker {
-    // We can track IncrementRc instructions per block to determine whether they are useless.
-    // IncrementRc and DecrementRc instructions are normally side effectual instructions, but we remove
-    // them if their value is not used anywhere in the function. However, even when their value is used, their existence
-    // is pointless logic if there is no array set between the increment and the decrement of the reference counter.
-    // We track per block whether an IncrementRc instruction has a paired DecrementRc instruction
-    // with the same value but no array set in between.
-    // If we see an inc/dec RC pair within a block we can safely remove both instructions.
-    rcs_with_possible_pairs: HashMap<Type, Vec<RcInstruction>>,
-    rc_pairs_to_remove: HashSet<InstructionId>,
-    // We also separately track all IncrementRc instructions and all arrays which have been mutably borrowed.
-    // If an array has not been mutably borrowed we can then safely remove all IncrementRc instructions on that array.
-    inc_rcs: HashMap<ValueId, HashSet<InstructionId>>,
-    mut_borrowed_arrays: HashSet<ValueId>,
-    // The SSA often creates patterns where after simplifications we end up with repeat
-    // IncrementRc instructions on the same value. We track whether the previous instruction was an IncrementRc,
-    // and if the current instruction is also an IncrementRc on the same value we remove the current instruction.
-    // `None` if the previous instruction was anything other than an IncrementRc
-    previous_inc_rc: Option<ValueId>,
-}
-
-impl RcTracker {
-    fn track_inc_rcs_to_remove(&mut self, instruction_id: InstructionId, function: &Function) {
-        let instruction = &function.dfg[instruction_id];
-
-        if let Instruction::IncrementRc { value } = instruction {
-            if let Some(previous_value) = self.previous_inc_rc {
-                if previous_value == *value {
-                    self.rc_pairs_to_remove.insert(instruction_id);
-                }
-            }
-            self.previous_inc_rc = Some(*value);
-        } else {
-            self.previous_inc_rc = None;
-        }
-
-        // DIE loops over a block in reverse order, so we insert an RC instruction for possible removal
-        // when we see a DecrementRc and check whether it was possibly mutated when we see an IncrementRc.
-        match instruction {
-            Instruction::IncrementRc { value } => {
-                if let Some(inc_rc) =
-                    pop_rc_for(*value, function, &mut self.rcs_with_possible_pairs)
-                {
-                    if !inc_rc.possibly_mutated {
-                        self.rc_pairs_to_remove.insert(inc_rc.id);
-                        self.rc_pairs_to_remove.insert(instruction_id);
-                    }
-                }
-
-                self.inc_rcs.entry(*value).or_default().insert(instruction_id);
-            }
-            Instruction::DecrementRc { value } => {
-                let typ = function.dfg.type_of_value(*value);
-
-                // We assume arrays aren't mutated until we find an array_set
-                let dec_rc =
-                    RcInstruction { id: instruction_id, array: *value, possibly_mutated: false };
-                self.rcs_with_possible_pairs.entry(typ).or_default().push(dec_rc);
-            }
-            Instruction::ArraySet { array, .. } => {
-                let typ = function.dfg.type_of_value(*array);
-                if let Some(dec_rcs) = self.rcs_with_possible_pairs.get_mut(&typ) {
-                    for dec_rc in dec_rcs {
-                        dec_rc.possibly_mutated = true;
-                    }
-                }
-
-                self.mut_borrowed_arrays.insert(*array);
-            }
-            Instruction::Call { arguments, .. } => {
-                for arg in arguments {
-                    let typ = function.dfg.type_of_value(*arg);
-                    if let Some(dec_rcs) = self.rcs_with_possible_pairs.get_mut(&typ) {
-                        for dec_rc in dec_rcs {
-                            dec_rc.possibly_mutated = true;
-                        }
-                    }
-                }
-            }
-            Instruction::Store { value, .. } => {
-                // We are very conservative and say that any store of an array value means it has the potential
-                // to be mutated. This is done due to the tracking of mutable borrows still being per block.
-                let typ = function.dfg.type_of_value(*value);
-                if matches!(&typ, Type::Array(..) | Type::Slice(..)) {
-                    self.mut_borrowed_arrays.insert(*value);
-                }
-            }
-            _ => {}
-        }
-    }
-
-    fn get_non_mutated_arrays(&self) -> HashSet<InstructionId> {
-        self.inc_rcs
-            .keys()
-            .filter_map(|value| {
-                if !self.mut_borrowed_arrays.contains(value) {
-                    Some(&self.inc_rcs[value])
-                } else {
-                    None
-                }
-            })
-            .flatten()
-            .copied()
-            .collect()
-    }
-}
-=======
->>>>>>> 5c507114
 #[cfg(test)]
 mod test {
     use std::sync::Arc;
