--- conflicted
+++ resolved
@@ -37,7 +37,11 @@
 
 impl Function {
     pub(crate) fn remove_enable_side_effects(&mut self) {
-<<<<<<< HEAD
+        if matches!(self.runtime(), RuntimeType::Brillig) {
+            // Brillig functions do not make use of the `EnableSideEffects` instruction so are unaffected by this pass.
+            return;
+        }
+
         let mut context = Context::default();
         context.block_queue.push(self.entry_block());
 
@@ -46,21 +50,6 @@
                 continue;
             }
 
-=======
-        if matches!(self.runtime(), RuntimeType::Brillig) {
-            // Brillig functions do not make use of the `EnableSideEffects` instruction so are unaffected by this pass.
-            return;
-        }
-
-        let mut context = Context::default();
-        context.block_queue.push(self.entry_block());
-
-        while let Some(block) = context.block_queue.pop() {
-            if context.visited_blocks.contains(&block) {
-                continue;
-            }
-
->>>>>>> 354dfc47
             context.visited_blocks.insert(block);
             context.remove_enable_side_effects_in_block(self, block);
         }
