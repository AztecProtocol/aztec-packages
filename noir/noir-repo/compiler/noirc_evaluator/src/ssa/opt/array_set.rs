use std::mem;

use crate::ssa::{
    ir::{
        basic_block::BasicBlockId,
        dfg::DataFlowGraph,
        function::{Function, RuntimeType},
        instruction::{Instruction, InstructionId, TerminatorInstruction},
        types::Type::{Array, Slice},
        value::ValueId,
    },
    ssa_gen::Ssa,
};
use fxhash::{FxHashMap as HashMap, FxHashSet as HashSet};

impl Ssa {
    /// Map arrays with the last instruction that uses it
    /// For this we simply process all the instructions in execution order
    /// and update the map whenever there is a match
    #[tracing::instrument(level = "trace", skip(self))]
    pub(crate) fn array_set_optimization(mut self) -> Self {
        for func in self.functions.values_mut() {
            func.array_set_optimization();
        }
        self
    }
}

impl Function {
    pub(crate) fn array_set_optimization(&mut self) {
        let reachable_blocks = self.reachable_blocks();

        if !self.runtime().is_entry_point() {
            assert_eq!(reachable_blocks.len(), 1, "Expected there to be 1 block remaining in Acir function for array_set optimization");
        }

<<<<<<< HEAD
        let mut context = Context::new(&self.dfg, matches!(self.runtime(), RuntimeType::Brillig));
=======
        let mut context =
            Context::new(&self.dfg, matches!(self.runtime(), RuntimeType::Brillig(_)));
>>>>>>> 1823bde2

        for block in reachable_blocks.iter() {
            context.analyze_last_uses(*block);
        }

        let instructions_to_update = mem::take(&mut context.instructions_that_can_be_made_mutable);
        for block in reachable_blocks {
            make_mutable(&mut self.dfg, block, &instructions_to_update);
        }
    }
}

struct Context<'f> {
    dfg: &'f DataFlowGraph,
    is_brillig_runtime: bool,
    array_to_last_use: HashMap<ValueId, InstructionId>,
    instructions_that_can_be_made_mutable: HashSet<InstructionId>,
    arrays_from_load: HashSet<ValueId>,
    inner_nested_arrays: HashMap<ValueId, InstructionId>,
}

impl<'f> Context<'f> {
    fn new(dfg: &'f DataFlowGraph, is_brillig_runtime: bool) -> Self {
        Context {
            dfg,
            is_brillig_runtime,
            array_to_last_use: HashMap::default(),
            instructions_that_can_be_made_mutable: HashSet::default(),
            arrays_from_load: HashSet::default(),
            inner_nested_arrays: HashMap::default(),
        }
    }

    /// Builds the set of ArraySet instructions that can be made mutable
    /// because their input value is unused elsewhere afterward.
    fn analyze_last_uses(&mut self, block_id: BasicBlockId) {
        let block = &self.dfg[block_id];

        for instruction_id in block.instructions() {
            match &self.dfg[*instruction_id] {
                Instruction::ArrayGet { array, .. } => {
                    let array = self.dfg.resolve(*array);

                    if let Some(existing) = self.array_to_last_use.insert(array, *instruction_id) {
                        self.instructions_that_can_be_made_mutable.remove(&existing);
                    }
                }
                Instruction::ArraySet { array, value, .. } => {
                    let array = self.dfg.resolve(*array);

                    if let Some(existing) = self.array_to_last_use.insert(array, *instruction_id) {
                        self.instructions_that_can_be_made_mutable.remove(&existing);
                    }
                    if self.is_brillig_runtime {
                        let value = self.dfg.resolve(*value);

                        if let Some(existing) = self.inner_nested_arrays.get(&value) {
                            self.instructions_that_can_be_made_mutable.remove(existing);
                        }
                        let result = self.dfg.instruction_results(*instruction_id)[0];
                        self.inner_nested_arrays.insert(result, *instruction_id);
                    }

                    // If the array we are setting does not come from a load we can safely mark it mutable.
                    // If the array comes from a load we may potentially being mutating an array at a reference
                    // that is loaded from by other values.
                    let terminator = self.dfg[block_id].unwrap_terminator();
                    // If we are in a return block we are not concerned about the array potentially being mutated again.
                    let is_return_block =
                        matches!(terminator, TerminatorInstruction::Return { .. });
                    // We also want to check that the array is not part of the terminator arguments, as this means it is used again.
                    let mut array_in_terminator = false;
                    terminator.for_each_value(|value| {
                        if value == array {
                            array_in_terminator = true;
                        }
                    });
                    if (!self.arrays_from_load.contains(&array) || is_return_block)
                        && !array_in_terminator
                    {
                        self.instructions_that_can_be_made_mutable.insert(*instruction_id);
                    }
                }
                Instruction::Call { arguments, .. } => {
                    for argument in arguments {
                        if matches!(self.dfg.type_of_value(*argument), Array { .. } | Slice { .. })
                        {
                            let argument = self.dfg.resolve(*argument);

                            if let Some(existing) =
                                self.array_to_last_use.insert(argument, *instruction_id)
                            {
                                self.instructions_that_can_be_made_mutable.remove(&existing);
                            }
                        }
                    }
                }
                Instruction::Load { .. } => {
                    let result = self.dfg.instruction_results(*instruction_id)[0];
                    if matches!(self.dfg.type_of_value(result), Array { .. } | Slice { .. }) {
                        self.arrays_from_load.insert(result);
                    }
                }
                _ => (),
            }
        }
    }
}

/// Make each ArraySet instruction in `instructions_to_update` mutable.
fn make_mutable(
    dfg: &mut DataFlowGraph,
    block_id: BasicBlockId,
    instructions_to_update: &HashSet<InstructionId>,
) {
    if instructions_to_update.is_empty() {
        return;
    }

    // Take the instructions temporarily so we can mutate the DFG while we iterate through them
    let block = &mut dfg[block_id];
    let instructions = block.take_instructions();

    for instruction in &instructions {
        if instructions_to_update.contains(instruction) {
            let instruction = &mut dfg[*instruction];

            if let Instruction::ArraySet { mutable, .. } = instruction {
                *mutable = true;
            } else {
                unreachable!(
                    "Non-ArraySet instruction in instructions_to_update!\n{instruction:?}"
                );
            }
        }
    }

    *dfg[block_id].instructions_mut() = instructions;
}

#[cfg(test)]
mod tests {
    use std::sync::Arc;

    use im::vector;
    use noirc_frontend::monomorphization::ast::InlineType;

    use crate::ssa::{
        function_builder::FunctionBuilder,
        ir::{
            function::RuntimeType,
            instruction::{BinaryOp, Instruction},
            map::Id,
            types::Type,
        },
    };

    #[test]
    fn array_set_in_loop_with_conditional_clone() {
        // We want to make sure that we do not mark a single array set mutable which is loaded
        // from and cloned in a loop. If the array is inadvertently marked mutable, and is cloned in a previous iteration
        // of the loop, its clone will also be altered.
        //
        // brillig fn main f0 {
        //     b0():
        //       v3 = allocate
        //       store [[Field 0, Field 0, Field 0, Field 0, Field 0], [Field 0, Field 0, Field 0, Field 0, Field 0]] at v3
        //       v4 = allocate
        //       store [[Field 0, Field 0, Field 0, Field 0, Field 0], [Field 0, Field 0, Field 0, Field 0, Field 0]] at v4
        //       jmp b1(u32 0)
        //     b1(v6: u32):
        //       v8 = lt v6, u32 5
        //       jmpif v8 then: b3, else: b2
        //     b3():
        //       v9 = eq v6, u32 5
        //       jmpif v9 then: b4, else: b5
        //     b4():
        //       v10 = load v3
        //       store v10 at v4
        //       jmp b5()
        //     b5():
        //       v11 = load v3
        //       v13 = array_get v11, index Field 0
        //       v14 = array_set v13, index v6, value Field 20
        //       v15 = array_set v11, index v6, value v14
        //       store v15 at v3
        //       v17 = add v6, u32 1
        //       jmp b1(v17)
        //     b2():
        //       return
        //   }
        let main_id = Id::test_new(0);
        let mut builder = FunctionBuilder::new("main".into(), main_id);
        builder.set_runtime(RuntimeType::Brillig(InlineType::default()));

        let array_type = Type::Array(Arc::new(vec![Type::field()]), 5);
        let zero = builder.field_constant(0u128);
        let array_constant =
            builder.array_constant(vector![zero, zero, zero, zero, zero], array_type.clone());
        let nested_array_type = Type::Array(Arc::new(vec![array_type.clone()]), 2);
        let nested_array_constant = builder
            .array_constant(vector![array_constant, array_constant], nested_array_type.clone());

        let v3 = builder.insert_allocate(array_type.clone());

        builder.insert_store(v3, nested_array_constant);

        let v4 = builder.insert_allocate(array_type.clone());
        builder.insert_store(v4, nested_array_constant);

        let b1 = builder.insert_block();
        let zero_u32 = builder.numeric_constant(0u128, Type::unsigned(32));
        builder.terminate_with_jmp(b1, vec![zero_u32]);

        // Loop header
        builder.switch_to_block(b1);
        let v5 = builder.add_block_parameter(b1, Type::unsigned(32));
        let five = builder.numeric_constant(5u128, Type::unsigned(32));
        let v8 = builder.insert_binary(v5, BinaryOp::Lt, five);

        let b2 = builder.insert_block();
        let b3 = builder.insert_block();
        let b4 = builder.insert_block();
        let b5 = builder.insert_block();
        builder.terminate_with_jmpif(v8, b3, b2);

        // Loop body
        // b3 is the if statement conditional
        builder.switch_to_block(b3);
        let two = builder.numeric_constant(5u128, Type::unsigned(32));
        let v9 = builder.insert_binary(v5, BinaryOp::Eq, two);
        builder.terminate_with_jmpif(v9, b4, b5);

        // b4 is the rest of the loop after the if statement
        builder.switch_to_block(b4);
        let v10 = builder.insert_load(v3, nested_array_type.clone());
        builder.insert_store(v4, v10);
        builder.terminate_with_jmp(b5, vec![]);

        builder.switch_to_block(b5);
        let v11 = builder.insert_load(v3, nested_array_type.clone());
        let twenty = builder.field_constant(20u128);
        let v13 = builder.insert_array_get(v11, zero, array_type.clone());
        let v14 = builder.insert_array_set(v13, v5, twenty);
        let v15 = builder.insert_array_set(v11, v5, v14);

        builder.insert_store(v3, v15);
        let one = builder.numeric_constant(1u128, Type::unsigned(32));
        let v17 = builder.insert_binary(v5, BinaryOp::Add, one);
        builder.terminate_with_jmp(b1, vec![v17]);

        builder.switch_to_block(b2);
        builder.terminate_with_return(vec![]);

        let ssa = builder.finish();
        // We expect the same result as above
        let ssa = ssa.array_set_optimization();

        let main = ssa.main();
        assert_eq!(main.reachable_blocks().len(), 6);

        let array_set_instructions = main.dfg[b5]
            .instructions()
            .iter()
            .filter(|instruction| matches!(&main.dfg[**instruction], Instruction::ArraySet { .. }))
            .collect::<Vec<_>>();

        assert_eq!(array_set_instructions.len(), 2);
        if let Instruction::ArraySet { mutable, .. } = &main.dfg[*array_set_instructions[0]] {
            // The single array set should not be marked mutable
            assert!(!mutable);
        }
    }
}<|MERGE_RESOLUTION|>--- conflicted
+++ resolved
@@ -34,12 +34,8 @@
             assert_eq!(reachable_blocks.len(), 1, "Expected there to be 1 block remaining in Acir function for array_set optimization");
         }
 
-<<<<<<< HEAD
-        let mut context = Context::new(&self.dfg, matches!(self.runtime(), RuntimeType::Brillig));
-=======
         let mut context =
             Context::new(&self.dfg, matches!(self.runtime(), RuntimeType::Brillig(_)));
->>>>>>> 1823bde2
 
         for block in reachable_blocks.iter() {
             context.analyze_last_uses(*block);
