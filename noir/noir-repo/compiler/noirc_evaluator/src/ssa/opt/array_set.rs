use std::mem;

use crate::ssa::{
    ir::{
        basic_block::BasicBlockId,
        dfg::DataFlowGraph,
        function::{Function, RuntimeType},
        instruction::{Instruction, InstructionId, TerminatorInstruction},
        types::Type::{Array, Slice},
        value::ValueId,
    },
    ssa_gen::Ssa,
};
use fxhash::{FxHashMap as HashMap, FxHashSet as HashSet};

impl Ssa {
    /// Map arrays with the last instruction that uses it
    /// For this we simply process all the instructions in execution order
    /// and update the map whenever there is a match
    #[tracing::instrument(level = "trace", skip(self))]
    pub(crate) fn array_set_optimization(mut self) -> Self {
        for func in self.functions.values_mut() {
            func.array_set_optimization();
        }
        self
    }
}

impl Function {
    pub(crate) fn array_set_optimization(&mut self) {
        let reachable_blocks = self.reachable_blocks();

        if !self.runtime().is_entry_point() {
            assert_eq!(reachable_blocks.len(), 1, "Expected there to be 1 block remaining in Acir function for array_set optimization");
        }

<<<<<<< HEAD
        let mut context =
            Context::new(&self.dfg, matches!(self.runtime(), RuntimeType::Brillig(_)));
=======
        let mut context = Context::new(&self.dfg, matches!(self.runtime(), RuntimeType::Brillig));
>>>>>>> f451abdd

        for block in reachable_blocks.iter() {
            context.analyze_last_uses(*block);
        }

        let instructions_to_update = mem::take(&mut context.instructions_that_can_be_made_mutable);
        for block in reachable_blocks {
            make_mutable(&mut self.dfg, block, &instructions_to_update);
        }
    }
}

struct Context<'f> {
    dfg: &'f DataFlowGraph,
    is_brillig_runtime: bool,
    array_to_last_use: HashMap<ValueId, InstructionId>,
    instructions_that_can_be_made_mutable: HashSet<InstructionId>,
    arrays_from_load: HashSet<ValueId>,
    inner_nested_arrays: HashMap<ValueId, InstructionId>,
}

impl<'f> Context<'f> {
    fn new(dfg: &'f DataFlowGraph, is_brillig_runtime: bool) -> Self {
        Context {
            dfg,
            is_brillig_runtime,
            array_to_last_use: HashMap::default(),
            instructions_that_can_be_made_mutable: HashSet::default(),
            arrays_from_load: HashSet::default(),
            inner_nested_arrays: HashMap::default(),
        }
    }

    /// Builds the set of ArraySet instructions that can be made mutable
    /// because their input value is unused elsewhere afterward.
    fn analyze_last_uses(&mut self, block_id: BasicBlockId) {
        let block = &self.dfg[block_id];

        for instruction_id in block.instructions() {
            match &self.dfg[*instruction_id] {
                Instruction::ArrayGet { array, .. } => {
                    let array = self.dfg.resolve(*array);

                    if let Some(existing) = self.array_to_last_use.insert(array, *instruction_id) {
                        self.instructions_that_can_be_made_mutable.remove(&existing);
                    }
                }
                Instruction::ArraySet { array, value, .. } => {
                    let array = self.dfg.resolve(*array);

                    if let Some(existing) = self.array_to_last_use.insert(array, *instruction_id) {
                        self.instructions_that_can_be_made_mutable.remove(&existing);
                    }
                    if self.is_brillig_runtime {
                        let value = self.dfg.resolve(*value);

                        if let Some(existing) = self.inner_nested_arrays.get(&value) {
                            self.instructions_that_can_be_made_mutable.remove(existing);
                        }
                        let result = self.dfg.instruction_results(*instruction_id)[0];
                        self.inner_nested_arrays.insert(result, *instruction_id);
                    }

                    // If the array we are setting does not come from a load we can safely mark it mutable.
                    // If the array comes from a load we may potentially being mutating an array at a reference
                    // that is loaded from by other values.
                    let terminator = self.dfg[block_id].unwrap_terminator();
                    // If we are in a return block we are not concerned about the array potentially being mutated again.
                    let is_return_block =
                        matches!(terminator, TerminatorInstruction::Return { .. });
                    // We also want to check that the array is not part of the terminator arguments, as this means it is used again.
                    let mut array_in_terminator = false;
                    terminator.for_each_value(|value| {
                        if value == array {
                            array_in_terminator = true;
                        }
                    });
                    if (!self.arrays_from_load.contains(&array) || is_return_block)
                        && !array_in_terminator
                    {
                        self.instructions_that_can_be_made_mutable.insert(*instruction_id);
                    }
                }
                Instruction::Call { arguments, .. } => {
                    for argument in arguments {
                        if matches!(self.dfg.type_of_value(*argument), Array { .. } | Slice { .. })
                        {
                            let argument = self.dfg.resolve(*argument);

                            if let Some(existing) =
                                self.array_to_last_use.insert(argument, *instruction_id)
                            {
                                self.instructions_that_can_be_made_mutable.remove(&existing);
                            }
                        }
                    }
                }
                Instruction::Load { .. } => {
                    let result = self.dfg.instruction_results(*instruction_id)[0];
                    if matches!(self.dfg.type_of_value(result), Array { .. } | Slice { .. }) {
                        self.arrays_from_load.insert(result);
                    }
                }
                _ => (),
            }
        }
    }
}

/// Make each ArraySet instruction in `instructions_to_update` mutable.
fn make_mutable(
    dfg: &mut DataFlowGraph,
    block_id: BasicBlockId,
    instructions_to_update: &HashSet<InstructionId>,
) {
    if instructions_to_update.is_empty() {
        return;
    }

    // Take the instructions temporarily so we can mutate the DFG while we iterate through them
    let block = &mut dfg[block_id];
    let instructions = block.take_instructions();

    for instruction in &instructions {
        if instructions_to_update.contains(instruction) {
            let instruction = &mut dfg[*instruction];

            if let Instruction::ArraySet { mutable, .. } = instruction {
                *mutable = true;
            } else {
                unreachable!(
                    "Non-ArraySet instruction in instructions_to_update!\n{instruction:?}"
                );
            }
        }
    }

    *dfg[block_id].instructions_mut() = instructions;
}

#[cfg(test)]
mod tests {
    use std::sync::Arc;

    use im::vector;
    use noirc_frontend::monomorphization::ast::InlineType;

    use crate::ssa::{
        function_builder::FunctionBuilder,
        ir::{
            function::RuntimeType,
            instruction::{BinaryOp, Instruction},
            map::Id,
            types::Type,
        },
    };

    #[test]
    fn array_set_in_loop_with_conditional_clone() {
        // We want to make sure that we do not mark a single array set mutable which is loaded
        // from and cloned in a loop. If the array is inadvertently marked mutable, and is cloned in a previous iteration
        // of the loop, its clone will also be altered.
        //
        // brillig fn main f0 {
        //     b0():
        //       v3 = allocate
        //       store [[Field 0, Field 0, Field 0, Field 0, Field 0], [Field 0, Field 0, Field 0, Field 0, Field 0]] at v3
        //       v4 = allocate
        //       store [[Field 0, Field 0, Field 0, Field 0, Field 0], [Field 0, Field 0, Field 0, Field 0, Field 0]] at v4
        //       jmp b1(u32 0)
        //     b1(v6: u32):
        //       v8 = lt v6, u32 5
        //       jmpif v8 then: b3, else: b2
        //     b3():
        //       v9 = eq v6, u32 5
        //       jmpif v9 then: b4, else: b5
        //     b4():
        //       v10 = load v3
        //       store v10 at v4
        //       jmp b5()
        //     b5():
        //       v11 = load v3
        //       v13 = array_get v11, index Field 0
        //       v14 = array_set v13, index v6, value Field 20
        //       v15 = array_set v11, index v6, value v14
        //       store v15 at v3
        //       v17 = add v6, u32 1
        //       jmp b1(v17)
        //     b2():
        //       return
        //   }
        let main_id = Id::test_new(0);
        let mut builder = FunctionBuilder::new("main".into(), main_id);
        builder.set_runtime(RuntimeType::Brillig(InlineType::default()));

        let array_type = Type::Array(Arc::new(vec![Type::field()]), 5);
        let zero = builder.field_constant(0u128);
        let array_constant =
            builder.array_constant(vector![zero, zero, zero, zero, zero], array_type.clone());
        let nested_array_type = Type::Array(Arc::new(vec![array_type.clone()]), 2);
        let nested_array_constant = builder
            .array_constant(vector![array_constant, array_constant], nested_array_type.clone());

        let v3 = builder.insert_allocate(array_type.clone());

        builder.insert_store(v3, nested_array_constant);

        let v4 = builder.insert_allocate(array_type.clone());
        builder.insert_store(v4, nested_array_constant);

        let b1 = builder.insert_block();
        let zero_u32 = builder.numeric_constant(0u128, Type::unsigned(32));
        builder.terminate_with_jmp(b1, vec![zero_u32]);

        // Loop header
        builder.switch_to_block(b1);
        let v5 = builder.add_block_parameter(b1, Type::unsigned(32));
        let five = builder.numeric_constant(5u128, Type::unsigned(32));
        let v8 = builder.insert_binary(v5, BinaryOp::Lt, five);

        let b2 = builder.insert_block();
        let b3 = builder.insert_block();
        let b4 = builder.insert_block();
        let b5 = builder.insert_block();
        builder.terminate_with_jmpif(v8, b3, b2);

        // Loop body
        // b3 is the if statement conditional
        builder.switch_to_block(b3);
        let two = builder.numeric_constant(5u128, Type::unsigned(32));
        let v9 = builder.insert_binary(v5, BinaryOp::Eq, two);
        builder.terminate_with_jmpif(v9, b4, b5);

        // b4 is the rest of the loop after the if statement
        builder.switch_to_block(b4);
        let v10 = builder.insert_load(v3, nested_array_type.clone());
        builder.insert_store(v4, v10);
        builder.terminate_with_jmp(b5, vec![]);

        builder.switch_to_block(b5);
        let v11 = builder.insert_load(v3, nested_array_type.clone());
        let twenty = builder.field_constant(20u128);
        let v13 = builder.insert_array_get(v11, zero, array_type.clone());
        let v14 = builder.insert_array_set(v13, v5, twenty);
        let v15 = builder.insert_array_set(v11, v5, v14);

        builder.insert_store(v3, v15);
        let one = builder.numeric_constant(1u128, Type::unsigned(32));
        let v17 = builder.insert_binary(v5, BinaryOp::Add, one);
        builder.terminate_with_jmp(b1, vec![v17]);

        builder.switch_to_block(b2);
        builder.terminate_with_return(vec![]);

        let ssa = builder.finish();
        // We expect the same result as above
        let ssa = ssa.array_set_optimization();

        let main = ssa.main();
        assert_eq!(main.reachable_blocks().len(), 6);

        let array_set_instructions = main.dfg[b5]
            .instructions()
            .iter()
            .filter(|instruction| matches!(&main.dfg[**instruction], Instruction::ArraySet { .. }))
            .collect::<Vec<_>>();

        assert_eq!(array_set_instructions.len(), 2);
        if let Instruction::ArraySet { mutable, .. } = &main.dfg[*array_set_instructions[0]] {
            // The single array set should not be marked mutable
            assert!(!mutable);
        }
    }
}<|MERGE_RESOLUTION|>--- conflicted
+++ resolved
@@ -34,12 +34,7 @@
             assert_eq!(reachable_blocks.len(), 1, "Expected there to be 1 block remaining in Acir function for array_set optimization");
         }
 
-<<<<<<< HEAD
-        let mut context =
-            Context::new(&self.dfg, matches!(self.runtime(), RuntimeType::Brillig(_)));
-=======
         let mut context = Context::new(&self.dfg, matches!(self.runtime(), RuntimeType::Brillig));
->>>>>>> f451abdd
 
         for block in reachable_blocks.iter() {
             context.analyze_last_uses(*block);
