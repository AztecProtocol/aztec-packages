--- conflicted
+++ resolved
@@ -1579,10 +1579,6 @@
             v7 = mul v0, v6
             v8 = call to_be_radix(v7, u32 256) -> [u8; 1]
             inc_rc v8
-<<<<<<< HEAD
-            enable_side_effects v2
-=======
->>>>>>> 0ea85f58
             return
         }
         ";
