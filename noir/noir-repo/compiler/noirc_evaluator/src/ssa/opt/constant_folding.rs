--- conflicted
+++ resolved
@@ -159,11 +159,7 @@
             }
 
             context.visited_blocks.insert(block);
-<<<<<<< HEAD
-            context.fold_constants_in_block(&mut self.dfg, &mut dom, block);
-=======
             context.fold_constants_in_block(self, &mut dom, block);
->>>>>>> 40c2a724
         }
     }
 }
@@ -270,20 +266,6 @@
 
     fn fold_constants_in_block(
         &mut self,
-<<<<<<< HEAD
-        dfg: &mut DataFlowGraph,
-        dom: &mut DominatorTree,
-        block: BasicBlockId,
-    ) {
-        let instructions = dfg[block].take_instructions();
-
-        // Default side effect condition variable with an enabled state.
-        let mut side_effects_enabled_var = dfg.make_constant(FieldElement::one(), Type::bool());
-
-        for instruction_id in instructions {
-            self.fold_constants_into_instruction(
-                dfg,
-=======
         function: &mut Function,
         dom: &mut DominatorTree,
         block: BasicBlockId,
@@ -297,7 +279,6 @@
         for instruction_id in instructions {
             self.fold_constants_into_instruction(
                 function,
->>>>>>> 40c2a724
                 dom,
                 block,
                 instruction_id,
@@ -309,21 +290,14 @@
 
     fn fold_constants_into_instruction(
         &mut self,
-<<<<<<< HEAD
-        dfg: &mut DataFlowGraph,
-=======
         function: &mut Function,
->>>>>>> 40c2a724
         dom: &mut DominatorTree,
         mut block: BasicBlockId,
         id: InstructionId,
         side_effects_enabled_var: &mut ValueId,
     ) {
         let constraint_simplification_mapping = self.get_constraint_map(*side_effects_enabled_var);
-<<<<<<< HEAD
-=======
         let dfg = &mut function.dfg;
->>>>>>> 40c2a724
 
         let instruction =
             Self::resolve_instruction(id, block, dfg, dom, constraint_simplification_mapping);
@@ -336,8 +310,6 @@
         {
             match cache_result {
                 CacheResult::Cached(cached) => {
-<<<<<<< HEAD
-=======
                     // We track whether we may mutate MakeArray instructions before we deduplicate
                     // them but we still need to issue an extra inc_rc in case they're mutated afterward.
                     if matches!(instruction, Instruction::MakeArray { .. }) {
@@ -347,7 +319,6 @@
                         dfg.insert_instruction_and_results(inc_rc, block, None, call_stack);
                     }
 
->>>>>>> 40c2a724
                     Self::replace_result_ids(dfg, &old_results, cached);
                     return;
                 }
@@ -479,11 +450,7 @@
                     self.get_constraint_map(side_effects_enabled_var)
                         .entry(complex)
                         .or_default()
-<<<<<<< HEAD
-                        .add(dfg, simple, block);
-=======
                         .add(&function.dfg, simple, block);
->>>>>>> 40c2a724
                 }
             }
         }
@@ -500,11 +467,7 @@
         // we can simplify the operation when we take into account the predicate.
         if let Instruction::ArraySet { index, value, .. } = &instruction {
             let use_predicate =
-<<<<<<< HEAD
-                self.use_constraint_info && instruction.requires_acir_gen_predicate(dfg);
-=======
                 self.use_constraint_info && instruction.requires_acir_gen_predicate(&function.dfg);
->>>>>>> 40c2a724
             let predicate = use_predicate.then_some(side_effects_enabled_var);
 
             let array_get = Instruction::ArrayGet { array: instruction_results[0], index: *index };
@@ -517,11 +480,8 @@
                 .cache(block, vec![*value]);
         }
 
-<<<<<<< HEAD
-=======
         self.remove_possibly_mutated_cached_make_arrays(&instruction, function);
 
->>>>>>> 40c2a724
         // If the instruction doesn't have side-effects and if it won't interact with enable_side_effects during acir_gen,
         // we cache the results so we can reuse them if the same instruction appears again later in the block.
         // Others have side effects representing failure, which are implicit in the ACIR code and can also be deduplicated.
