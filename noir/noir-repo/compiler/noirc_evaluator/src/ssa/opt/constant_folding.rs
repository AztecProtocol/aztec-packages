--- conflicted
+++ resolved
@@ -1785,8 +1785,6 @@
         let ssa = ssa.fold_constants();
         assert_normalized_ssa_equals(ssa, src);
     }
-<<<<<<< HEAD
-=======
 
     #[test]
     fn does_not_deduplicate_unsigned_division_by_zero_constant() {
@@ -1838,5 +1836,4 @@
         ";
         assert_normalized_ssa_equals(ssa, expected);
     }
->>>>>>> b209826f
 }