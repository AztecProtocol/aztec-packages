//! The goal of the constant folding optimization pass is to propagate any constants forwards into
//! later [`Instruction`]s to maximize the impact of [compile-time simplifications][Instruction::simplify()].
//!
//! The pass works as follows:
//! - Re-insert each instruction in order to apply the instruction simplification performed
//!   by the [`DataFlowGraph`] automatically as new instructions are pushed.
//! - Check whether any input values have been constrained to be equal to a value of a simpler form
//!   by a [constrain instruction][Instruction::Constrain]. If so, replace the input value with the simpler form.
//! - Check whether the instruction [can_be_replaced][Instruction::can_be_replaced()]
//!   by duplicate instruction earlier in the same block.
//!
//! These operations are done in parallel so that they can each benefit from each other
//! without the need for multiple passes.
//!
//! Other passes perform a certain amount of constant folding automatically as they insert instructions
//! into the [`DataFlowGraph`] but this pass can become needed if [`DataFlowGraph::set_value`] or
//! [`DataFlowGraph::set_value_from_id`] are used on a value which enables instructions dependent on the value to
//! now be simplified.
//!
//! This is the only pass which removes duplicated pure [`Instruction`]s however and so is needed when
//! different blocks are merged, i.e. after the [`flatten_cfg`][super::flatten_cfg] pass.
use std::collections::{HashSet, VecDeque};

use acvm::{acir::AcirField, FieldElement};
use iter_extended::vecmap;

use crate::ssa::{
    ir::{
        basic_block::BasicBlockId,
        dfg::{DataFlowGraph, InsertInstructionResult},
        dom::DominatorTree,
        function::Function,
        instruction::{Instruction, InstructionId},
        types::Type,
        value::{Value, ValueId},
    },
    ssa_gen::Ssa,
};
use fxhash::FxHashMap as HashMap;

impl Ssa {
    /// Performs constant folding on each instruction.
    ///
    /// See [`constant_folding`][self] module for more information.
    #[tracing::instrument(level = "trace", skip(self))]
    pub(crate) fn fold_constants(mut self) -> Ssa {
        for function in self.functions.values_mut() {
            function.constant_fold(false);
        }
        self
    }

    /// Performs constant folding on each instruction.
    ///
    /// Also uses constraint information to inform more optimizations.
    ///
    /// See [`constant_folding`][self] module for more information.
    #[tracing::instrument(level = "trace", skip(self))]
    pub(crate) fn fold_constants_using_constraints(mut self) -> Ssa {
        for function in self.functions.values_mut() {
            function.constant_fold(true);
        }
        self
    }
}

impl Function {
    /// The structure of this pass is simple:
    /// Go through each block and re-insert all instructions.
    pub(crate) fn constant_fold(&mut self, use_constraint_info: bool) {
        let mut context = Context::new(self, use_constraint_info);
        context.block_queue.push_back(self.entry_block());

        while let Some(block) = context.block_queue.pop_front() {
            if context.visited_blocks.contains(&block) {
                continue;
            }

            context.visited_blocks.insert(block);
            context.fold_constants_in_block(self, block);
        }
    }
}

struct Context {
    use_constraint_info: bool,
    /// Maps pre-folded ValueIds to the new ValueIds obtained by re-inserting the instruction.
    visited_blocks: HashSet<BasicBlockId>,
    block_queue: VecDeque<BasicBlockId>,

    /// Contains sets of values which are constrained to be equivalent to each other.
    ///
    /// The mapping's structure is `side_effects_enabled_var => (constrained_value => simplified_value)`.
    ///
    /// We partition the maps of constrained values according to the side-effects flag at the point
    /// at which the values are constrained. This prevents constraints which are only sometimes enforced
    /// being used to modify the rest of the program.
    constraint_simplification_mappings: HashMap<ValueId, HashMap<ValueId, ValueId>>,

    // Cache of instructions without any side-effects along with their outputs.
    cached_instruction_results: InstructionResultCache,

    dom: DominatorTree,
}

/// HashMap from (Instruction, side_effects_enabled_var) to the results of the instruction.
/// Stored as a two-level map to avoid cloning Instructions during the `.get` call.
///
/// In addition to each result, the original BasicBlockId is stored as well. This allows us
/// to deduplicate instructions across blocks as long as the new block dominates the original.
type InstructionResultCache = HashMap<Instruction, HashMap<Option<ValueId>, ResultCache>>;

/// Records the results of all duplicate [`Instruction`]s along with the blocks in which they sit.
///
/// For more information see [`InstructionResultCache`].
#[derive(Default)]
struct ResultCache {
    result: Option<(BasicBlockId, Vec<ValueId>)>,
}

impl Context {
    fn new(function: &Function, use_constraint_info: bool) -> Self {
        Self {
            use_constraint_info,
            visited_blocks: Default::default(),
            block_queue: Default::default(),
            constraint_simplification_mappings: Default::default(),
            cached_instruction_results: Default::default(),
            dom: DominatorTree::with_function(function),
        }
    }

    fn fold_constants_in_block(&mut self, function: &mut Function, block: BasicBlockId) {
        let instructions = function.dfg[block].take_instructions();

        let mut side_effects_enabled_var =
            function.dfg.make_constant(FieldElement::one(), Type::bool());

        for instruction_id in instructions {
            self.fold_constants_into_instruction(
                &mut function.dfg,
                block,
                instruction_id,
                &mut side_effects_enabled_var,
            );
        }
        self.block_queue.extend(function.dfg[block].successors());
    }

    fn fold_constants_into_instruction(
        &mut self,
        dfg: &mut DataFlowGraph,
        mut block: BasicBlockId,
        id: InstructionId,
        side_effects_enabled_var: &mut ValueId,
    ) {
        let constraint_simplification_mapping = self.get_constraint_map(*side_effects_enabled_var);
        let instruction = Self::resolve_instruction(id, dfg, constraint_simplification_mapping);
        let old_results = dfg.instruction_results(id).to_vec();

        // If a copy of this instruction exists earlier in the block, then reuse the previous results.
        if let Some(cache_result) =
            self.get_cached(dfg, &instruction, *side_effects_enabled_var, block)
        {
            match cache_result {
                CacheResult::Cached(cached) => {
                    Self::replace_result_ids(dfg, &old_results, cached);
                    return;
                }
                CacheResult::NeedToHoistToCommonBlock(dominator, _cached) => {
                    // Just change the block to insert in the common dominator instead.
                    // This will only move the current instance of the instruction right now.
                    // When constant folding is run a second time later on, it'll catch
                    // that the previous instance can be deduplicated to this instance.
                    block = dominator;
                }
            }
        }

        // Otherwise, try inserting the instruction again to apply any optimizations using the newly resolved inputs.
        let new_results = Self::push_instruction(id, instruction.clone(), &old_results, block, dfg);

        Self::replace_result_ids(dfg, &old_results, &new_results);

        self.cache_instruction(
            instruction.clone(),
            new_results,
            dfg,
            *side_effects_enabled_var,
            block,
        );

        // If we just inserted an `Instruction::EnableSideEffectsIf`, we need to update `side_effects_enabled_var`
        // so that we use the correct set of constrained values in future.
        if let Instruction::EnableSideEffectsIf { condition } = instruction {
            *side_effects_enabled_var = condition;
        };
    }

    /// Fetches an [`Instruction`] by its [`InstructionId`] and fully resolves its inputs.
    fn resolve_instruction(
        instruction_id: InstructionId,
        dfg: &DataFlowGraph,
        constraint_simplification_mapping: &HashMap<ValueId, ValueId>,
    ) -> Instruction {
        let instruction = dfg[instruction_id].clone();

        // Alternate between resolving `value_id` in the `dfg` and checking to see if the resolved value
        // has been constrained to be equal to some simpler value in the current block.
        //
        // This allows us to reach a stable final `ValueId` for each instruction input as we add more
        // constraints to the cache.
        fn resolve_cache(
            dfg: &DataFlowGraph,
            cache: &HashMap<ValueId, ValueId>,
            value_id: ValueId,
        ) -> ValueId {
            let resolved_id = dfg.resolve(value_id);
            match cache.get(&resolved_id) {
                Some(cached_value) => resolve_cache(dfg, cache, *cached_value),
                None => resolved_id,
            }
        }

        // Resolve any inputs to ensure that we're comparing like-for-like instructions.
        instruction
            .map_values(|value_id| resolve_cache(dfg, constraint_simplification_mapping, value_id))
    }

    /// Pushes a new [`Instruction`] into the [`DataFlowGraph`] which applies any optimizations
    /// based on newly resolved values for its inputs.
    ///
    /// This may result in the [`Instruction`] being optimized away or replaced with a constant value.
    fn push_instruction(
        id: InstructionId,
        instruction: Instruction,
        old_results: &[ValueId],
        block: BasicBlockId,
        dfg: &mut DataFlowGraph,
    ) -> Vec<ValueId> {
        let ctrl_typevars = instruction
            .requires_ctrl_typevars()
            .then(|| vecmap(old_results, |result| dfg.type_of_value(*result)));

        let call_stack = dfg.get_call_stack(id);
        let new_results =
            match dfg.insert_instruction_and_results(instruction, block, ctrl_typevars, call_stack)
            {
                InsertInstructionResult::SimplifiedTo(new_result) => vec![new_result],
                InsertInstructionResult::SimplifiedToMultiple(new_results) => new_results,
                InsertInstructionResult::Results(_, new_results) => new_results.to_vec(),
                InsertInstructionResult::InstructionRemoved => vec![],
            };
        // Optimizations while inserting the instruction should not change the number of results.
        assert_eq!(old_results.len(), new_results.len());

        new_results
    }

    fn cache_instruction(
        &mut self,
        instruction: Instruction,
        instruction_results: Vec<ValueId>,
        dfg: &DataFlowGraph,
        side_effects_enabled_var: ValueId,
        block: BasicBlockId,
    ) {
        if self.use_constraint_info {
            // If the instruction was a constraint, then create a link between the two `ValueId`s
            // to map from the more complex to the simpler value.
            if let Instruction::Constrain(lhs, rhs, _) = instruction {
                // These `ValueId`s should be fully resolved now.
                match (&dfg[lhs], &dfg[rhs]) {
                    // Ignore trivial constraints
                    (Value::NumericConstant { .. }, Value::NumericConstant { .. }) => (),

                    // Prefer replacing with constants where possible.
                    (Value::NumericConstant { .. }, _) => {
                        self.get_constraint_map(side_effects_enabled_var).insert(rhs, lhs);
                    }
                    (_, Value::NumericConstant { .. }) => {
                        self.get_constraint_map(side_effects_enabled_var).insert(lhs, rhs);
                    }
                    // Otherwise prefer block parameters over instruction results.
                    // This is as block parameters are more likely to be a single witness rather than a full expression.
                    (Value::Param { .. }, Value::Instruction { .. }) => {
                        self.get_constraint_map(side_effects_enabled_var).insert(rhs, lhs);
                    }
                    (Value::Instruction { .. }, Value::Param { .. }) => {
                        self.get_constraint_map(side_effects_enabled_var).insert(lhs, rhs);
                    }
                    (_, _) => (),
                }
            }
        }

        // If the instruction doesn't have side-effects and if it won't interact with enable_side_effects during acir_gen,
        // we cache the results so we can reuse them if the same instruction appears again later in the block.
        if instruction.can_be_deduplicated(dfg, self.use_constraint_info) {
            let use_predicate =
                self.use_constraint_info && instruction.requires_acir_gen_predicate(dfg);
            let predicate = use_predicate.then_some(side_effects_enabled_var);

            self.cached_instruction_results
                .entry(instruction)
                .or_default()
                .entry(predicate)
                .or_default()
                .cache(block, instruction_results);
        }
    }

    fn get_constraint_map(
        &mut self,
        side_effects_enabled_var: ValueId,
    ) -> &mut HashMap<ValueId, ValueId> {
        self.constraint_simplification_mappings.entry(side_effects_enabled_var).or_default()
    }

    /// Replaces a set of [`ValueId`]s inside the [`DataFlowGraph`] with another.
    fn replace_result_ids(
        dfg: &mut DataFlowGraph,
        old_results: &[ValueId],
        new_results: &[ValueId],
    ) {
        for (old_result, new_result) in old_results.iter().zip(new_results) {
            dfg.set_value_from_id(*old_result, *new_result);
        }
    }

    fn get_cached(
        &mut self,
        dfg: &DataFlowGraph,
        instruction: &Instruction,
        side_effects_enabled_var: ValueId,
        block: BasicBlockId,
    ) -> Option<CacheResult> {
        let results_for_instruction = self.cached_instruction_results.get(instruction)?;

        let predicate = self.use_constraint_info && instruction.requires_acir_gen_predicate(dfg);
        let predicate = predicate.then_some(side_effects_enabled_var);

        results_for_instruction.get(&predicate)?.get(block, &mut self.dom)
    }
}

impl ResultCache {
    /// Records that an `Instruction` in block `block` produced the result values `results`.
    fn cache(&mut self, block: BasicBlockId, results: Vec<ValueId>) {
        if self.result.is_none() {
            self.result = Some((block, results));
        }
    }

    /// Returns a set of [`ValueId`]s produced from a copy of this [`Instruction`] which sits
    /// within a block which dominates `block`.
    ///
    /// We require that the cached instruction's block dominates `block` in order to avoid
    /// cycles causing issues (e.g. two instructions being replaced with the results of each other
    /// such that neither instruction exists anymore.)
    fn get(&self, block: BasicBlockId, dom: &mut DominatorTree) -> Option<CacheResult> {
        self.result.as_ref().map(|(origin_block, results)| {
            if dom.dominates(*origin_block, block) {
                CacheResult::Cached(results)
            } else {
                // Insert a copy of this instruction in the common dominator
                let dominator = dom.common_dominator(*origin_block, block);
                CacheResult::NeedToHoistToCommonBlock(dominator, results)
            }
        })
    }
}

enum CacheResult<'a> {
    Cached(&'a [ValueId]),
    NeedToHoistToCommonBlock(BasicBlockId, &'a [ValueId]),
}

#[cfg(test)]
mod test {
    use std::sync::Arc;

    use crate::ssa::{
        function_builder::FunctionBuilder,
        ir::{map::Id, types::Type},
        opt::assert_normalized_ssa_equals,
        Ssa,
    };

    #[test]
    fn simple_constant_fold() {
        // After constructing this IR, we set the value of v0 to 2.
        // The expected return afterwards should be 9.
        let src = "
            acir(inline) fn main f0 {
              b0(v0: Field):
                v1 = add v0, Field 1
                v2 = mul v1, Field 3
                return v2
            }
            ";
        let mut ssa = Ssa::from_str(src).unwrap();
        let main = ssa.main_mut();

        let instructions = main.dfg[main.entry_block()].instructions();
        assert_eq!(instructions.len(), 2); // The final return is not counted

        let v0 = main.parameters()[0];
        let two = main.dfg.make_constant(2_u128.into(), Type::field());

        main.dfg.set_value_from_id(v0, two);

        let expected = "
            acir(inline) fn main f0 {
              b0(v0: Field):
                return Field 9
            }
            ";
        let ssa = ssa.fold_constants();
        assert_normalized_ssa_equals(ssa, expected);
    }

    #[test]
    fn redundant_truncation() {
        // After constructing this IR, we set the value of v1 to 2^8.
        // The expected return afterwards should be v2.
        let src = "
            acir(inline) fn main f0 {
              b0(v0: u16, v1: u16):
                v2 = div v0, v1
                v3 = truncate v2 to 8 bits, max_bit_size: 16
                return v3
            }
            ";
        let mut ssa = Ssa::from_str(src).unwrap();
        let main = ssa.main_mut();

        let instructions = main.dfg[main.entry_block()].instructions();
        assert_eq!(instructions.len(), 2); // The final return is not counted

        let v1 = main.parameters()[1];

        // Note that this constant guarantees that `v0/constant < 2^8`. We then do not need to truncate the result.
        let constant = 2_u128.pow(8);
        let constant = main.dfg.make_constant(constant.into(), Type::unsigned(16));

        main.dfg.set_value_from_id(v1, constant);

        let expected = "
            acir(inline) fn main f0 {
              b0(v0: u16, v1: u16):
                v3 = div v0, u16 256
                return v3
            }
            ";

        let ssa = ssa.fold_constants();
        assert_normalized_ssa_equals(ssa, expected);
    }

    #[test]
    fn non_redundant_truncation() {
        // After constructing this IR, we set the value of v1 to 2^8 - 1.
        // This should not result in the truncation being removed.
        let src = "
            acir(inline) fn main f0 {
              b0(v0: u16, v1: u16):
                v2 = div v0, v1
                v3 = truncate v2 to 8 bits, max_bit_size: 16
                return v3
            }
            ";
        let mut ssa = Ssa::from_str(src).unwrap();
        let main = ssa.main_mut();

        let instructions = main.dfg[main.entry_block()].instructions();
        assert_eq!(instructions.len(), 2); // The final return is not counted

        let v1 = main.parameters()[1];

        // Note that this constant does not guarantee that `v0/constant < 2^8`. We must then truncate the result.
        let constant = 2_u128.pow(8) - 1;
        let constant = main.dfg.make_constant(constant.into(), Type::unsigned(16));

        main.dfg.set_value_from_id(v1, constant);

        let expected = "
            acir(inline) fn main f0 {
              b0(v0: u16, v1: u16):
                v3 = div v0, u16 255
                v4 = truncate v3 to 8 bits, max_bit_size: 16
                return v4
            }
            ";

        let ssa = ssa.fold_constants();
        assert_normalized_ssa_equals(ssa, expected);
    }

    #[test]
    fn arrays_elements_are_updated() {
        // After constructing this IR, we run constant folding with no expected benefit, but to
        // ensure that all new values ids are correctly propagated.
        let src = "
            acir(inline) fn main f0 {
              b0(v0: Field):
                v2 = add v0, Field 1
                v3 = make_array [v2] : [Field; 1]
                return v3
            }
            ";
        let ssa = Ssa::from_str(src).unwrap();
        let ssa = ssa.fold_constants();
        assert_normalized_ssa_equals(ssa, src);
    }

    #[test]
    fn instruction_deduplication() {
        // After constructing this IR, we run constant folding which should replace the second cast
        // with a reference to the results to the first. This then allows us to optimize away
        // the constrain instruction as both inputs are known to be equal.
        //
        // The first cast instruction is retained and will be removed in the dead instruction elimination pass.
        let src = "
            acir(inline) fn main f0 {
              b0(v0: u16):
                v1 = cast v0 as u32
                v2 = cast v0 as u32
                constrain v1 == v2
                return
            }
            ";
        let expected = "
            acir(inline) fn main f0 {
              b0(v0: u16):
                v1 = cast v0 as u32
                return
            }
            ";
        let ssa = Ssa::from_str(src).unwrap();
        let ssa = ssa.fold_constants();
        assert_normalized_ssa_equals(ssa, expected);
    }

    #[test]
    fn constant_index_array_access_deduplication() {
        // After constructing this IR, we run constant folding which should replace the second constant-index array get
        // with a reference to the results to the first. This then allows us to optimize away
        // the constrain instruction as both inputs are known to be equal.
        let src = "
            acir(inline) fn main f0 {
              b0(v0: [Field; 4], v1: u32, v2: bool, v3: bool):
                enable_side_effects v2
                v4 = array_get v0, index u32 0 -> Field
                v5 = array_get v0, index v1 -> Field
                enable_side_effects v3
                v6 = array_get v0, index u32 0 -> Field
                v7 = array_get v0, index v1 -> Field
                constrain v4 == v6
                return
            }
            ";
        let expected = "
            acir(inline) fn main f0 {
              b0(v0: [Field; 4], v1: u32, v2: u1, v3: u1):
                enable_side_effects v2
                v5 = array_get v0, index u32 0 -> Field
                v6 = array_get v0, index v1 -> Field
                enable_side_effects v3
                v7 = array_get v0, index v1 -> Field
                return
            }
            ";

        let ssa = Ssa::from_str(src).unwrap();
        let ssa = ssa.fold_constants();
        assert_normalized_ssa_equals(ssa, expected);
    }

    #[test]
    fn constraint_decomposition() {
        // When constructing this IR, we should automatically decompose the constraint to be in terms of `v0`, `v1` and `v2`.
        //
        // The mul instructions are retained and will be removed in the dead instruction elimination pass.
        let src = "
            acir(inline) fn main f0 {
              b0(v0: u1, v1: u1, v2: u1):
                v3 = mul v0, v1
                v4 = not v2
                v5 = mul v3, v4
                constrain v5 == u1 1
                return
            }
            ";
        let ssa = Ssa::from_str(src).unwrap();

        let expected = "
            acir(inline) fn main f0 {
              b0(v0: u1, v1: u1, v2: u1):
                v3 = mul v0, v1
                v4 = not v2
                v5 = mul v3, v4
                constrain v0 == u1 1
                constrain v1 == u1 1
                constrain v2 == u1 0
                return
            }
            ";
        assert_normalized_ssa_equals(ssa, expected);
    }

    // Regression for #4600
    #[test]
    fn array_get_regression() {
<<<<<<< HEAD
=======
        // fn main f0 {
        //   b0(v0: u1, v1: u64):
        //     enable_side_effects_if v0
        //     v2 = make_array [Field 0, Field 1]
        //     v3 = array_get v2, index v1
        //     v4 = not v0
        //     enable_side_effects_if v4
        //     v5 = array_get v2, index v1
        // }
        //
>>>>>>> 48046c93
        // We want to make sure after constant folding both array_gets remain since they are
        // under different enable_side_effects_if contexts and thus one may be disabled while
        // the other is not. If one is removed, it is possible e.g. v4 is replaced with v2 which
        // is disabled (only gets from index 0) and thus returns the wrong result.
        let src = "
            acir(inline) fn main f0 {
              b0(v0: u1, v1: u64):
                enable_side_effects v0
                v4 = make_array [Field 0, Field 1] : [Field; 2]
                v5 = array_get v4, index v1 -> Field
                v6 = not v0
                enable_side_effects v6
                v7 = array_get v4, index v1 -> Field
                return
            }
            ";
        let ssa = Ssa::from_str(src).unwrap();

        // Expected output is unchanged
        let ssa = ssa.fold_constants();
        assert_normalized_ssa_equals(ssa, src);
    }

    #[test]
    fn deduplicate_instructions_with_predicates() {
        let src = "
            acir(inline) fn main f0 {
              b0(v0: u1, v1: u1, v2: [Field; 2]):
                enable_side_effects v0
                v6 = array_get v2, index u32 0 -> u32
                v7 = array_set v2, index u32 1, value u32 2
                v8 = array_get v7, index u32 0 -> u32
                constrain v6 == v8
                enable_side_effects v1
                v9 = array_get v2, index u32 0 -> u32
                v10 = array_set v2, index u32 1, value u32 2
                v11 = array_get v10, index u32 0 -> u32
                constrain v9 == v11
                enable_side_effects v0
                v12 = array_get v2, index u32 0 -> u32
                v13 = array_set v2, index u32 1, value u32 2
                v14 = array_get v13, index u32 0 -> u32
                constrain v12 == v14
                return
            }
            ";
        let ssa = Ssa::from_str(src).unwrap();

        let main = ssa.main();
        let instructions = main.dfg[main.entry_block()].instructions();
        assert_eq!(instructions.len(), 15);

        let expected = "
            acir(inline) fn main f0 {
              b0(v0: u1, v1: u1, v2: [Field; 2]):
                enable_side_effects v0
                v4 = array_get v2, index u32 0 -> u32
                v7 = array_set v2, index u32 1, value u32 2
                v8 = array_get v7, index u32 0 -> u32
                constrain v4 == v8
                enable_side_effects v1
                v9 = array_set v2, index u32 1, value u32 2
                v10 = array_get v9, index u32 0 -> u32
                constrain v4 == v10
                enable_side_effects v0
                return
            }
            ";

        let ssa = ssa.fold_constants_using_constraints();
        assert_normalized_ssa_equals(ssa, expected);
    }

    #[test]
    fn constant_array_deduplication() {
        // fn main f0 {
        //   b0(v0: u64):
        //     v1 = make_array [v0, u64 0, u64 0, u64 0, u64 0, u64 0, u64 0, u64 0, u64 0, u64 0, u64 0, u64 0, u64 0, u64 0, u64 0, u64 0, u64 0, u64 0, u64 0, u64 0, u64 0, u64 0, u64 0, u64 0, u64 0]
        //     v2 = make_array [v0, u64 0, u64 0, u64 0, u64 0, u64 0, u64 0, u64 0, u64 0, u64 0, u64 0, u64 0, u64 0, u64 0, u64 0, u64 0, u64 0, u64 0, u64 0, u64 0, u64 0, u64 0, u64 0, u64 0, u64 0]
        //     v5 = call keccakf1600(v1)
        //     v6 = call keccakf1600(v2)
        // }
        //
        // Here we're checking a situation where two identical arrays are being initialized twice and being assigned separate `ValueId`s.
        // This would result in otherwise identical instructions not being deduplicated.
        let main_id = Id::test_new(0);

        // Compiling main
        let mut builder = FunctionBuilder::new("main".into(), main_id);
        let v0 = builder.add_parameter(Type::unsigned(64));
        let zero = builder.numeric_constant(0u128, Type::unsigned(64));
        let typ = Type::Array(Arc::new(vec![Type::unsigned(64)]), 25);

        let array_contents = im::vector![
            v0, zero, zero, zero, zero, zero, zero, zero, zero, zero, zero, zero, zero, zero, zero,
            zero, zero, zero, zero, zero, zero, zero, zero, zero, zero,
        ];
        let array1 = builder.insert_make_array(array_contents.clone(), typ.clone());
        let array2 = builder.insert_make_array(array_contents, typ.clone());

        assert_ne!(array1, array2, "arrays were not assigned different value ids");

        let keccakf1600 =
            builder.import_intrinsic("keccakf1600").expect("keccakf1600 intrinsic should exist");
        let _v10 = builder.insert_call(keccakf1600, vec![array1], vec![typ.clone()]);
        let _v11 = builder.insert_call(keccakf1600, vec![array2], vec![typ.clone()]);
        builder.terminate_with_return(Vec::new());

        let mut ssa = builder.finish();
        ssa.normalize_ids();

        println!("{ssa}");

        let main = ssa.main();
        let instructions = main.dfg[main.entry_block()].instructions();
        let starting_instruction_count = instructions.len();
        assert_eq!(starting_instruction_count, 4);

        // fn main f0 {
        //   b0(v0: u64):
        //     v1 = make_array [v0, u64 0, u64 0, u64 0, u64 0, u64 0, u64 0, u64 0, u64 0, u64 0, u64 0, u64 0, u64 0, u64 0, u64 0, u64 0, u64 0, u64 0, u64 0, u64 0, u64 0, u64 0, u64 0, u64 0, u64 0]
        //     v5 = call keccakf1600(v1)
        // }
        let ssa = ssa.fold_constants();

        println!("{ssa}");

        let main = ssa.main();
        let instructions = main.dfg[main.entry_block()].instructions();
        let ending_instruction_count = instructions.len();
        assert_eq!(ending_instruction_count, 2);
    }

    #[test]
    fn deduplicate_across_blocks() {
        // fn main f0 {
        //   b0(v0: u1):
        //     v1 = not v0
        //     jmp b1()
        //   b1():
        //     v2 = not v0
        //     return v2
        // }
        let main_id = Id::test_new(0);

        // Compiling main
        let mut builder = FunctionBuilder::new("main".into(), main_id);
        let b1 = builder.insert_block();

        let v0 = builder.add_parameter(Type::bool());
        let _v1 = builder.insert_not(v0);
        builder.terminate_with_jmp(b1, Vec::new());

        builder.switch_to_block(b1);
        let v2 = builder.insert_not(v0);
        builder.terminate_with_return(vec![v2]);

        let ssa = builder.finish();
        let main = ssa.main();
        assert_eq!(main.dfg[main.entry_block()].instructions().len(), 1);
        assert_eq!(main.dfg[b1].instructions().len(), 1);

        // Expected output:
        //
        // fn main f0 {
        //   b0(v0: u1):
        //     v1 = not v0
        //     jmp b1()
        //   b1():
        //     return v1
        // }
        let ssa = ssa.fold_constants_using_constraints();
        let main = ssa.main();
        assert_eq!(main.dfg[main.entry_block()].instructions().len(), 1);
        assert_eq!(main.dfg[b1].instructions().len(), 0);
    }

    #[test]
    fn deduplicate_across_non_dominated_blocks() {
        let src = "
            brillig(inline) fn main f0 {
              b0(v0: u32):
                v2 = lt u32 1000, v0
                jmpif v2 then: b1, else: b2
              b1():
                v4 = add v0, u32 1
                v5 = lt v0, v4
                constrain v5 == u1 1
                jmp b2()
              b2():
                v7 = lt u32 1000, v0
                jmpif v7 then: b3, else: b4
              b3():
                v8 = add v0, u32 1
                v9 = lt v0, v8
                constrain v9 == u1 1
                jmp b4()
              b4():
                return
            }
        ";
        let ssa = Ssa::from_str(src).unwrap();

        // v4 has been hoisted, although:
        // - v5 has not yet been removed since it was encountered earlier in the program
        // - v8 hasn't been recognized as a duplicate of v6 yet since they still reference v4 and
        //   v5 respectively
        let expected = "
            brillig(inline) fn main f0 {
              b0(v0: u32):
                v2 = lt u32 1000, v0
                v4 = add v0, u32 1
                jmpif v2 then: b1, else: b2
              b1():
                v5 = add v0, u32 1
                v6 = lt v0, v5
                constrain v6 == u1 1
                jmp b2()
              b2():
                jmpif v2 then: b3, else: b4
              b3():
                v8 = lt v0, v4
                constrain v8 == u1 1
                jmp b4()
              b4():
                return
            }
        ";

        let ssa = ssa.fold_constants_using_constraints();
        assert_normalized_ssa_equals(ssa, expected);
    }
}<|MERGE_RESOLUTION|>--- conflicted
+++ resolved
@@ -612,8 +612,6 @@
     // Regression for #4600
     #[test]
     fn array_get_regression() {
-<<<<<<< HEAD
-=======
         // fn main f0 {
         //   b0(v0: u1, v1: u64):
         //     enable_side_effects_if v0
@@ -624,7 +622,6 @@
         //     v5 = array_get v2, index v1
         // }
         //
->>>>>>> 48046c93
         // We want to make sure after constant folding both array_gets remain since they are
         // under different enable_side_effects_if contexts and thus one may be disabled while
         // the other is not. If one is removed, it is possible e.g. v4 is replaced with v2 which
