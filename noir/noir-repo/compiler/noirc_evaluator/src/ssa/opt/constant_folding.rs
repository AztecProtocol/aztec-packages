//! The goal of the constant folding optimization pass is to propagate any constants forwards into
//! later [`Instruction`]s to maximize the impact of [compile-time simplifications][Instruction::simplify()].
//!
//! The pass works as follows:
//! - Re-insert each instruction in order to apply the instruction simplification performed
//!   by the [`DataFlowGraph`] automatically as new instructions are pushed.
//! - Check whether any input values have been constrained to be equal to a value of a simpler form
//!   by a [constrain instruction][Instruction::Constrain]. If so, replace the input value with the simpler form.
//! - Check whether the instruction [can_be_deduplicated][Instruction::can_be_deduplicated()]
//!   by duplicate instruction earlier in the same block.
//!
//! These operations are done in parallel so that they can each benefit from each other
//! without the need for multiple passes.
//!
//! Other passes perform a certain amount of constant folding automatically as they insert instructions
//! into the [`DataFlowGraph`] but this pass can become needed if [`DataFlowGraph::set_value`] or
//! [`DataFlowGraph::set_value_from_id`] are used on a value which enables instructions dependent on the value to
//! now be simplified.
//!
//! This is the only pass which removes duplicated pure [`Instruction`]s however and so is needed when
//! different blocks are merged, i.e. after the [`flatten_cfg`][super::flatten_cfg] pass.
use std::collections::{BTreeMap, HashSet, VecDeque};

use acvm::{
    acir::AcirField,
    brillig_vm::{MemoryValue, VMStatus, VM},
    FieldElement,
};
use bn254_blackbox_solver::Bn254BlackBoxSolver;
use im::Vector;
use iter_extended::vecmap;

use crate::{
    brillig::{
        brillig_gen::gen_brillig_for,
        brillig_ir::{artifact::BrilligParameter, brillig_variable::get_bit_size_from_ssa_type},
        Brillig,
    },
    ssa::{
        ir::{
            basic_block::BasicBlockId,
            dfg::{DataFlowGraph, InsertInstructionResult},
            dom::DominatorTree,
            function::{Function, FunctionId, RuntimeType},
            instruction::{Instruction, InstructionId},
            types::Type,
            value::{Value, ValueId},
        },
        ssa_gen::Ssa,
    },
};
use fxhash::FxHashMap as HashMap;

impl Ssa {
    /// Performs constant folding on each instruction.
    ///
    /// It will not look at constraints to inform simplifications
    /// based on the stated equivalence of two instructions.
    ///
    /// See [`constant_folding`][self] module for more information.
    #[tracing::instrument(level = "trace", skip(self))]
    pub(crate) fn fold_constants(mut self) -> Ssa {
        for function in self.functions.values_mut() {
            function.constant_fold(false, None);
        }
        self
    }

    /// Performs constant folding on each instruction.
    ///
    /// Also uses constraint information to inform more optimizations.
    ///
    /// See [`constant_folding`][self] module for more information.
    #[tracing::instrument(level = "trace", skip(self))]
    pub(crate) fn fold_constants_using_constraints(mut self) -> Ssa {
        for function in self.functions.values_mut() {
            function.constant_fold(true, None);
        }
        self
    }

    /// Performs constant folding on each instruction while also replacing calls to brillig functions
    /// with all constant arguments by trying to evaluate those calls.
    #[tracing::instrument(level = "trace", skip(self, brillig))]
    pub(crate) fn fold_constants_with_brillig(mut self, brillig: &Brillig) -> Ssa {
        // Collect all brillig functions so that later we can find them when processing a call instruction
        let mut brillig_functions: BTreeMap<FunctionId, Function> = BTreeMap::new();
        for (func_id, func) in &self.functions {
            if let RuntimeType::Brillig(..) = func.runtime() {
                let cloned_function = Function::clone_with_id(*func_id, func);
                brillig_functions.insert(*func_id, cloned_function);
            };
        }

        let brillig_info = Some(BrilligInfo { brillig, brillig_functions: &brillig_functions });

        for function in self.functions.values_mut() {
            function.constant_fold(false, brillig_info);
        }

        // It could happen that we inlined all calls to a given brillig function.
        // In that case it's unused so we can remove it. This is what we check next.
        self.remove_unused_brillig_functions(brillig_functions)
    }

    fn remove_unused_brillig_functions(
        mut self,
        mut brillig_functions: BTreeMap<FunctionId, Function>,
    ) -> Ssa {
        // Remove from the above map functions that are called
        for function in self.functions.values() {
            for block_id in function.reachable_blocks() {
                for instruction_id in function.dfg[block_id].instructions() {
                    let instruction = &function.dfg[*instruction_id];
                    let Instruction::Call { func: func_id, arguments: _ } = instruction else {
                        continue;
                    };

                    let func_value = &function.dfg[*func_id];
                    let Value::Function(func_id) = func_value else { continue };

                    brillig_functions.remove(func_id);
                }
            }
        }

        // The ones that remain are never called: let's remove them.
        for func_id in brillig_functions.keys() {
            // We never want to remove the main function (it could be `unconstrained` or it
            // could have been turned into brillig if `--force-brillig` was given).
            // We also don't want to remove entry points.
            if self.main_id == *func_id || self.entry_point_to_generated_index.contains_key(func_id)
            {
                continue;
            }

            self.functions.remove(func_id);
        }

        self
    }
}

impl Function {
    /// The structure of this pass is simple:
    /// Go through each block and re-insert all instructions.
    pub(crate) fn constant_fold(
        &mut self,
        use_constraint_info: bool,
        brillig_info: Option<BrilligInfo>,
    ) {
        let mut context = Context::new(use_constraint_info, brillig_info);
        let mut dom = DominatorTree::with_function(self);
        context.block_queue.push_back(self.entry_block());

        while let Some(block) = context.block_queue.pop_front() {
            if context.visited_blocks.contains(&block) {
                continue;
            }

            context.visited_blocks.insert(block);
            context.fold_constants_in_block(&mut self.dfg, &mut dom, block);
        }
    }
}

struct Context<'a> {
    use_constraint_info: bool,
    brillig_info: Option<BrilligInfo<'a>>,
    /// Maps pre-folded ValueIds to the new ValueIds obtained by re-inserting the instruction.
    visited_blocks: HashSet<BasicBlockId>,
    block_queue: VecDeque<BasicBlockId>,

    /// Contains sets of values which are constrained to be equivalent to each other.
    ///
    /// The mapping's structure is `side_effects_enabled_var => (constrained_value => simplified_value)`.
    ///
    /// We partition the maps of constrained values according to the side-effects flag at the point
    /// at which the values are constrained. This prevents constraints which are only sometimes enforced
    /// being used to modify the rest of the program.
    constraint_simplification_mappings: ConstraintSimplificationCache,

    // Cache of instructions without any side-effects along with their outputs.
    cached_instruction_results: InstructionResultCache,
}

#[derive(Copy, Clone)]
pub(crate) struct BrilligInfo<'a> {
    brillig: &'a Brillig,
    brillig_functions: &'a BTreeMap<FunctionId, Function>,
}

/// Records a simplified equivalents of an [`Instruction`] in the blocks
/// where the constraint that advised the simplification has been encountered.
///
/// For more information see [`ConstraintSimplificationCache`].
#[derive(Default)]
struct SimplificationCache {
    /// Simplified expressions where we found them.
    ///
    /// It will always have at least one value because `add` is called
    /// after the default is constructed.
    simplifications: HashMap<BasicBlockId, ValueId>,
}

impl SimplificationCache {
    /// Called with a newly encountered simplification.
    fn add(&mut self, dfg: &DataFlowGraph, simple: ValueId, block: BasicBlockId) {
        self.simplifications
            .entry(block)
            .and_modify(|existing| {
                // `SimplificationCache` may already hold a simplification in this block
                // so we check whether `simple` is a better simplification than the current one.
                if let Some((_, simpler)) = simplify(dfg, *existing, simple) {
                    *existing = simpler;
                };
            })
            .or_insert(simple);
    }

    /// Try to find a simplification in a visible block.
    fn get(&self, block: BasicBlockId, dom: &DominatorTree) -> Option<ValueId> {
        // Deterministically walk up the dominator chain until we encounter a block that contains a simplification.
        dom.find_map_dominator(block, |b| self.simplifications.get(&b).cloned())
    }
}

/// HashMap from `(side_effects_enabled_var, Instruction)` to a simplified expression that it can
/// be replaced with based on constraints that testify to their equivalence, stored together
/// with the set of blocks at which this constraint has been observed.
///
/// Only blocks dominated by one in the cache should have access to this information, otherwise
/// we create a sort of time paradox where we replace an instruction with a constant we believe
/// it _should_ equal to, without ever actually producing and asserting the value.
type ConstraintSimplificationCache = HashMap<ValueId, HashMap<ValueId, SimplificationCache>>;

/// HashMap from `(Instruction, side_effects_enabled_var)` to the results of the instruction.
/// Stored as a two-level map to avoid cloning Instructions during the `.get` call.
///
/// The `side_effects_enabled_var` is optional because we only use them when `Instruction::requires_acir_gen_predicate`
/// is true _and_ the constraint information is also taken into account.
///
/// In addition to each result, the original BasicBlockId is stored as well. This allows us
/// to deduplicate instructions across blocks as long as the new block dominates the original.
type InstructionResultCache = HashMap<Instruction, HashMap<Option<ValueId>, ResultCache>>;

/// Records the results of all duplicate [`Instruction`]s along with the blocks in which they sit.
///
/// For more information see [`InstructionResultCache`].
#[derive(Default)]
struct ResultCache {
    result: Option<(BasicBlockId, Vec<ValueId>)>,
}

impl<'brillig> Context<'brillig> {
    fn new(use_constraint_info: bool, brillig_info: Option<BrilligInfo<'brillig>>) -> Self {
        Self {
            use_constraint_info,
            brillig_info,
            visited_blocks: Default::default(),
            block_queue: Default::default(),
            constraint_simplification_mappings: Default::default(),
            cached_instruction_results: Default::default(),
        }
    }

    fn fold_constants_in_block(
        &mut self,
        dfg: &mut DataFlowGraph,
        dom: &mut DominatorTree,
        block: BasicBlockId,
    ) {
        let instructions = dfg[block].take_instructions();

        // Default side effect condition variable with an enabled state.
        let mut side_effects_enabled_var = dfg.make_constant(FieldElement::one(), Type::bool());

        for instruction_id in instructions {
            self.fold_constants_into_instruction(
                dfg,
                dom,
                block,
                instruction_id,
                &mut side_effects_enabled_var,
            );
        }
        self.block_queue.extend(dfg[block].successors());
    }

    fn fold_constants_into_instruction(
        &mut self,
        dfg: &mut DataFlowGraph,
        dom: &mut DominatorTree,
        mut block: BasicBlockId,
        id: InstructionId,
        side_effects_enabled_var: &mut ValueId,
    ) {
        let constraint_simplification_mapping = self.get_constraint_map(*side_effects_enabled_var);

        let instruction =
            Self::resolve_instruction(id, block, dfg, dom, constraint_simplification_mapping);

        let old_results = dfg.instruction_results(id).to_vec();

        // If a copy of this instruction exists earlier in the block, then reuse the previous results.
        if let Some(cache_result) =
            self.get_cached(dfg, dom, &instruction, *side_effects_enabled_var, block)
        {
            match cache_result {
                CacheResult::Cached(cached) => {
                    Self::replace_result_ids(dfg, &old_results, cached);
                    return;
                }
                CacheResult::NeedToHoistToCommonBlock(dominator) => {
                    // Just change the block to insert in the common dominator instead.
                    // This will only move the current instance of the instruction right now.
                    // When constant folding is run a second time later on, it'll catch
                    // that the previous instance can be deduplicated to this instance.
                    block = dominator;
                }
            }
        };

        let new_results =
        // First try to inline a call to a brillig function with all constant arguments.
        Self::try_inline_brillig_call_with_all_constants(
            &instruction,
            &old_results,
            block,
            dfg,
            self.brillig_info,
        )
        .unwrap_or_else(|| {
            // Otherwise, try inserting the instruction again to apply any optimizations using the newly resolved inputs.
            Self::push_instruction(
                id,
                instruction.clone(),
                &old_results,
                block,
                dfg,
            )
        });

        Self::replace_result_ids(dfg, &old_results, &new_results);

        self.cache_instruction(
            instruction.clone(),
            new_results,
            dfg,
            *side_effects_enabled_var,
            block,
        );

        // If we just inserted an `Instruction::EnableSideEffectsIf`, we need to update `side_effects_enabled_var`
        // so that we use the correct set of constrained values in future.
        if let Instruction::EnableSideEffectsIf { condition } = instruction {
            *side_effects_enabled_var = condition;
        };
    }

    /// Fetches an [`Instruction`] by its [`InstructionId`] and fully resolves its inputs.
    fn resolve_instruction(
        instruction_id: InstructionId,
        block: BasicBlockId,
        dfg: &DataFlowGraph,
        dom: &mut DominatorTree,
        constraint_simplification_mapping: &HashMap<ValueId, SimplificationCache>,
    ) -> Instruction {
        let instruction = dfg[instruction_id].clone();

        // Alternate between resolving `value_id` in the `dfg` and checking to see if the resolved value
        // has been constrained to be equal to some simpler value in the current block.
        //
        // This allows us to reach a stable final `ValueId` for each instruction input as we add more
        // constraints to the cache.
        fn resolve_cache(
            block: BasicBlockId,
            dfg: &DataFlowGraph,
            dom: &mut DominatorTree,
            cache: &HashMap<ValueId, SimplificationCache>,
            value_id: ValueId,
        ) -> ValueId {
            let resolved_id = dfg.resolve(value_id);
            match cache.get(&resolved_id) {
                Some(simplification_cache) => {
                    if let Some(simplified) = simplification_cache.get(block, dom) {
                        resolve_cache(block, dfg, dom, cache, simplified)
                    } else {
                        resolved_id
                    }
                }
                None => resolved_id,
            }
        }

        // Resolve any inputs to ensure that we're comparing like-for-like instructions.
        instruction.map_values(|value_id| {
            resolve_cache(block, dfg, dom, constraint_simplification_mapping, value_id)
        })
    }

    /// Pushes a new [`Instruction`] into the [`DataFlowGraph`] which applies any optimizations
    /// based on newly resolved values for its inputs.
    ///
    /// This may result in the [`Instruction`] being optimized away or replaced with a constant value.
    fn push_instruction(
        id: InstructionId,
        instruction: Instruction,
        old_results: &[ValueId],
        block: BasicBlockId,
        dfg: &mut DataFlowGraph,
    ) -> Vec<ValueId> {
        let ctrl_typevars = instruction
            .requires_ctrl_typevars()
            .then(|| vecmap(old_results, |result| dfg.type_of_value(*result)));

        let call_stack = dfg.get_call_stack(id);
        let new_results =
            match dfg.insert_instruction_and_results(instruction, block, ctrl_typevars, call_stack)
            {
                InsertInstructionResult::SimplifiedTo(new_result) => vec![new_result],
                InsertInstructionResult::SimplifiedToMultiple(new_results) => new_results,
                InsertInstructionResult::Results(_, new_results) => new_results.to_vec(),
                InsertInstructionResult::InstructionRemoved => vec![],
            };
        // Optimizations while inserting the instruction should not change the number of results.
        assert_eq!(old_results.len(), new_results.len());

        new_results
    }

    fn cache_instruction(
        &mut self,
        instruction: Instruction,
        instruction_results: Vec<ValueId>,
        dfg: &DataFlowGraph,
        side_effects_enabled_var: ValueId,
        block: BasicBlockId,
    ) {
        if self.use_constraint_info {
            // If the instruction was a constraint, then create a link between the two `ValueId`s
            // to map from the more complex to the simpler value.
            if let Instruction::Constrain(lhs, rhs, _) = instruction {
                // These `ValueId`s should be fully resolved now.
                if let Some((complex, simple)) = simplify(dfg, lhs, rhs) {
                    self.get_constraint_map(side_effects_enabled_var)
                        .entry(complex)
                        .or_default()
                        .add(dfg, simple, block);
                }
            }
        }

        // If we have an array get whose value is from an array set on the same array at the same index,
        // we can simplify that array get to the value of the previous array set.
        //
        // For example:
        // v3 = array_set v0, index v1, value v2
        // v4 = array_get v3, index v1 -> Field
        //
        // We know that `v4` can be simplified to `v2`.
        // Thus, even if the index is dynamic (meaning the array get would have side effects),
        // we can simplify the operation when we take into account the predicate.
        if let Instruction::ArraySet { index, value, .. } = &instruction {
            let use_predicate =
                self.use_constraint_info && instruction.requires_acir_gen_predicate(dfg);
            let predicate = use_predicate.then_some(side_effects_enabled_var);

            let array_get = Instruction::ArrayGet { array: instruction_results[0], index: *index };

            self.cached_instruction_results
                .entry(array_get)
                .or_default()
                .entry(predicate)
                .or_default()
                .cache(block, vec![*value]);
        }

        // If the instruction doesn't have side-effects and if it won't interact with enable_side_effects during acir_gen,
        // we cache the results so we can reuse them if the same instruction appears again later in the block.
        // Others have side effects representing failure, which are implicit in the ACIR code and can also be deduplicated.
        if instruction.can_be_deduplicated(dfg, self.use_constraint_info) {
            let use_predicate =
                self.use_constraint_info && instruction.requires_acir_gen_predicate(dfg);
            let predicate = use_predicate.then_some(side_effects_enabled_var);

            self.cached_instruction_results
                .entry(instruction)
                .or_default()
                .entry(predicate)
                .or_default()
                .cache(block, instruction_results);
        }
    }

    /// Get the simplification mapping from complex to simpler instructions,
    /// which all depend on the same side effect condition variable.
    fn get_constraint_map(
        &mut self,
        side_effects_enabled_var: ValueId,
    ) -> &mut HashMap<ValueId, SimplificationCache> {
        self.constraint_simplification_mappings.entry(side_effects_enabled_var).or_default()
    }

    /// Replaces a set of [`ValueId`]s inside the [`DataFlowGraph`] with another.
    fn replace_result_ids(
        dfg: &mut DataFlowGraph,
        old_results: &[ValueId],
        new_results: &[ValueId],
    ) {
        for (old_result, new_result) in old_results.iter().zip(new_results) {
            dfg.set_value_from_id(*old_result, *new_result);
        }
    }

    /// Get a cached result if it can be used in this context.
    fn get_cached(
        &self,
        dfg: &DataFlowGraph,
        dom: &mut DominatorTree,
        instruction: &Instruction,
        side_effects_enabled_var: ValueId,
        block: BasicBlockId,
    ) -> Option<CacheResult> {
        let results_for_instruction = self.cached_instruction_results.get(instruction)?;
        let predicate = self.use_constraint_info && instruction.requires_acir_gen_predicate(dfg);
        let predicate = predicate.then_some(side_effects_enabled_var);

        results_for_instruction.get(&predicate)?.get(block, dom, instruction.has_side_effects(dfg))
    }

    /// Checks if the given instruction is a call to a brillig function with all constant arguments.
    /// If so, we can try to evaluate that function and replace the results with the evaluation results.
    fn try_inline_brillig_call_with_all_constants(
        instruction: &Instruction,
        old_results: &[ValueId],
        block: BasicBlockId,
        dfg: &mut DataFlowGraph,
        brillig_info: Option<BrilligInfo>,
    ) -> Option<Vec<ValueId>> {
        let evaluation_result = Self::evaluate_const_brillig_call(
            instruction,
            brillig_info?.brillig,
            brillig_info?.brillig_functions,
            dfg,
        );

        match evaluation_result {
            EvaluationResult::NotABrilligCall | EvaluationResult::CannotEvaluate(_) => None,
            EvaluationResult::Evaluated(memory_values) => {
                let mut memory_index = 0;
                let new_results = vecmap(old_results, |old_result| {
                    let typ = dfg.type_of_value(*old_result);
                    Self::new_value_for_type_and_memory_values(
                        typ,
                        block,
                        &memory_values,
                        &mut memory_index,
                        dfg,
                    )
                });
                Some(new_results)
            }
        }
    }

    /// Tries to evaluate an instruction if it's a call that points to a brillig function,
    /// and all its arguments are constant.
    /// We do this by directly executing the function with a brillig VM.
    fn evaluate_const_brillig_call(
        instruction: &Instruction,
        brillig: &Brillig,
        brillig_functions: &BTreeMap<FunctionId, Function>,
        dfg: &mut DataFlowGraph,
    ) -> EvaluationResult {
        let Instruction::Call { func: func_id, arguments } = instruction else {
            return EvaluationResult::NotABrilligCall;
        };

        let func_value = &dfg[*func_id];
        let Value::Function(func_id) = func_value else {
            return EvaluationResult::NotABrilligCall;
        };

        let Some(func) = brillig_functions.get(func_id) else {
            return EvaluationResult::NotABrilligCall;
        };

        if !arguments.iter().all(|argument| dfg.is_constant(*argument)) {
            return EvaluationResult::CannotEvaluate(*func_id);
        }

        let mut brillig_arguments = Vec::new();
        for argument in arguments {
            let typ = dfg.type_of_value(*argument);
            let Some(parameter) = type_to_brillig_parameter(&typ) else {
                return EvaluationResult::CannotEvaluate(*func_id);
            };
            brillig_arguments.push(parameter);
        }

        // Check that return value types are supported by brillig
        for return_id in func.returns().iter() {
            let typ = func.dfg.type_of_value(*return_id);
            if type_to_brillig_parameter(&typ).is_none() {
                return EvaluationResult::CannotEvaluate(*func_id);
            }
        }

        let Ok(generated_brillig) = gen_brillig_for(func, brillig_arguments, brillig) else {
            return EvaluationResult::CannotEvaluate(*func_id);
        };

        let mut calldata = Vec::new();
        for argument in arguments {
            value_id_to_calldata(*argument, dfg, &mut calldata);
        }

        let bytecode = &generated_brillig.byte_code;
        let foreign_call_results = Vec::new();
        let black_box_solver = Bn254BlackBoxSolver;
        let profiling_active = false;
        let mut vm =
            VM::new(calldata, bytecode, foreign_call_results, &black_box_solver, profiling_active);
        let vm_status: VMStatus<_> = vm.process_opcodes();
        let VMStatus::Finished { return_data_offset, return_data_size } = vm_status else {
            return EvaluationResult::CannotEvaluate(*func_id);
        };

        let memory =
            vm.get_memory()[return_data_offset..(return_data_offset + return_data_size)].to_vec();

        EvaluationResult::Evaluated(memory)
    }

    /// Creates a new value inside this function by reading it from `memory_values` starting at
    /// `memory_index` depending on the given Type: if it's an array multiple values will be read
    /// and a new `make_array` instruction will be created.
    fn new_value_for_type_and_memory_values(
        typ: Type,
        block_id: BasicBlockId,
        memory_values: &[MemoryValue<FieldElement>],
        memory_index: &mut usize,
        dfg: &mut DataFlowGraph,
    ) -> ValueId {
        match typ {
            Type::Numeric(_) => {
                let memory = memory_values[*memory_index];
                *memory_index += 1;

                let field_value = match memory {
                    MemoryValue::Field(field_value) => field_value,
                    MemoryValue::Integer(u128_value, _) => u128_value.into(),
                };
                dfg.make_constant(field_value, typ)
            }
            Type::Array(types, length) => {
                let mut new_array_values = Vector::new();
                for _ in 0..length {
                    for typ in types.iter() {
                        let new_value = Self::new_value_for_type_and_memory_values(
                            typ.clone(),
                            block_id,
                            memory_values,
                            memory_index,
                            dfg,
                        );
                        new_array_values.push_back(new_value);
                    }
                }

                let instruction = Instruction::MakeArray {
                    elements: new_array_values,
                    typ: Type::Array(types, length),
                };
                let instruction_id = dfg.make_instruction(instruction, None);
                dfg[block_id].instructions_mut().push(instruction_id);
                *dfg.instruction_results(instruction_id).first().unwrap()
            }
            Type::Reference(_) => {
                panic!("Unexpected reference type in brillig function result")
            }
            Type::Slice(_) => {
                panic!("Unexpected slice type in brillig function result")
            }
            Type::Function => {
                panic!("Unexpected function type in brillig function result")
            }
        }
    }
}

impl ResultCache {
    /// Records that an `Instruction` in block `block` produced the result values `results`.
    fn cache(&mut self, block: BasicBlockId, results: Vec<ValueId>) {
        if self.result.is_none() {
            self.result = Some((block, results));
        }
    }

    /// Returns a set of [`ValueId`]s produced from a copy of this [`Instruction`] which sits
    /// within a block which dominates `block`.
    ///
    /// We require that the cached instruction's block dominates `block` in order to avoid
    /// cycles causing issues (e.g. two instructions being replaced with the results of each other
    /// such that neither instruction exists anymore.)
    fn get(
        &self,
        block: BasicBlockId,
        dom: &mut DominatorTree,
        has_side_effects: bool,
    ) -> Option<CacheResult> {
        self.result.as_ref().and_then(|(origin_block, results)| {
            if dom.dominates(*origin_block, block) {
                Some(CacheResult::Cached(results))
            } else if !has_side_effects {
                // Insert a copy of this instruction in the common dominator
                let dominator = dom.common_dominator(*origin_block, block);
                Some(CacheResult::NeedToHoistToCommonBlock(dominator))
            } else {
                None
            }
        })
    }
}

enum CacheResult<'a> {
    Cached(&'a [ValueId]),
    NeedToHoistToCommonBlock(BasicBlockId),
}

/// Result of trying to evaluate an instruction (any instruction) in this pass.
enum EvaluationResult {
    /// Nothing was done because the instruction wasn't a call to a brillig function,
    /// or some arguments to it were not constants.
    NotABrilligCall,
    /// The instruction was a call to a brillig function, but we couldn't evaluate it.
    /// This can occur in the situation where the brillig function reaches a "trap" or a foreign call opcode.
    CannotEvaluate(FunctionId),
    /// The instruction was a call to a brillig function and we were able to evaluate it,
    /// returning evaluation memory values.
    Evaluated(Vec<MemoryValue<FieldElement>>),
}

/// Similar to FunctionContext::ssa_type_to_parameter but never panics and disallows reference types.
pub(crate) fn type_to_brillig_parameter(typ: &Type) -> Option<BrilligParameter> {
    match typ {
        Type::Numeric(_) => Some(BrilligParameter::SingleAddr(get_bit_size_from_ssa_type(typ))),
        Type::Array(item_type, size) => {
            let mut parameters = Vec::with_capacity(item_type.len());
            for item_typ in item_type.iter() {
                parameters.push(type_to_brillig_parameter(item_typ)?);
            }
            Some(BrilligParameter::Array(parameters, *size as usize))
        }
        _ => None,
    }
}

fn value_id_to_calldata(value_id: ValueId, dfg: &DataFlowGraph, calldata: &mut Vec<FieldElement>) {
    if let Some(value) = dfg.get_numeric_constant(value_id) {
        calldata.push(value);
        return;
    }

    if let Some((values, _type)) = dfg.get_array_constant(value_id) {
        for value in values {
            value_id_to_calldata(value, dfg, calldata);
        }
        return;
    }

    panic!("Expected ValueId to be numeric constant or array constant");
}

/// Check if one expression is simpler than the other.
/// Returns `Some((complex, simple))` if a simplification was found, otherwise `None`.
/// Expects the `ValueId`s to be fully resolved.
fn simplify(dfg: &DataFlowGraph, lhs: ValueId, rhs: ValueId) -> Option<(ValueId, ValueId)> {
    match (&dfg[lhs], &dfg[rhs]) {
        // Ignore trivial constraints
        (Value::NumericConstant { .. }, Value::NumericConstant { .. }) => None,

        // Prefer replacing with constants where possible.
        (Value::NumericConstant { .. }, _) => Some((rhs, lhs)),
        (_, Value::NumericConstant { .. }) => Some((lhs, rhs)),
        // Otherwise prefer block parameters over instruction results.
        // This is as block parameters are more likely to be a single witness rather than a full expression.
        (Value::Param { .. }, Value::Instruction { .. }) => Some((rhs, lhs)),
        (Value::Instruction { .. }, Value::Param { .. }) => Some((lhs, rhs)),
        (_, _) => None,
    }
}

#[cfg(test)]
mod test {
    use std::sync::Arc;

    use crate::ssa::{
        function_builder::FunctionBuilder,
        ir::{map::Id, types::Type},
        opt::assert_normalized_ssa_equals,
        Ssa,
    };

    #[test]
    fn simple_constant_fold() {
        // After constructing this IR, we set the value of v0 to 2.
        // The expected return afterwards should be 9.
        let src = "
            acir(inline) fn main f0 {
              b0(v0: Field):
                v1 = add v0, Field 1
                v2 = mul v1, Field 3
                return v2
            }
            ";
        let mut ssa = Ssa::from_str(src).unwrap();
        let main = ssa.main_mut();

        let instructions = main.dfg[main.entry_block()].instructions();
        assert_eq!(instructions.len(), 2); // The final return is not counted

        let v0 = main.parameters()[0];
        let two = main.dfg.make_constant(2_u128.into(), Type::field());

        main.dfg.set_value_from_id(v0, two);

        let expected = "
            acir(inline) fn main f0 {
              b0(v0: Field):
                return Field 9
            }
            ";
        let ssa = ssa.fold_constants();
        assert_normalized_ssa_equals(ssa, expected);
    }

    #[test]
    fn redundant_truncation() {
        // After constructing this IR, we set the value of v1 to 2^8.
        // The expected return afterwards should be v2.
        let src = "
            acir(inline) fn main f0 {
              b0(v0: u16, v1: u16):
                v2 = div v0, v1
                v3 = truncate v2 to 8 bits, max_bit_size: 16
                return v3
            }
            ";
        let mut ssa = Ssa::from_str(src).unwrap();
        let main = ssa.main_mut();

        let instructions = main.dfg[main.entry_block()].instructions();
        assert_eq!(instructions.len(), 2); // The final return is not counted

        let v1 = main.parameters()[1];

        // Note that this constant guarantees that `v0/constant < 2^8`. We then do not need to truncate the result.
        let constant = 2_u128.pow(8);
        let constant = main.dfg.make_constant(constant.into(), Type::unsigned(16));

        main.dfg.set_value_from_id(v1, constant);

        let expected = "
            acir(inline) fn main f0 {
              b0(v0: u16, v1: u16):
                v3 = div v0, u16 256
                return v3
            }
            ";

        let ssa = ssa.fold_constants();
        assert_normalized_ssa_equals(ssa, expected);
    }

    #[test]
    fn non_redundant_truncation() {
        // After constructing this IR, we set the value of v1 to 2^8 - 1.
        // This should not result in the truncation being removed.
        let src = "
            acir(inline) fn main f0 {
              b0(v0: u16, v1: u16):
                v2 = div v0, v1
                v3 = truncate v2 to 8 bits, max_bit_size: 16
                return v3
            }
            ";
        let mut ssa = Ssa::from_str(src).unwrap();
        let main = ssa.main_mut();

        let instructions = main.dfg[main.entry_block()].instructions();
        assert_eq!(instructions.len(), 2); // The final return is not counted

        let v1 = main.parameters()[1];

        // Note that this constant does not guarantee that `v0/constant < 2^8`. We must then truncate the result.
        let constant = 2_u128.pow(8) - 1;
        let constant = main.dfg.make_constant(constant.into(), Type::unsigned(16));

        main.dfg.set_value_from_id(v1, constant);

        let expected = "
            acir(inline) fn main f0 {
              b0(v0: u16, v1: u16):
                v3 = div v0, u16 255
                v4 = truncate v3 to 8 bits, max_bit_size: 16
                return v4
            }
            ";

        let ssa = ssa.fold_constants();
        assert_normalized_ssa_equals(ssa, expected);
    }

    #[test]
    fn arrays_elements_are_updated() {
        // After constructing this IR, we run constant folding with no expected benefit, but to
        // ensure that all new values ids are correctly propagated.
        let src = "
            acir(inline) fn main f0 {
              b0(v0: Field):
                v2 = add v0, Field 1
                v3 = make_array [v2] : [Field; 1]
                return v3
            }
            ";
        let ssa = Ssa::from_str(src).unwrap();
        let ssa = ssa.fold_constants();
        assert_normalized_ssa_equals(ssa, src);
    }

    #[test]
    fn instruction_deduplication() {
        // After constructing this IR, we run constant folding which should replace the second cast
        // with a reference to the results to the first. This then allows us to optimize away
        // the constrain instruction as both inputs are known to be equal.
        //
        // The first cast instruction is retained and will be removed in the dead instruction elimination pass.
        let src = "
            acir(inline) fn main f0 {
              b0(v0: u16):
                v1 = cast v0 as u32
                v2 = cast v0 as u32
                constrain v1 == v2
                return
            }
            ";
        let expected = "
            acir(inline) fn main f0 {
              b0(v0: u16):
                v1 = cast v0 as u32
                return
            }
            ";
        let ssa = Ssa::from_str(src).unwrap();
        let ssa = ssa.fold_constants();
        assert_normalized_ssa_equals(ssa, expected);
    }

    #[test]
    fn constant_index_array_access_deduplication() {
        // After constructing this IR, we run constant folding which should replace the second constant-index array get
        // with a reference to the results to the first. This then allows us to optimize away
        // the constrain instruction as both inputs are known to be equal.
        let src = "
            acir(inline) fn main f0 {
              b0(v0: [Field; 4], v1: u32, v2: bool, v3: bool):
                enable_side_effects v2
                v4 = array_get v0, index u32 0 -> Field
                v5 = array_get v0, index v1 -> Field
                enable_side_effects v3
                v6 = array_get v0, index u32 0 -> Field
                v7 = array_get v0, index v1 -> Field
                constrain v4 == v6
                return
            }
            ";
        let expected = "
            acir(inline) fn main f0 {
              b0(v0: [Field; 4], v1: u32, v2: u1, v3: u1):
                enable_side_effects v2
                v5 = array_get v0, index u32 0 -> Field
                v6 = array_get v0, index v1 -> Field
                enable_side_effects v3
                v7 = array_get v0, index v1 -> Field
                return
            }
            ";

        let ssa = Ssa::from_str(src).unwrap();
        let ssa = ssa.fold_constants();
        assert_normalized_ssa_equals(ssa, expected);
    }

    #[test]
    fn constraint_decomposition() {
        // When constructing this IR, we should automatically decompose the constraint to be in terms of `v0`, `v1` and `v2`.
        //
        // The mul instructions are retained and will be removed in the dead instruction elimination pass.
        let src = "
            acir(inline) fn main f0 {
              b0(v0: u1, v1: u1, v2: u1):
                v3 = mul v0, v1
                v4 = not v2
                v5 = mul v3, v4
                constrain v5 == u1 1
                return
            }
            ";
        let ssa = Ssa::from_str(src).unwrap();

        let expected = "
            acir(inline) fn main f0 {
              b0(v0: u1, v1: u1, v2: u1):
                v3 = mul v0, v1
                v4 = not v2
                v5 = mul v3, v4
                constrain v0 == u1 1
                constrain v1 == u1 1
                constrain v2 == u1 0
                return
            }
            ";
        assert_normalized_ssa_equals(ssa, expected);
    }

    // Regression for #4600
    #[test]
    fn array_get_regression() {
        // We want to make sure after constant folding both array_gets remain since they are
        // under different enable_side_effects_if contexts and thus one may be disabled while
        // the other is not. If one is removed, it is possible e.g. v4 is replaced with v2 which
        // is disabled (only gets from index 0) and thus returns the wrong result.
        let src = "
        acir(inline) fn main f0 {
          b0(v0: u1, v1: u64):
            enable_side_effects v0
            v4 = make_array [Field 0, Field 1] : [Field; 2]
            v5 = array_get v4, index v1 -> Field
            v6 = not v0
            enable_side_effects v6
            v7 = array_get v4, index v1 -> Field
            return
        }
        ";
        let ssa = Ssa::from_str(src).unwrap();

        // Expected output is unchanged
        let ssa = ssa.fold_constants();
        assert_normalized_ssa_equals(ssa, src);
    }

    #[test]
    fn deduplicate_instructions_with_predicates() {
        let src = "
            acir(inline) fn main f0 {
              b0(v0: u1, v1: u1, v2: [Field; 2]):
                enable_side_effects v0
                v6 = array_get v2, index u32 0 -> u32
                v7 = array_set v2, index u32 1, value u32 2
                v8 = array_get v7, index u32 0 -> u32
                constrain v6 == v8
                enable_side_effects v1
                v9 = array_get v2, index u32 0 -> u32
                v10 = array_set v2, index u32 1, value u32 2
                v11 = array_get v10, index u32 0 -> u32
                constrain v9 == v11
                enable_side_effects v0
                v12 = array_get v2, index u32 0 -> u32
                v13 = array_set v2, index u32 1, value u32 2
                v14 = array_get v13, index u32 0 -> u32
                constrain v12 == v14
                return
            }
            ";
        let ssa = Ssa::from_str(src).unwrap();

        let main = ssa.main();
        let instructions = main.dfg[main.entry_block()].instructions();
        assert_eq!(instructions.len(), 15);

        let expected = "
            acir(inline) fn main f0 {
              b0(v0: u1, v1: u1, v2: [Field; 2]):
                enable_side_effects v0
                v4 = array_get v2, index u32 0 -> u32
                v7 = array_set v2, index u32 1, value u32 2
                v8 = array_get v7, index u32 0 -> u32
                constrain v4 == v8
                enable_side_effects v1
                v9 = array_set v2, index u32 1, value u32 2
                v10 = array_get v9, index u32 0 -> u32
                constrain v4 == v10
                enable_side_effects v0
                return
            }
            ";

        let ssa = ssa.fold_constants_using_constraints();
        assert_normalized_ssa_equals(ssa, expected);
    }

    #[test]
    fn constant_array_deduplication() {
        // fn main f0 {
        //   b0(v0: u64):
        //     v1 = make_array [v0, u64 0, u64 0, u64 0, u64 0, u64 0, u64 0, u64 0, u64 0, u64 0, u64 0, u64 0, u64 0, u64 0, u64 0, u64 0, u64 0, u64 0, u64 0, u64 0, u64 0, u64 0, u64 0, u64 0, u64 0]
        //     v2 = make_array [v0, u64 0, u64 0, u64 0, u64 0, u64 0, u64 0, u64 0, u64 0, u64 0, u64 0, u64 0, u64 0, u64 0, u64 0, u64 0, u64 0, u64 0, u64 0, u64 0, u64 0, u64 0, u64 0, u64 0, u64 0]
        //     v5 = call keccakf1600(v1)
        //     v6 = call keccakf1600(v2)
        // }
        // Here we're checking a situation where two identical arrays are being initialized twice and being assigned separate `ValueId`s.
        // This would result in otherwise identical instructions not being deduplicated.
        let main_id = Id::test_new(0);

        // Compiling main
        let mut builder = FunctionBuilder::new("main".into(), main_id);
        let v0 = builder.add_parameter(Type::unsigned(64));
        let zero = builder.numeric_constant(0u128, Type::unsigned(64));
        let typ = Type::Array(Arc::new(vec![Type::unsigned(64)]), 25);

        let array_contents = im::vector![
            v0, zero, zero, zero, zero, zero, zero, zero, zero, zero, zero, zero, zero, zero, zero,
            zero, zero, zero, zero, zero, zero, zero, zero, zero, zero,
        ];
        let array1 = builder.insert_make_array(array_contents.clone(), typ.clone());
        let array2 = builder.insert_make_array(array_contents, typ.clone());

        assert_ne!(array1, array2, "arrays were not assigned different value ids");

        let keccakf1600 =
            builder.import_intrinsic("keccakf1600").expect("keccakf1600 intrinsic should exist");
        let _v10 = builder.insert_call(keccakf1600, vec![array1], vec![typ.clone()]);
        let _v11 = builder.insert_call(keccakf1600, vec![array2], vec![typ.clone()]);
        builder.terminate_with_return(Vec::new());

        let mut ssa = builder.finish();
        ssa.normalize_ids();

        println!("{ssa}");

        let main = ssa.main();
        let instructions = main.dfg[main.entry_block()].instructions();
        let starting_instruction_count = instructions.len();
        assert_eq!(starting_instruction_count, 4);

        // fn main f0 {
        //   b0(v0: u64):
        //     v1 = make_array [v0, u64 0, u64 0, u64 0, u64 0, u64 0, u64 0, u64 0, u64 0, u64 0, u64 0, u64 0, u64 0, u64 0, u64 0, u64 0, u64 0, u64 0, u64 0, u64 0, u64 0, u64 0, u64 0, u64 0, u64 0]
        //     v5 = call keccakf1600(v1)
        // }
        let ssa = ssa.fold_constants();

        println!("{ssa}");

        let main = ssa.main();
        let instructions = main.dfg[main.entry_block()].instructions();
        let ending_instruction_count = instructions.len();
        assert_eq!(ending_instruction_count, 2);
    }

    #[test]
    fn deduplicate_across_blocks() {
        // fn main f0 {
        //   b0(v0: u1):
        //     v1 = not v0
        //     jmp b1()
        //   b1():
        //     v2 = not v0
        //     return v2
        // }
        let main_id = Id::test_new(0);

        // Compiling main
        let mut builder = FunctionBuilder::new("main".into(), main_id);
        let b1 = builder.insert_block();

        let v0 = builder.add_parameter(Type::bool());
        let _v1 = builder.insert_not(v0);
        builder.terminate_with_jmp(b1, Vec::new());

        builder.switch_to_block(b1);
        let v2 = builder.insert_not(v0);
        builder.terminate_with_return(vec![v2]);

        let ssa = builder.finish();
        let main = ssa.main();
        assert_eq!(main.dfg[main.entry_block()].instructions().len(), 1);
        assert_eq!(main.dfg[b1].instructions().len(), 1);

        // Expected output:
        //
        // fn main f0 {
        //   b0(v0: u1):
        //     v1 = not v0
        //     jmp b1()
        //   b1():
        //     return v1
        // }
        let ssa = ssa.fold_constants_using_constraints();
        let main = ssa.main();
        assert_eq!(main.dfg[main.entry_block()].instructions().len(), 1);
        assert_eq!(main.dfg[b1].instructions().len(), 0);
    }

    #[test]
    fn deduplicate_across_non_dominated_blocks() {
        let src = "
            brillig(inline) fn main f0 {
              b0(v0: u32):
                v2 = lt u32 1000, v0
                jmpif v2 then: b1, else: b2
              b1():
                v4 = shl v0, u32 1
                v5 = lt v0, v4
                constrain v5 == u1 1
                jmp b2()
              b2():
                v7 = lt u32 1000, v0
                jmpif v7 then: b3, else: b4
              b3():
                v8 = shl v0, u32 1
                v9 = lt v0, v8
                constrain v9 == u1 1
                jmp b4()
              b4():
                return
            }
        ";
        let ssa = Ssa::from_str(src).unwrap();

        // v4 has been hoisted, although:
        // - v5 has not yet been removed since it was encountered earlier in the program
        // - v8 hasn't been recognized as a duplicate of v6 yet since they still reference v4 and
        //   v5 respectively
        let expected = "
            brillig(inline) fn main f0 {
              b0(v0: u32):
                v2 = lt u32 1000, v0
                v4 = shl v0, u32 1
                jmpif v2 then: b1, else: b2
              b1():
                v5 = shl v0, u32 1
                v6 = lt v0, v5
                constrain v6 == u1 1
                jmp b2()
              b2():
                jmpif v2 then: b3, else: b4
              b3():
                v8 = lt v0, v4
                constrain v8 == u1 1
                jmp b4()
              b4():
                return
            }
        ";

        let ssa = ssa.fold_constants_using_constraints();
        assert_normalized_ssa_equals(ssa, expected);
    }

    #[test]
    fn inlines_brillig_call_without_arguments() {
        let src = "
            acir(inline) fn main f0 {
              b0():
                v0 = call f1() -> Field
                return v0
            }

            brillig(inline) fn one f1 {
              b0():
                v0 = add Field 2, Field 3
                return v0
            }
            ";
        let ssa = Ssa::from_str(src).unwrap();
        let brillig = ssa.to_brillig(false);

        let expected = "
            acir(inline) fn main f0 {
              b0():
                return Field 5
            }
            ";
        let ssa = ssa.fold_constants_with_brillig(&brillig);
        assert_normalized_ssa_equals(ssa, expected);
    }

    #[test]
    fn inlines_brillig_call_with_two_field_arguments() {
        let src = "
            acir(inline) fn main f0 {
              b0():
                v0 = call f1(Field 2, Field 3) -> Field
                return v0
            }

            brillig(inline) fn one f1 {
              b0(v0: Field, v1: Field):
                v2 = add v0, v1
                return v2
            }
            ";
        let ssa = Ssa::from_str(src).unwrap();
        let brillig = ssa.to_brillig(false);

        let expected = "
            acir(inline) fn main f0 {
              b0():
                return Field 5
            }
            ";
        let ssa = ssa.fold_constants_with_brillig(&brillig);
        assert_normalized_ssa_equals(ssa, expected);
    }

    #[test]
    fn inlines_brillig_call_with_two_i32_arguments() {
        let src = "
            acir(inline) fn main f0 {
              b0():
                v0 = call f1(i32 2, i32 3) -> i32
                return v0
            }

            brillig(inline) fn one f1 {
              b0(v0: i32, v1: i32):
                v2 = add v0, v1
                return v2
            }
            ";
        let ssa = Ssa::from_str(src).unwrap();
        let brillig = ssa.to_brillig(false);

        let expected = "
            acir(inline) fn main f0 {
              b0():
                return i32 5
            }
            ";
        let ssa = ssa.fold_constants_with_brillig(&brillig);
        assert_normalized_ssa_equals(ssa, expected);
    }

    #[test]
    fn inlines_brillig_call_with_array_return() {
        let src = "
            acir(inline) fn main f0 {
              b0():
                v0 = call f1(Field 2, Field 3, Field 4) -> [Field; 3]
                return v0
            }

            brillig(inline) fn one f1 {
              b0(v0: Field, v1: Field, v2: Field):
                v3 = make_array [v0, v1, v2] : [Field; 3]
                return v3
            }
            ";
        let ssa = Ssa::from_str(src).unwrap();
        let brillig = ssa.to_brillig(false);

        let expected = "
            acir(inline) fn main f0 {
              b0():
                v3 = make_array [Field 2, Field 3, Field 4] : [Field; 3]
                return v3
            }
            ";
        let ssa = ssa.fold_constants_with_brillig(&brillig);
        assert_normalized_ssa_equals(ssa, expected);
    }

    #[test]
    fn inlines_brillig_call_with_composite_array_return() {
        let src = "
            acir(inline) fn main f0 {
              b0():
                v0 = call f1(Field 2, i32 3, Field 4, i32 5) -> [(Field, i32); 2]
                return v0
            }

            brillig(inline) fn one f1 {
              b0(v0: Field, v1: i32, v2: i32, v3: Field):
                v4 = make_array [v0, v1, v2, v3] : [(Field, i32); 2]
                return v4
            }
            ";
        let ssa = Ssa::from_str(src).unwrap();
        let brillig = ssa.to_brillig(false);

        let expected = "
            acir(inline) fn main f0 {
              b0():
                v4 = make_array [Field 2, i32 3, Field 4, i32 5] : [(Field, i32); 2]
                return v4
            }
            ";
        let ssa = ssa.fold_constants_with_brillig(&brillig);
        assert_normalized_ssa_equals(ssa, expected);
    }

    #[test]
    fn inlines_brillig_call_with_array_arguments() {
        let src = "
            acir(inline) fn main f0 {
              b0():
                v0 = make_array [Field 2, Field 3] : [Field; 2]
                v1 = call f1(v0) -> Field
                return v1
            }

            brillig(inline) fn one f1 {
              b0(v0: [Field; 2]):
                inc_rc v0
                v2 = array_get v0, index u32 0 -> Field
                v4 = array_get v0, index u32 1 -> Field
                v5 = add v2, v4
                dec_rc v0
                return v5
            }
            ";
        let ssa = Ssa::from_str(src).unwrap();
        let brillig = ssa.to_brillig(false);

        let expected = "
            acir(inline) fn main f0 {
              b0():
                v2 = make_array [Field 2, Field 3] : [Field; 2]
                return Field 5
            }
            ";
        let ssa = ssa.fold_constants_with_brillig(&brillig);
        assert_normalized_ssa_equals(ssa, expected);
    }

    #[test]
    fn does_not_use_cached_constrain_in_block_that_is_not_dominated() {
        let src = "
            brillig(inline) fn main f0 {
              b0(v0: Field, v1: Field):
                v3 = eq v0, Field 0
                jmpif v3 then: b1, else: b2
              b1():
                v5 = eq v1, Field 1
                constrain v1 == Field 1
                jmp b2()
              b2():
                v6 = eq v1, Field 0
                constrain v1 == Field 0
                return
            }
            ";
        let ssa = Ssa::from_str(src).unwrap();
        let ssa = ssa.fold_constants_using_constraints();
        assert_normalized_ssa_equals(ssa, src);
    }
<<<<<<< HEAD

    #[test]
    fn does_not_hoist_constrain_to_common_ancestor() {
        let src = "
            brillig(inline) fn main f0 {
              b0(v0: Field, v1: Field):
                v3 = eq v0, Field 0
                jmpif v3 then: b1, else: b2
              b1():
                constrain v1 == Field 1
                jmp b2()
              b2():
                jmpif v0 then: b3, else: b4
              b3():
                constrain v1 == Field 1 // This was incorrectly hoisted to b0 but this condition is not valid when going b0 -> b2 -> b4
                jmp b4()
              b4():
                return
            }
            ";
        let ssa = Ssa::from_str(src).unwrap();
        let ssa = ssa.fold_constants_using_constraints();
        assert_normalized_ssa_equals(ssa, src);
    }

    #[test]
    fn does_not_hoist_sub_to_common_ancestor() {
        let src = "
            acir(inline) fn main f0 {
              b0(v0: u32):
                v2 = eq v0, u32 0
                jmpif v2 then: b4, else: b1
              b4():
                v5 = sub v0, u32 1
                jmp b5()
              b5():
                return
              b1():
                jmpif v0 then: b3, else: b2
              b3():
                v4 = sub v0, u32 1 // We can't hoist this because v0 is zero here and it will lead to an underflow
                jmp b5()
              b2():
                jmp b5()
            }
            ";
        let ssa = Ssa::from_str(src).unwrap();
        let ssa = ssa.fold_constants_using_constraints();
        assert_normalized_ssa_equals(ssa, src);
    }

    #[test]
    fn deduplicates_side_effecting_intrinsics() {
        let src = "
        // After EnableSideEffectsIf removal:
        acir(inline) fn main f0 {
          b0(v0: Field, v1: Field, v2: u1):
            v4 = call is_unconstrained() -> u1
            v7 = call to_be_radix(v0, u32 256) -> [u8; 1]    // `a.to_be_radix(256)`;
            inc_rc v7
            v8 = call to_be_radix(v0, u32 256) -> [u8; 1]    // duplicate load of `a`
            inc_rc v8
            v9 = cast v2 as Field                            // `if c { a.to_be_radix(256) }`
            v10 = mul v0, v9                                 // attaching `c` to `a`
            v11 = call to_be_radix(v10, u32 256) -> [u8; 1]  // calling `to_radix(c * a)`
            inc_rc v11
            enable_side_effects v2                           // side effect var for `c` shifted down by removal
            return
        }
        ";
        let ssa = Ssa::from_str(src).unwrap();
        let expected = "
        acir(inline) fn main f0 {
          b0(v0: Field, v1: Field, v2: u1):
            v4 = call is_unconstrained() -> u1
            v7 = call to_be_radix(v0, u32 256) -> [u8; 1]
            inc_rc v7
            inc_rc v7
            v8 = cast v2 as Field
            v9 = mul v0, v8
            v10 = call to_be_radix(v9, u32 256) -> [u8; 1]
            inc_rc v10
            enable_side_effects v2
            return
        }
        ";
        let ssa = ssa.fold_constants_using_constraints();
=======

    #[test]
    fn does_not_hoist_constrain_to_common_ancestor() {
        let src = "
            brillig(inline) fn main f0 {
              b0(v0: Field, v1: Field):
                v3 = eq v0, Field 0
                jmpif v3 then: b1, else: b2
              b1():
                constrain v1 == Field 1
                jmp b2()
              b2():
                jmpif v0 then: b3, else: b4
              b3():
                constrain v1 == Field 1 // This was incorrectly hoisted to b0 but this condition is not valid when going b0 -> b2 -> b4
                jmp b4()
              b4():
                return
            }
            ";
        let ssa = Ssa::from_str(src).unwrap();
        let ssa = ssa.fold_constants_using_constraints();
        assert_normalized_ssa_equals(ssa, src);
    }

    #[test]
    fn does_not_hoist_sub_to_common_ancestor() {
        let src = "
            acir(inline) fn main f0 {
              b0(v0: u32):
                v2 = eq v0, u32 0
                jmpif v2 then: b4, else: b1
              b4():
                v5 = sub v0, u32 1
                jmp b5()
              b5():
                return
              b1():
                jmpif v0 then: b3, else: b2
              b3():
                v4 = sub v0, u32 1 // We can't hoist this because v0 is zero here and it will lead to an underflow
                jmp b5()
              b2():
                jmp b5()
            }
            ";
        let ssa = Ssa::from_str(src).unwrap();
        let ssa = ssa.fold_constants_using_constraints();
        assert_normalized_ssa_equals(ssa, src);
    }

    #[test]
    fn deduplicates_side_effecting_intrinsics() {
        let src = "
        // After EnableSideEffectsIf removal:
        acir(inline) fn main f0 {
          b0(v0: Field, v1: Field, v2: u1):
            v4 = call is_unconstrained() -> u1
            v7 = call to_be_radix(v0, u32 256) -> [u8; 1]    // `a.to_be_radix(256)`;
            inc_rc v7
            v8 = call to_be_radix(v0, u32 256) -> [u8; 1]    // duplicate load of `a`
            inc_rc v8
            v9 = cast v2 as Field                            // `if c { a.to_be_radix(256) }`
            v10 = mul v0, v9                                 // attaching `c` to `a`
            v11 = call to_be_radix(v10, u32 256) -> [u8; 1]  // calling `to_radix(c * a)`
            inc_rc v11
            enable_side_effects v2                           // side effect var for `c` shifted down by removal
            return
        }
        ";
        let ssa = Ssa::from_str(src).unwrap();
        let expected = "
        acir(inline) fn main f0 {
          b0(v0: Field, v1: Field, v2: u1):
            v4 = call is_unconstrained() -> u1
            v7 = call to_be_radix(v0, u32 256) -> [u8; 1]
            inc_rc v7
            inc_rc v7
            v8 = cast v2 as Field
            v9 = mul v0, v8
            v10 = call to_be_radix(v9, u32 256) -> [u8; 1]
            inc_rc v10
            enable_side_effects v2
            return
        }
        ";
        let ssa = ssa.fold_constants_using_constraints();
        assert_normalized_ssa_equals(ssa, expected);
    }

    #[test]
    fn array_get_from_array_set_with_different_predicates() {
        let src = "
        acir(inline) fn main f0 {
          b0(v0: [Field; 3], v1: u32, v2: Field):
            enable_side_effects u1 0
            v4 = array_set v0, index v1, value v2
            enable_side_effects u1 1
            v6 = array_get v4, index v1 -> Field
            return v6
        }
        ";

        let ssa = Ssa::from_str(src).unwrap();

        let ssa = ssa.fold_constants_using_constraints();
        // We expect the code to be unchanged
        assert_normalized_ssa_equals(ssa, src);
    }

    #[test]
    fn array_get_from_array_set_same_predicates() {
        let src = "
        acir(inline) fn main f0 {
          b0(v0: [Field; 3], v1: u32, v2: Field):
            enable_side_effects u1 1
            v4 = array_set v0, index v1, value v2
            v6 = array_get v4, index v1 -> Field
            return v6
        }
        ";
        let ssa = Ssa::from_str(src).unwrap();

        let expected = "
        acir(inline) fn main f0 {
          b0(v0: [Field; 3], v1: u32, v2: Field):
            enable_side_effects u1 1
            v4 = array_set v0, index v1, value v2
            return v2
        }
        ";
        let ssa = ssa.fold_constants_using_constraints();
>>>>>>> 6bc6f32a
        assert_normalized_ssa_equals(ssa, expected);
    }
}<|MERGE_RESOLUTION|>--- conflicted
+++ resolved
@@ -1457,7 +1457,6 @@
         let ssa = ssa.fold_constants_using_constraints();
         assert_normalized_ssa_equals(ssa, src);
     }
-<<<<<<< HEAD
 
     #[test]
     fn does_not_hoist_constrain_to_common_ancestor() {
@@ -1545,94 +1544,6 @@
         }
         ";
         let ssa = ssa.fold_constants_using_constraints();
-=======
-
-    #[test]
-    fn does_not_hoist_constrain_to_common_ancestor() {
-        let src = "
-            brillig(inline) fn main f0 {
-              b0(v0: Field, v1: Field):
-                v3 = eq v0, Field 0
-                jmpif v3 then: b1, else: b2
-              b1():
-                constrain v1 == Field 1
-                jmp b2()
-              b2():
-                jmpif v0 then: b3, else: b4
-              b3():
-                constrain v1 == Field 1 // This was incorrectly hoisted to b0 but this condition is not valid when going b0 -> b2 -> b4
-                jmp b4()
-              b4():
-                return
-            }
-            ";
-        let ssa = Ssa::from_str(src).unwrap();
-        let ssa = ssa.fold_constants_using_constraints();
-        assert_normalized_ssa_equals(ssa, src);
-    }
-
-    #[test]
-    fn does_not_hoist_sub_to_common_ancestor() {
-        let src = "
-            acir(inline) fn main f0 {
-              b0(v0: u32):
-                v2 = eq v0, u32 0
-                jmpif v2 then: b4, else: b1
-              b4():
-                v5 = sub v0, u32 1
-                jmp b5()
-              b5():
-                return
-              b1():
-                jmpif v0 then: b3, else: b2
-              b3():
-                v4 = sub v0, u32 1 // We can't hoist this because v0 is zero here and it will lead to an underflow
-                jmp b5()
-              b2():
-                jmp b5()
-            }
-            ";
-        let ssa = Ssa::from_str(src).unwrap();
-        let ssa = ssa.fold_constants_using_constraints();
-        assert_normalized_ssa_equals(ssa, src);
-    }
-
-    #[test]
-    fn deduplicates_side_effecting_intrinsics() {
-        let src = "
-        // After EnableSideEffectsIf removal:
-        acir(inline) fn main f0 {
-          b0(v0: Field, v1: Field, v2: u1):
-            v4 = call is_unconstrained() -> u1
-            v7 = call to_be_radix(v0, u32 256) -> [u8; 1]    // `a.to_be_radix(256)`;
-            inc_rc v7
-            v8 = call to_be_radix(v0, u32 256) -> [u8; 1]    // duplicate load of `a`
-            inc_rc v8
-            v9 = cast v2 as Field                            // `if c { a.to_be_radix(256) }`
-            v10 = mul v0, v9                                 // attaching `c` to `a`
-            v11 = call to_be_radix(v10, u32 256) -> [u8; 1]  // calling `to_radix(c * a)`
-            inc_rc v11
-            enable_side_effects v2                           // side effect var for `c` shifted down by removal
-            return
-        }
-        ";
-        let ssa = Ssa::from_str(src).unwrap();
-        let expected = "
-        acir(inline) fn main f0 {
-          b0(v0: Field, v1: Field, v2: u1):
-            v4 = call is_unconstrained() -> u1
-            v7 = call to_be_radix(v0, u32 256) -> [u8; 1]
-            inc_rc v7
-            inc_rc v7
-            v8 = cast v2 as Field
-            v9 = mul v0, v8
-            v10 = call to_be_radix(v9, u32 256) -> [u8; 1]
-            inc_rc v10
-            enable_side_effects v2
-            return
-        }
-        ";
-        let ssa = ssa.fold_constants_using_constraints();
         assert_normalized_ssa_equals(ssa, expected);
     }
 
@@ -1678,7 +1589,6 @@
         }
         ";
         let ssa = ssa.fold_constants_using_constraints();
->>>>>>> 6bc6f32a
         assert_normalized_ssa_equals(ssa, expected);
     }
 }