//! The goal of the constant folding optimization pass is to propagate any constants forwards into
//! later [`Instruction`]s to maximize the impact of [compile-time simplifications][Instruction::simplify()].
//!
//! The pass works as follows:
//! - Re-insert each instruction in order to apply the instruction simplification performed
//!   by the [`DataFlowGraph`] automatically as new instructions are pushed.
//! - Check whether any input values have been constrained to be equal to a value of a simpler form
//!   by a [constrain instruction][Instruction::Constrain]. If so, replace the input value with the simpler form.
//! - Check whether the instruction [can_be_deduplicated][Instruction::can_be_deduplicated()]
//!   by duplicate instruction earlier in the same block.
//!
//! These operations are done in parallel so that they can each benefit from each other
//! without the need for multiple passes.
//!
//! Other passes perform a certain amount of constant folding automatically as they insert instructions
//! into the [`DataFlowGraph`] but this pass can become needed if [`DataFlowGraph::set_value`] or
//! [`DataFlowGraph::set_value_from_id`] are used on a value which enables instructions dependent on the value to
//! now be simplified.
//!
//! This is the only pass which removes duplicated pure [`Instruction`]s however and so is needed when
//! different blocks are merged, i.e. after the [`flatten_cfg`][super::flatten_cfg] pass.
use std::collections::{BTreeMap, HashSet, VecDeque};

use acvm::{
    acir::AcirField,
    brillig_vm::{MemoryValue, VMStatus, VM},
    FieldElement,
};
use bn254_blackbox_solver::Bn254BlackBoxSolver;
use im::Vector;
use iter_extended::vecmap;

use crate::{
    brillig::{
        brillig_gen::gen_brillig_for,
        brillig_ir::{artifact::BrilligParameter, brillig_variable::get_bit_size_from_ssa_type},
        Brillig,
    },
    ssa::{
        ir::{
            basic_block::BasicBlockId,
            dfg::{DataFlowGraph, InsertInstructionResult},
            dom::DominatorTree,
            function::{Function, FunctionId, RuntimeType},
            instruction::{Instruction, InstructionId},
            types::{NumericType, Type},
            value::{Value, ValueId},
        },
        ssa_gen::Ssa,
    },
};
use fxhash::FxHashMap as HashMap;

impl Ssa {
    /// Performs constant folding on each instruction.
    ///
    /// It will not look at constraints to inform simplifications
    /// based on the stated equivalence of two instructions.
    ///
    /// See [`constant_folding`][self] module for more information.
    #[tracing::instrument(level = "trace", skip(self))]
    pub(crate) fn fold_constants(mut self) -> Ssa {
        for function in self.functions.values_mut() {
            function.constant_fold(false, None);
        }
        self
    }

    /// Performs constant folding on each instruction.
    ///
    /// Also uses constraint information to inform more optimizations.
    ///
    /// See [`constant_folding`][self] module for more information.
    #[tracing::instrument(level = "trace", skip(self))]
    pub(crate) fn fold_constants_using_constraints(mut self) -> Ssa {
        for function in self.functions.values_mut() {
            function.constant_fold(true, None);
        }
        self
    }

    /// Performs constant folding on each instruction while also replacing calls to brillig functions
    /// with all constant arguments by trying to evaluate those calls.
    #[tracing::instrument(level = "trace", skip(self, brillig))]
    pub(crate) fn fold_constants_with_brillig(mut self, brillig: &Brillig) -> Ssa {
        // Collect all brillig functions so that later we can find them when processing a call instruction
        let mut brillig_functions: BTreeMap<FunctionId, Function> = BTreeMap::new();
        for (func_id, func) in &self.functions {
            if let RuntimeType::Brillig(..) = func.runtime() {
                let cloned_function = Function::clone_with_id(*func_id, func);
                brillig_functions.insert(*func_id, cloned_function);
            };
        }

        let brillig_info = Some(BrilligInfo { brillig, brillig_functions: &brillig_functions });

        for function in self.functions.values_mut() {
            function.constant_fold(false, brillig_info);
        }

        // It could happen that we inlined all calls to a given brillig function.
        // In that case it's unused so we can remove it. This is what we check next.
        self.remove_unused_brillig_functions(brillig_functions)
    }

    fn remove_unused_brillig_functions(
        mut self,
        mut brillig_functions: BTreeMap<FunctionId, Function>,
    ) -> Ssa {
        // Remove from the above map functions that are called
        for function in self.functions.values() {
            for block_id in function.reachable_blocks() {
                for instruction_id in function.dfg[block_id].instructions() {
                    let instruction = &function.dfg[*instruction_id];
                    let Instruction::Call { func: func_id, arguments: _ } = instruction else {
                        continue;
                    };

                    let func_value = &function.dfg[*func_id];
                    let Value::Function(func_id) = func_value else { continue };

                    if function.runtime().is_acir() {
                        brillig_functions.remove(func_id);
                    }
                }
            }
        }

        // The ones that remain are never called: let's remove them.
        for (func_id, func) in &brillig_functions {
            // We never want to remove the main function (it could be `unconstrained` or it
            // could have been turned into brillig if `--force-brillig` was given).
            // We also don't want to remove entry points.
            let runtime = func.runtime();
            if self.main_id == *func_id
                || (runtime.is_entry_point() && matches!(runtime, RuntimeType::Acir(_)))
            {
                continue;
            }

            self.functions.remove(func_id);
        }

        self
    }
}

impl Function {
    /// The structure of this pass is simple:
    /// Go through each block and re-insert all instructions.
    pub(crate) fn constant_fold(
        &mut self,
        use_constraint_info: bool,
        brillig_info: Option<BrilligInfo>,
    ) {
        let mut context = Context::new(use_constraint_info, brillig_info);
        let mut dom = DominatorTree::with_function(self);
        context.block_queue.push_back(self.entry_block());

        while let Some(block) = context.block_queue.pop_front() {
            if context.visited_blocks.contains(&block) {
                continue;
            }

            context.visited_blocks.insert(block);
            context.fold_constants_in_block(self, &mut dom, block);
        }
    }
}

struct Context<'a> {
    use_constraint_info: bool,
    brillig_info: Option<BrilligInfo<'a>>,
    /// Maps pre-folded ValueIds to the new ValueIds obtained by re-inserting the instruction.
    visited_blocks: HashSet<BasicBlockId>,
    block_queue: VecDeque<BasicBlockId>,

    /// Contains sets of values which are constrained to be equivalent to each other.
    ///
    /// The mapping's structure is `side_effects_enabled_var => (constrained_value => simplified_value)`.
    ///
    /// We partition the maps of constrained values according to the side-effects flag at the point
    /// at which the values are constrained. This prevents constraints which are only sometimes enforced
    /// being used to modify the rest of the program.
    constraint_simplification_mappings: ConstraintSimplificationCache,

    // Cache of instructions without any side-effects along with their outputs.
    cached_instruction_results: InstructionResultCache,
}

#[derive(Copy, Clone)]
pub(crate) struct BrilligInfo<'a> {
    brillig: &'a Brillig,
    brillig_functions: &'a BTreeMap<FunctionId, Function>,
}

/// Records a simplified equivalents of an [`Instruction`] in the blocks
/// where the constraint that advised the simplification has been encountered.
///
/// For more information see [`ConstraintSimplificationCache`].
#[derive(Default)]
struct SimplificationCache {
    /// Simplified expressions where we found them.
    ///
    /// It will always have at least one value because `add` is called
    /// after the default is constructed.
    simplifications: HashMap<BasicBlockId, ValueId>,
}

impl SimplificationCache {
    /// Called with a newly encountered simplification.
    fn add(&mut self, dfg: &DataFlowGraph, simple: ValueId, block: BasicBlockId) {
        self.simplifications
            .entry(block)
            .and_modify(|existing| {
                // `SimplificationCache` may already hold a simplification in this block
                // so we check whether `simple` is a better simplification than the current one.
                if let Some((_, simpler)) = simplify(dfg, *existing, simple) {
                    *existing = simpler;
                };
            })
            .or_insert(simple);
    }

    /// Try to find a simplification in a visible block.
    fn get(&self, block: BasicBlockId, dom: &DominatorTree) -> Option<ValueId> {
        // Deterministically walk up the dominator chain until we encounter a block that contains a simplification.
        dom.find_map_dominator(block, |b| self.simplifications.get(&b).cloned())
    }
}

/// HashMap from `(side_effects_enabled_var, Instruction)` to a simplified expression that it can
/// be replaced with based on constraints that testify to their equivalence, stored together
/// with the set of blocks at which this constraint has been observed.
///
/// Only blocks dominated by one in the cache should have access to this information, otherwise
/// we create a sort of time paradox where we replace an instruction with a constant we believe
/// it _should_ equal to, without ever actually producing and asserting the value.
type ConstraintSimplificationCache = HashMap<ValueId, HashMap<ValueId, SimplificationCache>>;

/// HashMap from `(Instruction, side_effects_enabled_var)` to the results of the instruction.
/// Stored as a two-level map to avoid cloning Instructions during the `.get` call.
///
/// The `side_effects_enabled_var` is optional because we only use them when `Instruction::requires_acir_gen_predicate`
/// is true _and_ the constraint information is also taken into account.
///
/// In addition to each result, the original BasicBlockId is stored as well. This allows us
/// to deduplicate instructions across blocks as long as the new block dominates the original.
type InstructionResultCache = HashMap<Instruction, HashMap<Option<ValueId>, ResultCache>>;

/// Records the results of all duplicate [`Instruction`]s along with the blocks in which they sit.
///
/// For more information see [`InstructionResultCache`].
#[derive(Default)]
struct ResultCache {
    result: Option<(BasicBlockId, Vec<ValueId>)>,
}

impl<'brillig> Context<'brillig> {
    fn new(use_constraint_info: bool, brillig_info: Option<BrilligInfo<'brillig>>) -> Self {
        Self {
            use_constraint_info,
            brillig_info,
            visited_blocks: Default::default(),
            block_queue: Default::default(),
            constraint_simplification_mappings: Default::default(),
            cached_instruction_results: Default::default(),
        }
    }

    fn fold_constants_in_block(
        &mut self,
        function: &mut Function,
        dom: &mut DominatorTree,
        block: BasicBlockId,
    ) {
        let instructions = function.dfg[block].take_instructions();

        // Default side effect condition variable with an enabled state.
        let mut side_effects_enabled_var =
            function.dfg.make_constant(FieldElement::one(), NumericType::bool());

        for instruction_id in instructions {
            self.fold_constants_into_instruction(
                function,
                dom,
                block,
                instruction_id,
                &mut side_effects_enabled_var,
            );
        }
        self.block_queue.extend(function.dfg[block].successors());
    }

    fn fold_constants_into_instruction(
        &mut self,
        function: &mut Function,
        dom: &mut DominatorTree,
        mut block: BasicBlockId,
        id: InstructionId,
        side_effects_enabled_var: &mut ValueId,
    ) {
        let constraint_simplification_mapping = self.get_constraint_map(*side_effects_enabled_var);
        let dfg = &mut function.dfg;

        let instruction =
            Self::resolve_instruction(id, block, dfg, dom, constraint_simplification_mapping);

        let old_results = dfg.instruction_results(id).to_vec();

        // If a copy of this instruction exists earlier in the block, then reuse the previous results.
        let runtime_is_brillig = dfg.runtime().is_brillig();
        if let Some(cache_result) =
            self.get_cached(dfg, dom, &instruction, *side_effects_enabled_var, block)
        {
            match cache_result {
                CacheResult::Cached(cached) => {
                    // We track whether we may mutate MakeArray instructions before we deduplicate
                    // them but we still need to issue an extra inc_rc in case they're mutated afterward.
                    if runtime_is_brillig && matches!(instruction, Instruction::MakeArray { .. }) {
                        let value = *cached.last().unwrap();
                        let inc_rc = Instruction::IncrementRc { value };
                        let call_stack = dfg.get_instruction_call_stack_id(id);
                        dfg.insert_instruction_and_results(inc_rc, block, None, call_stack);
                    }

                    Self::replace_result_ids(dfg, &old_results, cached);
                    return;
                }
                CacheResult::NeedToHoistToCommonBlock(dominator) => {
                    // Just change the block to insert in the common dominator instead.
                    // This will only move the current instance of the instruction right now.
                    // When constant folding is run a second time later on, it'll catch
                    // that the previous instance can be deduplicated to this instance.
                    block = dominator;
                }
            }
        };

        // First try to inline a call to a brillig function with all constant arguments.
        let new_results = if runtime_is_brillig {
            Self::push_instruction(id, instruction.clone(), &old_results, block, dfg)
        } else {
            // We only want to try to inline Brillig calls for Brillig entry points (functions called from an ACIR runtime).
            Self::try_inline_brillig_call_with_all_constants(
                &instruction,
                &old_results,
                block,
                dfg,
                self.brillig_info,
            )
            // Otherwise, try inserting the instruction again to apply any optimizations using the newly resolved inputs.
            .unwrap_or_else(|| {
                Self::push_instruction(id, instruction.clone(), &old_results, block, dfg)
            })
        };

        Self::replace_result_ids(dfg, &old_results, &new_results);

        self.cache_instruction(
            instruction.clone(),
            new_results,
            function,
            *side_effects_enabled_var,
            block,
        );

        // If we just inserted an `Instruction::EnableSideEffectsIf`, we need to update `side_effects_enabled_var`
        // so that we use the correct set of constrained values in future.
        if let Instruction::EnableSideEffectsIf { condition } = instruction {
            *side_effects_enabled_var = condition;
        };
    }

    /// Fetches an [`Instruction`] by its [`InstructionId`] and fully resolves its inputs.
    fn resolve_instruction(
        instruction_id: InstructionId,
        block: BasicBlockId,
        dfg: &DataFlowGraph,
        dom: &mut DominatorTree,
        constraint_simplification_mapping: &HashMap<ValueId, SimplificationCache>,
    ) -> Instruction {
        let mut instruction = dfg[instruction_id].clone();

        // Alternate between resolving `value_id` in the `dfg` and checking to see if the resolved value
        // has been constrained to be equal to some simpler value in the current block.
        //
        // This allows us to reach a stable final `ValueId` for each instruction input as we add more
        // constraints to the cache.
        fn resolve_cache(
            block: BasicBlockId,
            dfg: &DataFlowGraph,
            dom: &mut DominatorTree,
            cache: &HashMap<ValueId, SimplificationCache>,
            value_id: ValueId,
        ) -> ValueId {
            let resolved_id = dfg.resolve(value_id);
            match cache.get(&resolved_id) {
                Some(simplification_cache) => {
                    if let Some(simplified) = simplification_cache.get(block, dom) {
                        resolve_cache(block, dfg, dom, cache, simplified)
                    } else {
                        resolved_id
                    }
                }
                None => resolved_id,
            }
        }

        // Resolve any inputs to ensure that we're comparing like-for-like instructions.
        instruction.map_values_mut(|value_id| {
            resolve_cache(block, dfg, dom, constraint_simplification_mapping, value_id)
        });
        instruction.map_values(|v| dfg.resolve(v))
    }

    /// Pushes a new [`Instruction`] into the [`DataFlowGraph`] which applies any optimizations
    /// based on newly resolved values for its inputs.
    ///
    /// This may result in the [`Instruction`] being optimized away or replaced with a constant value.
    fn push_instruction(
        id: InstructionId,
        instruction: Instruction,
        old_results: &[ValueId],
        block: BasicBlockId,
        dfg: &mut DataFlowGraph,
    ) -> Vec<ValueId> {
        let ctrl_typevars = instruction
            .requires_ctrl_typevars()
            .then(|| vecmap(old_results, |result| dfg.type_of_value(*result)));

        let call_stack = dfg.get_instruction_call_stack_id(id);
        let new_results = match dfg.insert_instruction_and_results_if_simplified(
            instruction,
            block,
            ctrl_typevars,
            call_stack,
            Some(id),
        ) {
            InsertInstructionResult::SimplifiedTo(new_result) => vec![new_result],
            InsertInstructionResult::SimplifiedToMultiple(new_results) => new_results,
            InsertInstructionResult::Results(_, new_results) => new_results.to_vec(),
            InsertInstructionResult::InstructionRemoved => vec![],
        };
        // Optimizations while inserting the instruction should not change the number of results.
        assert_eq!(old_results.len(), new_results.len());

        new_results
    }

    fn cache_instruction(
        &mut self,
        instruction: Instruction,
        instruction_results: Vec<ValueId>,
        function: &Function,
        side_effects_enabled_var: ValueId,
        block: BasicBlockId,
    ) {
        if self.use_constraint_info {
            // If the instruction was a constraint, then create a link between the two `ValueId`s
            // to map from the more complex to the simpler value.
            if let Instruction::Constrain(lhs, rhs, _) = instruction {
                // These `ValueId`s should be fully resolved now.
                if let Some((complex, simple)) = simplify(&function.dfg, lhs, rhs) {
                    self.get_constraint_map(side_effects_enabled_var)
                        .entry(complex)
                        .or_default()
                        .add(&function.dfg, simple, block);
                }
            }
        }

        // If we have an array get whose value is from an array set on the same array at the same index,
        // we can simplify that array get to the value of the previous array set.
        //
        // For example:
        // v3 = array_set v0, index v1, value v2
        // v4 = array_get v3, index v1 -> Field
        //
        // We know that `v4` can be simplified to `v2`.
        // Thus, even if the index is dynamic (meaning the array get would have side effects),
        // we can simplify the operation when we take into account the predicate.
        if let Instruction::ArraySet { index, value, .. } = &instruction {
            let use_predicate =
                self.use_constraint_info && instruction.requires_acir_gen_predicate(&function.dfg);
            let predicate = use_predicate.then_some(side_effects_enabled_var);

            let array_get = Instruction::ArrayGet { array: instruction_results[0], index: *index };

            self.cached_instruction_results
                .entry(array_get)
                .or_default()
                .entry(predicate)
                .or_default()
                .cache(block, vec![*value]);
        }

        self.remove_possibly_mutated_cached_make_arrays(&instruction, function);

        // If the instruction doesn't have side-effects and if it won't interact with enable_side_effects during acir_gen,
        // we cache the results so we can reuse them if the same instruction appears again later in the block.
        // Others have side effects representing failure, which are implicit in the ACIR code and can also be deduplicated.
        let can_be_deduplicated =
            instruction.can_be_deduplicated(function, self.use_constraint_info);

        // We also allow deduplicating MakeArray instructions that we have tracked which haven't
        // been mutated.
        if can_be_deduplicated || matches!(instruction, Instruction::MakeArray { .. }) {
            let use_predicate =
                self.use_constraint_info && instruction.requires_acir_gen_predicate(&function.dfg);
            let predicate = use_predicate.then_some(side_effects_enabled_var);

            self.cached_instruction_results
                .entry(instruction)
                .or_default()
                .entry(predicate)
                .or_default()
                .cache(block, instruction_results);
        }
    }

    /// Get the simplification mapping from complex to simpler instructions,
    /// which all depend on the same side effect condition variable.
    fn get_constraint_map(
        &mut self,
        side_effects_enabled_var: ValueId,
    ) -> &mut HashMap<ValueId, SimplificationCache> {
        self.constraint_simplification_mappings.entry(side_effects_enabled_var).or_default()
    }

    /// Replaces a set of [`ValueId`]s inside the [`DataFlowGraph`] with another.
    fn replace_result_ids(
        dfg: &mut DataFlowGraph,
        old_results: &[ValueId],
        new_results: &[ValueId],
    ) {
        for (old_result, new_result) in old_results.iter().zip(new_results) {
            dfg.set_value_from_id(*old_result, *new_result);
        }
    }

    /// Get a cached result if it can be used in this context.
    fn get_cached(
        &self,
        dfg: &DataFlowGraph,
        dom: &mut DominatorTree,
        instruction: &Instruction,
        side_effects_enabled_var: ValueId,
        block: BasicBlockId,
    ) -> Option<CacheResult> {
        let results_for_instruction = self.cached_instruction_results.get(instruction)?;
        let predicate = self.use_constraint_info && instruction.requires_acir_gen_predicate(dfg);
        let predicate = predicate.then_some(side_effects_enabled_var);

        results_for_instruction.get(&predicate)?.get(block, dom, instruction.has_side_effects(dfg))
    }

    /// Checks if the given instruction is a call to a brillig function with all constant arguments.
    /// If so, we can try to evaluate that function and replace the results with the evaluation results.
    fn try_inline_brillig_call_with_all_constants(
        instruction: &Instruction,
        old_results: &[ValueId],
        block: BasicBlockId,
        dfg: &mut DataFlowGraph,
        brillig_info: Option<BrilligInfo>,
    ) -> Option<Vec<ValueId>> {
        let evaluation_result = Self::evaluate_const_brillig_call(
            instruction,
            brillig_info?.brillig,
            brillig_info?.brillig_functions,
            dfg,
        );

        match evaluation_result {
            EvaluationResult::NotABrilligCall | EvaluationResult::CannotEvaluate => None,
            EvaluationResult::Evaluated(memory_values) => {
                let mut memory_index = 0;
                let new_results = vecmap(old_results, |old_result| {
                    let typ = dfg.type_of_value(*old_result);
                    Self::new_value_for_type_and_memory_values(
                        typ,
                        block,
                        &memory_values,
                        &mut memory_index,
                        dfg,
                    )
                });
                Some(new_results)
            }
        }
    }

    /// Tries to evaluate an instruction if it's a call that points to a brillig function,
    /// and all its arguments are constant.
    /// We do this by directly executing the function with a brillig VM.
    fn evaluate_const_brillig_call(
        instruction: &Instruction,
        brillig: &Brillig,
        brillig_functions: &BTreeMap<FunctionId, Function>,
        dfg: &mut DataFlowGraph,
    ) -> EvaluationResult {
        let Instruction::Call { func: func_id, arguments } = instruction else {
            return EvaluationResult::NotABrilligCall;
        };

        let func_value = &dfg[*func_id];
        let Value::Function(func_id) = func_value else {
            return EvaluationResult::NotABrilligCall;
        };

        let Some(func) = brillig_functions.get(func_id) else {
            return EvaluationResult::NotABrilligCall;
        };

        if !arguments.iter().all(|argument| dfg.is_constant(*argument)) {
            return EvaluationResult::CannotEvaluate;
        }

        let mut brillig_arguments = Vec::new();
        for argument in arguments {
            let typ = dfg.type_of_value(*argument);
            let Some(parameter) = type_to_brillig_parameter(&typ) else {
                return EvaluationResult::CannotEvaluate;
            };
            brillig_arguments.push(parameter);
        }

        // Check that return value types are supported by brillig
        for return_id in func.returns().iter() {
            let typ = func.dfg.type_of_value(*return_id);
            if type_to_brillig_parameter(&typ).is_none() {
                return EvaluationResult::CannotEvaluate;
            }
        }

        let Ok(generated_brillig) = gen_brillig_for(func, brillig_arguments, brillig) else {
            return EvaluationResult::CannotEvaluate;
        };

        let mut calldata = Vec::new();
        for argument in arguments {
            value_id_to_calldata(*argument, dfg, &mut calldata);
        }

        let bytecode = &generated_brillig.byte_code;
        let foreign_call_results = Vec::new();
        let pedantic_solving = true;
        let black_box_solver = Bn254BlackBoxSolver(pedantic_solving);
        let profiling_active = false;
        let mut vm =
            VM::new(calldata, bytecode, foreign_call_results, &black_box_solver, profiling_active);
        let vm_status: VMStatus<_> = vm.process_opcodes();
        let VMStatus::Finished { return_data_offset, return_data_size } = vm_status else {
            return EvaluationResult::CannotEvaluate;
        };

        let memory =
            vm.get_memory()[return_data_offset..(return_data_offset + return_data_size)].to_vec();

        EvaluationResult::Evaluated(memory)
    }

    /// Creates a new value inside this function by reading it from `memory_values` starting at
    /// `memory_index` depending on the given Type: if it's an array multiple values will be read
    /// and a new `make_array` instruction will be created.
    fn new_value_for_type_and_memory_values(
        typ: Type,
        block_id: BasicBlockId,
        memory_values: &[MemoryValue<FieldElement>],
        memory_index: &mut usize,
        dfg: &mut DataFlowGraph,
    ) -> ValueId {
        match typ {
            Type::Numeric(typ) => {
                let memory = memory_values[*memory_index];
                *memory_index += 1;

                let field_value = match memory {
                    MemoryValue::Field(field_value) => field_value,
                    MemoryValue::Integer(u128_value, _) => u128_value.into(),
                };
                dfg.make_constant(field_value, typ)
            }
            Type::Array(types, length) => {
                let mut new_array_values = Vector::new();
                for _ in 0..length {
                    for typ in types.iter() {
                        let new_value = Self::new_value_for_type_and_memory_values(
                            typ.clone(),
                            block_id,
                            memory_values,
                            memory_index,
                            dfg,
                        );
                        new_array_values.push_back(new_value);
                    }
                }

                let instruction = Instruction::MakeArray {
                    elements: new_array_values,
                    typ: Type::Array(types, length),
                };
                let instruction_id = dfg.make_instruction(instruction, None);
                dfg[block_id].instructions_mut().push(instruction_id);
                *dfg.instruction_results(instruction_id).first().unwrap()
            }
            Type::Reference(_) => {
                panic!("Unexpected reference type in brillig function result")
            }
            Type::Slice(_) => {
                panic!("Unexpected slice type in brillig function result")
            }
            Type::Function => {
                panic!("Unexpected function type in brillig function result")
            }
        }
    }

    fn remove_possibly_mutated_cached_make_arrays(
        &mut self,
        instruction: &Instruction,
        function: &Function,
    ) {
        use Instruction::{ArraySet, Store};

        // Should we consider calls to slice_push_back and similar to be mutating operations as well?
        if let Store { value: array, .. } | ArraySet { array, .. } = instruction {
            if function.dfg.is_global(*array) {
<<<<<<< HEAD
=======
                // Early return as we expect globals to be immutable.
>>>>>>> f8448bfb
                return;
            };

            let instruction = match &function.dfg[*array] {
                Value::Instruction { instruction, .. } => &function.dfg[*instruction],
                _ => return,
            };

            if matches!(instruction, Instruction::MakeArray { .. }) {
                self.cached_instruction_results.remove(instruction);
            }
        }
    }
}

impl ResultCache {
    /// Records that an `Instruction` in block `block` produced the result values `results`.
    fn cache(&mut self, block: BasicBlockId, results: Vec<ValueId>) {
        if self.result.is_none() {
            self.result = Some((block, results));
        }
    }

    /// Returns a set of [`ValueId`]s produced from a copy of this [`Instruction`] which sits
    /// within a block which dominates `block`.
    ///
    /// We require that the cached instruction's block dominates `block` in order to avoid
    /// cycles causing issues (e.g. two instructions being replaced with the results of each other
    /// such that neither instruction exists anymore.)
    fn get(
        &self,
        block: BasicBlockId,
        dom: &mut DominatorTree,
        has_side_effects: bool,
    ) -> Option<CacheResult> {
        self.result.as_ref().and_then(|(origin_block, results)| {
            if dom.dominates(*origin_block, block) {
                Some(CacheResult::Cached(results))
            } else if !has_side_effects {
                // Insert a copy of this instruction in the common dominator
                let dominator = dom.common_dominator(*origin_block, block);
                Some(CacheResult::NeedToHoistToCommonBlock(dominator))
            } else {
                None
            }
        })
    }
}

#[derive(Debug)]
enum CacheResult<'a> {
    Cached(&'a [ValueId]),
    NeedToHoistToCommonBlock(BasicBlockId),
}

/// Result of trying to evaluate an instruction (any instruction) in this pass.
enum EvaluationResult {
    /// Nothing was done because the instruction wasn't a call to a brillig function,
    /// or some arguments to it were not constants.
    NotABrilligCall,
    /// The instruction was a call to a brillig function, but we couldn't evaluate it.
    /// This can occur in the situation where the brillig function reaches a "trap" or a foreign call opcode.
    CannotEvaluate,
    /// The instruction was a call to a brillig function and we were able to evaluate it,
    /// returning evaluation memory values.
    Evaluated(Vec<MemoryValue<FieldElement>>),
}

/// Similar to FunctionContext::ssa_type_to_parameter but never panics and disallows reference types.
pub(crate) fn type_to_brillig_parameter(typ: &Type) -> Option<BrilligParameter> {
    match typ {
        Type::Numeric(_) => Some(BrilligParameter::SingleAddr(get_bit_size_from_ssa_type(typ))),
        Type::Array(item_type, size) => {
            let mut parameters = Vec::with_capacity(item_type.len());
            for item_typ in item_type.iter() {
                parameters.push(type_to_brillig_parameter(item_typ)?);
            }
            Some(BrilligParameter::Array(parameters, *size as usize))
        }
        _ => None,
    }
}

fn value_id_to_calldata(value_id: ValueId, dfg: &DataFlowGraph, calldata: &mut Vec<FieldElement>) {
    if let Some(value) = dfg.get_numeric_constant(value_id) {
        calldata.push(value);
        return;
    }

    if let Some((values, _type)) = dfg.get_array_constant(value_id) {
        for value in values {
            value_id_to_calldata(value, dfg, calldata);
        }
        return;
    }

    panic!("Expected ValueId to be numeric constant or array constant");
}

/// Check if one expression is simpler than the other.
/// Returns `Some((complex, simple))` if a simplification was found, otherwise `None`.
/// Expects the `ValueId`s to be fully resolved.
fn simplify(dfg: &DataFlowGraph, lhs: ValueId, rhs: ValueId) -> Option<(ValueId, ValueId)> {
    match (&dfg[lhs], &dfg[rhs]) {
        // Ignore trivial constraints
        (Value::NumericConstant { .. }, Value::NumericConstant { .. }) => None,

        // Prefer replacing with constants where possible.
        (Value::NumericConstant { .. }, _) => Some((rhs, lhs)),
        (_, Value::NumericConstant { .. }) => Some((lhs, rhs)),
        // Otherwise prefer block parameters over instruction results.
        // This is as block parameters are more likely to be a single witness rather than a full expression.
        (Value::Param { .. }, Value::Instruction { .. }) => Some((rhs, lhs)),
        (Value::Instruction { .. }, Value::Param { .. }) => Some((lhs, rhs)),
        (_, _) => None,
    }
}

#[cfg(test)]
mod test {
    use std::sync::Arc;

    use noirc_frontend::monomorphization::ast::InlineType;

    use crate::ssa::{
        function_builder::FunctionBuilder,
        ir::{
            function::RuntimeType,
            map::Id,
            types::{NumericType, Type},
        },
        opt::assert_normalized_ssa_equals,
        Ssa,
    };

    #[test]
    fn simple_constant_fold() {
        // After constructing this IR, we set the value of v0 to 2.
        // The expected return afterwards should be 9.
        let src = "
            acir(inline) fn main f0 {
              b0(v0: Field):
                v1 = add v0, Field 1
                v2 = mul v1, Field 3
                return v2
            }
            ";
        let mut ssa = Ssa::from_str(src).unwrap();
        let main = ssa.main_mut();

        let instructions = main.dfg[main.entry_block()].instructions();
        assert_eq!(instructions.len(), 2); // The final return is not counted

        let v0 = main.parameters()[0];
        let two = main.dfg.make_constant(2_u128.into(), NumericType::NativeField);

        main.dfg.set_value_from_id(v0, two);

        let expected = "
            acir(inline) fn main f0 {
              b0(v0: Field):
                return Field 9
            }
            ";
        let ssa = ssa.fold_constants();
        assert_normalized_ssa_equals(ssa, expected);
    }

    #[test]
    fn redundant_truncation() {
        // After constructing this IR, we set the value of v1 to 2^8.
        // The expected return afterwards should be v2.
        let src = "
            acir(inline) fn main f0 {
              b0(v0: u16, v1: u16):
                v2 = div v0, v1
                v3 = truncate v2 to 8 bits, max_bit_size: 16
                return v3
            }
            ";
        let mut ssa = Ssa::from_str(src).unwrap();
        let main = ssa.main_mut();

        let instructions = main.dfg[main.entry_block()].instructions();
        assert_eq!(instructions.len(), 2); // The final return is not counted

        let v1 = main.parameters()[1];

        // Note that this constant guarantees that `v0/constant < 2^8`. We then do not need to truncate the result.
        let constant = 2_u128.pow(8);
        let constant = main.dfg.make_constant(constant.into(), NumericType::unsigned(16));

        main.dfg.set_value_from_id(v1, constant);

        let expected = "
            acir(inline) fn main f0 {
              b0(v0: u16, v1: u16):
                v3 = div v0, u16 256
                return v3
            }
            ";

        let ssa = ssa.fold_constants();
        assert_normalized_ssa_equals(ssa, expected);
    }

    #[test]
    fn non_redundant_truncation() {
        // After constructing this IR, we set the value of v1 to 2^8 - 1.
        // This should not result in the truncation being removed.
        let src = "
            acir(inline) fn main f0 {
              b0(v0: u16, v1: u16):
                v2 = div v0, v1
                v3 = truncate v2 to 8 bits, max_bit_size: 16
                return v3
            }
            ";
        let mut ssa = Ssa::from_str(src).unwrap();
        let main = ssa.main_mut();

        let instructions = main.dfg[main.entry_block()].instructions();
        assert_eq!(instructions.len(), 2); // The final return is not counted

        let v1 = main.parameters()[1];

        // Note that this constant does not guarantee that `v0/constant < 2^8`. We must then truncate the result.
        let constant = 2_u128.pow(8) - 1;
        let constant = main.dfg.make_constant(constant.into(), NumericType::unsigned(16));

        main.dfg.set_value_from_id(v1, constant);

        let expected = "
            acir(inline) fn main f0 {
              b0(v0: u16, v1: u16):
                v3 = div v0, u16 255
                v4 = truncate v3 to 8 bits, max_bit_size: 16
                return v4
            }
            ";

        let ssa = ssa.fold_constants();
        assert_normalized_ssa_equals(ssa, expected);
    }

    #[test]
    fn arrays_elements_are_updated() {
        // After constructing this IR, we run constant folding with no expected benefit, but to
        // ensure that all new values ids are correctly propagated.
        let src = "
            acir(inline) fn main f0 {
              b0(v0: Field):
                v2 = add v0, Field 1
                v3 = make_array [v2] : [Field; 1]
                return v3
            }
            ";
        let ssa = Ssa::from_str(src).unwrap();
        let ssa = ssa.fold_constants();
        assert_normalized_ssa_equals(ssa, src);
    }

    #[test]
    fn instruction_deduplication() {
        // After constructing this IR, we run constant folding which should replace the second cast
        // with a reference to the results to the first. This then allows us to optimize away
        // the constrain instruction as both inputs are known to be equal.
        //
        // The first cast instruction is retained and will be removed in the dead instruction elimination pass.
        let src = "
            acir(inline) fn main f0 {
              b0(v0: u16):
                v1 = cast v0 as u32
                v2 = cast v0 as u32
                constrain v1 == v2
                return
            }
            ";
        let expected = "
            acir(inline) fn main f0 {
              b0(v0: u16):
                v1 = cast v0 as u32
                return
            }
            ";
        let ssa = Ssa::from_str(src).unwrap();
        let ssa = ssa.fold_constants();
        assert_normalized_ssa_equals(ssa, expected);
    }

    #[test]
    fn constant_index_array_access_deduplication() {
        // After constructing this IR, we run constant folding which should replace the second constant-index array get
        // with a reference to the results to the first. This then allows us to optimize away
        // the constrain instruction as both inputs are known to be equal.
        let src = "
            acir(inline) fn main f0 {
              b0(v0: [Field; 4], v1: u32, v2: bool, v3: bool):
                enable_side_effects v2
                v4 = array_get v0, index u32 0 -> Field
                v5 = array_get v0, index v1 -> Field
                enable_side_effects v3
                v6 = array_get v0, index u32 0 -> Field
                v7 = array_get v0, index v1 -> Field
                constrain v4 == v6
                return
            }
            ";
        let expected = "
            acir(inline) fn main f0 {
              b0(v0: [Field; 4], v1: u32, v2: u1, v3: u1):
                enable_side_effects v2
                v5 = array_get v0, index u32 0 -> Field
                v6 = array_get v0, index v1 -> Field
                enable_side_effects v3
                v7 = array_get v0, index v1 -> Field
                return
            }
            ";

        let ssa = Ssa::from_str(src).unwrap();
        let ssa = ssa.fold_constants();
        assert_normalized_ssa_equals(ssa, expected);
    }

    #[test]
    fn constraint_decomposition() {
        // When constructing this IR, we should automatically decompose the constraint to be in terms of `v0`, `v1` and `v2`.
        //
        // The mul instructions are retained and will be removed in the dead instruction elimination pass.
        let src = "
            acir(inline) fn main f0 {
              b0(v0: u1, v1: u1, v2: u1):
                v3 = mul v0, v1
                v4 = not v2
                v5 = mul v3, v4
                constrain v5 == u1 1
                return
            }
            ";
        let ssa = Ssa::from_str_simplifying(src).unwrap();

        let expected = "
            acir(inline) fn main f0 {
              b0(v0: u1, v1: u1, v2: u1):
                v3 = mul v0, v1
                v4 = not v2
                v5 = mul v3, v4
                constrain v0 == u1 1
                constrain v1 == u1 1
                constrain v2 == u1 0
                return
            }
            ";
        assert_normalized_ssa_equals(ssa, expected);
    }

    // Regression for #4600
    #[test]
    fn array_get_regression() {
        // We want to make sure after constant folding both array_gets remain since they are
        // under different enable_side_effects_if contexts and thus one may be disabled while
        // the other is not. If one is removed, it is possible e.g. v4 is replaced with v2 which
        // is disabled (only gets from index 0) and thus returns the wrong result.
        let src = "
        acir(inline) fn main f0 {
          b0(v0: u1, v1: u64):
            enable_side_effects v0
            v4 = make_array [Field 0, Field 1] : [Field; 2]
            v5 = array_get v4, index v1 -> Field
            v6 = not v0
            enable_side_effects v6
            v7 = array_get v4, index v1 -> Field
            return
        }
        ";
        let ssa = Ssa::from_str(src).unwrap();

        // Expected output is unchanged
        let ssa = ssa.fold_constants();
        assert_normalized_ssa_equals(ssa, src);
    }

    #[test]
    fn deduplicate_instructions_with_predicates() {
        let src = "
            acir(inline) fn main f0 {
              b0(v0: u1, v1: u1, v2: [Field; 2]):
                enable_side_effects v0
                v6 = array_get v2, index u32 0 -> u32
                v7 = array_set v2, index u32 1, value u32 2
                v8 = array_get v7, index u32 0 -> u32
                constrain v6 == v8
                enable_side_effects v1
                v9 = array_get v2, index u32 0 -> u32
                v10 = array_set v2, index u32 1, value u32 2
                v11 = array_get v10, index u32 0 -> u32
                constrain v9 == v11
                enable_side_effects v0
                v12 = array_get v2, index u32 0 -> u32
                v13 = array_set v2, index u32 1, value u32 2
                v14 = array_get v13, index u32 0 -> u32
                constrain v12 == v14
                return
            }
            ";
        let ssa = Ssa::from_str(src).unwrap();

        let main = ssa.main();
        let instructions = main.dfg[main.entry_block()].instructions();
        assert_eq!(instructions.len(), 15);

        let expected = "
            acir(inline) fn main f0 {
              b0(v0: u1, v1: u1, v2: [Field; 2]):
                enable_side_effects v0
                v4 = array_get v2, index u32 0 -> u32
                v7 = array_set v2, index u32 1, value u32 2
                v8 = array_get v7, index u32 0 -> u32
                constrain v4 == v8
                enable_side_effects v1
                v9 = array_set v2, index u32 1, value u32 2
                v10 = array_get v9, index u32 0 -> u32
                constrain v4 == v10
                enable_side_effects v0
                return
            }
            ";

        let ssa = ssa.fold_constants_using_constraints();
        assert_normalized_ssa_equals(ssa, expected);
    }

    #[test]
    fn constant_array_deduplication() {
        // fn main f0 {
        //   b0(v0: u64):
        //     v1 = make_array [v0, u64 0, u64 0, u64 0, u64 0, u64 0, u64 0, u64 0, u64 0, u64 0, u64 0, u64 0, u64 0, u64 0, u64 0, u64 0, u64 0, u64 0, u64 0, u64 0, u64 0, u64 0, u64 0, u64 0, u64 0]
        //     v2 = make_array [v0, u64 0, u64 0, u64 0, u64 0, u64 0, u64 0, u64 0, u64 0, u64 0, u64 0, u64 0, u64 0, u64 0, u64 0, u64 0, u64 0, u64 0, u64 0, u64 0, u64 0, u64 0, u64 0, u64 0, u64 0]
        //     v5 = call keccakf1600(v1)
        //     v6 = call keccakf1600(v2)
        // }
        // Here we're checking a situation where two identical arrays are being initialized twice and being assigned separate `ValueId`s.
        // This would result in otherwise identical instructions not being deduplicated.
        let main_id = Id::test_new(0);

        // Compiling main
        let mut builder = FunctionBuilder::new("main".into(), main_id);
        builder.set_runtime(RuntimeType::Brillig(InlineType::default()));
        let v0 = builder.add_parameter(Type::unsigned(64));
        let zero = builder.numeric_constant(0u128, NumericType::unsigned(64));
        let typ = Type::Array(Arc::new(vec![Type::unsigned(64)]), 25);

        let array_contents = im::vector![
            v0, zero, zero, zero, zero, zero, zero, zero, zero, zero, zero, zero, zero, zero, zero,
            zero, zero, zero, zero, zero, zero, zero, zero, zero, zero,
        ];
        let array1 = builder.insert_make_array(array_contents.clone(), typ.clone());
        let array2 = builder.insert_make_array(array_contents, typ.clone());

        assert_ne!(array1, array2, "arrays were not assigned different value ids");

        let keccakf1600 =
            builder.import_intrinsic("keccakf1600").expect("keccakf1600 intrinsic should exist");
        let _v10 = builder.insert_call(keccakf1600, vec![array1], vec![typ.clone()]);
        let _v11 = builder.insert_call(keccakf1600, vec![array2], vec![typ.clone()]);
        builder.terminate_with_return(Vec::new());

        let mut ssa = builder.finish();
        ssa.normalize_ids();

        println!("{ssa}");

        let main = ssa.main();
        let instructions = main.dfg[main.entry_block()].instructions();
        let starting_instruction_count = instructions.len();
        assert_eq!(starting_instruction_count, 4);

        // fn main f0 {
        //   b0(v0: u64):
        //     v1 = make_array [v0, u64 0, u64 0, u64 0, u64 0, u64 0, u64 0, u64 0, u64 0, u64 0, u64 0, u64 0, u64 0, u64 0, u64 0, u64 0, u64 0, u64 0, u64 0, u64 0, u64 0, u64 0, u64 0, u64 0, u64 0]
        //     inc_rc v1
        //     v5 = call keccakf1600(v1)
        // }
        let ssa = ssa.fold_constants();

        println!("{ssa}");

        let main = ssa.main();
        let instructions = main.dfg[main.entry_block()].instructions();
        let ending_instruction_count = instructions.len();
        assert_eq!(ending_instruction_count, 3);
    }

    #[test]
    fn deduplicate_across_blocks() {
        // fn main f0 {
        //   b0(v0: u1):
        //     v1 = not v0
        //     jmp b1()
        //   b1():
        //     v2 = not v0
        //     return v2
        // }
        let main_id = Id::test_new(0);

        // Compiling main
        let mut builder = FunctionBuilder::new("main".into(), main_id);
        let b1 = builder.insert_block();

        let v0 = builder.add_parameter(Type::bool());
        let _v1 = builder.insert_not(v0);
        builder.terminate_with_jmp(b1, Vec::new());

        builder.switch_to_block(b1);
        let v2 = builder.insert_not(v0);
        builder.terminate_with_return(vec![v2]);

        let ssa = builder.finish();
        let main = ssa.main();
        assert_eq!(main.dfg[main.entry_block()].instructions().len(), 1);
        assert_eq!(main.dfg[b1].instructions().len(), 1);

        // Expected output:
        //
        // fn main f0 {
        //   b0(v0: u1):
        //     v1 = not v0
        //     jmp b1()
        //   b1():
        //     return v1
        // }
        let ssa = ssa.fold_constants_using_constraints();
        let main = ssa.main();
        assert_eq!(main.dfg[main.entry_block()].instructions().len(), 1);
        assert_eq!(main.dfg[b1].instructions().len(), 0);
    }

    #[test]
    fn deduplicate_across_non_dominated_blocks() {
        let src = "
            brillig(inline) fn main f0 {
              b0(v0: u32):
                v2 = lt u32 1000, v0
                jmpif v2 then: b1, else: b2
              b1():
                v4 = shl v0, u32 1
                v5 = lt v0, v4
                constrain v5 == u1 1
                jmp b2()
              b2():
                v7 = lt u32 1000, v0
                jmpif v7 then: b3, else: b4
              b3():
                v8 = shl v0, u32 1
                v9 = lt v0, v8
                constrain v9 == u1 1
                jmp b4()
              b4():
                return
            }
        ";
        let ssa = Ssa::from_str(src).unwrap();

        // v4 has been hoisted, although:
        // - v5 has not yet been removed since it was encountered earlier in the program
        // - v8 hasn't been recognized as a duplicate of v6 yet since they still reference v4 and
        //   v5 respectively
        let expected = "
            brillig(inline) fn main f0 {
              b0(v0: u32):
                v2 = lt u32 1000, v0
                v4 = shl v0, u32 1
                jmpif v2 then: b1, else: b2
              b1():
                v5 = shl v0, u32 1
                v6 = lt v0, v5
                constrain v6 == u1 1
                jmp b2()
              b2():
                jmpif v2 then: b3, else: b4
              b3():
                v8 = lt v0, v4
                constrain v8 == u1 1
                jmp b4()
              b4():
                return
            }
        ";

        let ssa = ssa.fold_constants_using_constraints();
        assert_normalized_ssa_equals(ssa, expected);
    }

    #[test]
    fn inlines_brillig_call_without_arguments() {
        let src = "
            acir(inline) fn main f0 {
              b0():
                v0 = call f1() -> Field
                return v0
            }

            brillig(inline) fn one f1 {
              b0():
                v0 = add Field 2, Field 3
                return v0
            }
            ";
        let ssa = Ssa::from_str(src).unwrap();
        let brillig = ssa.to_brillig(false);

        let expected = "
            acir(inline) fn main f0 {
              b0():
                return Field 5
            }
            ";
        let ssa = ssa.fold_constants_with_brillig(&brillig);
        let ssa = ssa.remove_unreachable_functions();
        assert_normalized_ssa_equals(ssa, expected);
    }

    #[test]
    fn inlines_brillig_call_with_two_field_arguments() {
        let src = "
            acir(inline) fn main f0 {
              b0():
                v0 = call f1(Field 2, Field 3) -> Field
                return v0
            }

            brillig(inline) fn one f1 {
              b0(v0: Field, v1: Field):
                v2 = add v0, v1
                return v2
            }
            ";
        let ssa = Ssa::from_str(src).unwrap();
        let brillig = ssa.to_brillig(false);

        let expected = "
            acir(inline) fn main f0 {
              b0():
                return Field 5
            }
            ";
        let ssa = ssa.fold_constants_with_brillig(&brillig);
        let ssa = ssa.remove_unreachable_functions();
        assert_normalized_ssa_equals(ssa, expected);
    }

    #[test]
    fn inlines_brillig_call_with_two_i32_arguments() {
        let src = "
            acir(inline) fn main f0 {
              b0():
                v0 = call f1(i32 2, i32 3) -> i32
                return v0
            }

            brillig(inline) fn one f1 {
              b0(v0: i32, v1: i32):
                v2 = add v0, v1
                return v2
            }
            ";
        let ssa = Ssa::from_str(src).unwrap();
        let brillig = ssa.to_brillig(false);

        let expected = "
            acir(inline) fn main f0 {
              b0():
                return i32 5
            }
            ";
        let ssa = ssa.fold_constants_with_brillig(&brillig);
        let ssa = ssa.remove_unreachable_functions();
        assert_normalized_ssa_equals(ssa, expected);
    }

    #[test]
    fn inlines_brillig_call_with_array_return() {
        let src = "
            acir(inline) fn main f0 {
              b0():
                v0 = call f1(Field 2, Field 3, Field 4) -> [Field; 3]
                return v0
            }

            brillig(inline) fn one f1 {
              b0(v0: Field, v1: Field, v2: Field):
                v3 = make_array [v0, v1, v2] : [Field; 3]
                return v3
            }
            ";
        let ssa = Ssa::from_str(src).unwrap();
        let brillig = ssa.to_brillig(false);

        let expected = "
            acir(inline) fn main f0 {
              b0():
                v3 = make_array [Field 2, Field 3, Field 4] : [Field; 3]
                return v3
            }
            ";
        let ssa = ssa.fold_constants_with_brillig(&brillig);
        let ssa = ssa.remove_unreachable_functions();
        assert_normalized_ssa_equals(ssa, expected);
    }

    #[test]
    fn inlines_brillig_call_with_composite_array_return() {
        let src = "
            acir(inline) fn main f0 {
              b0():
                v0 = call f1(Field 2, i32 3, Field 4, i32 5) -> [(Field, i32); 2]
                return v0
            }

            brillig(inline) fn one f1 {
              b0(v0: Field, v1: i32, v2: i32, v3: Field):
                v4 = make_array [v0, v1, v2, v3] : [(Field, i32); 2]
                return v4
            }
            ";
        let ssa = Ssa::from_str(src).unwrap();
        let brillig = ssa.to_brillig(false);

        let expected = "
            acir(inline) fn main f0 {
              b0():
                v4 = make_array [Field 2, i32 3, Field 4, i32 5] : [(Field, i32); 2]
                return v4
            }
            ";
        let ssa = ssa.fold_constants_with_brillig(&brillig);
        let ssa = ssa.remove_unreachable_functions();
        assert_normalized_ssa_equals(ssa, expected);
    }

    #[test]
    fn inlines_brillig_call_with_array_arguments() {
        let src = "
            acir(inline) fn main f0 {
              b0():
                v0 = make_array [Field 2, Field 3] : [Field; 2]
                v1 = call f1(v0) -> Field
                return v1
            }

            brillig(inline) fn one f1 {
              b0(v0: [Field; 2]):
                inc_rc v0
                v2 = array_get v0, index u32 0 -> Field
                v4 = array_get v0, index u32 1 -> Field
                v5 = add v2, v4
                dec_rc v0
                return v5
            }
            ";
        let ssa = Ssa::from_str(src).unwrap();
        let brillig = ssa.to_brillig(false);

        let expected = "
            acir(inline) fn main f0 {
              b0():
                v2 = make_array [Field 2, Field 3] : [Field; 2]
                return Field 5
            }
            ";
        let ssa = ssa.fold_constants_with_brillig(&brillig);
        let ssa = ssa.remove_unreachable_functions();
        assert_normalized_ssa_equals(ssa, expected);
    }

    #[test]
    fn inlines_brillig_call_with_entry_point_globals() {
        let src = "
        g0 = Field 2

        acir(inline) fn main f0 {
          b0():
            v1 = call f1() -> Field
            return v1
        }

        brillig(inline) fn one f1 {
          b0():
            v1 = add g0, Field 3
            return v1
        }
        ";
        let ssa = Ssa::from_str(src).unwrap();
        let mut ssa = ssa.dead_instruction_elimination();
        let used_globals_map = std::mem::take(&mut ssa.used_globals);
        let brillig = ssa.to_brillig_with_globals(false, used_globals_map);

        let expected = "
        g0 = Field 2

        acir(inline) fn main f0 {
          b0():
            return Field 5
        }
        ";

        let ssa = ssa.fold_constants_with_brillig(&brillig);
        let ssa = ssa.remove_unreachable_functions();
        assert_normalized_ssa_equals(ssa, expected);
    }

    #[test]
    fn inlines_brillig_call_with_non_entry_point_globals() {
        let src = "
        g0 = Field 2

        acir(inline) fn main f0 {
          b0():
            v1 = call f1() -> Field
            return v1
        }

        brillig(inline) fn entry_point f1 {
          b0():
            v1 = call f2() -> Field
            return v1
        }

        brillig(inline) fn one f2 {
          b0():
            v1 = add g0, Field 3
            return v1
        }
        ";
        let ssa = Ssa::from_str(src).unwrap();
        let mut ssa = ssa.dead_instruction_elimination();
        let used_globals_map = std::mem::take(&mut ssa.used_globals);
        let brillig = ssa.to_brillig_with_globals(false, used_globals_map);

        let expected = "
        g0 = Field 2

        acir(inline) fn main f0 {
          b0():
            return Field 5
        }
        ";

        let ssa = ssa.fold_constants_with_brillig(&brillig);
        let ssa = ssa.remove_unreachable_functions();
        assert_normalized_ssa_equals(ssa, expected);
    }

    #[test]
    fn does_not_use_cached_constrain_in_block_that_is_not_dominated() {
        let src = "
            brillig(inline) fn main f0 {
              b0(v0: Field, v1: Field):
                v3 = eq v0, Field 0
                jmpif v3 then: b1, else: b2
              b1():
                v5 = eq v1, Field 1
                constrain v1 == Field 1
                jmp b2()
              b2():
                v6 = eq v1, Field 0
                constrain v1 == Field 0
                return
            }
            ";
        let ssa = Ssa::from_str(src).unwrap();
        let ssa = ssa.fold_constants_using_constraints();
        assert_normalized_ssa_equals(ssa, src);
    }

    #[test]
    fn does_not_hoist_constrain_to_common_ancestor() {
        let src = "
            brillig(inline) fn main f0 {
              b0(v0: Field, v1: Field):
                v3 = eq v0, Field 0
                jmpif v3 then: b1, else: b2
              b1():
                constrain v1 == Field 1
                jmp b2()
              b2():
                jmpif v0 then: b3, else: b4
              b3():
                constrain v1 == Field 1 // This was incorrectly hoisted to b0 but this condition is not valid when going b0 -> b2 -> b4
                jmp b4()
              b4():
                return
            }
            ";
        let ssa = Ssa::from_str(src).unwrap();
        let ssa = ssa.fold_constants_using_constraints();
        assert_normalized_ssa_equals(ssa, src);
    }

    #[test]
    fn does_not_hoist_sub_to_common_ancestor() {
        let src = "
            acir(inline) fn main f0 {
              b0(v0: u32):
                v2 = eq v0, u32 0
                jmpif v2 then: b4, else: b1
              b1():
                jmpif v0 then: b3, else: b2
              b2():
                jmp b5()
              b3():
                v4 = sub v0, u32 1 // We can't hoist this because v0 is zero here and it will lead to an underflow
                jmp b5()
              b4():
                v5 = sub v0, u32 1
                jmp b5()
              b5():
                return
            }
            ";
        let ssa = Ssa::from_str(src).unwrap();
        let ssa = ssa.fold_constants_using_constraints();
        assert_normalized_ssa_equals(ssa, src);
    }

    #[test]
    fn deduplicates_side_effecting_intrinsics() {
        let src = "
        // After EnableSideEffectsIf removal:
        brillig(inline) fn main f0 {
          b0(v0: Field, v1: Field, v2: u1):
            v7 = call to_be_radix(v0, u32 256) -> [u8; 1]    // `a.to_be_radix(256)`;
            inc_rc v7
            v8 = call to_be_radix(v0, u32 256) -> [u8; 1]    // duplicate load of `a`
            inc_rc v8
            v9 = cast v2 as Field                            // `if c { a.to_be_radix(256) }`
            v10 = mul v0, v9                                 // attaching `c` to `a`
            v11 = call to_be_radix(v10, u32 256) -> [u8; 1]  // calling `to_radix(c * a)`
            inc_rc v11
            return
        }
        ";
        let ssa = Ssa::from_str(src).unwrap();
        let expected = "
        brillig(inline) fn main f0 {
          b0(v0: Field, v1: Field, v2: u1):
            v5 = call to_be_radix(v0, u32 256) -> [u8; 1]
            inc_rc v5
            inc_rc v5
            v6 = cast v2 as Field
            v7 = mul v0, v6
            v8 = call to_be_radix(v7, u32 256) -> [u8; 1]
            inc_rc v8
            return
        }
        ";
        let ssa = ssa.fold_constants_using_constraints();
        assert_normalized_ssa_equals(ssa, expected);
    }

    #[test]
    fn array_get_from_array_set_with_different_predicates() {
        let src = "
        acir(inline) fn main f0 {
          b0(v0: [Field; 3], v1: u32, v2: Field):
            enable_side_effects u1 0
            v4 = array_set v0, index v1, value v2
            enable_side_effects u1 1
            v6 = array_get v4, index v1 -> Field
            return v6
        }
        ";

        let ssa = Ssa::from_str(src).unwrap();

        let ssa = ssa.fold_constants_using_constraints();
        // We expect the code to be unchanged
        assert_normalized_ssa_equals(ssa, src);
    }

    #[test]
    fn array_get_from_array_set_same_predicates() {
        let src = "
        acir(inline) fn main f0 {
          b0(v0: [Field; 3], v1: u32, v2: Field):
            enable_side_effects u1 1
            v4 = array_set v0, index v1, value v2
            v6 = array_get v4, index v1 -> Field
            return v6
        }
        ";
        let ssa = Ssa::from_str(src).unwrap();

        let expected = "
        acir(inline) fn main f0 {
          b0(v0: [Field; 3], v1: u32, v2: Field):
            enable_side_effects u1 1
            v4 = array_set v0, index v1, value v2
            return v2
        }
        ";
        let ssa = ssa.fold_constants_using_constraints();
        assert_normalized_ssa_equals(ssa, expected);
    }

    #[test]
    fn pure_call_is_deduplicated() {
        let src = "
        acir(inline) fn main f0 {
          b0(v0: Field):
            v1 = call f1(v0) -> Field
            v2 = call f1(v0) -> Field
            constrain v1 == Field 0
            constrain v2 == Field 0
            return
        }
        acir(inline) fn foo f1 {
          b0(v0: Field):
            return v0
        }
        ";

        let expected = "
        acir(inline) predicate_pure fn main f0 {
          b0(v0: Field):
            v2 = call f1(v0) -> Field
            constrain v2 == Field 0
            return
        }
        acir(inline) pure fn foo f1 {
          b0(v0: Field):
            return v0
        }
        ";

        let ssa = Ssa::from_str(src).unwrap();
        let ssa = ssa.purity_analysis().fold_constants_using_constraints();
        assert_normalized_ssa_equals(ssa, expected);
    }
}<|MERGE_RESOLUTION|>--- conflicted
+++ resolved
@@ -726,10 +726,7 @@
         // Should we consider calls to slice_push_back and similar to be mutating operations as well?
         if let Store { value: array, .. } | ArraySet { array, .. } = instruction {
             if function.dfg.is_global(*array) {
-<<<<<<< HEAD
-=======
                 // Early return as we expect globals to be immutable.
->>>>>>> f8448bfb
                 return;
             };
 
