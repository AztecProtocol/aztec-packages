--- conflicted
+++ resolved
@@ -19,11 +19,7 @@
 //!
 //! This is the only pass which removes duplicated pure [`Instruction`]s however and so is needed when
 //! different blocks are merged, i.e. after the [`flatten_cfg`][super::flatten_cfg] pass.
-<<<<<<< HEAD
 use std::collections::{BTreeMap, HashSet, VecDeque};
-=======
-use std::collections::{HashSet, VecDeque};
->>>>>>> c48ae90c
 
 use acvm::{
     acir::AcirField,
@@ -34,7 +30,6 @@
 use im::Vector;
 use iter_extended::vecmap;
 
-<<<<<<< HEAD
 use crate::{
     brillig::{
         brillig_gen::gen_brillig_for,
@@ -52,17 +47,6 @@
             value::{Value, ValueId},
         },
         ssa_gen::Ssa,
-=======
-use crate::ssa::{
-    ir::{
-        basic_block::BasicBlockId,
-        dfg::{DataFlowGraph, InsertInstructionResult},
-        dom::DominatorTree,
-        function::Function,
-        instruction::{Instruction, InstructionId},
-        types::Type,
-        value::{Value, ValueId},
->>>>>>> c48ae90c
     },
 };
 use fxhash::FxHashMap as HashMap;
@@ -160,7 +144,6 @@
 impl Function {
     /// The structure of this pass is simple:
     /// Go through each block and re-insert all instructions.
-<<<<<<< HEAD
     pub(crate) fn constant_fold(
         &mut self,
         use_constraint_info: bool,
@@ -168,10 +151,6 @@
     ) {
         let mut context = Context::new(use_constraint_info, brillig_info);
         let mut dom = DominatorTree::with_function(self);
-=======
-    pub(crate) fn constant_fold(&mut self, use_constraint_info: bool) {
-        let mut context = Context::new(self, use_constraint_info);
->>>>>>> c48ae90c
         context.block_queue.push_back(self.entry_block());
 
         while let Some(block) = context.block_queue.pop_front() {
@@ -185,11 +164,7 @@
     }
 }
 
-<<<<<<< HEAD
 struct Context<'a> {
-=======
-struct Context {
->>>>>>> c48ae90c
     use_constraint_info: bool,
     brillig_info: Option<BrilligInfo<'a>>,
     /// Maps pre-folded ValueIds to the new ValueIds obtained by re-inserting the instruction.
@@ -198,16 +173,11 @@
 
     /// Contains sets of values which are constrained to be equivalent to each other.
     ///
-<<<<<<< HEAD
     /// The mapping's structure is `side_effects_enabled_var => (constrained_value => simplified_value)`.
-=======
-    /// The mapping's structure is `side_effects_enabled_var => (constrained_value => [(block, simplified_value)])`.
->>>>>>> c48ae90c
     ///
     /// We partition the maps of constrained values according to the side-effects flag at the point
     /// at which the values are constrained. This prevents constraints which are only sometimes enforced
     /// being used to modify the rest of the program.
-<<<<<<< HEAD
     constraint_simplification_mappings: ConstraintSimplificationCache,
 
     // Cache of instructions without any side-effects along with their outputs.
@@ -253,19 +223,6 @@
         // Deterministically walk up the dominator chain until we encounter a block that contains a simplification.
         dom.find_map_dominator(block, |b| self.simplifications.get(&b).cloned())
     }
-=======
-    ///
-    /// We also keep track of how a value was simplified to other values per block. That is,
-    /// a same ValueId could have been simplified to one value in one block and to another value
-    /// in another block.
-    constraint_simplification_mappings:
-        HashMap<ValueId, HashMap<ValueId, Vec<(BasicBlockId, ValueId)>>>,
-
-    // Cache of instructions without any side-effects along with their outputs.
-    cached_instruction_results: InstructionResultCache,
-
-    dom: DominatorTree,
->>>>>>> c48ae90c
 }
 
 /// HashMap from `(side_effects_enabled_var, Instruction)` to a simplified expression that it can
@@ -280,12 +237,9 @@
 /// HashMap from `(Instruction, side_effects_enabled_var)` to the results of the instruction.
 /// Stored as a two-level map to avoid cloning Instructions during the `.get` call.
 ///
-<<<<<<< HEAD
 /// The `side_effects_enabled_var` is optional because we only use them when `Instruction::requires_acir_gen_predicate`
 /// is true _and_ the constraint information is also taken into account.
 ///
-=======
->>>>>>> c48ae90c
 /// In addition to each result, the original BasicBlockId is stored as well. This allows us
 /// to deduplicate instructions across blocks as long as the new block dominates the original.
 type InstructionResultCache = HashMap<Instruction, HashMap<Option<ValueId>, ResultCache>>;
@@ -295,7 +249,6 @@
 /// For more information see [`InstructionResultCache`].
 #[derive(Default)]
 struct ResultCache {
-<<<<<<< HEAD
     result: Option<(BasicBlockId, Vec<ValueId>)>,
 }
 
@@ -304,20 +257,10 @@
         Self {
             use_constraint_info,
             brillig_info,
-=======
-    results: Vec<(BasicBlockId, Vec<ValueId>)>,
-}
-
-impl Context {
-    fn new(function: &Function, use_constraint_info: bool) -> Self {
-        Self {
-            use_constraint_info,
->>>>>>> c48ae90c
             visited_blocks: Default::default(),
             block_queue: Default::default(),
             constraint_simplification_mappings: Default::default(),
             cached_instruction_results: Default::default(),
-<<<<<<< HEAD
         }
     }
 
@@ -331,17 +274,6 @@
 
         // Default side effect condition variable with an enabled state.
         let mut side_effects_enabled_var = dfg.make_constant(FieldElement::one(), Type::bool());
-=======
-            dom: DominatorTree::with_function(function),
-        }
-    }
-
-    fn fold_constants_in_block(&mut self, function: &mut Function, block: BasicBlockId) {
-        let instructions = function.dfg[block].take_instructions();
-
-        let mut side_effects_enabled_var =
-            function.dfg.make_constant(FieldElement::one(), Type::bool());
->>>>>>> c48ae90c
 
         for instruction_id in instructions {
             self.fold_constants_into_instruction(
@@ -363,7 +295,6 @@
         id: InstructionId,
         side_effects_enabled_var: &mut ValueId,
     ) {
-<<<<<<< HEAD
         let constraint_simplification_mapping = self.get_constraint_map(*side_effects_enabled_var);
 
         let instruction =
@@ -374,22 +305,6 @@
         // If a copy of this instruction exists earlier in the block, then reuse the previous results.
         if let Some(cache_result) =
             self.get_cached(dfg, dom, &instruction, *side_effects_enabled_var, block)
-=======
-        let constraint_simplification_mapping =
-            self.constraint_simplification_mappings.get(side_effects_enabled_var);
-        let instruction = Self::resolve_instruction(
-            id,
-            block,
-            dfg,
-            &mut self.dom,
-            constraint_simplification_mapping,
-        );
-        let old_results = dfg.instruction_results(id).to_vec();
-
-        // If a copy of this instruction exists earlier in the block, then reuse the previous results.
-        if let Some(cached_results) =
-            self.get_cached(dfg, &instruction, *side_effects_enabled_var, block)
->>>>>>> c48ae90c
         {
             match cache_result {
                 CacheResult::Cached(cached) => {
@@ -449,11 +364,7 @@
         block: BasicBlockId,
         dfg: &DataFlowGraph,
         dom: &mut DominatorTree,
-<<<<<<< HEAD
         constraint_simplification_mapping: &HashMap<ValueId, SimplificationCache>,
-=======
-        constraint_simplification_mapping: Option<&HashMap<ValueId, Vec<(BasicBlockId, ValueId)>>>,
->>>>>>> c48ae90c
     ) -> Instruction {
         let instruction = dfg[instruction_id].clone();
 
@@ -466,16 +377,11 @@
             block: BasicBlockId,
             dfg: &DataFlowGraph,
             dom: &mut DominatorTree,
-<<<<<<< HEAD
             cache: &HashMap<ValueId, SimplificationCache>,
-=======
-            cache: Option<&HashMap<ValueId, Vec<(BasicBlockId, ValueId)>>>,
->>>>>>> c48ae90c
             value_id: ValueId,
             block: BasicBlockId,
         ) -> ValueId {
             let resolved_id = dfg.resolve(value_id);
-<<<<<<< HEAD
             match cache.get(&resolved_id) {
                 Some(simplification_cache) => {
                     if let Some(simplified) = simplification_cache.get(block, dom) {
@@ -485,17 +391,6 @@
                     }
                 }
                 None => resolved_id,
-=======
-            let Some(cached_values) = cache.and_then(|cache| cache.get(&resolved_id)) else {
-                return resolved_id;
-            };
-
-            for (cached_block, cached_value) in cached_values {
-                // We can only use the simplified value if it was simplified in a block that dominates the current one
-                if dom.dominates(*cached_block, block) {
-                    return resolve_cache(dfg, dom, cache, *cached_value, block);
-                }
->>>>>>> c48ae90c
             }
 
             resolved_id
@@ -503,11 +398,7 @@
 
         // Resolve any inputs to ensure that we're comparing like-for-like instructions.
         instruction.map_values(|value_id| {
-<<<<<<< HEAD
             resolve_cache(block, dfg, dom, constraint_simplification_mapping, value_id)
-=======
-            resolve_cache(dfg, dom, constraint_simplification_mapping, value_id, block)
->>>>>>> c48ae90c
         })
     }
 
@@ -558,11 +449,7 @@
                     self.get_constraint_map(side_effects_enabled_var)
                         .entry(complex)
                         .or_default()
-<<<<<<< HEAD
                         .add(dfg, simple, block);
-=======
-                        .push((block, simple));
->>>>>>> c48ae90c
                 }
             }
         }
@@ -584,19 +471,12 @@
         }
     }
 
-<<<<<<< HEAD
     /// Get the simplification mapping from complex to simpler instructions,
     /// which all depend on the same side effect condition variable.
     fn get_constraint_map(
         &mut self,
         side_effects_enabled_var: ValueId,
     ) -> &mut HashMap<ValueId, SimplificationCache> {
-=======
-    fn get_constraint_map(
-        &mut self,
-        side_effects_enabled_var: ValueId,
-    ) -> &mut HashMap<ValueId, Vec<(BasicBlockId, ValueId)>> {
->>>>>>> c48ae90c
         self.constraint_simplification_mappings.entry(side_effects_enabled_var).or_default()
     }
 
@@ -611,7 +491,6 @@
         }
     }
 
-<<<<<<< HEAD
     /// Get a cached result if it can be used in this context.
     fn get_cached(
         &self,
@@ -621,21 +500,11 @@
         side_effects_enabled_var: ValueId,
         block: BasicBlockId,
     ) -> Option<CacheResult> {
-=======
-    fn get_cached<'a>(
-        &'a mut self,
-        dfg: &DataFlowGraph,
-        instruction: &Instruction,
-        side_effects_enabled_var: ValueId,
-        block: BasicBlockId,
-    ) -> Option<&'a [ValueId]> {
->>>>>>> c48ae90c
         let results_for_instruction = self.cached_instruction_results.get(instruction)?;
 
         let predicate = self.use_constraint_info && instruction.requires_acir_gen_predicate(dfg);
         let predicate = predicate.then_some(side_effects_enabled_var);
 
-<<<<<<< HEAD
         results_for_instruction.get(&predicate)?.get(block, dom, instruction.has_side_effects(dfg))
     }
 
@@ -797,22 +666,15 @@
                 panic!("Unexpected function type in brillig function result")
             }
         }
-=======
-        results_for_instruction.get(&predicate)?.get(block, &mut self.dom)
->>>>>>> c48ae90c
     }
 }
 
 impl ResultCache {
     /// Records that an `Instruction` in block `block` produced the result values `results`.
     fn cache(&mut self, block: BasicBlockId, results: Vec<ValueId>) {
-<<<<<<< HEAD
         if self.result.is_none() {
             self.result = Some((block, results));
         }
-=======
-        self.results.push((block, results));
->>>>>>> c48ae90c
     }
 
     /// Returns a set of [`ValueId`]s produced from a copy of this [`Instruction`] which sits
@@ -821,7 +683,6 @@
     /// We require that the cached instruction's block dominates `block` in order to avoid
     /// cycles causing issues (e.g. two instructions being replaced with the results of each other
     /// such that neither instruction exists anymore.)
-<<<<<<< HEAD
     fn get(
         &self,
         block: BasicBlockId,
@@ -891,18 +752,6 @@
     panic!("Expected ValueId to be numeric constant or array constant");
 }
 
-=======
-    fn get(&self, block: BasicBlockId, dom: &mut DominatorTree) -> Option<&[ValueId]> {
-        for (origin_block, results) in &self.results {
-            if dom.dominates(*origin_block, block) {
-                return Some(results);
-            }
-        }
-        None
-    }
-}
-
->>>>>>> c48ae90c
 /// Check if one expression is simpler than the other.
 /// Returns `Some((complex, simple))` if a simplification was found, otherwise `None`.
 /// Expects the `ValueId`s to be fully resolved.
