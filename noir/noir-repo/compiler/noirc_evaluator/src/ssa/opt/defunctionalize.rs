//! This module defines the defunctionalization pass for the SSA IR.
//! The purpose of this pass is to transforms all functions used as values into
//! constant numbers (fields) that represent the function id. That way all calls
//! with a non-literal target can be replaced with a call to an apply function.
//! The apply function is a dispatch function that takes the function id as a parameter
//! and dispatches to the correct target.
use std::collections::{BTreeMap, BTreeSet, HashSet};

use acvm::FieldElement;
use iter_extended::vecmap;
use noirc_frontend::monomorphization::ast::InlineType;

use crate::ssa::{
    function_builder::FunctionBuilder,
    ir::{
        basic_block::BasicBlockId,
        function::{Function, FunctionId, RuntimeType, Signature},
        instruction::{BinaryOp, Instruction},
        types::{NumericType, Type},
        value::{Value, ValueId},
    },
    ssa_gen::Ssa,
};
use fxhash::FxHashMap as HashMap;

/// Represents an 'apply' function created by this pass to dispatch higher order functions to.
/// Pseudocode of an `apply` function is given below:
/// ```text
/// fn apply(function_id: Field, arg1: Field, arg2: Field) -> Field {
///     match function_id {
///         0 -> function0(arg1, arg2),
///         1 -> function0(arg1, arg2),
///         ...
///         N -> functionN(arg1, arg2),
///     }
/// }
/// ```
/// Apply functions generally take the function to apply as their first parameter. This is a Field value
/// obtained by converting the FunctionId into a Field. The remaining parameters of apply are the
/// arguments to forward to this function when calling it internally.
#[derive(Debug, Clone, Copy)]
struct ApplyFunction {
    id: FunctionId,
    dispatches_to_multiple_functions: bool,
}

type Variants = BTreeMap<(Signature, RuntimeType), Vec<FunctionId>>;
type ApplyFunctions = HashMap<(Signature, RuntimeType), ApplyFunction>;

/// Performs defunctionalization on all functions
/// This is done by changing all functions as value to be a number (FieldElement)
/// And creating apply functions that dispatch to the correct target by runtime comparisons with constants
#[derive(Debug, Clone)]
struct DefunctionalizationContext {
    apply_functions: ApplyFunctions,
}

impl Ssa {
    #[tracing::instrument(level = "trace", skip(self))]
    pub(crate) fn defunctionalize(mut self) -> Ssa {
        // Find all functions used as value that share the same signature
        let variants = find_variants(&self);

        let apply_functions = create_apply_functions(&mut self, variants);

        let context = DefunctionalizationContext { apply_functions };

        context.defunctionalize_all(&mut self);
        self
    }
}

impl DefunctionalizationContext {
    /// Defunctionalize all functions in the Ssa
    fn defunctionalize_all(mut self, ssa: &mut Ssa) {
        for function in ssa.functions.values_mut() {
            self.defunctionalize(function);
        }
    }

    /// Defunctionalize a single function
    fn defunctionalize(&mut self, func: &mut Function) {
        let mut call_target_values = HashSet::new();

        for block_id in func.reachable_blocks() {
            let block = &func.dfg[block_id];
            let instructions = block.instructions().to_vec();

            for instruction_id in instructions {
                let instruction = func.dfg[instruction_id].clone();
                let mut replacement_instruction = None;
                // Operate on call instructions
                let (target_func_id, arguments) = match &instruction {
                    Instruction::Call { func: target_func_id, arguments } => {
                        (*target_func_id, arguments)
                    }
                    _ => continue,
                };

                match func.dfg[target_func_id] {
                    // If the target is a function used as value
                    Value::Param { .. } | Value::Instruction { .. } => {
                        let mut arguments = arguments.clone();
                        let results = func.dfg.instruction_results(instruction_id);
                        let signature = Signature {
                            params: vecmap(&arguments, |param| func.dfg.type_of_value(*param)),
                            returns: vecmap(results, |result| func.dfg.type_of_value(*result)),
                        };

                        // Find the correct apply function
                        let apply_function = self.get_apply_function(signature, func.runtime());

                        // Replace the instruction with a call to apply
                        let apply_function_value_id = func.dfg.import_function(apply_function.id);
                        if apply_function.dispatches_to_multiple_functions {
                            arguments.insert(0, target_func_id);
                        }
                        let func = apply_function_value_id;
                        call_target_values.insert(func);

                        replacement_instruction = Some(Instruction::Call { func, arguments });
                    }
                    Value::Function(..) => {
                        call_target_values.insert(target_func_id);
                    }
                    _ => {}
                }
                if let Some(new_instruction) = replacement_instruction {
                    func.dfg[instruction_id] = new_instruction;
                }
            }
        }

        // Change the type of all the values that are not call targets to NativeField
        let value_ids = vecmap(func.dfg.values_iter(), |(id, _)| id);
        for value_id in value_ids {
            if let Type::Function = func.dfg[value_id].get_type().as_ref() {
                match &func.dfg[value_id] {
                    // If the value is a static function, transform it to the function id
                    Value::Function(id) => {
                        if !call_target_values.contains(&value_id) {
                            let field = NumericType::NativeField;
                            let new_value =
                                func.dfg.make_constant(function_id_to_field(*id), field);
                            func.dfg.set_value_from_id(value_id, new_value);
                        }
                    }
                    // If the value is a function used as value, just change the type of it
                    Value::Instruction { .. } | Value::Param { .. } => {
                        func.dfg.set_type_of_value(value_id, Type::field());
                    }
                    _ => {}
                }
            }
        }
    }

    /// Returns the apply function for the given signature
    fn get_apply_function(&self, signature: Signature, runtime: RuntimeType) -> ApplyFunction {
        *self.apply_functions.get(&(signature, runtime)).expect("Could not find apply function")
    }
}

/// Collects all functions used as values that can be called by their signatures
fn find_variants(ssa: &Ssa) -> Variants {
    let mut dynamic_dispatches: BTreeSet<(Signature, RuntimeType)> = BTreeSet::new();
    let mut functions_as_values: BTreeSet<FunctionId> = BTreeSet::new();

    for function in ssa.functions.values() {
        functions_as_values.extend(find_functions_as_values(function));
        dynamic_dispatches.extend(
            find_dynamic_dispatches(function).into_iter().map(|sig| (sig, function.runtime())),
        );
    }

    let mut signature_to_functions_as_value: BTreeMap<Signature, Vec<FunctionId>> = BTreeMap::new();

    for function_id in functions_as_values {
        let signature = ssa.functions[&function_id].signature();
        signature_to_functions_as_value.entry(signature).or_default().push(function_id);
    }

    let mut variants: Variants = BTreeMap::new();

    for (dispatch_signature, caller_runtime) in dynamic_dispatches {
        let target_fns =
            signature_to_functions_as_value.get(&dispatch_signature).cloned().unwrap_or_default();
        variants.insert((dispatch_signature, caller_runtime), target_fns);
    }

    variants
}

/// Finds all literal functions used as values in the given function
fn find_functions_as_values(func: &Function) -> BTreeSet<FunctionId> {
    let mut functions_as_values: BTreeSet<FunctionId> = BTreeSet::new();

    let mut process_value = |value_id: ValueId| {
        if let Value::Function(id) = func.dfg[value_id] {
            functions_as_values.insert(id);
        }
    };

    for block_id in func.reachable_blocks() {
        let block = &func.dfg[block_id];
        for instruction_id in block.instructions() {
            let instruction = &func.dfg[*instruction_id];
            match instruction {
                Instruction::Call { arguments, .. } => {
                    arguments.iter().for_each(|value_id| process_value(*value_id));
                }
                Instruction::Store { value, .. } => {
                    process_value(*value);
                }
                _ => continue,
            };
        }

        block.unwrap_terminator().for_each_value(&mut process_value);
    }

    functions_as_values
}

/// Finds all dynamic dispatch signatures in the given function
fn find_dynamic_dispatches(func: &Function) -> BTreeSet<Signature> {
    let mut dispatches = BTreeSet::new();

    for block_id in func.reachable_blocks() {
        let block = &func.dfg[block_id];
        for instruction_id in block.instructions() {
            let instruction = &func.dfg[*instruction_id];
            match instruction {
                Instruction::Call { func: target, arguments } => {
                    if let Value::Param { .. } | Value::Instruction { .. } = &func.dfg[*target] {
                        let results = func.dfg.instruction_results(*instruction_id);
                        dispatches.insert(Signature {
                            params: vecmap(arguments, |param| func.dfg.type_of_value(*param)),
                            returns: vecmap(results, |result| func.dfg.type_of_value(*result)),
                        });
                    }
                }
                _ => continue,
            };
        }
    }
    dispatches
}

fn create_apply_functions(
    ssa: &mut Ssa,
    variants_map: BTreeMap<(Signature, RuntimeType), Vec<FunctionId>>,
) -> ApplyFunctions {
    let mut apply_functions = HashMap::default();
    for ((signature, runtime), variants) in variants_map.into_iter() {
        assert!(
            !variants.is_empty(),
            "ICE: at least one variant should exist for a dynamic call {signature:?}"
        );
        let dispatches_to_multiple_functions = variants.len() > 1;

        let id = if dispatches_to_multiple_functions {
            create_apply_function(ssa, signature.clone(), runtime, variants)
        } else {
            variants[0]
        };
        apply_functions
            .insert((signature, runtime), ApplyFunction { id, dispatches_to_multiple_functions });
    }
    apply_functions
}

fn function_id_to_field(function_id: FunctionId) -> FieldElement {
    (function_id.to_u32() as u128).into()
}

/// Creates an apply function for the given signature and variants
fn create_apply_function(
    ssa: &mut Ssa,
    signature: Signature,
    caller_runtime: RuntimeType,
    function_ids: Vec<FunctionId>,
) -> FunctionId {
    assert!(!function_ids.is_empty());
    let globals = ssa.functions[&function_ids[0]].dfg.globals.clone();
    ssa.add_fn(|id| {
        let mut function_builder = FunctionBuilder::new("apply".to_string(), id);
        function_builder.set_globals(globals);
<<<<<<< HEAD
=======

        // We want to push for apply functions to be inlined more aggressively.
        let runtime = match caller_runtime {
            RuntimeType::Acir(_) => RuntimeType::Acir(InlineType::InlineAlways),
            RuntimeType::Brillig(_) => RuntimeType::Brillig(InlineType::InlineAlways),
        };
        function_builder.set_runtime(runtime);
>>>>>>> a72b1b8b
        let target_id = function_builder.add_parameter(Type::field());
        let params_ids = vecmap(signature.params, |typ| function_builder.add_parameter(typ));

        let mut previous_target_block = None;
        for (index, function_id) in function_ids.iter().enumerate() {
            let is_last = index == function_ids.len() - 1;
            let mut next_function_block = None;

            let function_id_constant = function_builder
                .numeric_constant(function_id_to_field(*function_id), NumericType::NativeField);

            // If it's not the last function to dispatch, create an if statement
            if !is_last {
                next_function_block = Some(function_builder.insert_block());
                let executor_block = function_builder.insert_block();

                let condition =
                    function_builder.insert_binary(target_id, BinaryOp::Eq, function_id_constant);
                function_builder.terminate_with_jmpif(
                    condition,
                    executor_block,
                    next_function_block.unwrap(),
                );
                function_builder.switch_to_block(executor_block);
            } else {
                // Else just constrain the condition
                function_builder.insert_constrain(target_id, function_id_constant, None);
            }
            // Find the target block or build it if necessary
            let current_block = function_builder.current_block();

            let target_block = build_return_block(
                &mut function_builder,
                current_block,
                &signature.returns,
                previous_target_block,
            );
            previous_target_block = Some(target_block);

            // Call the function
            let target_function_value = function_builder.import_function(*function_id);
            let call_results = function_builder
                .insert_call(target_function_value, params_ids.clone(), signature.returns.clone())
                .to_vec();

            // Jump to the target block for returning
            function_builder.terminate_with_jmp(target_block, call_results);

            if let Some(next_block) = next_function_block {
                // Switch to the next block for the else branch
                function_builder.switch_to_block(next_block);
            }
        }
        function_builder.current_function
    })
}

/// If no previous return target exists, it will create a final return,
/// otherwise returns the existing return block to jump to.
fn build_return_block(
    builder: &mut FunctionBuilder,
    previous_block: BasicBlockId,
    passed_types: &[Type],
    target: Option<BasicBlockId>,
) -> BasicBlockId {
    if let Some(return_block) = target {
        return return_block;
    }
    let return_block = builder.insert_block();
    builder.switch_to_block(return_block);
    let params = vecmap(passed_types, |typ| builder.add_block_parameter(return_block, typ.clone()));
    builder.terminate_with_return(params);
    builder.switch_to_block(previous_block);
    return_block
}

#[cfg(test)]
mod tests {
    use crate::ssa::opt::assert_normalized_ssa_equals;

    use super::Ssa;

    #[test]
    fn apply_inherits_caller_runtime() {
        // Extracted from `execution_success/brillig_fns_as_values` with `--force-brillig`
        let src = "
          brillig(inline) fn main f0 {
            b0(v0: u32):
              v3 = call f1(f2, v0) -> u32
              v5 = add v0, u32 1
              v6 = eq v3, v5
              constrain v3 == v5
              v9 = call f1(f3, v0) -> u32
              v10 = add v0, u32 1
              v11 = eq v9, v10
              constrain v9 == v10
              return
          }
          brillig(inline) fn wrapper f1 {
            b0(v0: function, v1: u32):
              v2 = call v0(v1) -> u32
              return v2
          }
          brillig(inline) fn increment f2 {
            b0(v0: u32):
              v2 = add v0, u32 1
              return v2
          }
          brillig(inline) fn increment_acir f3 {
            b0(v0: u32):
              v2 = add v0, u32 1
              return v2
          }
        ";

        let ssa = Ssa::from_str(src).unwrap();
        let ssa = ssa.defunctionalize();

        let expected = "
          brillig(inline) fn main f0 {
            b0(v0: u32):
              v3 = call f1(Field 2, v0) -> u32
              v5 = add v0, u32 1
              v6 = eq v3, v5
              constrain v3 == v5
              v9 = call f1(Field 3, v0) -> u32
              v10 = add v0, u32 1
              v11 = eq v9, v10
              constrain v9 == v10
              return
          }
          brillig(inline) fn wrapper f1 {
            b0(v0: Field, v1: u32):
              v3 = call f4(v0, v1) -> u32
              return v3
          }
          brillig(inline) fn increment f2 {
            b0(v0: u32):
              v2 = add v0, u32 1
              return v2
          }
          brillig(inline) fn increment_acir f3 {
            b0(v0: u32):
              v2 = add v0, u32 1
              return v2
          }
          brillig(inline_always) fn apply f4 {
            b0(v0: Field, v1: u32):
              v4 = eq v0, Field 2
              jmpif v4 then: b2, else: b1
            b1():
              constrain v0 == Field 3
              v7 = call f3(v1) -> u32
              jmp b3(v7)
            b2():
              v9 = call f2(v1) -> u32
              jmp b3(v9)
            b3(v2: u32):
              return v2
          }
        ";
        assert_normalized_ssa_equals(ssa, expected);
    }

    #[test]
    fn apply_created_per_caller_runtime() {
        let src = "
          acir(inline) fn main f0 {
            b0(v0: u32):
              v3 = call f1(f2, v0) -> u32
              v5 = add v0, u32 1
              v6 = eq v3, v5
              constrain v3 == v5
              v9 = call f4(f3, v0) -> u32
              v10 = add v0, u32 1
              v11 = eq v9, v10
              constrain v9 == v10
              return
          }
          brillig(inline) fn wrapper f1 {
            b0(v0: function, v1: u32):
              v2 = call v0(v1) -> u32
              return v2
          }
          acir(inline) fn wrapper_acir f4 {
            b0(v0: function, v1: u32):
              v2 = call v0(v1) -> u32
              return v2
          }
          brillig(inline) fn increment f2 {
            b0(v0: u32):
              v2 = add v0, u32 1
              return v2
          }
          acir(inline) fn increment_acir f3 {
            b0(v0: u32):
              v2 = add v0, u32 1
              return v2
          }
        ";

        let ssa = Ssa::from_str(src).unwrap();
        let ssa = ssa.defunctionalize();

        let applies = ssa.functions.values().filter(|f| f.name() == "apply").collect::<Vec<_>>();
        assert_eq!(applies.len(), 2);
        assert!(applies.iter().any(|f| f.runtime().is_acir()));
        assert!(applies.iter().any(|f| f.runtime().is_brillig()));
    }
}<|MERGE_RESOLUTION|>--- conflicted
+++ resolved
@@ -286,8 +286,6 @@
     ssa.add_fn(|id| {
         let mut function_builder = FunctionBuilder::new("apply".to_string(), id);
         function_builder.set_globals(globals);
-<<<<<<< HEAD
-=======
 
         // We want to push for apply functions to be inlined more aggressively.
         let runtime = match caller_runtime {
@@ -295,7 +293,6 @@
             RuntimeType::Brillig(_) => RuntimeType::Brillig(InlineType::InlineAlways),
         };
         function_builder.set_runtime(runtime);
->>>>>>> a72b1b8b
         let target_id = function_builder.add_parameter(Type::field());
         let params_ids = vecmap(signature.params, |typ| function_builder.add_parameter(typ));
 
