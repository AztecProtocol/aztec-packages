use crate::ssa::{
    ir::{
        function::{Function, RuntimeType},
        instruction::{Instruction, Intrinsic},
        types::Type,
        value::Value,
    },
    ssa_gen::Ssa,
};
use acvm::FieldElement;
use fxhash::FxHashSet as HashSet;

impl Ssa {
    /// An SSA pass to find any calls to `Intrinsic::IsUnconstrained` and replacing any uses of the result of the intrinsic
    /// with the resolved boolean value.
    /// Note that this pass must run after the pass that does runtime separation, since in SSA generation an ACIR function can end up targeting brillig.
    #[tracing::instrument(level = "trace", skip(self))]
    pub(crate) fn resolve_is_unconstrained(mut self) -> Self {
        for func in self.functions.values_mut() {
            func.replace_is_unconstrained_result();
        }
        self
    }
}

impl Function {
    pub(crate) fn replace_is_unconstrained_result(&mut self) {
        let mut is_unconstrained_calls = HashSet::default();
        // Collect all calls to is_unconstrained
        for block_id in self.reachable_blocks() {
            for &instruction_id in self.dfg[block_id].instructions() {
                let target_func = match &self.dfg[instruction_id] {
                    Instruction::Call { func, .. } => *func,
                    _ => continue,
                };

                if let Value::Intrinsic(Intrinsic::IsUnconstrained) = &self.dfg[target_func] {
                    is_unconstrained_calls.insert(instruction_id);
                }
            }
        }

        for instruction_id in is_unconstrained_calls {
            let call_returns = self.dfg.instruction_results(instruction_id);
            let original_return_id = call_returns[0];

            // We replace the result with a fresh id. This will be unused, so the DIE pass will remove the leftover intrinsic call.
            self.dfg.replace_result(instruction_id, original_return_id);

            let is_within_unconstrained = self.dfg.make_constant(
<<<<<<< HEAD
                FieldElement::from(matches!(self.runtime(), RuntimeType::Brillig)),
=======
                FieldElement::from(matches!(self.runtime(), RuntimeType::Brillig(_))),
>>>>>>> 1823bde2
                Type::bool(),
            );
            // Replace all uses of the original return value with the constant
            self.dfg.set_value_from_id(original_return_id, is_within_unconstrained);
        }
    }
}<|MERGE_RESOLUTION|>--- conflicted
+++ resolved
@@ -48,11 +48,7 @@
             self.dfg.replace_result(instruction_id, original_return_id);
 
             let is_within_unconstrained = self.dfg.make_constant(
-<<<<<<< HEAD
-                FieldElement::from(matches!(self.runtime(), RuntimeType::Brillig)),
-=======
                 FieldElement::from(matches!(self.runtime(), RuntimeType::Brillig(_))),
->>>>>>> 1823bde2
                 Type::bool(),
             );
             // Replace all uses of the original return value with the constant
