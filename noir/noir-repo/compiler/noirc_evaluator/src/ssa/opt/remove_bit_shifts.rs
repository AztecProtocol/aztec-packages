--- conflicted
+++ resolved
@@ -31,11 +31,7 @@
     /// The structure of this pass is simple:
     /// Go through each block and re-insert all instructions.
     pub(crate) fn remove_bit_shifts(&mut self) {
-<<<<<<< HEAD
-        if matches!(self.runtime(), RuntimeType::Brillig(_)) {
-=======
         if let RuntimeType::Brillig = self.runtime() {
->>>>>>> 23b90bba
             return;
         }
 
