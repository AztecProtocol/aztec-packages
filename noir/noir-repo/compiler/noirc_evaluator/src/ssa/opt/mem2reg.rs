--- conflicted
+++ resolved
@@ -1121,14 +1121,6 @@
           b1(v0: Field):
             v4 = eq v0, Field 0
             jmpif v4 then: b3, else: b2
-<<<<<<< HEAD
-          b3():
-            v11 = load v3 -> &mut Field
-            store Field 2 at v11
-            v13 = add v0, Field 1
-            jmp b1(v13)
-=======
->>>>>>> 99bd7a1a
           b2():
             v5 = load v1 -> Field
             v7 = eq v5, Field 2
@@ -1138,14 +1130,11 @@
             v10 = eq v9, Field 2
             constrain v9 == Field 2
             return
-<<<<<<< HEAD
-=======
           b3():
             v11 = load v3 -> &mut Field
             store Field 2 at v11
             v13 = add v0, Field 1
             jmp b1(v13)
->>>>>>> 99bd7a1a
         }
         ";
 
@@ -1168,14 +1157,6 @@
           b1(v0: Field):
             v4 = eq v0, Field 0
             jmpif v4 then: b3, else: b2
-<<<<<<< HEAD
-          b3():
-            v13 = load v3 -> &mut Field
-            store Field 2 at v13
-            v15 = add v0, Field 1
-            jmp b1(v15)
-=======
->>>>>>> 99bd7a1a
           b2():
             v5 = load v1 -> Field
             v7 = eq v5, Field 2
@@ -1187,14 +1168,11 @@
             v12 = eq v11, Field 2
             constrain v11 == Field 2
             return
-<<<<<<< HEAD
-=======
           b3():
             v13 = load v3 -> &mut Field
             store Field 2 at v13
             v15 = add v0, Field 1
             jmp b1(v15)
->>>>>>> 99bd7a1a
         }
         acir(inline) fn foo f1 {
           b0(v0: &mut Field):
@@ -1217,13 +1195,10 @@
         acir(inline) fn main f0 {
           b0(v0: u1):
             jmpif v0 then: b2, else: b1
-<<<<<<< HEAD
-=======
           b1():
             v4 = allocate -> &mut Field
             store Field 1 at v4
             jmp b3(v4, v4, v4)
->>>>>>> 99bd7a1a
           b2():
             v6 = allocate -> &mut Field
             store Field 0 at v6
@@ -1241,13 +1216,6 @@
             constrain v11 == Field 1
             constrain v13 == Field 3
             return
-<<<<<<< HEAD
-          b1():
-            v4 = allocate -> &mut Field
-            store Field 1 at v4
-            jmp b3(v4, v4, v4)
-=======
->>>>>>> 99bd7a1a
         }
         ";
 
