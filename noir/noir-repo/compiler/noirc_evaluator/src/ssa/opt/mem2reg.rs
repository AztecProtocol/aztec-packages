//! The goal of the mem2reg SSA optimization pass is to replace any `Load` instructions to known
//! addresses with the value stored at that address, if it is also known. This pass will also remove
//! any `Store` instructions within a block that are no longer needed because no more loads occur in
//! between the Store in question and the next Store.
//!
//! The pass works as follows:
//! - Each block in each function is iterated in forward-order.
//! - The starting value of each reference in the block is the unification of the same references
//!   at the end of each direct predecessor block to the current block.
//! - At each step, the value of each reference is either Known(ValueId) or Unknown.
//! - Two reference values unify to each other if they are exactly equal, or to Unknown otherwise.
//! - If a block has no predecessors, the starting value of each reference is Unknown.
//! - Throughout this pass, aliases of each reference are also tracked.
//!   - References typically have 1 alias - themselves.
//!   - A reference with multiple aliases means we will not be able to optimize out loads if the
//!     reference is stored to. Note that this means we can still optimize out loads if these
//!     aliased references are never stored to, or the store occurs after a load.
//!   - A reference with 0 aliases means we were unable to find which reference this reference
//!     refers to. If such a reference is stored to, we must conservatively invalidate every
//!     reference in the current block.
//!
//! From there, to figure out the value of each reference at the end of block, iterate each instruction:
//! - On `Instruction::Allocate`:
//!   - Register a new reference was made with itself as its only alias
//! - On `Instruction::Load { address }`:
//!   - If `address` is known to only have a single alias (including itself) and if the value of
//!     that alias is known, replace the value of the load with the known value.
//!   - Furthermore, if the result of the load is a reference, mark the result as an alias
//!     of the reference it dereferences to (if known).
//!     - If which reference it dereferences to is not known, this load result has no aliases.
//! - On `Instruction::Store { address, value }`:
//!   - If the address of the store is known:
//!     - If the address has exactly 1 alias:
//!       - Set the value of the address to `Known(value)`.
//!     - If the address has more than 1 alias:
//!       - Set the value of every possible alias to `Unknown`.
//!     - If the address has 0 aliases:
//!       - Conservatively mark every alias in the block to `Unknown`.
//!   - If the address of the store is not known:
//!     - Conservatively mark every alias in the block to `Unknown`.
//!   - Additionally, if there were no Loads to any alias of the address between this Store and
//!     the previous Store to the same address, the previous store can be removed.
//! - On `Instruction::Call { arguments }`:
//!   - If any argument of the call is a reference, set the value of each alias of that
//!     reference to `Unknown`
//!   - Any builtin functions that may return aliases if their input also contains a
//!     reference should be tracked. Examples: `slice_push_back`, `slice_insert`, `slice_remove`, etc.
//!
//! On a terminator instruction:
//! - If the terminator is a `Jmp`:
//!   - For each reference argument of the jmp, mark the corresponding block parameter it is passed
//!     to as an alias for the jmp argument.
//!
//! Finally, if this is the only block in the function, we can remove any Stores that were not
//! referenced by the terminator instruction.
//!
//! Repeating this algorithm for each block in the function in program order should result in
//! optimizing out most known loads. However, identifying all aliases correctly has been proven
//! undecidable in general (Landi, 1992). So this pass will not always optimize out all loads
//! that could theoretically be optimized out. This pass can be performed at any time in the
//! SSA optimization pipeline, although it will be more successful the simpler the program's CFG is.
//! This pass is currently performed several times to enable other passes - most notably being
//! performed before loop unrolling to try to allow for mutable variables used for loop indices.
//!
//! As stated above, the algorithm above can sometimes miss known references.
//! This most commonly occurs in the case of loops, where we may have allocations preceding a loop that are known,
//! but the loop body's blocks are predecessors to the loop header block, causing those known allocations to be marked unknown.
//! In certain cases we may be able to remove these allocations that precede a loop.
//! For example, if a reference is not stored to again in the loop we should be able to remove that store which precedes the loop.
//!
//! To handle cases such as the one laid out above, we maintain some extra state per function,
//! that we will analyze after the initial run through all of the blocks.
//! We refer to this as the "function cleanup" and it requires having already iterated through all blocks.
//!
//! The state contains the following:
//! - For each load address we store the number of loads from a given address,
//!   the last load instruction from a given address across all blocks, and the respective block id of that instruction.
//! - A mapping of each load result to its number of uses, the load instruction that produced the given result, and the respective block id of that instruction.
//! - A set of the references and their aliases passed as an argument to a call.
//! - Maps the references which have been aliased to the instructions that aliased that reference.
//! - As we go through each instruction, if a load result has been used we increment its usage counter.
//!   Upon removing an instruction, we decrement the load result counter.
//! After analyzing all of a function's blocks we can analyze the per function state:
//! - If we find that a load result's usage counter equals zero, we can remove that load.
//! - We can then remove a store if the following conditions are met:
//!   - All loads to a given address have been removed
//!   - None of the aliases of a reference are used in any of the following:
//!     - Block parameters, function parameters, call arguments, terminator arguments
//!   - The store address is not aliased.
//! - If a store is in a return block, we can have special handling that only checks if there is a load after
//!   that store in the return block. In the case of a return block, even if there are other loads
//!   in preceding blocks we can safely remove those stores.
//! - To further catch any stores to references which are never loaded, we can count the number of stores
//!   that were removed in the previous step. If there is only a single store leftover, we can safely map
//!   the value of this final store to any loads of that store.
mod alias_set;
mod block;

use std::collections::{BTreeMap, BTreeSet};

use fxhash::{FxHashMap as HashMap, FxHashSet as HashSet};

use crate::ssa::{
    ir::{
        basic_block::BasicBlockId,
        cfg::ControlFlowGraph,
        function::Function,
        function_inserter::FunctionInserter,
        instruction::{Instruction, InstructionId, TerminatorInstruction},
        post_order::PostOrder,
        types::Type,
        value::ValueId,
    },
    ssa_gen::Ssa,
};

use self::alias_set::AliasSet;
use self::block::{Block, Expression};

impl Ssa {
    /// Attempts to remove any load instructions that recover values that are already available in
    /// scope, and attempts to remove stores that are subsequently redundant.
    #[tracing::instrument(level = "trace", skip(self))]
    pub(crate) fn mem2reg(mut self) -> Ssa {
        for function in self.functions.values_mut() {
            let mut context = PerFunctionContext::new(function);
            context.mem2reg();
            context.remove_instructions();
            context.update_data_bus();
        }

        self
    }
}

struct PerFunctionContext<'f> {
    cfg: ControlFlowGraph,
    post_order: PostOrder,

    blocks: BTreeMap<BasicBlockId, Block>,

    inserter: FunctionInserter<'f>,

    /// Load and Store instructions that should be removed at the end of the pass.
    ///
    /// We avoid removing individual instructions as we go since removing elements
    /// from the middle of Vecs many times will be slower than a single call to `retain`.
    instructions_to_remove: HashSet<InstructionId>,

    /// Track a value's last load across all blocks.
    /// If a value is not used in anymore loads we can remove the last store to that value.
    last_loads: HashMap<ValueId, PerFuncLastLoadContext>,

    /// Track whether a load result was used across all blocks.
    load_results: HashMap<ValueId, PerFuncLoadResultContext>,

    /// Track whether a reference was passed into another entry point
    /// This is needed to determine whether we can remove a store.
    calls_reference_input: HashSet<ValueId>,

    /// Track whether a reference has been aliased, and store the respective
    /// instruction that aliased that reference.
    /// If that store has been set for removal, we can also remove this instruction.
    aliased_references: HashMap<ValueId, HashSet<InstructionId>>,

    // The index of the last load instruction in a given block
    return_block_load_locations: HashMap<(ValueId, BasicBlockId), usize>,
}

#[derive(Debug, Clone)]
struct PerFuncLastLoadContext {
    /// Reference counter that keeps track of how many times we loaded from a given address
    num_loads: u32,
    /// Last load instruction from a given address
    load_instruction: InstructionId,
    /// Block of the last load instruction
    block_id: BasicBlockId,
}

impl PerFuncLastLoadContext {
    fn new(load_instruction: InstructionId, block_id: BasicBlockId, num_loads: u32) -> Self {
        Self { num_loads, load_instruction, block_id }
    }
}

#[derive(Debug, Clone)]
struct PerFuncLoadResultContext {
    /// Reference counter that keeps track of how many times a load was used in other instructions
    uses: u32,
    /// Load instruction that produced a given load result
    load_instruction: InstructionId,
    /// Block of the load instruction that produced a given result
    block_id: BasicBlockId,
}

impl PerFuncLoadResultContext {
    fn new(load_instruction: InstructionId, block_id: BasicBlockId) -> Self {
        Self { uses: 0, load_instruction, block_id }
    }
}

impl<'f> PerFunctionContext<'f> {
    fn new(function: &'f mut Function) -> Self {
        let cfg = ControlFlowGraph::with_function(function);
        let post_order = PostOrder::with_function(function);

        PerFunctionContext {
            cfg,
            post_order,
            inserter: FunctionInserter::new(function),
            blocks: BTreeMap::new(),
            instructions_to_remove: HashSet::default(),
            last_loads: HashMap::default(),
            load_results: HashMap::default(),
            calls_reference_input: HashSet::default(),
            aliased_references: HashMap::default(),
            return_block_load_locations: HashMap::default(),
        }
    }

    /// Apply the mem2reg pass to the given function.
    ///
    /// This function is expected to be the same one that the internal cfg, post_order, and
    /// dom_tree were created from.
    fn mem2reg(&mut self) {
        // Iterate each block in reverse post order = forward order
        let mut block_order = PostOrder::with_function(self.inserter.function).into_vec();
        block_order.reverse();

        for block in block_order {
            let references = self.find_starting_references(block);
            self.analyze_block(block, references);
        }

        self.cleanup_function();
    }

    /// The value of each reference at the start of the given block is the unification
    /// of the value of the same reference at the end of its predecessor blocks.
    fn find_starting_references(&mut self, block: BasicBlockId) -> Block {
        let mut predecessors = self.cfg.predecessors(block);

        if let Some(first_predecessor) = predecessors.next() {
            let mut first = self.blocks.get(&first_predecessor).cloned().unwrap_or_default();
            first.last_stores.clear();

            // Note that we have to start folding with the first block as the accumulator.
            // If we started with an empty block, an empty block union'd with any other block
            // is always also empty so we'd never be able to track any references across blocks.
            predecessors.fold(first, |block, predecessor| {
                let predecessor = self.blocks.entry(predecessor).or_default();
                block.unify(predecessor)
            })
        } else {
            Block::default()
        }
    }

    /// Analyze a block with the given starting reference values.
    ///
    /// This will remove any known loads in the block and track the value of references
    /// as they are stored to. When this function is finished, the value of each reference
    /// at the end of this block will be remembered in `self.blocks`.
    fn analyze_block(&mut self, block: BasicBlockId, mut references: Block) {
        let instructions = self.inserter.function.dfg[block].take_instructions();

        for instruction in instructions {
            self.analyze_instruction(block, &mut references, instruction);
        }

        self.handle_terminator(block, &mut references);

        // If there's only 1 block in the function total, we can remove any remaining last stores
        // as well. We can't do this if there are multiple blocks since subsequent blocks may
        // reference these stores.
        if self.post_order.as_slice().len() == 1 {
            self.remove_stores_that_do_not_alias_parameters(&references);
        }

        self.blocks.insert(block, references);
    }

    /// Add all instructions in `last_stores` to `self.instructions_to_remove` which do not
    /// possibly alias any parameters of the given function.
    fn remove_stores_that_do_not_alias_parameters(&mut self, references: &Block) {
        let parameters = self.inserter.function.parameters().iter();
        let reference_parameters = parameters
            .filter(|param| self.inserter.function.dfg.value_is_reference(**param))
            .collect::<BTreeSet<_>>();

        // Must collect here as we are immutably borrowing `self` to fetch the reference parameters
        let mut values_to_reduce_counts = Vec::new();
        for (allocation, instruction) in &references.last_stores {
            if let Some(expression) = references.expressions.get(allocation) {
                if let Some(aliases) = references.aliases.get(expression) {
                    let allocation_aliases_parameter =
                        aliases.any(|alias| reference_parameters.contains(&alias));

                    // If `allocation_aliases_parameter` is known to be false
                    if allocation_aliases_parameter == Some(false) {
                        self.instructions_to_remove.insert(*instruction);
<<<<<<< HEAD
                        values_to_reduce_counts.push(*allocation);
=======
                        if let Some(context) = self.load_results.get_mut(allocation) {
                            context.uses -= 1;
                        }
>>>>>>> a9e412bd
                    }
                }
            }
        }

        for value in values_to_reduce_counts {
            self.reduce_load_result_count(value);
        }
    }

    fn increase_load_ref_counts(&mut self, value: ValueId) {
        if let Some(context) = self.load_results.get_mut(&value) {
            context.uses += 1;
        }
        let array_const = self.inserter.function.dfg.get_array_constant(value);
        if let Some((values, _)) = array_const {
            for array_value in values {
                self.increase_load_ref_counts(array_value);
            }
        }
    }

    fn increase_load_ref_counts(&mut self, value: ValueId) {
        if let Some(context) = self.load_results.get_mut(&value) {
            context.uses += 1;
        }
        let array_const = self.inserter.function.dfg.get_array_constant(value);
        if let Some((values, _)) = array_const {
            for array_value in values {
                self.increase_load_ref_counts(array_value);
            }
        }
    }

    fn analyze_instruction(
        &mut self,
        block_id: BasicBlockId,
        references: &mut Block,
        mut instruction: InstructionId,
    ) {
        // If the instruction was simplified and optimized out of the program we shouldn't analyze
        // it. Analyzing it could make tracking aliases less accurate if it is e.g. an ArrayGet
        // call that used to hold references but has since been optimized out to a known result.
        if let Some(new_id) = self.inserter.push_instruction(instruction, block_id) {
            instruction = new_id;
        } else {
            return;
        }

        let mut collect_values = Vec::new();
        // Track whether any load results were used in the instruction
        self.inserter.function.dfg[instruction].for_each_value(|value| {
            collect_values.push(value);
        });

        for value in collect_values {
            self.increase_load_ref_counts(value);
        }

        match &self.inserter.function.dfg[instruction] {
            Instruction::Load { address } => {
                let address = self.inserter.function.dfg.resolve(*address);

                let result = self.inserter.function.dfg.instruction_results(instruction)[0];
                references.remember_dereference(self.inserter.function, address, result);

                // If the load is known, replace it with the known value and remove the load
                if let Some(value) = references.get_known_value(address) {
                    self.inserter.map_value(result, value);
                    self.instructions_to_remove.insert(instruction);
                } else {
                    references.mark_value_used(address, self.inserter.function);

                    let expression =
                        references.expressions.entry(result).or_insert(Expression::Other(result));
                    // Make sure this load result is marked an alias to itself
                    if let Some(aliases) = references.aliases.get_mut(expression) {
                        // If we have an alias set, add to the set
                        aliases.insert(result);
                    } else {
                        // Otherwise, create a new alias set containing just the load result
                        references
                            .aliases
                            .insert(Expression::Other(result), AliasSet::known(result));
                    }
                    // Mark that we know a load result is equivalent to the address of a load.
                    references.set_known_value(result, address);

                    self.load_results
                        .insert(result, PerFuncLoadResultContext::new(instruction, block_id));

                    let num_loads =
                        self.last_loads.get(&address).map_or(1, |context| context.num_loads + 1);
                    let last_load = PerFuncLastLoadContext::new(instruction, block_id, num_loads);
                    self.last_loads.insert(address, last_load);

                    // If we are in a return block we want to save the last location of a load
                    let terminator = self.inserter.function.dfg[block_id].unwrap_terminator();
                    let is_return = matches!(terminator, TerminatorInstruction::Return { .. });
                    if is_return {
                        let instruction_index =
                            self.inserter.function.dfg[block_id].instructions().len();
                        self.return_block_load_locations
                            .insert((address, block_id), instruction_index);
                    }
                }
            }
            Instruction::Store { address, value } => {
                let address = self.inserter.function.dfg.resolve(*address);
                let value = self.inserter.function.dfg.resolve(*value);

                self.check_array_aliasing(references, value);

                // If there was another store to this address without any (unremoved) loads or
                // function calls in-between, we can remove the previous store.
                if let Some(last_store) = references.last_stores.get(&address) {
                    self.instructions_to_remove.insert(*last_store);
                    let Instruction::Store { address, value } =
                        self.inserter.function.dfg[*last_store]
                    else {
                        panic!("Should have a store instruction here");
                    };
<<<<<<< HEAD
                    self.reduce_load_result_count(address);
                    self.reduce_load_result_count(value);
=======
                    if let Some(context) = self.load_results.get_mut(&address) {
                        context.uses -= 1;
                    }
                    if let Some(context) = self.load_results.get_mut(&value) {
                        context.uses -= 1;
                    }
>>>>>>> a9e412bd
                }

                let known_value = references.get_known_value(value);
                if let Some(known_value) = known_value {
                    let known_value_is_address = known_value == address;
                    if known_value_is_address {
                        self.instructions_to_remove.insert(instruction);
<<<<<<< HEAD
                        self.reduce_load_result_count(address);
                        self.reduce_load_result_count(value);
=======
                        if let Some(context) = self.load_results.get_mut(&address) {
                            context.uses -= 1;
                        }
                        if let Some(context) = self.load_results.get_mut(&value) {
                            context.uses -= 1;
                        }
>>>>>>> a9e412bd
                    } else {
                        references.last_stores.insert(address, instruction);
                    }
                } else {
                    references.last_stores.insert(address, instruction);
                }

                if self.inserter.function.dfg.value_is_reference(value) {
                    if let Some(expression) = references.expressions.get(&value) {
                        if let Some(aliases) = references.aliases.get(expression) {
                            aliases.for_each(|alias| {
                                self.aliased_references
                                    .entry(alias)
                                    .or_default()
                                    .insert(instruction);
                            });
                        }
                    }
                }

                references.set_known_value(address, value);
            }
            Instruction::Allocate => {
                // Register the new reference
                let result = self.inserter.function.dfg.instruction_results(instruction)[0];
                references.expressions.insert(result, Expression::Other(result));
                references.aliases.insert(Expression::Other(result), AliasSet::known(result));
            }
            Instruction::ArrayGet { array, .. } => {
                let result = self.inserter.function.dfg.instruction_results(instruction)[0];
                references.mark_value_used(*array, self.inserter.function);

                if self.inserter.function.dfg.value_is_reference(result) {
                    let array = self.inserter.function.dfg.resolve(*array);
                    let expression = Expression::ArrayElement(Box::new(Expression::Other(array)));

                    if let Some(aliases) = references.aliases.get_mut(&expression) {
                        aliases.insert(result);
                    }
                }
            }
            Instruction::ArraySet { array, value, .. } => {
                references.mark_value_used(*array, self.inserter.function);
                let element_type = self.inserter.function.dfg.type_of_value(*value);

                if Self::contains_references(&element_type) {
                    let result = self.inserter.function.dfg.instruction_results(instruction)[0];
                    let array = self.inserter.function.dfg.resolve(*array);

                    let expression = Expression::ArrayElement(Box::new(Expression::Other(array)));

                    let mut aliases = if let Some(aliases) = references.aliases.get_mut(&expression)
                    {
                        aliases.clone()
                    } else if let Some((elements, _)) =
                        self.inserter.function.dfg.get_array_constant(array)
                    {
                        let aliases = references.collect_all_aliases(elements);
                        self.set_aliases(references, array, aliases.clone());
                        aliases
                    } else {
                        AliasSet::unknown()
                    };

                    aliases.unify(&references.get_aliases_for_value(*value));

                    references.expressions.insert(result, expression.clone());
                    references.aliases.insert(expression, aliases);
                }
            }
            Instruction::Call { arguments, .. } => {
                for arg in arguments {
                    if self.inserter.function.dfg.value_is_reference(*arg) {
                        if let Some(expression) = references.expressions.get(arg) {
                            if let Some(aliases) = references.aliases.get(expression) {
                                aliases.for_each(|alias| {
                                    self.calls_reference_input.insert(alias);
                                });
                            }
                        }
                    }
                }
                self.mark_all_unknown(arguments, references);
            }
            _ => (),
        }
    }

    fn check_array_aliasing(&self, references: &mut Block, array: ValueId) {
        if let Some((elements, typ)) = self.inserter.function.dfg.get_array_constant(array) {
            if Self::contains_references(&typ) {
                // TODO: Check if type directly holds references or holds arrays that hold references
                let expr = Expression::ArrayElement(Box::new(Expression::Other(array)));
                references.expressions.insert(array, expr.clone());
                let aliases = references.aliases.entry(expr).or_default();

                for element in elements {
                    aliases.insert(element);
                }
            }
        }
    }

    fn contains_references(typ: &Type) -> bool {
        match typ {
            Type::Numeric(_) => false,
            Type::Function => false,
            Type::Reference(_) => true,
            Type::Array(elements, _) | Type::Slice(elements) => {
                elements.iter().any(Self::contains_references)
            }
        }
    }

    fn set_aliases(&self, references: &mut Block, address: ValueId, new_aliases: AliasSet) {
        let expression =
            references.expressions.entry(address).or_insert(Expression::Other(address));
        let aliases = references.aliases.entry(expression.clone()).or_default();
        *aliases = new_aliases;
    }

    fn mark_all_unknown(&self, values: &[ValueId], references: &mut Block) {
        for value in values {
            if self.inserter.function.dfg.value_is_reference(*value) {
                let value = self.inserter.function.dfg.resolve(*value);
                references.set_unknown(value);
                references.mark_value_used(value, self.inserter.function);
            }
        }
    }

    /// Remove any instructions in `self.instructions_to_remove` from the current function.
    /// This is expected to contain any loads which were replaced and any stores which are
    /// no longer needed.
    fn remove_instructions(&mut self) {
        // The order we iterate blocks in is not important
        for block in self.post_order.as_slice() {
            self.inserter.function.dfg[*block]
                .instructions_mut()
                .retain(|instruction| !self.instructions_to_remove.contains(instruction));
        }
    }

    fn update_data_bus(&mut self) {
        self.inserter.map_data_bus_in_place();
    }

    fn handle_terminator(&mut self, block: BasicBlockId, references: &mut Block) {
        self.inserter.map_terminator_in_place(block);

        let terminator: &TerminatorInstruction =
            self.inserter.function.dfg[block].unwrap_terminator();

        let mut collect_values = Vec::new();
        terminator.for_each_value(|value| {
            collect_values.push(value);
        });

        let terminator = terminator.clone();
        for value in collect_values.iter() {
            self.increase_load_ref_counts(*value);
        }

        match &terminator {
            TerminatorInstruction::JmpIf { .. } => (), // Nothing to do
            TerminatorInstruction::Jmp { destination, arguments, .. } => {
                let destination_parameters = self.inserter.function.dfg[*destination].parameters();
                assert_eq!(destination_parameters.len(), arguments.len());

                // Add an alias for each reference parameter
                for (parameter, argument) in destination_parameters.iter().zip(arguments) {
                    if self.inserter.function.dfg.value_is_reference(*parameter) {
                        let argument = self.inserter.function.dfg.resolve(*argument);

                        if let Some(expression) = references.expressions.get(&argument) {
                            if let Some(aliases) = references.aliases.get_mut(expression) {
                                // The argument reference is possibly aliased by this block parameter
                                aliases.insert(*parameter);
                            }
                        }
                    }
                }
            }
            TerminatorInstruction::Return { return_values, .. } => {
                // Removing all `last_stores` for each returned reference is more important here
                // than setting them all to ReferenceValue::Unknown since no other block should
                // have a block with a Return terminator as a predecessor anyway.
                self.mark_all_unknown(return_values, references);
            }
        }
    }

<<<<<<< HEAD
    fn reduce_load_result_count(&mut self, value: ValueId) {
        if let Some(context) = self.load_results.get_mut(&value) {
            context.uses = context.uses.saturating_sub(1);
        }
    }

=======
>>>>>>> a9e412bd
    fn recursively_add_values(&self, value: ValueId, set: &mut HashSet<ValueId>) {
        set.insert(value);
        if let Some((elements, _)) = self.inserter.function.dfg.get_array_constant(value) {
            for array_element in elements {
                self.recursively_add_values(array_element, set);
            }
        }
    }

    /// The mem2reg pass is sometimes unable to determine certain known values
    /// when iterating over a function's block in reverse post order.
    /// We collect state about any final loads and stores to a given address during the initial mem2reg pass.
    /// We can then utilize this state to clean up any loads and stores that may have been missed.
    fn cleanup_function(&mut self) {
        // Removing remaining unused loads during mem2reg can help expose removable stores that the initial
        // mem2reg pass deemed we could not remove due to the existence of those unused loads.
        let removed_loads = self.remove_unused_loads();
        let remaining_last_stores = self.remove_unloaded_last_stores(&removed_loads);
        let stores_were_removed =
            self.remove_remaining_last_stores(&removed_loads, &remaining_last_stores);

        // When removing some last loads with the last stores we will map the load result to the store value.
        // We need to then map all the instructions again as we do not know which instructions are reliant on the load result.
        if stores_were_removed {
            let mut block_order = PostOrder::with_function(self.inserter.function).into_vec();
            block_order.reverse();
            for block in block_order {
                let instructions = self.inserter.function.dfg[block].take_instructions();
                for instruction in instructions {
                    if !self.instructions_to_remove.contains(&instruction) {
                        self.inserter.push_instruction(instruction, block);
                    }
                }
                self.inserter.map_terminator_in_place(block);
            }
        }
    }

    /// Cleanup remaining loads across the entire function
    /// Remove any loads whose reference counter is zero.
    /// Returns a map of the removed load address to the number of load instructions removed for that address
    fn remove_unused_loads(&mut self) -> HashMap<ValueId, u32> {
        let mut removed_loads = HashMap::default();
        for (_, PerFuncLoadResultContext { uses, load_instruction, block_id, .. }) in
            self.load_results.iter()
        {
            let Instruction::Load { address } = self.inserter.function.dfg[*load_instruction]
            else {
                unreachable!("Should only have a load instruction here");
            };
            // If the load result's counter is equal to zero we can safely remove that load instruction.
            if *uses == 0 {
                self.return_block_load_locations.remove(&(address, *block_id));

                removed_loads.entry(address).and_modify(|counter| *counter += 1).or_insert(1);
                self.instructions_to_remove.insert(*load_instruction);
            }
        }
        removed_loads
    }

    fn recursively_check_address_in_terminator(
        &self,
        return_value: ValueId,
        store_address: ValueId,
        is_return_value: &mut bool,
    ) {
        *is_return_value = return_value == store_address || *is_return_value;
        let array_const = self.inserter.function.dfg.get_array_constant(return_value);
        if let Some((values, _)) = array_const {
            for array_value in values {
                self.recursively_check_address_in_terminator(
                    array_value,
                    store_address,
                    is_return_value,
                );
            }
        }
    }

    /// Cleanup remaining stores across the entire function.
    /// If we never load from an address within a function we can remove all stores to that address.
    /// This rule does not apply to reference parameters, which we must also check for before removing these stores.
    /// Returns a map of any remaining stores which may still have loads in use.
    fn remove_unloaded_last_stores(
        &mut self,
        removed_loads: &HashMap<ValueId, u32>,
    ) -> HashMap<ValueId, (InstructionId, u32)> {
        let mut all_terminator_values = HashSet::default();
        let mut per_func_block_params: HashSet<ValueId> = HashSet::default();
        for (block_id, _) in self.blocks.iter() {
            let block_params = self.inserter.function.dfg.block_parameters(*block_id);
            per_func_block_params.extend(block_params.iter());

            let terminator = self.inserter.function.dfg[*block_id].unwrap_terminator();
            terminator.for_each_value(|value| {
                self.recursively_add_values(value, &mut all_terminator_values);
            });
        }

        let mut remaining_last_stores: HashMap<ValueId, (InstructionId, u32)> = HashMap::default();
        for (block_id, block) in self.blocks.iter() {
            for (store_address, store_instruction) in block.last_stores.iter() {
                if self.instructions_to_remove.contains(store_instruction) {
                    continue;
                }

                let all_loads_removed = self.all_loads_removed_for_address(
                    store_address,
                    *store_instruction,
                    *block_id,
                    removed_loads,
                );

                let store_alias_used = self.is_store_alias_used(
                    store_address,
                    block,
                    &all_terminator_values,
                    &per_func_block_params,
                );

                if all_loads_removed && !store_alias_used {
                    self.instructions_to_remove.insert(*store_instruction);
                    if let Some((_, counter)) = remaining_last_stores.get_mut(store_address) {
<<<<<<< HEAD
                        *counter = counter.saturating_sub(1);
=======
                        *counter -= 1;
>>>>>>> a9e412bd
                    }
                } else if let Some((_, counter)) = remaining_last_stores.get_mut(store_address) {
                    *counter += 1;
                } else {
                    remaining_last_stores.insert(*store_address, (*store_instruction, 1));
                }
            }
        }
        remaining_last_stores
    }

    fn all_loads_removed_for_address(
        &self,
        store_address: &ValueId,
        store_instruction: InstructionId,
        block_id: BasicBlockId,
        removed_loads: &HashMap<ValueId, u32>,
    ) -> bool {
        let terminator = self.inserter.function.dfg[block_id].unwrap_terminator();
        let is_return = matches!(terminator, TerminatorInstruction::Return { .. });
        // Determine whether any loads that reference this store address
        // have been removed while cleaning up unused loads.
        if is_return {
            // If we are in a return terminator, and the last loads of a reference
            // come before a store to that reference, we can safely remove that store.
            let store_after_load = if let Some(max_load_index) =
                self.return_block_load_locations.get(&(*store_address, block_id))
            {
                let store_index = self.inserter.function.dfg[block_id]
                    .instructions()
                    .iter()
                    .position(|id| *id == store_instruction)
                    .expect("Store instruction should exist in the return block");
                store_index > *max_load_index
            } else {
                // Otherwise there is no load in this block
                true
            };
            store_after_load
        } else if let (Some(context), Some(loads_removed_counter)) =
            (self.last_loads.get(store_address), removed_loads.get(store_address))
        {
            // `last_loads` contains the total number of loads for a given load address
            // If the number of removed loads for a given address is equal to the total number of loads for that address,
            // we know we can safely remove any stores to that load address.
            context.num_loads == *loads_removed_counter
        } else {
            self.last_loads.get(store_address).is_none()
        }
    }

    // Extra checks on where a reference can be used aside a load instruction.
    // Even if all loads to a reference have been removed we need to make sure that
    // an allocation did not come from an entry point or was passed to an entry point.
    fn is_store_alias_used(
        &self,
        store_address: &ValueId,
        block: &Block,
        all_terminator_values: &HashSet<ValueId>,
        per_func_block_params: &HashSet<ValueId>,
    ) -> bool {
        let func_params = self.inserter.function.parameters();
        let reference_parameters = func_params
            .iter()
            .filter(|param| self.inserter.function.dfg.value_is_reference(**param))
            .collect::<BTreeSet<_>>();

        let mut store_alias_used = false;
        if let Some(expression) = block.expressions.get(store_address) {
            if let Some(aliases) = block.aliases.get(expression) {
                let allocation_aliases_parameter =
                    aliases.any(|alias| reference_parameters.contains(&alias));
                if allocation_aliases_parameter == Some(true) {
                    store_alias_used = true;
                }

                let allocation_aliases_parameter =
                    aliases.any(|alias| per_func_block_params.contains(&alias));
                if allocation_aliases_parameter == Some(true) {
                    store_alias_used = true;
                }

                let allocation_aliases_parameter =
                    aliases.any(|alias| self.calls_reference_input.contains(&alias));
                if allocation_aliases_parameter == Some(true) {
                    store_alias_used = true;
                }

                let allocation_aliases_parameter =
                    aliases.any(|alias| all_terminator_values.contains(&alias));
                if allocation_aliases_parameter == Some(true) {
                    store_alias_used = true;
                }

                let allocation_aliases_parameter = aliases.any(|alias| {
                    if let Some(alias_instructions) = self.aliased_references.get(&alias) {
                        self.instructions_to_remove.is_disjoint(alias_instructions)
                    } else {
                        false
                    }
                });
                if allocation_aliases_parameter == Some(true) {
                    store_alias_used = true;
                }
            }
        }

        store_alias_used
    }

    /// Check if any remaining last stores are only used in a single load
    /// Returns true if any stores were removed.
    fn remove_remaining_last_stores(
        &mut self,
        removed_loads: &HashMap<ValueId, u32>,
        remaining_last_stores: &HashMap<ValueId, (InstructionId, u32)>,
    ) -> bool {
        let mut stores_were_removed = false;
        // Filter out any still in use load results and any load results that do not contain addresses from the remaining last stores
        self.load_results.retain(|_, PerFuncLoadResultContext { load_instruction, uses, .. }| {
            let Instruction::Load { address } = self.inserter.function.dfg[*load_instruction]
            else {
                unreachable!("Should only have a load instruction here");
            };
            remaining_last_stores.contains_key(&address) && *uses > 0
        });

        for (store_address, (store_instruction, store_counter)) in remaining_last_stores {
            let Instruction::Store { value, .. } = self.inserter.function.dfg[*store_instruction]
            else {
                unreachable!("Should only have a store instruction");
            };

            if let (Some(context), Some(loads_removed_counter)) =
                (self.last_loads.get(store_address), removed_loads.get(store_address))
            {
                assert!(
                    context.num_loads >= *loads_removed_counter,
                    "The number of loads removed should not be more than all loads"
                );
            }

            // We only want to remove last stores referencing a single address.
            if *store_counter != 0 {
                continue;
            }

            self.instructions_to_remove.insert(*store_instruction);

            // Map any remaining load results to the value from the removed store
            for (result, context) in self.load_results.iter() {
                let Instruction::Load { address } =
                    self.inserter.function.dfg[context.load_instruction]
                else {
                    unreachable!("Should only have a load instruction here");
                };
                if address != *store_address {
                    continue;
                }

                // Map the load result to its respective store value
                // We will have to map all instructions following this method
                // as we do not know what instructions depend upon this result
                self.inserter.map_value(*result, value);
                self.instructions_to_remove.insert(context.load_instruction);

                stores_were_removed = true;
            }
        }
        stores_were_removed
    }
}

#[cfg(test)]
mod tests {
    use std::sync::Arc;

    use acvm::{acir::AcirField, FieldElement};
    use im::vector;

    use crate::ssa::{
        function_builder::FunctionBuilder,
        ir::{
            basic_block::BasicBlockId,
            dfg::DataFlowGraph,
            instruction::{BinaryOp, Instruction, Intrinsic, TerminatorInstruction},
            map::Id,
            types::Type,
        },
    };

    #[test]
    fn test_simple() {
        // fn func() {
        //   b0():
        //     v0 = allocate
        //     store [Field 1, Field 2] in v0
        //     v1 = load v0
        //     v2 = array_get v1, index 1
        //     return v2
        // }

        let func_id = Id::test_new(0);
        let mut builder = FunctionBuilder::new("func".into(), func_id);
        let v0 = builder.insert_allocate(Type::Array(Arc::new(vec![Type::field()]), 2));
        let one = builder.field_constant(FieldElement::one());
        let two = builder.field_constant(FieldElement::one());

        let element_type = Arc::new(vec![Type::field()]);
        let array_type = Type::Array(element_type, 2);
        let array = builder.array_constant(vector![one, two], array_type.clone());

        builder.insert_store(v0, array);
        let v1 = builder.insert_load(v0, array_type);
        let v2 = builder.insert_array_get(v1, one, Type::field());
        builder.terminate_with_return(vec![v2]);

        let ssa = builder.finish().mem2reg().fold_constants();

        let func = ssa.main();
        let block_id = func.entry_block();

        assert_eq!(count_loads(block_id, &func.dfg), 0);
        assert_eq!(count_stores(block_id, &func.dfg), 0);

        let ret_val_id = match func.dfg[block_id].terminator().unwrap() {
            TerminatorInstruction::Return { return_values, .. } => return_values.first().unwrap(),
            _ => unreachable!(),
        };
        assert_eq!(func.dfg[*ret_val_id], func.dfg[two]);
    }

    #[test]
    fn test_simple_with_call() {
        // fn func {
        //   b0():
        //     v0 = allocate
        //     store v0, Field 1
        //     v1 = load v0
        //     call f0(v0)
        //     return v1
        // }

        let func_id = Id::test_new(0);
        let mut builder = FunctionBuilder::new("func".into(), func_id);
        let v0 = builder.insert_allocate(Type::field());
        let one = builder.field_constant(FieldElement::one());
        builder.insert_store(v0, one);
        let v1 = builder.insert_load(v0, Type::field());
        let f0 = builder.import_intrinsic_id(Intrinsic::AssertConstant);
        builder.insert_call(f0, vec![v0], vec![]);
        builder.terminate_with_return(vec![v1]);

        let ssa = builder.finish().mem2reg();

        let func = ssa.main();
        let block_id = func.entry_block();

        assert_eq!(count_loads(block_id, &func.dfg), 0);
        assert_eq!(count_stores(block_id, &func.dfg), 1);

        let ret_val_id = match func.dfg[block_id].terminator().unwrap() {
            TerminatorInstruction::Return { return_values, .. } => return_values.first().unwrap(),
            _ => unreachable!(),
        };
        assert_eq!(func.dfg[*ret_val_id], func.dfg[one]);
    }

    #[test]
    fn test_simple_with_return() {
        // fn func {
        //   b0():
        //     v0 = allocate
        //     store v0, Field 1
        //     return v0
        // }

        let func_id = Id::test_new(0);
        let mut builder = FunctionBuilder::new("func".into(), func_id);
        let v0 = builder.insert_allocate(Type::field());
        let const_one = builder.field_constant(FieldElement::one());
        builder.insert_store(v0, const_one);
        builder.terminate_with_return(vec![v0]);

        let ssa = builder.finish().mem2reg();

        let func = ssa.main();
        let block_id = func.entry_block();

        // Store is needed by the return value, and can't be removed
        assert_eq!(count_stores(block_id, &func.dfg), 1);
        let instructions = func.dfg[block_id].instructions();
        assert_eq!(instructions.len(), 2);

        let ret_val_id = match func.dfg[block_id].terminator().unwrap() {
            TerminatorInstruction::Return { return_values, .. } => *return_values.first().unwrap(),
            _ => unreachable!(),
        };

        // Since the mem2reg pass simplifies as it goes, the id of the allocate instruction result
        // is most likely no longer v0. We have to retrieve the new id here.
        let allocate_id = func.dfg.instruction_results(instructions[0])[0];
        assert_eq!(ret_val_id, allocate_id);
    }

    fn count_stores(block: BasicBlockId, dfg: &DataFlowGraph) -> usize {
        dfg[block]
            .instructions()
            .iter()
            .filter(|instruction_id| matches!(dfg[**instruction_id], Instruction::Store { .. }))
            .count()
    }

    fn count_loads(block: BasicBlockId, dfg: &DataFlowGraph) -> usize {
        dfg[block]
            .instructions()
            .iter()
            .filter(|instruction_id| matches!(dfg[**instruction_id], Instruction::Load { .. }))
            .count()
    }

    // Test that loads across multiple blocks are removed
    #[test]
    fn multiple_blocks() {
        // fn main {
        //   b0():
        //     v0 = allocate
        //     store Field 5 in v0
        //     v1 = load v0
        //     jmp b1(v1):
        //   b1(v2: Field):
        //     v3 = load v0
        //     store Field 6 in v0
        //     v4 = load v0
        //     return v2, v3, v4
        // }
        let main_id = Id::test_new(0);
        let mut builder = FunctionBuilder::new("main".into(), main_id);

        let v0 = builder.insert_allocate(Type::field());

        let five = builder.field_constant(5u128);
        builder.insert_store(v0, five);

        let v1 = builder.insert_load(v0, Type::field());
        let b1 = builder.insert_block();
        builder.terminate_with_jmp(b1, vec![v1]);

        builder.switch_to_block(b1);
        let v2 = builder.add_block_parameter(b1, Type::field());
        let v3 = builder.insert_load(v0, Type::field());

        let six = builder.field_constant(6u128);
        builder.insert_store(v0, six);
        let v4 = builder.insert_load(v0, Type::field());

        builder.terminate_with_return(vec![v2, v3, v4]);

        let ssa = builder.finish();
        assert_eq!(ssa.main().reachable_blocks().len(), 2);

        // Expected result:
        // acir fn main f0 {
        //   b0():
        //     v7 = allocate
        //     jmp b1(Field 5)
        //   b1(v3: Field):
        //     return v3, Field 5, Field 6
        // }
        let ssa = ssa.mem2reg();

        let main = ssa.main();
        assert_eq!(main.reachable_blocks().len(), 2);

        // The loads should be removed
        assert_eq!(count_loads(main.entry_block(), &main.dfg), 0);
        assert_eq!(count_loads(b1, &main.dfg), 0);

        // All stores are removed as there are no loads to the values being stored anywhere in the function.
        assert_eq!(count_stores(main.entry_block(), &main.dfg), 0);
        assert_eq!(count_stores(b1, &main.dfg), 0);

        // The jmp to b1 should also be a constant 5 now
        match main.dfg[main.entry_block()].terminator() {
            Some(TerminatorInstruction::Jmp { arguments, .. }) => {
                assert_eq!(arguments.len(), 1);
                let argument =
                    main.dfg.get_numeric_constant(arguments[0]).expect("Expected constant value");
                assert_eq!(argument.to_u128(), 5);
            }
            _ => unreachable!(),
        };
    }

    // Test that a load in a predecessor block has been removed if the value
    // is later stored in a successor block
    #[test]
    fn load_aliases_in_predecessor_block() {
        // fn main {
        //     b0():
        //       v0 = allocate
        //       store Field 0 at v0
        //       v2 = allocate
        //       store v0 at v2
        //       v3 = load v2
        //       v4 = load v2
        //       jmp b1()
        //     b1():
        //       store Field 1 at v3
        //       store Field 2 at v4
        //       v7 = load v3
        //       v8 = eq v7, Field 2
        //       return
        // }
        let main_id = Id::test_new(0);
        let mut builder = FunctionBuilder::new("main".into(), main_id);

        let v0 = builder.insert_allocate(Type::field());

        let zero = builder.field_constant(0u128);
        builder.insert_store(v0, zero);

        let v2 = builder.insert_allocate(Type::Reference(Arc::new(Type::field())));
        builder.insert_store(v2, v0);

        let v3 = builder.insert_load(v2, Type::field());
        let v4 = builder.insert_load(v2, Type::field());
        let b1 = builder.insert_block();
        builder.terminate_with_jmp(b1, vec![]);

        builder.switch_to_block(b1);

        let one = builder.field_constant(1u128);
        builder.insert_store(v3, one);

        let two = builder.field_constant(2u128);
        builder.insert_store(v4, two);

        let v8 = builder.insert_load(v3, Type::field());
        let _ = builder.insert_binary(v8, BinaryOp::Eq, two);

        builder.terminate_with_return(vec![]);

        let ssa = builder.finish();
        assert_eq!(ssa.main().reachable_blocks().len(), 2);

        // Expected result:
        // acir fn main f0 {
        //   b0():
        //     v9 = allocate
        //     v10 = allocate
        //     jmp b1()
        //   b1():
        //     return
        // }
        let ssa = ssa.mem2reg();
        println!("{}", ssa);
        let main = ssa.main();
        assert_eq!(main.reachable_blocks().len(), 2);

        // All loads should be removed
        assert_eq!(count_loads(main.entry_block(), &main.dfg), 0);
        assert_eq!(count_loads(b1, &main.dfg), 0);

        // All stores should be removed.
        // The first store in b1 is removed since there is another store to the same reference
        // in the same block, and the store is not needed before the later store.
        // The rest of the stores are also removed as no loads are done within any blocks
        // to the stored values.
        assert_eq!(count_stores(main.entry_block(), &main.dfg), 0);
        assert_eq!(count_stores(b1, &main.dfg), 0);

        let b1_instructions = main.dfg[b1].instructions();

        // We expect the last eq to be optimized out
        assert_eq!(b1_instructions.len(), 0);
    }

    #[test]
    fn remove_unused_loads_and_stores() {
        // acir(inline) fn main f0 {
        //     b0():
        //       v0 = allocate
        //       store Field 1 at v0
        //       v2 = allocate
        //       store Field 1 at v2
        //       v4 = allocate
        //       store u1 0 at v4
        //       v5 = allocate
        //       store u1 0 at v5
        //       v6 = allocate
        //       store u1 0 at v6
        //       jmp b1(u1 0)
        //     b1(v7: u32):
        //       v9 = eq v7, u32 0
        //       jmpif v9 then: b3, else: b2
        //     b3():
        //       v20 = load v0
        //       v21 = load v2
        //       v22 = load v4
        //       v23 = load v5
        //       v24 = load v6
        //       constrain v20 == Field 1
        //       v25 = eq v21, Field 1
        //       constrain v21 == Field 1
        //       v26 = eq v7, u32 0
        //       jmp b1(v26)
        //     b2():
        //       v10 = load v0
        //       v11 = load v2
        //       v12 = load v4
        //       v13 = load v5
        //       v14 = load v6
        //       store Field 1 at v0
        //       store Field 1 at v2
        //       store v12 at v4
        //       store v13 at v5
        //       store v14 at v6
        //       v15 = load v0
        //       v16 = load v2
        //       v17 = load v4
        //       v18 = load v5
        //       v19 = load v6
        //       constrain v15 == Field 1
        //       return v16
        //   }
        let main_id = Id::test_new(0);
        let mut builder = FunctionBuilder::new("main".into(), main_id);

        let v0 = builder.insert_allocate(Type::field());
        let one = builder.numeric_constant(1u128, Type::field());
        builder.insert_store(v0, one);

        let v2 = builder.insert_allocate(Type::field());
        builder.insert_store(v2, one);

        let zero_bool = builder.numeric_constant(0u128, Type::bool());
        let v4 = builder.insert_allocate(Type::bool());
        builder.insert_store(v4, zero_bool);

        let v6 = builder.insert_allocate(Type::bool());
        builder.insert_store(v6, zero_bool);

        let v8 = builder.insert_allocate(Type::bool());
        builder.insert_store(v8, zero_bool);

        let b1 = builder.insert_block();
        builder.terminate_with_jmp(b1, vec![zero_bool]);

        builder.switch_to_block(b1);

        let v7 = builder.add_block_parameter(b1, Type::unsigned(32));
        let zero_u32 = builder.numeric_constant(0u128, Type::unsigned(32));
        let is_zero = builder.insert_binary(v7, BinaryOp::Eq, zero_u32);

        let b2 = builder.insert_block();
        let b3 = builder.insert_block();
        builder.terminate_with_jmpif(is_zero, b3, b2);

        builder.switch_to_block(b2);

        let _ = builder.insert_load(v0, Type::field());
        let _ = builder.insert_load(v2, Type::field());
        let v12 = builder.insert_load(v4, Type::bool());
        let v13 = builder.insert_load(v6, Type::bool());
        let v14 = builder.insert_load(v8, Type::bool());

        builder.insert_store(v0, one);
        builder.insert_store(v2, one);
        builder.insert_store(v4, v12);
        builder.insert_store(v6, v13);
        builder.insert_store(v8, v14);

        let v15 = builder.insert_load(v0, Type::field());
        // Insert unused loads
        let v16 = builder.insert_load(v2, Type::field());
        let _ = builder.insert_load(v4, Type::bool());
        let _ = builder.insert_load(v6, Type::bool());
        let _ = builder.insert_load(v8, Type::bool());

        builder.insert_constrain(v15, one, None);
        builder.terminate_with_return(vec![v16]);

        builder.switch_to_block(b3);

        let v26 = builder.insert_load(v0, Type::field());
        // Insert unused loads
        let v27 = builder.insert_load(v2, Type::field());
        let _ = builder.insert_load(v4, Type::bool());
        let _ = builder.insert_load(v6, Type::bool());
        let _ = builder.insert_load(v8, Type::bool());

        builder.insert_constrain(v26, one, None);
        let _ = builder.insert_binary(v27, BinaryOp::Eq, one);
        builder.insert_constrain(v27, one, None);
        let one_u32 = builder.numeric_constant(0u128, Type::unsigned(32));
        let plus_one = builder.insert_binary(v7, BinaryOp::Eq, one_u32);
        builder.terminate_with_jmp(b1, vec![plus_one]);

        let ssa = builder.finish();

        // Expected result:
        // acir(inline) fn main f0 {
        //     b0():
        //       v27 = allocate
        //       v28 = allocate
        //       v29 = allocate
        //       v30 = allocate
        //       v31 = allocate
        //       jmp b1(u1 0)
        //     b1(v7: u32):
        //       v32 = eq v7, u32 0
        //       jmpif v32 then: b3, else: b2
        //     b3():
        //       v49 = eq v7, u32 0
        //       jmp b1(v49)
        //     b2():
        //       return Field 1
        //   }
        let ssa = ssa.mem2reg();

        let main = ssa.main();
        assert_eq!(main.reachable_blocks().len(), 4);

        // All loads should be removed
        assert_eq!(count_loads(b2, &main.dfg), 0);
        assert_eq!(count_loads(b3, &main.dfg), 0);

        // All stores should be removed
        assert_eq!(count_stores(main.entry_block(), &main.dfg), 0);
        assert_eq!(count_stores(b2, &main.dfg), 0);
        // Should only have one instruction in b3
        assert_eq!(main.dfg[b3].instructions().len(), 1);
    }

    #[test]
    fn keep_store_to_alias_in_loop_block() {
        // This test makes sure the instruction `store Field 2 at v5` in b2 remains after mem2reg.
        // Although the only instruction on v5 is a lone store without any loads,
        // v5 is an alias of the reference v0 which is stored in v2.
        // This test makes sure that we are not inadvertently removing stores to aliases across blocks.
        //
        // acir(inline) fn main f0 {
        //     b0():
        //       v0 = allocate
        //       store Field 0 at v0
        //       v2 = allocate
        //       store v0 at v2
        //       jmp b1(Field 0)
        //     b1(v3: Field):
        //       v4 = eq v3, Field 0
        //       jmpif v4 then: b2, else: b3
        //     b2():
        //       v5 = load v2
        //       store Field 2 at v5
        //       v8 = add v3, Field 1
        //       jmp b1(v8)
        //     b3():
        //       v9 = load v0
        //       v10 = eq v9, Field 2
        //       constrain v9 == Field 2
        //       v11 = load v2
        //       v12 = load v10
        //       v13 = eq v12, Field 2
        //       constrain v11 == Field 2
        //       return
        //   }
        let main_id = Id::test_new(0);
        let mut builder = FunctionBuilder::new("main".into(), main_id);

        let v0 = builder.insert_allocate(Type::field());
        let zero = builder.numeric_constant(0u128, Type::field());
        builder.insert_store(v0, zero);

        let v2 = builder.insert_allocate(Type::field());
        // Construct alias
        builder.insert_store(v2, v0);
        let v2_type = builder.current_function.dfg.type_of_value(v2);
        assert!(builder.current_function.dfg.value_is_reference(v2));

        let b1 = builder.insert_block();
        builder.terminate_with_jmp(b1, vec![zero]);

        // Loop header
        builder.switch_to_block(b1);
        let v3 = builder.add_block_parameter(b1, Type::field());
        let is_zero = builder.insert_binary(v3, BinaryOp::Eq, zero);

        let b2 = builder.insert_block();
        let b3 = builder.insert_block();
        builder.terminate_with_jmpif(is_zero, b2, b3);

        // Loop body
        builder.switch_to_block(b2);
        let v5 = builder.insert_load(v2, v2_type.clone());
        let two = builder.numeric_constant(2u128, Type::field());
        builder.insert_store(v5, two);
        let one = builder.numeric_constant(1u128, Type::field());
        let v3_plus_one = builder.insert_binary(v3, BinaryOp::Add, one);
        builder.terminate_with_jmp(b1, vec![v3_plus_one]);

        builder.switch_to_block(b3);
        let v9 = builder.insert_load(v0, Type::field());
        let _ = builder.insert_binary(v9, BinaryOp::Eq, two);

        builder.insert_constrain(v9, two, None);
        let v11 = builder.insert_load(v2, v2_type);
        let v12 = builder.insert_load(v11, Type::field());
        let _ = builder.insert_binary(v12, BinaryOp::Eq, two);

        builder.insert_constrain(v11, two, None);
        builder.terminate_with_return(vec![]);

        let ssa = builder.finish();

        // We expect the same result as above.
        let ssa = ssa.mem2reg();

        let main = ssa.main();
        assert_eq!(main.reachable_blocks().len(), 4);

        // The store from the original SSA should remain
        assert_eq!(count_stores(main.entry_block(), &main.dfg), 2);
        assert_eq!(count_stores(b2, &main.dfg), 1);

        assert_eq!(count_loads(b2, &main.dfg), 1);
        assert_eq!(count_loads(b3, &main.dfg), 3);
    }

    #[test]
    fn accurate_tracking_of_load_results() {
        // acir(inline) fn main f0 {
        //     b0():
        //       v0 = allocate
        //       store Field 5 at v0
        //       v2 = allocate
        //       store u32 10 at v2
        //       v4 = load v0
        //       v5 = load v2
        //       v6 = allocate
        //       store v4 at v6
        //       v7 = allocate
        //       store v5 at v7
        //       v8 = load v6
        //       v9 = load v7
        //       v10 = load v6
        //       v11 = load v7
        //       v12 = allocate
        //       store Field 0 at v12
        //       v15 = eq v11, u32 0
        //       jmpif v15 then: b1, else: b2
        //     b1():
        //       v16 = load v12
        //       v17 = add v16, v8
        //       store v17 at v12
        //       jmp b2()
        //     b2():
        //       v18 = load v12
        //       return [v18]
        //   }
        let main_id = Id::test_new(0);
        let mut builder = FunctionBuilder::new("main".into(), main_id);

        let v0 = builder.insert_allocate(Type::field());
        let five = builder.numeric_constant(5u128, Type::field());
        builder.insert_store(v0, five);

        let v2 = builder.insert_allocate(Type::unsigned(32));
        let ten = builder.numeric_constant(10u128, Type::unsigned(32));
        builder.insert_store(v2, ten);

        let v4 = builder.insert_load(v0, Type::field());
        let v5 = builder.insert_load(v2, Type::unsigned(32));
        let v4_type = builder.current_function.dfg.type_of_value(v4);
        let v5_type = builder.current_function.dfg.type_of_value(v5);

        let v6 = builder.insert_allocate(Type::field());
        builder.insert_store(v6, v4);
        let v7 = builder.insert_allocate(Type::unsigned(32));
        builder.insert_store(v7, v5);

        let v8 = builder.insert_load(v6, v4_type.clone());
        let _v9 = builder.insert_load(v7, v5_type.clone());

        let _v10 = builder.insert_load(v6, v4_type);
        let v11 = builder.insert_load(v7, v5_type);

        let v12 = builder.insert_allocate(Type::field());
        let zero = builder.numeric_constant(0u128, Type::field());
        builder.insert_store(v12, zero);

        let zero_u32 = builder.numeric_constant(0u128, Type::unsigned(32));
        let v15 = builder.insert_binary(v11, BinaryOp::Eq, zero_u32);

        let b1 = builder.insert_block();
        let b2 = builder.insert_block();
        builder.terminate_with_jmpif(v15, b1, b2);

        builder.switch_to_block(b1);

        let v16 = builder.insert_load(v12, Type::field());
        let v17 = builder.insert_binary(v16, BinaryOp::Add, v8);
        builder.insert_store(v12, v17);

        builder.terminate_with_jmp(b2, vec![]);

        builder.switch_to_block(b2);
        let v18 = builder.insert_load(v12, Type::field());

        // Include the load result as part of an array constant to check that we are accounting for arrays
        // when updating the reference counts of load results.
        //
        // If we were not accounting for arrays appropriately, the load of v18 would be removed.
        // If v18 is the last load of a reference and is inadvertently removed,
        // any stores to v12 will then be potentially removed as well and the program will be broken.
        let return_array =
            builder.array_constant(vector![v18], Type::Array(Arc::new(vec![Type::field()]), 1));
        builder.terminate_with_return(vec![return_array]);

        let ssa = builder.finish();

        // Expected result:
        // acir(inline) fn main f0 {
        //     b0():
        //       v20 = allocate
        //       v21 = allocate
        //       v24 = allocate
        //       v25 = allocate
        //       v30 = allocate
        //       store Field 0 at v30
        //       jmpif u1 0 then: b1, else: b2
        //     b1():
        //       store Field 5 at v30
        //       jmp b2()
        //     b2():
        //       v33 = load v30
        //       return [v33]
        //   }
        let ssa = ssa.mem2reg();

        let main = ssa.main();
        assert_eq!(main.reachable_blocks().len(), 3);

        // A single store from the entry block should remain.
        // If we are not appropriately handling unused stores across a function,
        // we would expect all five stores from the original SSA to remain.
        assert_eq!(count_stores(main.entry_block(), &main.dfg), 1);
        // The store from the conditional block should remain,
        // as it is loaded from in a successor block and used in the return terminator.
        assert_eq!(count_stores(b1, &main.dfg), 1);

        assert_eq!(count_loads(main.entry_block(), &main.dfg), 0);
        assert_eq!(count_loads(b1, &main.dfg), 0);
        assert_eq!(count_loads(b2, &main.dfg), 1);
    }

    #[test]
    fn keep_unused_store_only_used_as_an_alias_across_blocks() {
        // acir(inline) fn main f0 {
        //     b0(v0: u32):
        //       v1 = allocate
        //       store u32 0 at v1
        //       v3 = allocate
        //       store v1 at v3
        //       v4 = allocate
        //       store v0 at v4
        //       v5 = allocate
        //       store v4 at v5
        //       jmp b1(u32 0)
        //     b1(v6: u32):
        //       v7 = eq v6, u32 0
        //       jmpif v7 then: b2, else: b3
        //     b2():
        //       v8 = load v5
        //       store v8 at u2 2
        //       v11 = add v6, u32 1
        //       jmp b1(v11)
        //     b3():
        //       v12 = load v4
        //       constrain v12 == u2 2
        //       v13 = load v5
        //       v14 = load v13
        //       constrain v14 == u2 2
        //       v15 = load v3
        //       v16 = load v15
        //       v18 = lt v16, u32 4
        //       constrain v18 == u32 1
        //       return
        //   }
        let main_id = Id::test_new(0);
        let mut builder = FunctionBuilder::new("main".into(), main_id);

        let v0 = builder.add_parameter(Type::unsigned(32));

        let v1 = builder.insert_allocate(Type::unsigned(32));
        let zero = builder.numeric_constant(0u128, Type::unsigned(32));
        builder.insert_store(v1, zero);

        let v1_type = builder.type_of_value(v1);
        let v3 = builder.insert_allocate(v1_type.clone());
        builder.insert_store(v3, v1);

        let v4 = builder.insert_allocate(Type::unsigned(32));
        builder.insert_store(v4, v0);

        let v5 = builder.insert_allocate(Type::Reference(Arc::new(Type::unsigned(32))));
        builder.insert_store(v5, v4);

        let b1 = builder.insert_block();
        builder.terminate_with_jmp(b1, vec![zero]);
        builder.switch_to_block(b1);

        let v6 = builder.add_block_parameter(b1, Type::unsigned(32));
        let is_zero = builder.insert_binary(v6, BinaryOp::Eq, zero);

        let b2 = builder.insert_block();
        let b3 = builder.insert_block();
        builder.terminate_with_jmpif(is_zero, b2, b3);

        builder.switch_to_block(b2);
        let v4_type = builder.type_of_value(v4);
        // let v0_type = builder.type_of_value(v4);
        let v8 = builder.insert_load(v5, v4_type);
        let two = builder.numeric_constant(2u128, Type::unsigned(2));
        builder.insert_store(v8, two);
        let one = builder.numeric_constant(1u128, Type::unsigned(32));
        let v11 = builder.insert_binary(v6, BinaryOp::Add, one);
        builder.terminate_with_jmp(b1, vec![v11]);

        builder.switch_to_block(b3);

        let v12 = builder.insert_load(v4, Type::unsigned(32));
        builder.insert_constrain(v12, two, None);

        let v3_type = builder.type_of_value(v3);
        let v13 = builder.insert_load(v5, v3_type);
        let v14 = builder.insert_load(v13, Type::unsigned(32));
        builder.insert_constrain(v14, two, None);

        let v15 = builder.insert_load(v3, v1_type);
        let v16 = builder.insert_load(v15, Type::unsigned(32));
        let four = builder.numeric_constant(4u128, Type::unsigned(32));
        let less_than_four = builder.insert_binary(v16, BinaryOp::Lt, four);
        builder.insert_constrain(less_than_four, one, None);

        builder.terminate_with_return(vec![]);
        let ssa = builder.finish();

        // We expect the same result as above.
        let ssa = ssa.mem2reg();
        let main = ssa.main();

        // We expect all the stores to remain.
        // The references in b0 are aliased and those are aliases may never be stored to again,
        // but they are loaded from and used in later instructions.
        // We need to make sure that the store of the address being aliased, is not removed from the program.
        assert_eq!(count_stores(main.entry_block(), &main.dfg), 4);
        // The store inside of the loop should remain
        assert_eq!(count_stores(b2, &main.dfg), 1);

        // We expect the loads to remain the same
        assert_eq!(count_loads(b2, &main.dfg), 1);
        assert_eq!(count_loads(b3, &main.dfg), 5);
    }
}<|MERGE_RESOLUTION|>--- conflicted
+++ resolved
@@ -299,13 +299,7 @@
                     // If `allocation_aliases_parameter` is known to be false
                     if allocation_aliases_parameter == Some(false) {
                         self.instructions_to_remove.insert(*instruction);
-<<<<<<< HEAD
                         values_to_reduce_counts.push(*allocation);
-=======
-                        if let Some(context) = self.load_results.get_mut(allocation) {
-                            context.uses -= 1;
-                        }
->>>>>>> a9e412bd
                     }
                 }
             }
@@ -428,17 +422,8 @@
                     else {
                         panic!("Should have a store instruction here");
                     };
-<<<<<<< HEAD
                     self.reduce_load_result_count(address);
                     self.reduce_load_result_count(value);
-=======
-                    if let Some(context) = self.load_results.get_mut(&address) {
-                        context.uses -= 1;
-                    }
-                    if let Some(context) = self.load_results.get_mut(&value) {
-                        context.uses -= 1;
-                    }
->>>>>>> a9e412bd
                 }
 
                 let known_value = references.get_known_value(value);
@@ -446,17 +431,8 @@
                     let known_value_is_address = known_value == address;
                     if known_value_is_address {
                         self.instructions_to_remove.insert(instruction);
-<<<<<<< HEAD
                         self.reduce_load_result_count(address);
                         self.reduce_load_result_count(value);
-=======
-                        if let Some(context) = self.load_results.get_mut(&address) {
-                            context.uses -= 1;
-                        }
-                        if let Some(context) = self.load_results.get_mut(&value) {
-                            context.uses -= 1;
-                        }
->>>>>>> a9e412bd
                     } else {
                         references.last_stores.insert(address, instruction);
                     }
@@ -649,15 +625,12 @@
         }
     }
 
-<<<<<<< HEAD
     fn reduce_load_result_count(&mut self, value: ValueId) {
         if let Some(context) = self.load_results.get_mut(&value) {
             context.uses = context.uses.saturating_sub(1);
         }
     }
 
-=======
->>>>>>> a9e412bd
     fn recursively_add_values(&self, value: ValueId, set: &mut HashSet<ValueId>) {
         set.insert(value);
         if let Some((elements, _)) = self.inserter.function.dfg.get_array_constant(value) {
@@ -782,11 +755,7 @@
                 if all_loads_removed && !store_alias_used {
                     self.instructions_to_remove.insert(*store_instruction);
                     if let Some((_, counter)) = remaining_last_stores.get_mut(store_address) {
-<<<<<<< HEAD
                         *counter = counter.saturating_sub(1);
-=======
-                        *counter -= 1;
->>>>>>> a9e412bd
                     }
                 } else if let Some((_, counter)) = remaining_last_stores.get_mut(store_address) {
                     *counter += 1;
