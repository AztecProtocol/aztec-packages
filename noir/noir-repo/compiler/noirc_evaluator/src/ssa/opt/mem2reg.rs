--- conflicted
+++ resolved
@@ -615,12 +615,7 @@
 
     fn reduce_load_result_count(&mut self, value: ValueId) {
         if let Some(context) = self.load_results.get_mut(&value) {
-<<<<<<< HEAD
-            // TODO this was saturating https://github.com/noir-lang/noir/issues/6124
-            context.uses = context.uses.wrapping_sub(1);
-=======
             context.uses = context.uses.saturating_sub(1);
->>>>>>> 6cfd2ddf
         }
     }
 
@@ -748,12 +743,7 @@
                 if all_loads_removed && !store_alias_used {
                     self.instructions_to_remove.insert(*store_instruction);
                     if let Some((_, counter)) = remaining_last_stores.get_mut(store_address) {
-<<<<<<< HEAD
-                        // TODO this was saturating https://github.com/noir-lang/noir/issues/6124
-                        *counter = counter.wrapping_sub(1);
-=======
                         *counter = counter.saturating_sub(1);
->>>>>>> 6cfd2ddf
                     }
                 } else if let Some((_, counter)) = remaining_last_stores.get_mut(store_address) {
                     *counter += 1;
