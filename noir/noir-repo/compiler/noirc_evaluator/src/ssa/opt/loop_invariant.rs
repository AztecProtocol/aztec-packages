//! The loop invariant code motion pass moves code from inside a loop to before the loop
//! if that code will always have the same result on every iteration of the loop.
//!
//! To identify a loop invariant, check whether all of an instruction's values are:
//! - Outside of the loop
//! - Constant
//! - Already marked as loop invariants
//!
//! We also check that we are not hoisting instructions with side effects.
use acvm::{acir::AcirField, FieldElement};
use fxhash::{FxHashMap as HashMap, FxHashSet as HashSet};

use crate::ssa::{
    ir::{
        basic_block::BasicBlockId,
        function::Function,
        function_inserter::FunctionInserter,
        instruction::{binary::eval_constant_binary_op, BinaryOp, Instruction, InstructionId},
<<<<<<< HEAD
=======
        post_order::PostOrder,
>>>>>>> d174172f
        types::Type,
        value::ValueId,
    },
    Ssa,
};

use super::unrolling::{Loop, Loops};

impl Ssa {
    #[tracing::instrument(level = "trace", skip(self))]
    pub(crate) fn loop_invariant_code_motion(mut self) -> Ssa {
        for function in self.functions.values_mut() {
            function.loop_invariant_code_motion();
        }

        self
    }
}

impl Function {
    pub(super) fn loop_invariant_code_motion(&mut self) {
        Loops::find_all(self).hoist_loop_invariants(self);
    }
}

impl Loops {
    fn hoist_loop_invariants(mut self, function: &mut Function) {
        let mut context = LoopInvariantContext::new(function);

        // The loops should be sorted by the number of blocks.
        // We want to access outer nested loops first, which we do by popping
        // from the top of the list.
        while let Some(loop_) = self.yet_to_unroll.pop() {
            let Ok(pre_header) = loop_.get_pre_header(context.inserter.function, &self.cfg) else {
                // If the loop does not have a preheader we skip hoisting loop invariants for this loop
                continue;
            };

            context.hoist_loop_invariants(&loop_, pre_header);
        }

        context.map_dependent_instructions();
        context.inserter.map_data_bus_in_place();
    }
}

impl Loop {
    /// Find the value that controls whether to perform a loop iteration.
    /// This is going to be the block parameter of the loop header.
    ///
    /// Consider the following example of a `for i in 0..4` loop:
    /// ```text
    /// brillig(inline) fn main f0 {
    ///   b0(v0: u32):
    ///     ...
    ///     jmp b1(u32 0)
    ///   b1(v1: u32):                  // Loop header
    ///     v5 = lt v1, u32 4           // Upper bound
    ///     jmpif v5 then: b3, else: b2
    /// ```
    /// In the example above, `v1` is the induction variable
    fn get_induction_variable(&self, function: &Function) -> ValueId {
        function.dfg.block_parameters(self.header)[0]
    }
}

struct LoopInvariantContext<'f> {
    inserter: FunctionInserter<'f>,
    defined_in_loop: HashSet<ValueId>,
    loop_invariants: HashSet<ValueId>,
    // Maps induction variable -> fixed upper loop bound
    outer_induction_variables: HashMap<ValueId, FieldElement>,
}

impl<'f> LoopInvariantContext<'f> {
    fn new(function: &'f mut Function) -> Self {
        Self {
            inserter: FunctionInserter::new(function),
            defined_in_loop: HashSet::default(),
            loop_invariants: HashSet::default(),
            outer_induction_variables: HashMap::default(),
        }
    }

    fn hoist_loop_invariants(&mut self, loop_: &Loop, pre_header: BasicBlockId) {
        self.set_values_defined_in_loop(loop_);

        for block in loop_.blocks.iter() {
            for instruction_id in self.inserter.function.dfg[*block].take_instructions() {
                let hoist_invariant = self.can_hoist_invariant(instruction_id);

                if hoist_invariant {
                    self.inserter.push_instruction(instruction_id, pre_header);

                    // If we are hoisting a MakeArray instruction,
                    // we need to issue an extra inc_rc in case they are mutated afterward.
                    if self.inserter.function.runtime().is_brillig()
                        && matches!(
                            self.inserter.function.dfg[instruction_id],
                            Instruction::MakeArray { .. }
                        )
                    {
                        let result =
                            self.inserter.function.dfg.instruction_results(instruction_id)[0];
                        let inc_rc = Instruction::IncrementRc { value: result };
                        let call_stack = self
                            .inserter
                            .function
                            .dfg
                            .get_instruction_call_stack_id(instruction_id);
                        self.inserter
                            .function
                            .dfg
                            .insert_instruction_and_results(inc_rc, *block, None, call_stack);
                    }
                } else {
                    self.inserter.push_instruction(instruction_id, *block);
                }

                self.extend_values_defined_in_loop_and_invariants(instruction_id, hoist_invariant);
            }
        }

        // Keep track of a loop induction variable and respective upper bound.
        // This will be used by later loops to determine whether they have operations
        // reliant upon the maximum induction variable.
        let upper_bound = loop_.get_const_upper_bound(self.inserter.function);
        if let Some(upper_bound) = upper_bound {
            let induction_variable = loop_.get_induction_variable(self.inserter.function);
            let induction_variable = self.inserter.resolve(induction_variable);
            self.outer_induction_variables.insert(induction_variable, upper_bound);
        }
    }

    /// Gather the variables declared within the loop
    fn set_values_defined_in_loop(&mut self, loop_: &Loop) {
        // Clear any values that may be defined in previous loops, as the context is per function.
        self.defined_in_loop.clear();
        // These are safe to keep per function, but we want to be clear that these values
        // are used per loop.
        self.loop_invariants.clear();

        for block in loop_.blocks.iter() {
            let params = self.inserter.function.dfg.block_parameters(*block);
            self.defined_in_loop.extend(params);
            for instruction_id in self.inserter.function.dfg[*block].instructions() {
                let results = self.inserter.function.dfg.instruction_results(*instruction_id);
                self.defined_in_loop.extend(results);
            }
        }
    }

    /// Update any values defined in the loop and loop invariants after a
    /// analyzing and re-inserting a loop's instruction.
    fn extend_values_defined_in_loop_and_invariants(
        &mut self,
        instruction_id: InstructionId,
        hoist_invariant: bool,
    ) {
        let results = self.inserter.function.dfg.instruction_results(instruction_id).to_vec();
        // We will have new IDs after pushing instructions.
        // We should mark the resolved result IDs as also being defined within the loop.
        let results =
            results.into_iter().map(|value| self.inserter.resolve(value)).collect::<Vec<_>>();
        self.defined_in_loop.extend(results.iter());

        // We also want the update result IDs when we are marking loop invariants as we may not
        // be going through the blocks of the loop in execution order
        if hoist_invariant {
            // Track already found loop invariants
            self.loop_invariants.extend(results.iter());
        }
    }

    fn can_hoist_invariant(&mut self, instruction_id: InstructionId) -> bool {
        let mut is_loop_invariant = true;
        // The list of blocks for a nested loop contain any inner loops as well.
        // We may have already re-inserted new instructions if two loops share blocks
        // so we need to map all the values in the instruction which we want to check.
        let (instruction, _) = self.inserter.map_instruction(instruction_id);
        instruction.for_each_value(|value| {
            // If an instruction value is defined in the loop and not already a loop invariant
            // the instruction results are not loop invariants.
            //
            // We are implicitly checking whether the values are constant as well.
            // The set of values defined in the loop only contains instruction results and block parameters
            // which cannot be constants.
            is_loop_invariant &=
                !self.defined_in_loop.contains(&value) || self.loop_invariants.contains(&value);
        });

        let can_be_deduplicated = instruction.can_be_deduplicated(self.inserter.function, false)
            || matches!(instruction, Instruction::MakeArray { .. })
            || matches!(instruction, Instruction::Binary(_))
            || self.can_be_deduplicated_from_upper_bound(&instruction);

        is_loop_invariant && can_be_deduplicated
    }

    /// Certain instructions can take advantage of that our induction variable has a fixed maximum.
    ///
    /// For example, an array access can usually only be safely deduplicated when we have a constant
    /// index that is below the length of the array.
    /// Checking an array get where the index is the loop's induction variable on its own
    /// would determine that the instruction is not safe for hoisting.
    /// However, if we know that the induction variable's upper bound will always be in bounds of the array
    /// we can safely hoist the array access.
    fn can_be_deduplicated_from_upper_bound(&self, instruction: &Instruction) -> bool {
        match instruction {
            Instruction::ArrayGet { array, index } => {
                let array_typ = self.inserter.function.dfg.type_of_value(*array);
                let upper_bound = self.outer_induction_variables.get(index);
                if let (Type::Array(_, len), Some(upper_bound)) = (array_typ, upper_bound) {
                    upper_bound.to_u128() <= len.into()
                } else {
                    false
                }
            }
            Instruction::Binary(binary) => {
                if !matches!(binary.operator, BinaryOp::Add { .. } | BinaryOp::Mul { .. }) {
                    return false;
                }

                let operand_type =
                    self.inserter.function.dfg.type_of_value(binary.lhs).unwrap_numeric();

                let lhs_const =
                    self.inserter.function.dfg.get_numeric_constant_with_type(binary.lhs);
                let rhs_const =
                    self.inserter.function.dfg.get_numeric_constant_with_type(binary.rhs);
                let (lhs, rhs) = match (
                    lhs_const,
                    rhs_const,
                    self.outer_induction_variables.get(&binary.lhs),
                    self.outer_induction_variables.get(&binary.rhs),
                ) {
                    (Some((lhs, _)), None, None, Some(upper_bound)) => (lhs, *upper_bound),
                    (None, Some((rhs, _)), Some(upper_bound), None) => (*upper_bound, rhs),
                    _ => return false,
                };

                eval_constant_binary_op(lhs, rhs, binary.operator, operand_type).is_some()
            }
            _ => false,
        }
    }

    /// Loop invariant hoisting only operates over loop instructions.
    /// The `FunctionInserter` is used for mapping old values to new values after
    /// re-inserting loop invariant instructions.
    /// However, there may be instructions which are not within loops that are
    /// still reliant upon the instruction results altered during the pass.
    /// This method re-inserts all instructions so that all instructions have
    /// correct new value IDs based upon the `FunctionInserter` internal map.
    /// Leaving out this mapping could lead to instructions with values that do not exist.
    fn map_dependent_instructions(&mut self) {
        let mut block_order = PostOrder::with_function(self.inserter.function).into_vec();
        block_order.reverse();

        for block in block_order {
            for instruction_id in self.inserter.function.dfg[block].take_instructions() {
                self.inserter.push_instruction(instruction_id, block);
            }
            self.inserter.map_terminator_in_place(block);
        }
    }
}

#[cfg(test)]
mod test {
    use crate::ssa::opt::assert_normalized_ssa_equals;
    use crate::ssa::Ssa;

    #[test]
    fn simple_loop_invariant_code_motion() {
        let src = "
        brillig(inline) fn main f0 {
          b0(v0: i32, v1: i32):
              jmp b1(i32 0)
          b1(v2: i32):
              v5 = lt v2, i32 4
              jmpif v5 then: b3, else: b2
          b2():
              return
          b3():
              v6 = mul v0, v1
              constrain v6 == i32 6
              v8 = add v2, i32 1
              jmp b1(v8)
        }
        ";

        let ssa = Ssa::from_str(src).unwrap();
        let main = ssa.main();

        let instructions = main.dfg[main.entry_block()].instructions();
        assert_eq!(instructions.len(), 0); // The final return is not counted

        // `v6 = mul v0, v1` in b3 should now be `v3 = mul v0, v1` in b0
        let expected = "
        brillig(inline) fn main f0 {
          b0(v0: i32, v1: i32):
            v3 = mul v0, v1
            jmp b1(i32 0)
          b1(v2: i32):
            v6 = lt v2, i32 4
            jmpif v6 then: b3, else: b2
          b2():
            return
          b3():
            constrain v3 == i32 6
            v9 = add v2, i32 1
            jmp b1(v9)
        }
        ";

        let ssa = ssa.loop_invariant_code_motion();
        assert_normalized_ssa_equals(ssa, expected);
    }

    #[test]
    fn nested_loop_invariant_code_motion() {
        // Check that a loop invariant in the inner loop of a nested loop
        // is hoisted to the parent loop's pre-header block.
        let src = "
        brillig(inline) fn main f0 {
          b0(v0: i32, v1: i32):
            jmp b1(i32 0)
          b1(v2: i32):
            v6 = lt v2, i32 4
            jmpif v6 then: b3, else: b2
          b2():
            return
          b3():
            jmp b4(i32 0)
          b4(v3: i32):
            v7 = lt v3, i32 4
            jmpif v7 then: b6, else: b5
          b5():
            v9 = add v2, i32 1
            jmp b1(v9)
          b6():
            v10 = mul v0, v1
            constrain v10 == i32 6
            v12 = add v3, i32 1
            jmp b4(v12)
        }
        ";

        let ssa = Ssa::from_str(src).unwrap();
        let main = ssa.main();

        let instructions = main.dfg[main.entry_block()].instructions();
        assert_eq!(instructions.len(), 0); // The final return is not counted

        // `v10 = mul v0, v1` in b6 should now be `v4 = mul v0, v1` in b0
        let expected = "
        brillig(inline) fn main f0 {
          b0(v0: i32, v1: i32):
            v4 = mul v0, v1
            jmp b1(i32 0)
          b1(v2: i32):
            v7 = lt v2, i32 4
            jmpif v7 then: b3, else: b2
          b2():
            return
          b3():
            jmp b4(i32 0)
          b4(v3: i32):
            v8 = lt v3, i32 4
            jmpif v8 then: b6, else: b5
          b5():
            v10 = add v2, i32 1
            jmp b1(v10)
          b6():
            constrain v4 == i32 6
            v12 = add v3, i32 1
            jmp b4(v12)
        }
        ";

        let ssa = ssa.loop_invariant_code_motion();
        assert_normalized_ssa_equals(ssa, expected);
    }

    #[test]
    fn hoist_invariant_with_invariant_as_argument() {
        // Check that an instruction which has arguments defined in the loop
        // but which are already marked loop invariants is still hoisted to the preheader.
        //
        // For example, in b3 we have the following instructions:
        // ```text
        // v6 = mul v0, v1
        // v7 = mul v6, v0
        // ```
        // `v6` should be marked a loop invariants as `v0` and `v1` are both declared outside of the loop.
        // As we will be hoisting `v6 = mul v0, v1` to the loop preheader we know that we can also
        // hoist `v7 = mul v6, v0`.
        let src = "
        brillig(inline) fn main f0 {
          b0(v0: i32, v1: i32):
            jmp b1(i32 0)
          b1(v2: i32):
            v5 = lt v2, i32 4
            jmpif v5 then: b3, else: b2
          b2():
            return
          b3():
            v6 = mul v0, v1
            v7 = mul v6, v0
            v8 = eq v7, i32 12
            constrain v7 == i32 12
            v9 = add v2, i32 1
            jmp b1(v9)
        }
        ";

        let ssa = Ssa::from_str(src).unwrap();
        let main = ssa.main();

        let instructions = main.dfg[main.entry_block()].instructions();
        assert_eq!(instructions.len(), 0); // The final return is not counted

        let expected = "
        brillig(inline) fn main f0 {
          b0(v0: i32, v1: i32):
            v3 = mul v0, v1
            v4 = mul v3, v0
            v6 = eq v4, i32 12
            jmp b1(i32 0)
          b1(v2: i32):
            v9 = lt v2, i32 4
            jmpif v9 then: b3, else: b2
          b2():
            return
          b3():
            constrain v4 == i32 12
            v11 = add v2, i32 1
            jmp b1(v11)
        }
        ";

        let ssa = ssa.loop_invariant_code_motion();
        assert_normalized_ssa_equals(ssa, expected);
    }

    #[test]
    fn do_not_hoist_instructions_with_side_effects() {
        // In `v12 = load v5` in `b3`, `v5` is defined outside the loop.
        // However, as the instruction has side effects, we want to make sure
        // we do not hoist the instruction to the loop preheader.
        let src = "
        brillig(inline) fn main f0 {
          b0(v0: u32, v1: u32):
            v4 = make_array [u32 0, u32 0, u32 0, u32 0, u32 0] : [u32; 5]
            inc_rc v4
            v5 = allocate -> &mut [u32; 5]
            store v4 at v5
            jmp b1(u32 0)
          b1(v2: u32):
            v7 = lt v2, u32 4
            jmpif v7 then: b3, else: b2
          b2():
            v8 = load v5 -> [u32; 5]
            v10 = array_get v8, index u32 2 -> u32
            constrain v10 == u32 3
            return
          b3():
            v12 = load v5 -> [u32; 5]
            v13 = array_set v12, index v0, value v1
            store v13 at v5
            v15 = add v2, u32 1
            jmp b1(v15)
        }
        ";

        let ssa = Ssa::from_str(src).unwrap();
        let main = ssa.main();

        let instructions = main.dfg[main.entry_block()].instructions();
        assert_eq!(instructions.len(), 4); // The final return is not counted

        let ssa = ssa.loop_invariant_code_motion();
        // The code should be unchanged
        assert_normalized_ssa_equals(ssa, src);
    }

    #[test]
    fn hoist_array_gets_using_induction_variable_with_const_bound() {
        // SSA for the following program:
        //
        // fn triple_loop(x: u32) {
        //   let arr = [2; 5];
        //   for i in 0..4 {
        //       for j in 0..4 {
        //           for _ in 0..4 {
        //               assert_eq(arr[i], x);
        //               assert_eq(arr[j], x);
        //           }
        //       }
        //   }
        // }
        //
        // `arr[i]` and `arr[j]` are safe to hoist as we know the maximum possible index
        // to be used for both array accesses.
        // We want to make sure `arr[i]` is hoisted to the outermost loop body and that
        // `arr[j]` is hoisted to the second outermost loop body.
        let src = "
        brillig(inline) fn main f0 {
          b0(v0: u32, v1: u32):
            v6 = make_array [u32 2, u32 2, u32 2, u32 2, u32 2] : [u32; 5]
            inc_rc v6
            jmp b1(u32 0)
          b1(v2: u32):
            v9 = lt v2, u32 4
            jmpif v9 then: b3, else: b2
          b2():
            return
          b3():
            jmp b4(u32 0)
          b4(v3: u32):
            v10 = lt v3, u32 4
            jmpif v10 then: b6, else: b5
          b5():
            v12 = add v2, u32 1
            jmp b1(v12)
          b6():
            jmp b7(u32 0)
          b7(v4: u32):
            v13 = lt v4, u32 4
            jmpif v13 then: b9, else: b8
          b8():
            v14 = add v3, u32 1
            jmp b4(v14)
          b9():
            v15 = array_get v6, index v2 -> u32
            v16 = eq v15, v0
            constrain v15 == v0
            v17 = array_get v6, index v3 -> u32
            v18 = eq v17, v0
            constrain v17 == v0
            v19 = add v4, u32 1
            jmp b7(v19)
        }
        ";

        let ssa = Ssa::from_str(src).unwrap();

        let expected = "
        brillig(inline) fn main f0 {
          b0(v0: u32, v1: u32):
            v6 = make_array [u32 2, u32 2, u32 2, u32 2, u32 2] : [u32; 5]
            inc_rc v6
            jmp b1(u32 0)
          b1(v2: u32):
            v9 = lt v2, u32 4
            jmpif v9 then: b3, else: b2
          b2():
            return
          b3():
            v10 = array_get v6, index v2 -> u32
            v11 = eq v10, v0
            jmp b4(u32 0)
          b4(v3: u32):
            v12 = lt v3, u32 4
            jmpif v12 then: b6, else: b5
          b5():
            v14 = add v2, u32 1
            jmp b1(v14)
          b6():
            v15 = array_get v6, index v3 -> u32
            v16 = eq v15, v0
            jmp b7(u32 0)
          b7(v4: u32):
            v17 = lt v4, u32 4
            jmpif v17 then: b9, else: b8
          b8():
            v18 = add v3, u32 1
            jmp b4(v18)
          b9():
            constrain v10 == v0
            constrain v15 == v0
            v19 = add v4, u32 1
            jmp b7(v19)
        }
        ";

        let ssa = ssa.loop_invariant_code_motion();
        assert_normalized_ssa_equals(ssa, expected);
    }

    #[test]
    fn insert_inc_rc_when_moving_make_array() {
        // SSA for the following program:
        //
        // unconstrained fn main(x: u32, y: u32) {
        //   let mut a1 = [1, 2, 3, 4, 5];
        //   a1[x] = 64;
        //   for i in 0 .. 5 {
        //       let mut a2 = [1, 2, 3, 4, 5];
        //       a2[y + i] = 128;
        //       foo(a2);
        //   }
        //   foo(a1);
        // }
        //
        // We want to make sure move a loop invariant make_array instruction,
        // to account for whether that array has been marked as mutable.
        // To do so, we increment the reference counter on the array we are moving.
        // In the SSA below, we want to move `v42` out of the loop.
        let src = "
        brillig(inline) fn main f0 {
          b0(v0: u32, v1: u32):
            v8 = make_array [Field 1, Field 2, Field 3, Field 4, Field 5] : [Field; 5]
            v9 = allocate -> &mut [Field; 5]
            v11 = array_set v8, index v0, value Field 64
            v13 = add v0, u32 1
            store v11 at v9
            jmp b1(u32 0)
          b1(v2: u32):
            v16 = lt v2, u32 5
            jmpif v16 then: b3, else: b2
          b2():
            v17 = load v9 -> [Field; 5]
            call f1(v17)
            return
          b3():
            v19 = make_array [Field 1, Field 2, Field 3, Field 4, Field 5] : [Field; 5]
            v20 = allocate -> &mut [Field; 5]
            v21 = add v1, v2
            v23 = array_set v19, index v21, value Field 128
            call f1(v23)
            v25 = add v2, u32 1
            jmp b1(v25)
        }
        brillig(inline) fn foo f1 {
          b0(v0: [Field; 5]):
            return
        }
        ";

        let ssa = Ssa::from_str(src).unwrap();

        // We expect the `make_array` at the top of `b3` to be replaced with an `inc_rc`
        // of the newly hoisted `make_array` at the end of `b0`.
        let expected = "
        brillig(inline) fn main f0 {
          b0(v0: u32, v1: u32):
            v8 = make_array [Field 1, Field 2, Field 3, Field 4, Field 5] : [Field; 5]
            v9 = allocate -> &mut [Field; 5]
            v11 = array_set v8, index v0, value Field 64
            v13 = add v0, u32 1
            store v11 at v9
            v14 = make_array [Field 1, Field 2, Field 3, Field 4, Field 5] : [Field; 5]
            jmp b1(u32 0)
          b1(v2: u32):
            v17 = lt v2, u32 5
            jmpif v17 then: b3, else: b2
          b2():
            v18 = load v9 -> [Field; 5]
            call f1(v18)
            return
          b3():
            inc_rc v14
            v20 = allocate -> &mut [Field; 5]
            v21 = add v1, v2
            v23 = array_set v14, index v21, value Field 128
            call f1(v23)
            v25 = add v2, u32 1
            jmp b1(v25)
        }
        brillig(inline) fn foo f1 {
          b0(v0: [Field; 5]):
            return
        }
        ";

        let ssa = ssa.loop_invariant_code_motion();
        assert_normalized_ssa_equals(ssa, expected);
    }
}<|MERGE_RESOLUTION|>--- conflicted
+++ resolved
@@ -16,10 +16,7 @@
         function::Function,
         function_inserter::FunctionInserter,
         instruction::{binary::eval_constant_binary_op, BinaryOp, Instruction, InstructionId},
-<<<<<<< HEAD
-=======
         post_order::PostOrder,
->>>>>>> d174172f
         types::Type,
         value::ValueId,
     },
