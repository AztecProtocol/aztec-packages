--- conflicted
+++ resolved
@@ -566,8 +566,6 @@
             constrain v15 == v0
             v19 = add v4, u32 1
             jmp b7(v19)
-<<<<<<< HEAD
-=======
         }
         ";
 
@@ -658,7 +656,6 @@
         brillig(inline) fn foo f1 {
           b0(v0: [Field; 5]):
             return
->>>>>>> 3b86c798
         }
         ";
 
