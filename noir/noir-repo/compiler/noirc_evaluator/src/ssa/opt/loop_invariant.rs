//! The loop invariant code motion pass moves code from inside a loop to before the loop
//! if that code will always have the same result on every iteration of the loop.
//!
//! To identify a loop invariant, check whether all of an instruction's values are:
//! - Outside of the loop
//! - Constant
//! - Already marked as loop invariants
//!
//! We also check that we are not hoisting instructions with side effects.
use acvm::{acir::AcirField, FieldElement};
use fxhash::{FxHashMap as HashMap, FxHashSet as HashSet};

use crate::ssa::{
    ir::{
        basic_block::BasicBlockId,
        function::{Function, RuntimeType},
        function_inserter::FunctionInserter,
        instruction::{Instruction, InstructionId},
        types::Type,
        value::ValueId,
    },
    Ssa,
};

use super::unrolling::{Loop, Loops};

impl Ssa {
    #[tracing::instrument(level = "trace", skip(self))]
    pub(crate) fn loop_invariant_code_motion(mut self) -> Ssa {
        let brillig_functions = self
            .functions
            .iter_mut()
            .filter(|(_, func)| matches!(func.runtime(), RuntimeType::Brillig(_)));

        for (_, function) in brillig_functions {
            function.loop_invariant_code_motion();
        }

        self
    }
}

impl Function {
    fn loop_invariant_code_motion(&mut self) {
        Loops::find_all(self).hoist_loop_invariants(self);
    }
}

impl Loops {
    fn hoist_loop_invariants(mut self, function: &mut Function) {
        let mut context = LoopInvariantContext::new(function);

        // The loops should be sorted by the number of blocks.
        // We want to access outer nested loops first, which we do by popping
        // from the top of the list.
        while let Some(loop_) = self.yet_to_unroll.pop() {
            let Ok(pre_header) = loop_.get_pre_header(context.inserter.function, &self.cfg) else {
                // If the loop does not have a preheader we skip hoisting loop invariants for this loop
                continue;
            };

            context.hoist_loop_invariants(&loop_, pre_header);
        }

        context.map_dependent_instructions();
    }
}

impl Loop {
    /// Find the value that controls whether to perform a loop iteration.
    /// This is going to be the block parameter of the loop header.
    ///
    /// Consider the following example of a `for i in 0..4` loop:
    /// ```text
    /// brillig(inline) fn main f0 {
    ///   b0(v0: u32):
    ///     ...
    ///     jmp b1(u32 0)
    ///   b1(v1: u32):                  // Loop header
    ///     v5 = lt v1, u32 4           // Upper bound
    ///     jmpif v5 then: b3, else: b2
    /// ```
    /// In the example above, `v1` is the induction variable
    fn get_induction_variable(&self, function: &Function) -> ValueId {
        function.dfg.block_parameters(self.header)[0]
    }
}

struct LoopInvariantContext<'f> {
    inserter: FunctionInserter<'f>,
    defined_in_loop: HashSet<ValueId>,
    loop_invariants: HashSet<ValueId>,
    // Maps induction variable -> fixed upper loop bound
    outer_induction_variables: HashMap<ValueId, FieldElement>,
}

impl<'f> LoopInvariantContext<'f> {
    fn new(function: &'f mut Function) -> Self {
        Self {
            inserter: FunctionInserter::new(function),
            defined_in_loop: HashSet::default(),
            loop_invariants: HashSet::default(),
            outer_induction_variables: HashMap::default(),
        }
    }

    fn hoist_loop_invariants(&mut self, loop_: &Loop, pre_header: BasicBlockId) {
        self.set_values_defined_in_loop(loop_);

        for block in loop_.blocks.iter() {
            for instruction_id in self.inserter.function.dfg[*block].take_instructions() {
                let hoist_invariant = self.can_hoist_invariant(instruction_id);

                if hoist_invariant {
                    self.inserter.push_instruction(instruction_id, pre_header);
                } else {
                    self.inserter.push_instruction(instruction_id, *block);
                }

                self.extend_values_defined_in_loop_and_invariants(instruction_id, hoist_invariant);
            }
        }

        // Keep track of a loop induction variable and respective upper bound.
        // This will be used by later loops to determine whether they have operations
        // reliant upon the maximum induction variable.
        let upper_bound = loop_.get_const_upper_bound(self.inserter.function);
        if let Some(upper_bound) = upper_bound {
            let induction_variable = loop_.get_induction_variable(self.inserter.function);
            let induction_variable = self.inserter.resolve(induction_variable);
            self.outer_induction_variables.insert(induction_variable, upper_bound);
        }
    }

    /// Gather the variables declared within the loop
    fn set_values_defined_in_loop(&mut self, loop_: &Loop) {
        // Clear any values that may be defined in previous loops, as the context is per function.
        self.defined_in_loop.clear();
        // These are safe to keep per function, but we want to be clear that these values
        // are used per loop.
        self.loop_invariants.clear();

        for block in loop_.blocks.iter() {
            let params = self.inserter.function.dfg.block_parameters(*block);
            self.defined_in_loop.extend(params);
            for instruction_id in self.inserter.function.dfg[*block].instructions() {
                let results = self.inserter.function.dfg.instruction_results(*instruction_id);
                self.defined_in_loop.extend(results);
            }
        }
    }

    /// Update any values defined in the loop and loop invariants after a
    /// analyzing and re-inserting a loop's instruction.
    fn extend_values_defined_in_loop_and_invariants(
        &mut self,
        instruction_id: InstructionId,
        hoist_invariant: bool,
    ) {
        let results = self.inserter.function.dfg.instruction_results(instruction_id).to_vec();
        // We will have new IDs after pushing instructions.
        // We should mark the resolved result IDs as also being defined within the loop.
        let results =
            results.into_iter().map(|value| self.inserter.resolve(value)).collect::<Vec<_>>();
        self.defined_in_loop.extend(results.iter());

        // We also want the update result IDs when we are marking loop invariants as we may not
        // be going through the blocks of the loop in execution order
        if hoist_invariant {
            // Track already found loop invariants
            self.loop_invariants.extend(results.iter());
        }
    }

    fn can_hoist_invariant(&mut self, instruction_id: InstructionId) -> bool {
        let mut is_loop_invariant = true;
        // The list of blocks for a nested loop contain any inner loops as well.
        // We may have already re-inserted new instructions if two loops share blocks
        // so we need to map all the values in the instruction which we want to check.
        let (instruction, _) = self.inserter.map_instruction(instruction_id);
        instruction.for_each_value(|value| {
            // If an instruction value is defined in the loop and not already a loop invariant
            // the instruction results are not loop invariants.
            //
            // We are implicitly checking whether the values are constant as well.
            // The set of values defined in the loop only contains instruction results and block parameters
            // which cannot be constants.
            is_loop_invariant &=
                !self.defined_in_loop.contains(&value) || self.loop_invariants.contains(&value);
        });

<<<<<<< HEAD
        let can_be_deduplicated = instruction
            .can_be_deduplicated(&self.inserter.function.dfg, false)
=======
        let can_be_deduplicated = instruction.can_be_deduplicated(self.inserter.function, false)
>>>>>>> 40c2a724
            || self.can_be_deduplicated_from_upper_bound(&instruction);

        is_loop_invariant && can_be_deduplicated
    }

    /// Certain instructions can take advantage of that our induction variable has a fixed maximum.
    ///
    /// For example, an array access can usually only be safely deduplicated when we have a constant
    /// index that is below the length of the array.
    /// Checking an array get where the index is the loop's induction variable on its own
    /// would determine that the instruction is not safe for hoisting.
    /// However, if we know that the induction variable's upper bound will always be in bounds of the array
    /// we can safely hoist the array access.
    fn can_be_deduplicated_from_upper_bound(&self, instruction: &Instruction) -> bool {
        match instruction {
            Instruction::ArrayGet { array, index } => {
                let array_typ = self.inserter.function.dfg.type_of_value(*array);
                let upper_bound = self.outer_induction_variables.get(index);
                if let (Type::Array(_, len), Some(upper_bound)) = (array_typ, upper_bound) {
                    upper_bound.to_u128() <= len.into()
                } else {
                    false
                }
            }
            _ => false,
        }
    }

    /// Loop invariant hoisting only operates over loop instructions.
    /// The `FunctionInserter` is used for mapping old values to new values after
    /// re-inserting loop invariant instructions.
    /// However, there may be instructions which are not within loops that are
    /// still reliant upon the instruction results altered during the pass.
    /// This method re-inserts all instructions so that all instructions have
    /// correct new value IDs based upon the `FunctionInserter` internal map.
    /// Leaving out this mapping could lead to instructions with values that do not exist.
    fn map_dependent_instructions(&mut self) {
        let blocks = self.inserter.function.reachable_blocks();
        for block in blocks {
            for instruction_id in self.inserter.function.dfg[block].take_instructions() {
                self.inserter.push_instruction(instruction_id, block);
            }
            self.inserter.map_terminator_in_place(block);
        }
    }
}

#[cfg(test)]
mod test {
    use crate::ssa::opt::assert_normalized_ssa_equals;
    use crate::ssa::Ssa;

    #[test]
    fn simple_loop_invariant_code_motion() {
        let src = "
        brillig(inline) fn main f0 {
          b0(v0: u32, v1: u32):
              jmp b1(u32 0)
          b1(v2: u32):
              v5 = lt v2, u32 4
              jmpif v5 then: b3, else: b2
          b3():
              v6 = mul v0, v1
              constrain v6 == u32 6
              v8 = add v2, u32 1
              jmp b1(v8)
          b2():
              return
        }
        ";

        let mut ssa = Ssa::from_str(src).unwrap();
        let main = ssa.main_mut();

        let instructions = main.dfg[main.entry_block()].instructions();
        assert_eq!(instructions.len(), 0); // The final return is not counted

        // `v6 = mul v0, v1` in b3 should now be `v3 = mul v0, v1` in b0
        let expected = "
        brillig(inline) fn main f0 {
          b0(v0: u32, v1: u32):
            v3 = mul v0, v1
            jmp b1(u32 0)
          b1(v2: u32):
            v6 = lt v2, u32 4
            jmpif v6 then: b3, else: b2
          b3():
            constrain v3 == u32 6
            v9 = add v2, u32 1
            jmp b1(v9)
          b2():
            return
        }
        ";

        let ssa = ssa.loop_invariant_code_motion();
        assert_normalized_ssa_equals(ssa, expected);
    }

    #[test]
    fn nested_loop_invariant_code_motion() {
        // Check that a loop invariant in the inner loop of a nested loop
        // is hoisted to the parent loop's pre-header block.
        let src = "
        brillig(inline) fn main f0 {
          b0(v0: u32, v1: u32):
            jmp b1(u32 0)
          b1(v2: u32):
            v6 = lt v2, u32 4
            jmpif v6 then: b3, else: b2
          b3():
            jmp b4(u32 0)
          b4(v3: u32):
            v7 = lt v3, u32 4
            jmpif v7 then: b6, else: b5
          b6():
            v10 = mul v0, v1
            constrain v10 == u32 6
            v12 = add v3, u32 1
            jmp b4(v12)
          b5():
            v9 = add v2, u32 1
            jmp b1(v9)
          b2():
            return
        }
        ";

        let mut ssa = Ssa::from_str(src).unwrap();
        let main = ssa.main_mut();

        let instructions = main.dfg[main.entry_block()].instructions();
        assert_eq!(instructions.len(), 0); // The final return is not counted

        // `v10 = mul v0, v1` in b6 should now be `v4 = mul v0, v1` in b0
        let expected = "
        brillig(inline) fn main f0 {
          b0(v0: u32, v1: u32):
            v4 = mul v0, v1
            jmp b1(u32 0)
          b1(v2: u32):
            v7 = lt v2, u32 4
            jmpif v7 then: b3, else: b2
          b3():
            jmp b4(u32 0)
          b4(v3: u32):
            v8 = lt v3, u32 4
            jmpif v8 then: b6, else: b5
          b6():
            constrain v4 == u32 6
            v12 = add v3, u32 1
            jmp b4(v12)
          b5():
            v10 = add v2, u32 1
            jmp b1(v10)
          b2():
            return
        }
        ";

        let ssa = ssa.loop_invariant_code_motion();
        assert_normalized_ssa_equals(ssa, expected);
    }

    #[test]
    fn hoist_invariant_with_invariant_as_argument() {
        // Check that an instruction which has arguments defined in the loop
        // but which are already marked loop invariants is still hoisted to the preheader.
        //
        // For example, in b3 we have the following instructions:
        // ```text
        // v6 = mul v0, v1
        // v7 = mul v6, v0
        // ```
        // `v6` should be marked a loop invariants as `v0` and `v1` are both declared outside of the loop.
        // As we will be hoisting `v6 = mul v0, v1` to the loop preheader we know that we can also
        // hoist `v7 = mul v6, v0`.
        let src = "
        brillig(inline) fn main f0 {
          b0(v0: u32, v1: u32):
            jmp b1(u32 0)
          b1(v2: u32):
            v5 = lt v2, u32 4
            jmpif v5 then: b3, else: b2
          b3():
            v6 = mul v0, v1
            v7 = mul v6, v0
            v8 = eq v7, u32 12
            constrain v7 == u32 12
            v9 = add v2, u32 1
            jmp b1(v9)
          b2():
            return
        }
        ";

        let mut ssa = Ssa::from_str(src).unwrap();
        let main = ssa.main_mut();

        let instructions = main.dfg[main.entry_block()].instructions();
        assert_eq!(instructions.len(), 0); // The final return is not counted

        let expected = "
        brillig(inline) fn main f0 {
          b0(v0: u32, v1: u32):
            v3 = mul v0, v1
            v4 = mul v3, v0
            v6 = eq v4, u32 12
            jmp b1(u32 0)
          b1(v2: u32):
            v9 = lt v2, u32 4
            jmpif v9 then: b3, else: b2
          b3():
            constrain v4 == u32 12
            v11 = add v2, u32 1
            jmp b1(v11)
          b2():
            return
        }
        ";

        let ssa = ssa.loop_invariant_code_motion();
        assert_normalized_ssa_equals(ssa, expected);
    }

    #[test]
    fn do_not_hoist_instructions_with_side_effects() {
        // In `v12 = load v5` in `b3`, `v5` is defined outside the loop.
        // However, as the instruction has side effects, we want to make sure
        // we do not hoist the instruction to the loop preheader.
        let src = "
        brillig(inline) fn main f0 {
          b0(v0: u32, v1: u32):
            v4 = make_array [u32 0, u32 0, u32 0, u32 0, u32 0] : [u32; 5]
            inc_rc v4
            v5 = allocate -> &mut [u32; 5]
            store v4 at v5
            jmp b1(u32 0)
          b1(v2: u32):
            v7 = lt v2, u32 4
            jmpif v7 then: b3, else: b2
          b3():
            v12 = load v5 -> [u32; 5]
            v13 = array_set v12, index v0, value v1
            store v13 at v5
            v15 = add v2, u32 1
            jmp b1(v15)
          b2():
            v8 = load v5 -> [u32; 5]
            v10 = array_get v8, index u32 2 -> u32
            constrain v10 == u32 3
            return
        }
        ";

        let mut ssa = Ssa::from_str(src).unwrap();
        let main = ssa.main_mut();

        let instructions = main.dfg[main.entry_block()].instructions();
        assert_eq!(instructions.len(), 4); // The final return is not counted

        let ssa = ssa.loop_invariant_code_motion();
        // The code should be unchanged
        assert_normalized_ssa_equals(ssa, src);
    }

    #[test]
    fn hoist_array_gets_using_induction_variable_with_const_bound() {
        // SSA for the following program:
        //
        // fn triple_loop(x: u32) {
        //   let arr = [2; 5];
        //   for i in 0..4 {
        //       for j in 0..4 {
        //           for _ in 0..4 {
        //               assert_eq(arr[i], x);
        //               assert_eq(arr[j], x);
        //           }
        //       }
        //   }
        // }
        //
        // `arr[i]` and `arr[j]` are safe to hoist as we know the maximum possible index
        // to be used for both array accesses.
        // We want to make sure `arr[i]` is hoisted to the outermost loop body and that
        // `arr[j]` is hoisted to the second outermost loop body.
        let src = "
        brillig(inline) fn main f0 {
          b0(v0: u32, v1: u32):
            v6 = make_array [u32 2, u32 2, u32 2, u32 2, u32 2] : [u32; 5]
            inc_rc v6
            jmp b1(u32 0)
          b1(v2: u32):
            v9 = lt v2, u32 4
            jmpif v9 then: b3, else: b2
          b3():
            jmp b4(u32 0)
          b4(v3: u32):
            v10 = lt v3, u32 4
            jmpif v10 then: b6, else: b5
          b6():
            jmp b7(u32 0)
          b7(v4: u32):
            v13 = lt v4, u32 4
            jmpif v13 then: b9, else: b8
          b9():
            v15 = array_get v6, index v2 -> u32
            v16 = eq v15, v0
            constrain v15 == v0
            v17 = array_get v6, index v3 -> u32
            v18 = eq v17, v0
            constrain v17 == v0
            v19 = add v4, u32 1
            jmp b7(v19)
          b8():
            v14 = add v3, u32 1
            jmp b4(v14)
          b5():
            v12 = add v2, u32 1
            jmp b1(v12)
          b2():
            return
        }
        ";

        let ssa = Ssa::from_str(src).unwrap();

        let expected = "
        brillig(inline) fn main f0 {
          b0(v0: u32, v1: u32):
            v6 = make_array [u32 2, u32 2, u32 2, u32 2, u32 2] : [u32; 5]
            inc_rc v6
            jmp b1(u32 0)
          b1(v2: u32):
            v9 = lt v2, u32 4
            jmpif v9 then: b3, else: b2
          b3():
            v10 = array_get v6, index v2 -> u32
            v11 = eq v10, v0
            jmp b4(u32 0)
          b4(v3: u32):
            v12 = lt v3, u32 4
            jmpif v12 then: b6, else: b5
          b6():
            v15 = array_get v6, index v3 -> u32
            v16 = eq v15, v0
            jmp b7(u32 0)
          b7(v4: u32):
            v17 = lt v4, u32 4
            jmpif v17 then: b9, else: b8
          b9():
            constrain v10 == v0
            constrain v15 == v0
            v19 = add v4, u32 1
            jmp b7(v19)
          b8():
            v18 = add v3, u32 1
            jmp b4(v18)
          b5():
            v14 = add v2, u32 1
            jmp b1(v14)
          b2():
            return
        }
        ";

        let ssa = ssa.loop_invariant_code_motion();
        assert_normalized_ssa_equals(ssa, expected);
    }
}<|MERGE_RESOLUTION|>--- conflicted
+++ resolved
@@ -189,12 +189,7 @@
                 !self.defined_in_loop.contains(&value) || self.loop_invariants.contains(&value);
         });
 
-<<<<<<< HEAD
-        let can_be_deduplicated = instruction
-            .can_be_deduplicated(&self.inserter.function.dfg, false)
-=======
         let can_be_deduplicated = instruction.can_be_deduplicated(self.inserter.function, false)
->>>>>>> 40c2a724
             || self.can_be_deduplicated_from_upper_bound(&instruction);
 
         is_loop_invariant && can_be_deduplicated
