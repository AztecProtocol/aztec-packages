--- conflicted
+++ resolved
@@ -689,12 +689,6 @@
                             )
                             .first();
 
-<<<<<<< HEAD
-                        let instruction = Instruction::IfElse {
-                            then_condition: condition,
-                            then_value: value,
-
-=======
                         let else_condition = self
                             .insert_instruction(Instruction::Not(condition), call_stack.clone());
 
@@ -702,7 +696,6 @@
                             then_condition: condition,
                             then_value: value,
                             else_condition,
->>>>>>> 47e3e698
                             else_value: previous_value,
                         };
 
@@ -938,14 +931,6 @@
               b0(v0: u1, v1: &mut Field):
                 enable_side_effects v0
                 v2 = load v1 -> Field
-<<<<<<< HEAD
-                v3 = cast v0 as Field
-                v5 = sub Field 5, v2
-                v6 = mul v3, v5
-                v7 = add v2, v6
-                store v7 at v1
-                v8 = not v0
-=======
                 v3 = not v0
                 v4 = cast v0 as Field
                 v5 = cast v3 as Field
@@ -954,7 +939,6 @@
                 v9 = add v7, v8
                 store v9 at v1
                 v10 = not v0
->>>>>>> 47e3e698
                 enable_side_effects u1 1
                 return
             }
@@ -986,21 +970,6 @@
               b0(v0: u1, v1: &mut Field):
                 enable_side_effects v0
                 v2 = load v1 -> Field
-<<<<<<< HEAD
-                v3 = cast v0 as Field
-                v5 = sub Field 5, v2
-                v6 = mul v3, v5
-                v7 = add v2, v6
-                store v7 at v1
-                v8 = not v0
-                enable_side_effects v8
-                v9 = load v1 -> Field
-                v10 = cast v8 as Field
-                v12 = sub Field 6, v9
-                v13 = mul v10, v12
-                v14 = add v9, v13
-                store v14 at v1
-=======
                 v3 = not v0
                 v4 = cast v0 as Field
                 v5 = cast v3 as Field
@@ -1017,7 +986,6 @@
                 v16 = mul v13, v11
                 v17 = add v15, v16
                 store v17 at v1
->>>>>>> 47e3e698
                 enable_side_effects u1 1
                 return
             }
@@ -1061,125 +1029,6 @@
         //    b7      b8
         //      ↘   ↙
         //       b9
-<<<<<<< HEAD
-        let main_id = Id::test_new(0);
-        let mut builder = FunctionBuilder::new("main".into(), main_id);
-
-        let b1 = builder.insert_block();
-        let b2 = builder.insert_block();
-        let b3 = builder.insert_block();
-        let b4 = builder.insert_block();
-        let b5 = builder.insert_block();
-        let b6 = builder.insert_block();
-        let b7 = builder.insert_block();
-        let b8 = builder.insert_block();
-        let b9 = builder.insert_block();
-
-        let c1 = builder.add_parameter(Type::bool());
-        let c4 = builder.add_parameter(Type::bool());
-
-        let r1 = builder.insert_allocate(Type::field());
-
-        let store_value = |builder: &mut FunctionBuilder, value: u128| {
-            let value = builder.field_constant(value);
-            builder.insert_store(r1, value);
-        };
-
-        let test_function = Id::test_new(1);
-
-        let call_test_function = |builder: &mut FunctionBuilder, block: u128| {
-            let block = builder.field_constant(block);
-            let load = builder.insert_load(r1, Type::field());
-            builder.insert_call(test_function, vec![block, load], Vec::new());
-        };
-
-        let switch_store_and_test_function =
-            |builder: &mut FunctionBuilder, block, block_number: u128| {
-                builder.switch_to_block(block);
-                store_value(builder, block_number);
-                call_test_function(builder, block_number);
-            };
-
-        let switch_and_test_function =
-            |builder: &mut FunctionBuilder, block, block_number: u128| {
-                builder.switch_to_block(block);
-                call_test_function(builder, block_number);
-            };
-
-        store_value(&mut builder, 0);
-        call_test_function(&mut builder, 0);
-        builder.terminate_with_jmp(b1, vec![]);
-
-        switch_store_and_test_function(&mut builder, b1, 1);
-        builder.terminate_with_jmpif(c1, b2, b3);
-
-        switch_store_and_test_function(&mut builder, b2, 2);
-        builder.terminate_with_jmp(b4, vec![]);
-
-        switch_store_and_test_function(&mut builder, b3, 3);
-        builder.terminate_with_jmp(b8, vec![]);
-
-        switch_and_test_function(&mut builder, b4, 4);
-        builder.terminate_with_jmpif(c4, b5, b6);
-
-        switch_store_and_test_function(&mut builder, b5, 5);
-        builder.terminate_with_jmp(b7, vec![]);
-
-        switch_store_and_test_function(&mut builder, b6, 6);
-        builder.terminate_with_jmp(b7, vec![]);
-
-        switch_and_test_function(&mut builder, b7, 7);
-        builder.terminate_with_jmp(b9, vec![]);
-
-        switch_and_test_function(&mut builder, b8, 8);
-        builder.terminate_with_jmp(b9, vec![]);
-
-        switch_and_test_function(&mut builder, b9, 9);
-        let load = builder.insert_load(r1, Type::field());
-        builder.terminate_with_return(vec![load]);
-
-        let ssa = builder.finish().flatten_cfg().mem2reg();
-
-        // Expected results after mem2reg removes the allocation and each load and store:
-        //
-        // fn main f0 {
-        //   b0(v0: u1, v1: u1):
-        //     call test_function(Field 0, Field 0)
-        //     call test_function(Field 1, Field 1)
-        //     enable_side_effects v0
-        //     call test_function(Field 2, Field 2)
-        //     call test_function(Field 4, Field 2)
-        //     v29 = and v0, v1
-        //     enable_side_effects v29
-        //     call test_function(Field 5, Field 5)
-        //     v32 = not v1
-        //     v33 = and v0, v32
-        //     enable_side_effects v33
-        //     call test_function(Field 6, Field 6)
-        //     enable_side_effects v0
-        //     v36 = mul v1, Field 5
-        //     v37 = mul v32, Field 2
-        //     v38 = add v36, v37
-        //     v39 = mul v1, Field 5
-        //     v40 = mul v32, Field 6
-        //     v41 = add v39, v40
-        //     call test_function(Field 7, v42)
-        //     v43 = not v0
-        //     enable_side_effects v43
-        //     store Field 3 at v2
-        //     call test_function(Field 3, Field 3)
-        //     call test_function(Field 8, Field 3)
-        //     enable_side_effects Field 1
-        //     v47 = mul v0, v41
-        //     v48 = mul v43, Field 1
-        //     v49 = add v47, v48
-        //     v50 = mul v0, v44
-        //     v51 = mul v43, Field 3
-        //     v52 = add v50, v51
-        //     call test_function(Field 9, v53)
-        //     return v54
-        // }
-=======
 
         let src = "
         acir(inline) fn main f0 {
@@ -1275,7 +1124,6 @@
             enable_side_effects u1 1
             return v32
         }";
->>>>>>> 47e3e698
 
         let main = ssa.main();
         let ret = match main.dfg[main.entry_block()].terminator() {
@@ -1284,13 +1132,9 @@
         };
 
         let merged_values = get_all_constants_reachable_from_instruction(&main.dfg, ret);
-<<<<<<< HEAD
-        assert_eq!(merged_values, vec![1, 3, 5, 6]);
-=======
         assert_eq!(merged_values, vec![2, 3, 5, 6]);
 
         assert_normalized_ssa_equals(ssa, expected);
->>>>>>> 47e3e698
     }
 
     #[test]
@@ -1470,39 +1314,20 @@
             v9 = add v7, Field 1
             v10 = cast v9 as u8
             v11 = load v6 -> u8
-<<<<<<< HEAD
-            v12 = cast v4 as Field
-            v13 = cast v11 as Field
-            v14 = sub v9, v13
-            v15 = mul v12, v14
-            v16 = add v13, v15
-            v17 = cast v16 as u8
-=======
             v12 = not v5
             v13 = cast v4 as u8
             v14 = cast v12 as u8
             v15 = mul v13, v10
             v16 = mul v14, v11
             v17 = add v15, v16
->>>>>>> 47e3e698
             store v17 at v6
             v18 = not v5
             enable_side_effects v18
             v19 = load v6 -> u8
-<<<<<<< HEAD
-            v20 = cast v18 as Field
-            v21 = cast v19 as Field
-            v23 = sub Field 0, v21
-            v24 = mul v20, v23
-            v25 = add v21, v24
-            v26 = cast v25 as u8
-            store v26 at v6
-=======
             v20 = cast v18 as u8
             v21 = cast v4 as u8
             v22 = mul v21, v19
             store v22 at v6
->>>>>>> 47e3e698
             enable_side_effects u1 1
             constrain v5 == u1 1
             return
