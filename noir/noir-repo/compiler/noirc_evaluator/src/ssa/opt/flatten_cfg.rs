--- conflicted
+++ resolved
@@ -699,20 +699,9 @@
                 {
                     Value::Intrinsic(Intrinsic::ToBits(_) | Intrinsic::ToRadix(_)) => {
                         let field = arguments[0];
-<<<<<<< HEAD
-                        let argument_type = self.inserter.function.dfg.type_of_value(field);
-
-                        let cast = Instruction::Cast(condition, argument_type.unwrap_numeric());
-                        let casted_condition = self.insert_instruction(cast, call_stack);
-                        let field = self.insert_instruction(
-                            Instruction::binary(BinaryOp::Mul, field, casted_condition),
-                            call_stack,
-                        );
-=======
                         let casted_condition =
                             self.cast_condition_to_value_type(condition, field, call_stack);
                         let field = self.mul_by_condition(field, casted_condition, call_stack);
->>>>>>> 68ba915b
 
                         arguments[0] = field;
 
@@ -812,15 +801,9 @@
 
     // Computes: if condition { var } else { 1 }
     fn var_or_one(&mut self, var: ValueId, condition: ValueId, call_stack: CallStackId) -> ValueId {
-<<<<<<< HEAD
-        let field =
-            self.insert_instruction(Instruction::binary(BinaryOp::Mul, var, condition), call_stack);
-        let not_condition = self.not_instruction(condition, call_stack);
-=======
         let field = self.mul_by_condition(var, condition, call_stack);
         let not_condition = self.not_instruction(condition, call_stack);
         // Unchecked add because of the values is guaranteed to be 0
->>>>>>> 68ba915b
         self.insert_instruction(
             Instruction::binary(BinaryOp::Add { unchecked: true }, field, not_condition),
             call_stack,
@@ -1308,11 +1291,7 @@
             v18 = load v6 -> u8
             v19 = cast v12 as u8
             v20 = cast v4 as u8
-<<<<<<< HEAD
-            v21 = mul v20, v18
-=======
             v21 = unchecked_mul v20, v18
->>>>>>> 68ba915b
             store v21 at v6
             enable_side_effects u1 1
             constrain v5 == u1 1
