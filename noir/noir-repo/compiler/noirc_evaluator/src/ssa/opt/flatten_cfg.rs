//! The flatten cfg optimization pass "flattens" the entire control flow graph into a single block.
//! This includes branches in the CFG with non-constant conditions. Flattening these requires
//! special handling for operations with side-effects and can lead to a loss of information since
//! the jmpif will no longer be in the program. As a result, this pass should usually be towards or
//! at the end of the optimization passes. Note that this pass will also perform unexpectedly if
//! loops are still present in the program. Since the pass sees a normal jmpif, it will attempt to
//! merge both blocks, but no actual looping will occur.
//!
//! This pass is also known to produce some extra instructions which may go unused (usually 'Not')
//! while merging branches. These extra instructions can be cleaned up by a later dead instruction
//! elimination (DIE) pass.
//!
//! Though CFG information is lost during this pass, some key information is retained in the form
//! of `EnableSideEffectsIf` instructions. Each time the flattening pass enters and exits a branch of
//! a jmpif, an instruction is inserted to capture a condition that is analogous to the activeness
//! of the program point. For example:
//!
//! b0(v0: u1):
//!   jmpif v0, then: b1, else: b2
//! b1():
//!   v1 = call f0
//!   jmp b3(v1)
//! ... blocks b2 & b3 ...
//!
//! Would brace the call instruction as such:
//!   enable_side_effects v0
//!   v1 = call f0
//!   enable_side_effects u1 1
//!
//! (Note: we restore to "true" to indicate that this program point is not nested within any
//! other branches.)
//!
//! When we are flattening a block that was reached via a jmpif with a non-constant condition c,
//! the following transformations of certain instructions within the block are expected:
//!
//! 1. A constraint is multiplied by the condition and changes the constraint to
//! an equality with c:
//!
//! constrain v0
//! ============
//! v1 = mul v0, c
//! v2 = eq v1, c
//! constrain v2
//!
//! 2. If we reach the end block of the branch created by the jmpif instruction, its block parameters
//!    will be merged. To merge the jmp arguments of the then and else branches, the formula
//!    `c * then_arg + !c * else_arg` is used for each argument.
//!
//! b0(v0: u1, v1: Field, v2: Field):
//!   jmpif v0, then: b1, else: b2
//! b1():
//!   jmp b3(v1)
//! b2():
//!   jmp b3(v2)
//! b3(v3: Field):
//!   ... b3 instructions ...
//! =========================
//! b0(v0: u1, v1: Field, v2: Field):
//!   v3 = mul v0, v1
//!   v4 = not v0
//!   v5 = mul v4, v2
//!   v6 = add v3, v5
//!   ... b3 instructions ...
//!
//! 3. After being stored to in at least one predecessor of a block with multiple predecessors, the
//!    value of a memory address is the value it had in both branches combined via c * a + !c * b.
//!    Note that the following example is simplified to remove extra load instructions and combine
//!    the separate merged stores for each branch into one store. See the next example for a
//!    non-simplified version with address offsets.
//!
//! b0(v0: u1):
//!   v1 = allocate 1 Field
//!   jmpif v0, then: b1, else: b2
//! b1():
//!   store v1, Field 5
//!   ... b1 instructions ...
//!   jmp b3
//! b2():
//!   store v1, Field 7
//!   ... b2 instructions ...
//!   jmp b3
//! b3():
//!   ... b3 instructions ...
//! =========================
//! b0():
//!   v1 = allocate 1 Field
//!   store v1, Field 5
//!   ... b1 instructions ...
//!   store v1, Field 7
//!   ... b2 instructions ...
//!   v2 = mul v0, Field 5
//!   v3 = not v0
//!   v4 = mul v3, Field 7
//!   v5 = add v2, v4
//!   store v1, v5
//!   ... b3 instructions ...
//!
//! Note that if the ValueId of the address stored to is not the same, two merging store
//! instructions will be made - one to each address. This is the case even if both addresses refer
//! to the same address internally. This can happen when they are equivalent offsets:
//!
//! b0(v0: u1, v1: ref)
//!   jmpif v0, then: b1, else: b2
//! b1():
//!   v2 = add v1, Field 1
//!   store Field 11 in v2
//!   ... b1 instructions ...
//! b2():
//!   v3 = add v1, Field 1
//!   store Field 12 in v3
//!   ... b2 instructions ...
//!
//! In this example, both store instructions store to an offset of 1 from v1, but because the
//! ValueIds differ (v2 and v3), two store instructions will be created:
//!
//! b0(v0: u1, v1: ref)
//!   v2 = add v1, Field 1
//!   v3 = load v2            (new load)
//!   store Field 11 in v2
//!   ... b1 instructions ...
//!   v4 = not v0             (new not)
//!   v5 = add v1, Field 1
//!   v6 = load v5            (new load)
//!   store Field 12 in v5
//!   ... b2 instructions ...
//!   v7 = mul v0, Field 11
//!   v8 = mul v4, v3
//!   v9 = add v7, v8
//!   store v9 at v2          (new store)
//!   v10 = mul v0, v6
//!   v11 = mul v4, Field 12
//!   v12 = add v10, v11
//!   store v12 at v5         (new store)
use fxhash::{FxHashMap as HashMap, FxHashSet as HashSet};

use acvm::{acir::AcirField, acir::BlackBoxFunc, FieldElement};
use iter_extended::vecmap;

use crate::ssa::{
    ir::{
        basic_block::BasicBlockId,
        cfg::ControlFlowGraph,
        dfg::{CallStack, InsertInstructionResult},
        function::{Function, FunctionId, RuntimeType},
        function_inserter::FunctionInserter,
        instruction::{BinaryOp, Instruction, InstructionId, Intrinsic, TerminatorInstruction},
        types::Type,
        value::{Value, ValueId},
    },
    ssa_gen::Ssa,
};

mod branch_analysis;
mod capacity_tracker;
pub(crate) mod value_merger;

impl Ssa {
    /// Flattens the control flow graph of main such that the function is left with a
    /// single block containing all instructions and no more control-flow.
    ///
    /// This pass will modify any instructions with side effects in particular, often multiplying
    /// them by jump conditions to maintain correctness even when all branches of a jmpif are inlined.
    /// For more information, see the module-level comment at the top of this file.
    #[tracing::instrument(level = "trace", skip(self))]
    pub(crate) fn flatten_cfg(mut self) -> Ssa {
        // Retrieve the 'no_predicates' attribute of the functions in a map, to avoid problems with borrowing
        let mut no_predicates = HashMap::default();
        for function in self.functions.values() {
            no_predicates.insert(function.id(), function.is_no_predicates());
        }

        for function in self.functions.values_mut() {
            flatten_function_cfg(function, &no_predicates);
        }
        self
    }
}

struct Context<'f> {
    inserter: FunctionInserter<'f>,

    /// This ControlFlowGraph is the graph from before the function was modified by this flattening pass.
    cfg: ControlFlowGraph,

    /// Maps start of branch -> end of branch
    branch_ends: HashMap<BasicBlockId, BasicBlockId>,

    /// A stack of each jmpif condition that was taken to reach a particular point in the program.
    /// When two branches are merged back into one, this constitutes a join point, and is analogous
    /// to the rest of the program after an if statement. When such a join point / end block is
    /// found, the top of this conditions stack is popped since we are no longer under that
    /// condition. If we are under multiple conditions (a nested if), the topmost condition is
    /// the most recent condition combined with all previous conditions via `And` instructions.
    condition_stack: Vec<ConditionalContext>,

    /// Maps SSA array values with a slice type to their size.
    /// This is maintained by appropriate calls to the `SliceCapacityTracker` and is used by the `ValueMerger`.
    slice_sizes: HashMap<ValueId, usize>,

    /// Stack of block arguments
    /// When processing a block, we pop this stack to get its arguments
    /// and at the end we push the arguments for his successor
    arguments_stack: Vec<Vec<ValueId>>,

    /// Stores all allocations local to the current branch.
    ///
    /// Since these branches are local to the current branch (i.e. only defined within one branch of
    /// an if expression), they should not be merged with their previous value or stored value in
    /// the other branch since there is no such value.
    ///
    /// The `ValueId` here is that which is returned by the allocate instruction.
    local_allocations: HashSet<ValueId>,
}

#[derive(Clone)]
struct ConditionalBranch {
    // Contains the last processed block during the processing of the branch.
    last_block: BasicBlockId,
    // The unresolved condition of the branch
    old_condition: ValueId,
    // The condition of the branch
    condition: ValueId,
    // The allocations accumulated when processing the branch
    local_allocations: HashSet<ValueId>,
}

struct ConditionalContext {
    // Condition from the conditional statement
    condition: ValueId,
    // Block containing the conditional statement
    entry_block: BasicBlockId,
    // First block of the then branch
    then_branch: ConditionalBranch,
    // First block of the else branch
    else_branch: Option<ConditionalBranch>,
    // Call stack where the final location is that of the entire `if` expression
    call_stack: CallStack,
}

fn flatten_function_cfg(function: &mut Function, no_predicates: &HashMap<FunctionId, bool>) {
    // This pass may run forever on a brillig function.
    // Analyze will check if the predecessors have been processed and push the block to the back of
    // the queue. This loops forever if there are still any loops present in the program.
    if matches!(function.runtime(), RuntimeType::Brillig(_)) {
        return;
    }
    let cfg = ControlFlowGraph::with_function(function);
    let branch_ends = branch_analysis::find_branch_ends(function, &cfg);

    let mut context = Context {
        inserter: FunctionInserter::new(function),
        cfg,
        branch_ends,
        slice_sizes: HashMap::default(),
        condition_stack: Vec::new(),
        arguments_stack: Vec::new(),
        local_allocations: HashSet::default(),
    };
    context.flatten(no_predicates);
}

impl<'f> Context<'f> {
    fn flatten(&mut self, no_predicates: &HashMap<FunctionId, bool>) {
        // Flatten the CFG by inlining all instructions from the queued blocks
        // until all blocks have been flattened.
        // We follow the terminator of each block to determine which blocks to
        // process next
        let mut queue = vec![self.inserter.function.entry_block()];
        while let Some(block) = queue.pop() {
            self.inline_block(block, no_predicates);
            let to_process = self.handle_terminator(block, &queue);
            for incoming_block in to_process {
                if !queue.contains(&incoming_block) {
                    queue.push(incoming_block);
                }
            }
        }
        self.inserter.map_data_bus_in_place();
    }

    /// Returns the updated condition so that
    /// it is 'AND-ed' with the previous condition (if any)
    fn link_condition(&mut self, condition: ValueId) -> ValueId {
        // Retrieve the previous condition
        if let Some(context) = self.condition_stack.last() {
            let previous_branch = context.else_branch.as_ref().unwrap_or(&context.then_branch);
            let and = Instruction::binary(BinaryOp::And, previous_branch.condition, condition);
            let call_stack = self.inserter.function.dfg.get_value_call_stack(condition);
            self.insert_instruction(and, call_stack)
        } else {
            condition
        }
    }

    /// Returns the current condition
    fn get_last_condition(&self) -> Option<ValueId> {
        self.condition_stack.last().map(|context| match &context.else_branch {
            Some(else_branch) => else_branch.condition,
            None => context.then_branch.condition,
        })
    }

    /// Use the provided map to say if the instruction is a call to a no_predicates function
    fn is_no_predicate(
        &self,
        no_predicates: &HashMap<FunctionId, bool>,
        instruction: &InstructionId,
    ) -> bool {
        let mut result = false;
        if let Instruction::Call { func, .. } = self.inserter.function.dfg[*instruction] {
            if let Value::Function(fid) = self.inserter.function.dfg[func] {
                result = *no_predicates.get(&fid).unwrap_or(&false);
            }
        }
        result
    }

    // Inline all instructions from the given block into the entry block, and track slice capacities
    fn inline_block(&mut self, block: BasicBlockId, no_predicates: &HashMap<FunctionId, bool>) {
        if self.inserter.function.entry_block() == block {
            // we do not inline the entry block into itself
            // for the outer block before we start inlining
            return;
        }

        let arguments = self.arguments_stack.pop().unwrap();
        self.inserter.remember_block_params(block, &arguments);

        // If this is not a separate variable, clippy gets confused and says the to_vec is
        // unnecessary, when removing it actually causes an aliasing/mutability error.
        let instructions = self.inserter.function.dfg[block].instructions().to_vec();

        for instruction in instructions.iter() {
            if self.is_no_predicate(no_predicates, instruction) {
                // disable side effect for no_predicate functions
                let one = self
                    .inserter
                    .function
                    .dfg
                    .make_constant(FieldElement::one(), Type::unsigned(1));
                self.insert_instruction_with_typevars(
                    Instruction::EnableSideEffectsIf { condition: one },
                    None,
                    im::Vector::new(),
                );
                self.push_instruction(*instruction);
                self.insert_current_side_effects_enabled();
            } else {
                self.push_instruction(*instruction);
            }
        }
    }

    /// Returns the list of blocks that need to be processed after the given block
    /// For a normal block, it would be its successor
    /// For blocks related to a conditional statement, we ensure to process
    /// the 'then-branch', then the 'else-branch' (if it exists), and finally the end block
    fn handle_terminator(
        &mut self,
        block: BasicBlockId,
        work_list: &[BasicBlockId],
    ) -> Vec<BasicBlockId> {
        let terminator = self.inserter.function.dfg[block].unwrap_terminator().clone();
        match &terminator {
            TerminatorInstruction::JmpIf {
                condition,
                then_destination,
                else_destination,
                call_stack,
            } => {
                self.arguments_stack.push(vec![]);
                self.if_start(
                    condition,
                    then_destination,
                    else_destination,
                    &block,
                    call_stack.clone(),
                )
            }
            TerminatorInstruction::Jmp { destination, arguments, call_stack: _ } => {
                let arguments = vecmap(arguments.clone(), |value| self.inserter.resolve(value));
                self.arguments_stack.push(arguments);
                if work_list.contains(destination) {
                    if work_list.last() == Some(destination) {
                        self.else_stop(&block)
                    } else {
                        self.then_stop(&block)
                    }
                } else {
                    vec![*destination]
                }
            }
            TerminatorInstruction::Return { return_values, call_stack } => {
                let call_stack = call_stack.clone();
                let return_values =
                    vecmap(return_values.clone(), |value| self.inserter.resolve(value));
                let new_return = TerminatorInstruction::Return { return_values, call_stack };
                let entry = self.inserter.function.entry_block();

                self.inserter.function.dfg.set_block_terminator(entry, new_return);
                vec![]
            }
        }
    }

    /// Process a conditional statement
    fn if_start(
        &mut self,
        condition: &ValueId,
        then_destination: &BasicBlockId,
        else_destination: &BasicBlockId,
        if_entry: &BasicBlockId,
        call_stack: CallStack,
    ) -> Vec<BasicBlockId> {
        // manage conditions
        let old_condition = *condition;
        let then_condition = self.inserter.resolve(old_condition);

        let old_allocations = std::mem::take(&mut self.local_allocations);
        let branch = ConditionalBranch {
            old_condition,
            condition: self.link_condition(then_condition),
            last_block: *then_destination,
            local_allocations: old_allocations,
        };
        let cond_context = ConditionalContext {
            condition: then_condition,
            entry_block: *if_entry,
            then_branch: branch,
            else_branch: None,
            call_stack,
        };
        self.condition_stack.push(cond_context);
        self.insert_current_side_effects_enabled();

        // We disallow this case as it results in the `else_destination` block
        // being inlined before the `then_destination` block due to block deduplication in the work queue.
        //
        // The `else_destination` block then gets treated as if it were the `then_destination` block
        // and has the incorrect condition applied to it.
        assert_ne!(
            self.branch_ends[if_entry], *then_destination,
            "ICE: branches merge inside of `then` branch"
        );
        vec![self.branch_ends[if_entry], *else_destination, *then_destination]
    }

    /// Switch context to the 'else-branch'
    fn then_stop(&mut self, block: &BasicBlockId) -> Vec<BasicBlockId> {
        let mut cond_context = self.condition_stack.pop().unwrap();
        cond_context.then_branch.last_block = *block;

        let condition_call_stack =
            self.inserter.function.dfg.get_value_call_stack(cond_context.condition);
        let else_condition = self.insert_instruction(
            Instruction::Not(cond_context.condition),
            condition_call_stack.clone(),
        );
        let else_condition = self.link_condition(else_condition);

        let old_allocations = std::mem::take(&mut self.local_allocations);
        let else_branch = ConditionalBranch {
            old_condition: cond_context.then_branch.old_condition,
            condition: else_condition,
            last_block: *block,
            local_allocations: old_allocations,
        };
        cond_context.else_branch = Some(else_branch);
        self.condition_stack.push(cond_context);

        self.insert_current_side_effects_enabled();

        assert_eq!(self.cfg.successors(*block).len(), 1);
        vec![self.cfg.successors(*block).next().unwrap()]
    }

    /// Process the 'exit' block of a conditional statement
    fn else_stop(&mut self, block: &BasicBlockId) -> Vec<BasicBlockId> {
        let mut cond_context = self.condition_stack.pop().unwrap();
        if cond_context.else_branch.is_none() {
            // then_stop() has not been called, this means that the conditional statement has no else branch
            // so we simply do the then_stop() now
            self.condition_stack.push(cond_context);
            self.then_stop(block);
            cond_context = self.condition_stack.pop().unwrap();
        }

        let mut else_branch = cond_context.else_branch.unwrap();
        self.local_allocations = std::mem::take(&mut else_branch.local_allocations);
        else_branch.last_block = *block;
        cond_context.else_branch = Some(else_branch);

        // We must remember to reset whether side effects are enabled when both branches
        // end, in addition to resetting the value of old_condition since it is set to
        // known to be true/false within the then/else branch respectively.
        self.insert_current_side_effects_enabled();

        // While there is a condition on the stack we don't compile outside the condition
        // until it is popped. This ensures we inline the full then and else branches
        // before continuing from the end of the conditional here where they can be merged properly.
        let end = self.branch_ends[&cond_context.entry_block];

        // Merge arguments and stores from the else/end branches
        self.inline_branch_end(end, cond_context);

        vec![self.cfg.successors(*block).next().unwrap()]
    }

    /// Inline the ending block of a branch, the point where all blocks from a jmpif instruction
    /// join back together. In particular this function must handle merging block arguments from
    /// all of the join point's predecessors, and it must handle any differing side effects from
    /// each branch.
    ///
    /// Afterwards, continues inlining recursively until it finds the next end block or finds the
    /// end of the function.
    ///
    /// Returns the final block that was inlined.
    fn inline_branch_end(
        &mut self,
        destination: BasicBlockId,
        cond_context: ConditionalContext,
    ) -> BasicBlockId {
        assert_eq!(self.cfg.predecessors(destination).len(), 2);
        let last_then = cond_context.then_branch.last_block;
        let mut else_args = Vec::new();
        if cond_context.else_branch.is_some() {
            let last_else = cond_context.else_branch.clone().unwrap().last_block;
            else_args = self.inserter.function.dfg[last_else].terminator_arguments().to_vec();
        }

        let then_args = self.inserter.function.dfg[last_then].terminator_arguments().to_vec();

        let params = self.inserter.function.dfg.block_parameters(destination);
        assert_eq!(params.len(), then_args.len());
        assert_eq!(params.len(), else_args.len());

        let args = vecmap(then_args.iter().zip(else_args), |(then_arg, else_arg)| {
            (self.inserter.resolve(*then_arg), self.inserter.resolve(else_arg))
        });

        let block = self.inserter.function.entry_block();

        // Cannot include this in the previous vecmap since it requires exclusive access to self
        let args = vecmap(args, |(then_arg, else_arg)| {
            let instruction = Instruction::IfElse {
                then_condition: cond_context.then_branch.condition,
                then_value: then_arg,
                else_value: else_arg,
            };
            let call_stack = cond_context.call_stack.clone();
            self.inserter
                .function
                .dfg
                .insert_instruction_and_results(instruction, block, None, call_stack)
                .first()
        });

        self.arguments_stack.pop();
        self.arguments_stack.pop();
        self.arguments_stack.push(args);
        destination
    }

    /// Insert a new instruction into the function's entry block.
    /// Unlike push_instruction, this function will not map any ValueIds.
    /// within the given instruction, nor will it modify self.values in any way.
    fn insert_instruction(&mut self, instruction: Instruction, call_stack: CallStack) -> ValueId {
        let block = self.inserter.function.entry_block();
        self.inserter
            .function
            .dfg
            .insert_instruction_and_results(instruction, block, None, call_stack)
            .first()
    }

    /// Inserts a new instruction into the function's entry block, using the given
    /// control type variables to specify result types if needed.
    /// Unlike push_instruction, this function will not map any ValueIds.
    /// within the given instruction, nor will it modify self.values in any way.
    fn insert_instruction_with_typevars(
        &mut self,
        instruction: Instruction,
        ctrl_typevars: Option<Vec<Type>>,
        call_stack: CallStack,
    ) -> InsertInstructionResult {
        let block = self.inserter.function.entry_block();
        self.inserter.function.dfg.insert_instruction_and_results(
            instruction,
            block,
            ctrl_typevars,
            call_stack,
        )
    }

    /// Checks the branch condition on the top of the stack and uses it to build and insert an
    /// `EnableSideEffectsIf` instruction into the entry block.
    ///
    /// If the stack is empty, a "true" u1 constant is taken to be the active condition. This is
    /// necessary for re-enabling side-effects when re-emerging to a branch depth of 0.
    fn insert_current_side_effects_enabled(&mut self) {
        let condition = match self.get_last_condition() {
            Some(cond) => cond,
            None => {
                self.inserter.function.dfg.make_constant(FieldElement::one(), Type::unsigned(1))
            }
        };
        let enable_side_effects = Instruction::EnableSideEffectsIf { condition };
        let call_stack = self.inserter.function.dfg.get_value_call_stack(condition);
        self.insert_instruction_with_typevars(enable_side_effects, None, call_stack);
    }

    /// Push the given instruction to the end of the entry block of the current function.
    ///
    /// Note that each ValueId of the instruction will be mapped via self.inserter.resolve.
    /// As a result, the instruction that will be pushed will actually be a new instruction
    /// with a different InstructionId from the original. The results of the given instruction
    /// will also be mapped to the results of the new instruction.
    ///
    /// `previous_allocate_result` should only be set to the result of an allocate instruction
    /// if that instruction was the instruction immediately previous to this one - if there are
    /// any instructions in between it should be None.
    fn push_instruction(&mut self, id: InstructionId) {
        let (instruction, call_stack) = self.inserter.map_instruction(id);
        let instruction = self.handle_instruction_side_effects(instruction, call_stack.clone());

        let instruction_is_allocate = matches!(&instruction, Instruction::Allocate);
        let entry = self.inserter.function.entry_block();
        let results = self.inserter.push_instruction_value(instruction, id, entry, call_stack);

        // Remember an allocate was created local to this branch so that we do not try to merge store
        // values across branches for it later.
        if instruction_is_allocate {
            self.local_allocations.insert(results.first());
        }
    }

    /// If we are currently in a branch, we need to modify constrain instructions
    /// to multiply them by the branch's condition (see optimization #1 in the module comment).
    ///
    /// `previous_allocate_result` should only be set to the result of an allocate instruction
    /// if that instruction was the instruction immediately previous to this one - if there are
    /// any instructions in between it should be None.
    fn handle_instruction_side_effects(
        &mut self,
        instruction: Instruction,
        call_stack: CallStack,
    ) -> Instruction {
        if let Some(condition) = self.get_last_condition() {
            match instruction {
                Instruction::Constrain(lhs, rhs, message) => {
                    // Replace constraint `lhs == rhs` with `condition * lhs == condition * rhs`.

                    // Condition needs to be cast to argument type in order to multiply them together.
                    let argument_type = self.inserter.function.dfg.type_of_value(lhs);
                    // Sanity check that we're not constraining non-primitive types
                    assert!(matches!(argument_type, Type::Numeric(_)));

                    let casted_condition = self.insert_instruction(
                        Instruction::Cast(condition, argument_type),
                        call_stack.clone(),
                    );

                    let lhs = self.insert_instruction(
                        Instruction::binary(BinaryOp::Mul, lhs, casted_condition),
                        call_stack.clone(),
                    );
                    let rhs = self.insert_instruction(
                        Instruction::binary(BinaryOp::Mul, rhs, casted_condition),
                        call_stack,
                    );

                    Instruction::Constrain(lhs, rhs, message)
                }
                Instruction::Store { address, value } => {
                    // If this instruction immediately follows an allocate, and stores to that
                    // address there is no previous value to load and we don't need a merge anyway.
                    if self.local_allocations.contains(&address) {
                        Instruction::Store { address, value }
                    } else {
                        // Instead of storing `value`, store `if condition { value } else { previous_value }`
                        let typ = self.inserter.function.dfg.type_of_value(value);
                        let load = Instruction::Load { address };
                        let previous_value = self
                            .insert_instruction_with_typevars(
                                load,
                                Some(vec![typ]),
                                call_stack.clone(),
                            )
                            .first();

                        let instruction = Instruction::IfElse {
                            then_condition: condition,
                            then_value: value,

                            else_value: previous_value,
                        };

                        let updated_value = self.insert_instruction(instruction, call_stack);
                        Instruction::Store { address, value: updated_value }
                    }
                }
                Instruction::RangeCheck { value, max_bit_size, assert_message } => {
                    // Replace value with `value * predicate` to zero out value when predicate is inactive.

                    // Condition needs to be cast to argument type in order to multiply them together.
                    let argument_type = self.inserter.function.dfg.type_of_value(value);
                    let casted_condition = self.insert_instruction(
                        Instruction::Cast(condition, argument_type),
                        call_stack.clone(),
                    );

                    let value = self.insert_instruction(
                        Instruction::binary(BinaryOp::Mul, value, casted_condition),
                        call_stack.clone(),
                    );
                    Instruction::RangeCheck { value, max_bit_size, assert_message }
                }
                Instruction::Call { func, mut arguments } => match self.inserter.function.dfg[func]
                {
                    Value::Intrinsic(Intrinsic::ToBits(_) | Intrinsic::ToRadix(_)) => {
                        let field = arguments[0];
                        let argument_type = self.inserter.function.dfg.type_of_value(field);

                        let casted_condition = self.insert_instruction(
                            Instruction::Cast(condition, argument_type),
                            call_stack.clone(),
                        );
                        let field = self.insert_instruction(
                            Instruction::binary(BinaryOp::Mul, field, casted_condition),
                            call_stack.clone(),
                        );

                        arguments[0] = field;

                        Instruction::Call { func, arguments }
                    }
                    //Issue #5045: We set curve points to infinity if condition is false
                    Value::Intrinsic(Intrinsic::BlackBox(BlackBoxFunc::EmbeddedCurveAdd)) => {
                        arguments[2] = self.var_or_one(arguments[2], condition, call_stack.clone());
                        arguments[5] = self.var_or_one(arguments[5], condition, call_stack.clone());

                        Instruction::Call { func, arguments }
                    }
                    Value::Intrinsic(Intrinsic::BlackBox(BlackBoxFunc::MultiScalarMul)) => {
                        let points_array_idx = if matches!(
                            self.inserter.function.dfg.type_of_value(arguments[0]),
                            Type::Array { .. }
                        ) {
                            0
                        } else {
                            // if the first argument is not an array, we assume it is a slice
                            // which means the array is the second argument
                            1
                        };
                        let (elements, typ) = self.apply_predicate_to_msm_argument(
                            arguments[points_array_idx],
                            condition,
                            call_stack.clone(),
                        );

                        let instruction = Instruction::MakeArray { elements, typ };
                        let array = self.insert_instruction(instruction, call_stack);
                        arguments[points_array_idx] = array;
                        Instruction::Call { func, arguments }
                    }
                    _ => Instruction::Call { func, arguments },
                },
                other => other,
            }
        } else {
            instruction
        }
    }

    /// When a MSM is done under a predicate, we need to apply the predicate
    /// to the is_infinity property of the input points in order to ensure
    /// that the points will be on the curve no matter what.
    fn apply_predicate_to_msm_argument(
        &mut self,
        argument: ValueId,
        predicate: ValueId,
        call_stack: CallStack,
    ) -> (im::Vector<ValueId>, Type) {
        let array_typ;
        let mut array_with_predicate = im::Vector::new();
        if let Some((array, typ)) = &self.inserter.function.dfg.get_array_constant(argument) {
            array_typ = typ.clone();
            for (i, value) in array.clone().iter().enumerate() {
                if i % 3 == 2 {
                    array_with_predicate.push_back(self.var_or_one(
                        *value,
                        predicate,
                        call_stack.clone(),
                    ));
                } else {
                    array_with_predicate.push_back(*value);
                }
            }
        } else {
            unreachable!(
                "Expected an array, got {}",
                &self.inserter.function.dfg.type_of_value(argument)
            );
        };

        (array_with_predicate, array_typ)
    }

    // Computes: if condition { var } else { 1 }
    fn var_or_one(&mut self, var: ValueId, condition: ValueId, call_stack: CallStack) -> ValueId {
        let field = self.insert_instruction(
            Instruction::binary(BinaryOp::Mul, var, condition),
            call_stack.clone(),
        );
        let not_condition =
            self.insert_instruction(Instruction::Not(condition), call_stack.clone());
        self.insert_instruction(
            Instruction::binary(BinaryOp::Add, field, not_condition),
            call_stack,
        )
    }
}

#[cfg(test)]
mod test {
<<<<<<< HEAD
    use acvm::{acir::AcirField, FieldElement};
=======
    use acvm::acir::AcirField;
>>>>>>> b0068d40

    use crate::ssa::{
        function_builder::FunctionBuilder,
        ir::{
            dfg::DataFlowGraph,
            function::Function,
            instruction::{BinaryOp, Instruction, TerminatorInstruction},
            map::Id,
            types::Type,
            value::{Value, ValueId},
        },
        opt::assert_normalized_ssa_equals,
        Ssa,
    };

    #[test]
    fn basic_jmpif() {
        let src = "
            acir(inline) fn main f0 {
              b0(v0: u1):
                jmpif v0 then: b1, else: b2
              b1():
                jmp b3(Field 3)
              b3(v1: Field):
                return v1
              b2():
                jmp b3(Field 4)
            }
            ";
        let ssa = Ssa::from_str(src).unwrap();
        assert_eq!(ssa.main().reachable_blocks().len(), 4);

        let expected = "
            acir(inline) fn main f0 {
              b0(v0: u1):
                enable_side_effects v0
                v1 = not v0
                enable_side_effects u1 1
                v3 = cast v0 as Field
                v5 = mul v3, Field -1
                v7 = add Field 4, v5
                return v7
            }
            ";

        let ssa = ssa.flatten_cfg();
        assert_normalized_ssa_equals(ssa, expected);
    }

    #[test]
    fn modify_constrain() {
        let src = "
            acir(inline) fn main f0 {
              b0(v0: u1, v1: u1):
                jmpif v0 then: b1, else: b2
              b1():
                constrain v1 == u1 1
                jmp b2()
              b2():
                return
            }
            ";
        let ssa = Ssa::from_str(src).unwrap();
        assert_eq!(ssa.main().reachable_blocks().len(), 3);

        let expected = "
            acir(inline) fn main f0 {
              b0(v0: u1, v1: u1):
                enable_side_effects v0
                v2 = mul v1, v0
                constrain v2 == v0
                v3 = not v0
                enable_side_effects u1 1
                return
            }
            ";
        let ssa = ssa.flatten_cfg();
        assert_eq!(ssa.main().reachable_blocks().len(), 1);
        assert_normalized_ssa_equals(ssa, expected);
    }

    #[test]
    fn merge_stores() {
        let src = "
            acir(inline) fn main f0 {
              b0(v0: u1, v1: &mut Field):
                jmpif v0 then: b1, else: b2
              b1():
                store Field 5 at v1
                jmp b2()
              b2():
                return
            }
            ";
        let ssa = Ssa::from_str(src).unwrap();

        let expected = "
            acir(inline) fn main f0 {
              b0(v0: u1, v1: &mut Field):
                enable_side_effects v0
                v2 = load v1 -> Field
                v3 = cast v0 as Field
                v5 = sub Field 5, v2
                v6 = mul v3, v5
                v7 = add v2, v6
                store v7 at v1
                v8 = not v0
                enable_side_effects u1 1
                return
            }
            ";
        let ssa = ssa.flatten_cfg();
        assert_normalized_ssa_equals(ssa, expected);
    }

    #[test]
    fn merge_stores_with_else_block() {
        let src = "
            acir(inline) fn main f0 {
              b0(v0: u1, v1: &mut Field):
                jmpif v0 then: b1, else: b2
              b1():
                store Field 5 at v1
                jmp b3()
              b2():
                store Field 6 at v1
                jmp b3()
              b3():
                return
            }
            ";
        let ssa = Ssa::from_str(src).unwrap();

        let expected = "
            acir(inline) fn main f0 {
              b0(v0: u1, v1: &mut Field):
                enable_side_effects v0
                v2 = load v1 -> Field
                v3 = cast v0 as Field
                v5 = sub Field 5, v2
                v6 = mul v3, v5
                v7 = add v2, v6
                store v7 at v1
                v8 = not v0
                enable_side_effects v8
                v9 = load v1 -> Field
                v10 = cast v8 as Field
                v12 = sub Field 6, v9
                v13 = mul v10, v12
                v14 = add v9, v13
                store v14 at v1
                enable_side_effects u1 1
                return
            }
            ";
        let ssa = ssa.flatten_cfg();
        assert_normalized_ssa_equals(ssa, expected);
    }

    fn count_instruction(function: &Function, f: impl Fn(&Instruction) -> bool) -> usize {
        function.dfg[function.entry_block()]
            .instructions()
            .iter()
            .filter(|id| f(&function.dfg[**id]))
            .count()
    }

    #[test]
    fn nested_branch_stores() {
        // Here we build some SSA with control flow given by the following graph.
        // To test stores in nested if statements are handled correctly this graph is
        // also nested. To keep things simple, each block stores to the same address
        // an integer that matches its block number. So block 2 stores the value 2,
        // block 3 stores 3 and so on. Note that only blocks { 0, 1, 2, 3, 5, 6 }
        // will store values. Other blocks do not store values so that we can test
        // how these existing values are merged at each join point.
        //
        // For debugging purposes, each block also has a call to test_function with two
        // arguments. The first is the block the test_function was originally in, and the
        // second is the current value stored in the reference.
        //
        //         b0   (0 stored)
        //         ↓
        //         b1   (1 stored)
        //       ↙   ↘
        //     b2     b3  (2 stored in b2) (3 stored in b3)
        //     ↓      |
        //     b4     |
        //   ↙  ↘     |
        // b5    b6   |   (5 stored in b5) (6 stored in b6)
        //   ↘  ↙     ↓
        //    b7      b8
        //      ↘   ↙
        //       b9
        let src = "
        acir(inline) fn main f0 {
          b0(v0: u1, v1: u1):
            v2 = allocate -> &mut Field
            store Field 0 at v2
            v4 = load v2 -> Field
            // call v1(Field 0, v4)
            jmp b1()
          b1():
            store Field 1 at v2
            v6 = load v2 -> Field
            // call v1(Field 1, v6)
            jmpif v0 then: b2, else: b3
          b2():
            store Field 2 at v2
            v8 = load v2 -> Field
            // call v1(Field 2, v8)
            jmp b4()
          b4():
            v12 = load v2 -> Field
            // call v1(Field 4, v12)
            jmpif v1 then: b5, else: b6
          b5():
            store Field 5 at v2
            v14 = load v2 -> Field
            // call v1(Field 5, v14)
            jmp b7()
          b7():
            v18 = load v2 -> Field
            // call v1(Field 7, v18)
            jmp b9()
          b9():
            v22 = load v2 -> Field
            // call v1(Field 9, v22)
            v23 = load v2 -> Field
            return v23
          b6():
            store Field 6 at v2
            v16 = load v2 -> Field
            // call v1(Field 6, v16)
            jmp b7()
          b3():
            store Field 3 at v2
            v10 = load v2 -> Field
            // call v1(Field 3, v10)
            jmp b8()
          b8():
            v20 = load v2 -> Field
            // call v1(Field 8, v20)
            jmp b9()
        }
        ";

        let ssa = Ssa::from_str(src).unwrap();
        let ssa = ssa.flatten_cfg().mem2reg();

        // Expected results after mem2reg removes the allocation and each load and store:
        let expected = "
        acir(inline) fn main f0 {
          b0(v0: u1, v1: u1):
            v2 = allocate -> &mut Field
            enable_side_effects v0
            v3 = mul v0, v1
            enable_side_effects v3
            v4 = not v1
            v5 = mul v0, v4
            enable_side_effects v0
            v6 = cast v3 as Field
            v8 = mul v6, Field -1
            v10 = add Field 6, v8
            v11 = not v0
            enable_side_effects u1 1
            v13 = cast v0 as Field
            v15 = sub v10, Field 3
            v16 = mul v13, v15
            v17 = add Field 3, v16
            return v17
        }";

        let main = ssa.main();
        let ret = match main.dfg[main.entry_block()].terminator() {
            Some(TerminatorInstruction::Return { return_values, .. }) => return_values[0],
            _ => unreachable!("Should have terminator instruction"),
        };

        let merged_values = get_all_constants_reachable_from_instruction(&main.dfg, ret);
<<<<<<< HEAD
        assert_eq!(
            merged_values,
            vec![FieldElement::from(3u128), FieldElement::from(6u128), -FieldElement::from(1u128)]
        );

        assert_normalized_ssa_equals(ssa, expected);
=======
        assert_eq!(merged_values, vec![1, 3, 5, 6]);
>>>>>>> b0068d40
    }

    #[test]
    fn allocate_in_single_branch() {
        // Regression test for #1756
        // fn foo() -> Field {
        //     let mut x = 0;
        //     x
        // }
        //
        // fn main(cond:bool) {
        //     if cond {
        //         foo();
        //     };
        // }
        //
        // Translates to the following before the flattening pass:
        let src = "
        acir(inline) fn main f0 {
          b0(v0: u1):
            jmpif v0 then: b1, else: b2
          b1():
            v1 = allocate -> &mut Field
            store Field 0 at v1
            v3 = load v1 -> Field
            jmp b2()
          b2():
            return
        }";
        // The bug is that the flattening pass previously inserted a load
        // before the first store to allocate, which loaded an uninitialized value.
        // In this test we assert the ordering is strictly Allocate then Store then Load.
        let ssa = Ssa::from_str(src).unwrap();
        let flattened_ssa = ssa.flatten_cfg();

        // Now assert that there is not a load between the allocate and its first store
        // The Expected IR is:
        let expected = "
        acir(inline) fn main f0 {
          b0(v0: u1):
            enable_side_effects v0
            v1 = allocate -> &mut Field
            store Field 0 at v1
            v3 = load v1 -> Field
            v4 = not v0
            enable_side_effects u1 1
            return
        }
        ";

        let main = flattened_ssa.main();
        let instructions = main.dfg[main.entry_block()].instructions();

        let find_instruction = |predicate: fn(&Instruction) -> bool| {
            instructions.iter().position(|id| predicate(&main.dfg[*id])).unwrap()
        };

        let allocate_index = find_instruction(|i| matches!(i, Instruction::Allocate));
        let store_index = find_instruction(|i| matches!(i, Instruction::Store { .. }));
        let load_index = find_instruction(|i| matches!(i, Instruction::Load { .. }));

        assert!(allocate_index < store_index);
        assert!(store_index < load_index);

        assert_normalized_ssa_equals(flattened_ssa, expected);
    }

    /// Work backwards from an instruction to find all the constant values
    /// that were used to construct it. E.g for:
    ///
    /// b0(v0: Field):
    ///   v1 = add v0, Field 6
    ///   v2 = mul v1, Field 2
    ///   v3 = sub v2, v0
    ///   return v3
    ///
    /// Calling this function on v3 will return [2, 6].
    fn get_all_constants_reachable_from_instruction(
        dfg: &DataFlowGraph,
        value: ValueId,
    ) -> Vec<FieldElement> {
        match dfg[value] {
            Value::Instruction { instruction, .. } => {
                let mut values = vec![];
                dfg[instruction].map_values(|value| {
                    values.push(value);
                    value
                });

                let mut values: Vec<_> = values
                    .into_iter()
                    .flat_map(|value| get_all_constants_reachable_from_instruction(dfg, value))
                    .collect();

                values.sort();
                values.dedup();
                values
            }
            Value::NumericConstant { constant, .. } => vec![constant],
            _ => Vec::new(),
        }
    }

    #[test]
    fn should_not_merge_away_constraints() {
        // Very simplified derived regression test for #1792
        // Tests that it does not simplify to a true constraint an always-false constraint
        // The original function is replaced by the following:
        let src = "
            acir(inline) fn main f1 {
              b0():
                jmpif u1 0 then: b1, else: b2
              b1():
                jmp b2()
              b2():
                constrain u1 0 == u1 1 // was incorrectly removed
                return
            }
            ";
        let ssa = Ssa::from_str(src).unwrap();

        let expected = "
            acir(inline) fn main f0 {
              b0():
                enable_side_effects u1 1
                constrain u1 0 == u1 1
                return
            }
            ";
        let ssa = ssa.flatten_cfg();
        assert_normalized_ssa_equals(ssa, expected);
    }

    #[test]
    fn should_not_merge_incorrectly_to_false() {
        // Regression test for #1792
        // Tests that it does not simplify a true constraint an always-false constraint
        let src = "
        acir(inline) fn main f0 {
          b0(v0: [u8; 2]):
            v2 = array_get v0, index u8 0 -> u8
            v3 = cast v2 as u32
            v4 = truncate v3 to 1 bits, max_bit_size: 32
            v5 = cast v4 as u1
            v6 = allocate -> &mut Field
            store u8 0 at v6
            jmpif v5 then: b2, else: b1
          b2():
            v7 = cast v2 as Field
            v9 = add v7, Field 1
            v10 = cast v9 as u8
            store v10 at v6
            jmp b3()
          b3():
            constrain v5 == u1 1
            return
          b1():
            store u8 0 at v6
            jmp b3()
        }
        ";

        let ssa = Ssa::from_str(src).unwrap();

        let expected = "
        acir(inline) fn main f0 {
          b0(v0: [u8; 2]):
            v2 = array_get v0, index u8 0 -> u8
            v3 = cast v2 as u32
            v4 = truncate v3 to 1 bits, max_bit_size: 32
            v5 = cast v4 as u1
            v6 = allocate -> &mut Field
            store u8 0 at v6
            enable_side_effects v5
            v7 = cast v2 as Field
            v9 = add v7, Field 1
            v10 = cast v9 as u8
            v11 = load v6 -> u8
            v12 = cast v4 as Field
            v13 = cast v11 as Field
            v14 = sub v9, v13
            v15 = mul v12, v14
            v16 = add v13, v15
            v17 = cast v16 as u8
            store v17 at v6
            v18 = not v5
            enable_side_effects v18
            v19 = load v6 -> u8
            v20 = cast v18 as Field
            v21 = cast v19 as Field
            v23 = sub Field 0, v21
            v24 = mul v20, v23
            v25 = add v21, v24
            v26 = cast v25 as u8
            store v26 at v6
            enable_side_effects u1 1
            constrain v5 == u1 1
            return
        }
        ";

        let flattened_ssa = ssa.flatten_cfg();
        let main = flattened_ssa.main();

        // Now assert that there is not an always-false constraint after flattening:
        let mut constrain_count = 0;
        for instruction in main.dfg[main.entry_block()].instructions() {
            if let Instruction::Constrain(lhs, rhs, ..) = main.dfg[*instruction] {
                if let (Some(lhs), Some(rhs)) =
                    (main.dfg.get_numeric_constant(lhs), main.dfg.get_numeric_constant(rhs))
                {
                    assert_eq!(lhs, rhs);
                }
                constrain_count += 1;
            }
        }
        assert_eq!(constrain_count, 1);

        assert_normalized_ssa_equals(flattened_ssa, expected);
    }

    #[test]
    fn undo_stores() {
        // Regression test for #1826. Ensures the `else` branch does not see the stores of the
        // `then` branch.
        //
        // fn main f1 {
        //   b0():
        //     v0 = allocate
        //     store Field 0 at v0
        //     v2 = allocate
        //     store Field 2 at v2
        //     v4 = load v2
        //     v5 = lt v4, Field 2
        //     jmpif v5 then: b1, else: b2
        //   b1():
        //     v24 = load v0
        //     v25 = load v2
        //     v26 = mul v25, Field 10
        //     v27 = add v24, v26
        //     store v27 at v0
        //     v28 = load v2
        //     v29 = add v28, Field 1
        //     store v29 at v2
        //     jmp b5()
        //   b5():
        //     v14 = load v0
        //     return v14
        //   b2():
        //     v6 = load v2
        //     v8 = lt v6, Field 4
        //     jmpif v8 then: b3, else: b4
        //   b3():
        //     v16 = load v0
        //     v17 = load v2
        //     v19 = mul v17, Field 100
        //     v20 = add v16, v19
        //     store v20 at v0
        //     v21 = load v2
        //     v23 = add v21, Field 1
        //     store v23 at v2
        //     jmp b4()
        //   b4():
        //     jmp b5()
        // }
        let main_id = Id::test_new(0);
        let mut builder = FunctionBuilder::new("main".into(), main_id);

        let b1 = builder.insert_block();
        let b2 = builder.insert_block();
        let b3 = builder.insert_block();
        let b4 = builder.insert_block();
        let b5 = builder.insert_block();

        let zero = builder.field_constant(0u128);
        let one = builder.field_constant(1u128);
        let two = builder.field_constant(2u128);
        let four = builder.field_constant(4u128);
        let ten = builder.field_constant(10u128);
        let one_hundred = builder.field_constant(100u128);

        let v0 = builder.insert_allocate(Type::field());
        builder.insert_store(v0, zero);
        let v2 = builder.insert_allocate(Type::field());
        builder.insert_store(v2, two);
        let v4 = builder.insert_load(v2, Type::field());
        let v5 = builder.insert_binary(v4, BinaryOp::Lt, two);
        builder.terminate_with_jmpif(v5, b1, b2);

        builder.switch_to_block(b1);
        let v24 = builder.insert_load(v0, Type::field());
        let v25 = builder.insert_load(v2, Type::field());
        let v26 = builder.insert_binary(v25, BinaryOp::Mul, ten);
        let v27 = builder.insert_binary(v24, BinaryOp::Add, v26);
        builder.insert_store(v0, v27);
        let v28 = builder.insert_load(v2, Type::field());
        let v29 = builder.insert_binary(v28, BinaryOp::Add, one);
        builder.insert_store(v2, v29);
        builder.terminate_with_jmp(b5, vec![]);

        builder.switch_to_block(b5);
        let v14 = builder.insert_load(v0, Type::field());
        builder.terminate_with_return(vec![v14]);

        builder.switch_to_block(b2);
        let v6 = builder.insert_load(v2, Type::field());
        let v8 = builder.insert_binary(v6, BinaryOp::Lt, four);
        builder.terminate_with_jmpif(v8, b3, b4);

        builder.switch_to_block(b3);
        let v16 = builder.insert_load(v0, Type::field());
        let v17 = builder.insert_load(v2, Type::field());
        let v19 = builder.insert_binary(v17, BinaryOp::Mul, one_hundred);
        let v20 = builder.insert_binary(v16, BinaryOp::Add, v19);
        builder.insert_store(v0, v20);
        let v21 = builder.insert_load(v2, Type::field());
        let v23 = builder.insert_binary(v21, BinaryOp::Add, one);
        builder.insert_store(v2, v23);
        builder.terminate_with_jmp(b4, vec![]);

        builder.switch_to_block(b4);
        builder.terminate_with_jmp(b5, vec![]);

        let ssa = builder.finish().flatten_cfg().mem2reg().fold_constants();

        let main = ssa.main();

        // The return value should be 200, not 310
        match main.dfg[main.entry_block()].terminator() {
            Some(TerminatorInstruction::Return { return_values, .. }) => {
                match main.dfg.get_numeric_constant(return_values[0]) {
                    Some(constant) => {
                        let value = constant.to_u128();
                        assert_eq!(value, 200);
                    }
                    None => unreachable!("Expected constant 200 for return value"),
                }
            }
            _ => unreachable!("Should have terminator instruction"),
        }
    }

    #[test]
    #[should_panic = "ICE: branches merge inside of `then` branch"]
    fn panics_if_branches_merge_within_then_branch() {
        //! This is a regression test for https://github.com/noir-lang/noir/issues/6620

        let src = "
        acir(inline) fn main f0 {
          b0(v0: u1):
            jmpif v0 then: b2, else: b1
          b2():
            return
          b1():
            jmp b2()           
        }
        ";
        let merged_ssa = Ssa::from_str(src).unwrap();
        let _ = merged_ssa.flatten_cfg();
    }
}<|MERGE_RESOLUTION|>--- conflicted
+++ resolved
@@ -823,11 +823,7 @@
 
 #[cfg(test)]
 mod test {
-<<<<<<< HEAD
-    use acvm::{acir::AcirField, FieldElement};
-=======
     use acvm::acir::AcirField;
->>>>>>> b0068d40
 
     use crate::ssa::{
         function_builder::FunctionBuilder,
@@ -1108,16 +1104,7 @@
         };
 
         let merged_values = get_all_constants_reachable_from_instruction(&main.dfg, ret);
-<<<<<<< HEAD
-        assert_eq!(
-            merged_values,
-            vec![FieldElement::from(3u128), FieldElement::from(6u128), -FieldElement::from(1u128)]
-        );
-
-        assert_normalized_ssa_equals(ssa, expected);
-=======
         assert_eq!(merged_values, vec![1, 3, 5, 6]);
->>>>>>> b0068d40
     }
 
     #[test]
