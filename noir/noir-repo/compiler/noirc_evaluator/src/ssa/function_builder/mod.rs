--- conflicted
+++ resolved
@@ -19,11 +19,7 @@
         basic_block::BasicBlock,
         dfg::{CallStack, InsertInstructionResult},
         function::RuntimeType,
-<<<<<<< HEAD
-        instruction::{ConstrainError, InstructionId, Intrinsic},
-=======
         instruction::{ConstrainError, ErrorType, InstructionId, Intrinsic},
->>>>>>> 3abc862f
     },
     ssa_gen::Ssa,
 };
