pub(crate) mod data_bus;

use std::{borrow::Cow, collections::BTreeMap, rc::Rc};

use acvm::FieldElement;
use noirc_errors::Location;
use noirc_frontend::monomorphization::ast::InlineType;

use crate::ssa::ir::{
    basic_block::BasicBlockId,
    function::{Function, FunctionId},
    instruction::{Binary, BinaryOp, Instruction, TerminatorInstruction},
    types::Type,
    value::{Value, ValueId},
};

use super::{
    ir::{
        basic_block::BasicBlock,
        dfg::{CallStack, InsertInstructionResult},
<<<<<<< HEAD
        function::RuntimeType,
        instruction::{ConstrainError, InstructionId, Intrinsic},
=======
        function::{InlineType, RuntimeType},
        instruction::{ConstrainError, ErrorSelector, ErrorType, InstructionId, Intrinsic},
>>>>>>> 405bdf6a
    },
    ssa_gen::Ssa,
};

/// The per-function context for each ssa function being generated.
///
/// This is split from the global SsaBuilder context to allow each function
/// to be potentially built concurrently.
///
/// Contrary to the name, this struct has the capacity to build as many
/// functions as needed, although it is limited to one function at a time.
pub(crate) struct FunctionBuilder {
    pub(super) current_function: Function,
    current_block: BasicBlockId,
    finished_functions: Vec<Function>,
    call_stack: CallStack,
    error_types: BTreeMap<ErrorSelector, ErrorType>,
}

impl FunctionBuilder {
    /// Creates a new FunctionBuilder to build the function with the given FunctionId.
    ///
    /// This creates the new function internally so there is no need to call .new_function()
    /// right after constructing a new FunctionBuilder.
    pub(crate) fn new(function_name: String, function_id: FunctionId) -> Self {
        let new_function = Function::new(function_name, function_id);

        Self {
            current_block: new_function.entry_block(),
            current_function: new_function,
            finished_functions: Vec::new(),
            call_stack: CallStack::new(),
            error_types: BTreeMap::default(),
        }
    }

    /// Set the runtime of the initial function that is created internally after constructing
    /// the FunctionBuilder. A function's default runtime type is `RuntimeType::Acir(InlineType::Inline)`.
    /// This should only be used immediately following construction of a FunctionBuilder
    /// and will panic if there are any already finished functions.
    pub(crate) fn set_runtime(&mut self, runtime: RuntimeType) {
        assert_eq!(self.finished_functions.len(), 0, "Attempted to set runtime on a FunctionBuilder with finished functions. A FunctionBuilder's runtime should only be set on its initial function");
        self.current_function.set_runtime(runtime);
    }

    /// Finish the current function and create a new function.
    ///
    /// A FunctionBuilder can always only work on one function at a time, so care
    /// should be taken not to finish a function that is still in progress by calling
    /// new_function before the current function is finished.
    fn new_function_with_type(
        &mut self,
        name: String,
        function_id: FunctionId,
        runtime_type: RuntimeType,
    ) {
        let mut new_function = Function::new(name, function_id);
        new_function.set_runtime(runtime_type);
        self.current_block = new_function.entry_block();

        let old_function = std::mem::replace(&mut self.current_function, new_function);
        self.finished_functions.push(old_function);
    }

    /// Finish the current function and create a new ACIR function.
    pub(crate) fn new_function(
        &mut self,
        name: String,
        function_id: FunctionId,
        inline_type: InlineType,
    ) {
        self.new_function_with_type(name, function_id, RuntimeType::Acir(inline_type));
    }

    /// Finish the current function and create a new unconstrained function.
    pub(crate) fn new_brillig_function(&mut self, name: String, function_id: FunctionId) {
        self.new_function_with_type(name, function_id, RuntimeType::Brillig);
    }

    /// Consume the FunctionBuilder returning all the functions it has generated.
    pub(crate) fn finish(mut self) -> Ssa {
        self.finished_functions.push(self.current_function);
        Ssa::new(self.finished_functions, self.error_types)
    }

    /// Add a parameter to the current function with the given parameter type.
    /// Returns the newly-added parameter.
    pub(crate) fn add_parameter(&mut self, typ: Type) -> ValueId {
        let entry = self.current_function.entry_block();
        self.current_function.dfg.add_block_parameter(entry, typ)
    }

    /// Insert a numeric constant into the current function
    pub(crate) fn numeric_constant(
        &mut self,
        value: impl Into<FieldElement>,
        typ: Type,
    ) -> ValueId {
        self.current_function.dfg.make_constant(value.into(), typ)
    }

    /// Insert a numeric constant into the current function of type Field
    pub(crate) fn field_constant(&mut self, value: impl Into<FieldElement>) -> ValueId {
        self.numeric_constant(value.into(), Type::field())
    }

    /// Insert a numeric constant into the current function of type Type::length_type()
    pub(crate) fn length_constant(&mut self, value: impl Into<FieldElement>) -> ValueId {
        self.numeric_constant(value.into(), Type::length_type())
    }

    /// Insert an array constant into the current function with the given element values.
    pub(crate) fn array_constant(&mut self, elements: im::Vector<ValueId>, typ: Type) -> ValueId {
        self.current_function.dfg.make_array(elements, typ)
    }

    /// Returns the type of the given value.
    pub(crate) fn type_of_value(&self, value: ValueId) -> Type {
        self.current_function.dfg.type_of_value(value)
    }

    /// Insert a new block into the current function and return it.
    /// Note that this block is unreachable until another block is set to jump to it.
    pub(crate) fn insert_block(&mut self) -> BasicBlockId {
        self.current_function.dfg.make_block()
    }

    /// Adds a parameter with the given type to the given block.
    /// Returns the newly-added parameter.
    pub(crate) fn add_block_parameter(&mut self, block: BasicBlockId, typ: Type) -> ValueId {
        self.current_function.dfg.add_block_parameter(block, typ)
    }

    /// Returns the parameters of the given block in the current function.
    pub(crate) fn block_parameters(&self, block: BasicBlockId) -> &[ValueId] {
        self.current_function.dfg.block_parameters(block)
    }

    /// Inserts a new instruction at the end of the current block and returns its results
    pub(crate) fn insert_instruction(
        &mut self,
        instruction: Instruction,
        ctrl_typevars: Option<Vec<Type>>,
    ) -> InsertInstructionResult {
        let block = self.current_block();
        self.current_function.dfg.insert_instruction_and_results(
            instruction,
            block,
            ctrl_typevars,
            self.call_stack.clone(),
        )
    }

    /// Switch to inserting instructions in the given block.
    /// Expects the given block to be within the same function. If you want to insert
    /// instructions into a new function, call new_function instead.
    pub(crate) fn switch_to_block(&mut self, block: BasicBlockId) {
        self.current_block = block;
    }

    /// Returns the block currently being inserted into
    pub(crate) fn current_block(&mut self) -> BasicBlockId {
        self.current_block
    }

    /// Insert an allocate instruction at the end of the current block, allocating the
    /// given amount of field elements. Returns the result of the allocate instruction,
    /// which is always a Reference to the allocated data.
    pub(crate) fn insert_allocate(&mut self, element_type: Type) -> ValueId {
        let reference_type = Type::Reference(Rc::new(element_type));
        self.insert_instruction(Instruction::Allocate, Some(vec![reference_type])).first()
    }

    pub(crate) fn set_location(&mut self, location: Location) -> &mut FunctionBuilder {
        self.call_stack = im::Vector::unit(location);
        self
    }

    pub(crate) fn set_call_stack(&mut self, call_stack: CallStack) -> &mut FunctionBuilder {
        self.call_stack = call_stack;
        self
    }

    pub(crate) fn get_call_stack(&self) -> CallStack {
        self.call_stack.clone()
    }

    /// Insert a Load instruction at the end of the current block, loading from the given address
    /// which should point to a previous Allocate instruction. Note that this is limited to loading
    /// a single value. Loading multiple values (such as a tuple) will require multiple loads.
    /// Returns the element that was loaded.
    pub(crate) fn insert_load(&mut self, address: ValueId, type_to_load: Type) -> ValueId {
        self.insert_instruction(Instruction::Load { address }, Some(vec![type_to_load])).first()
    }

    /// Insert a Store instruction at the end of the current block, storing the given element
    /// at the given address. Expects that the address points somewhere
    /// within a previous Allocate instruction.
    pub(crate) fn insert_store(&mut self, address: ValueId, value: ValueId) {
        self.insert_instruction(Instruction::Store { address, value }, None);
    }

    /// Insert a binary instruction at the end of the current block.
    /// Returns the result of the binary instruction.
    pub(crate) fn insert_binary(
        &mut self,
        lhs: ValueId,
        operator: BinaryOp,
        rhs: ValueId,
    ) -> ValueId {
        let lhs_type = self.type_of_value(lhs);
        let rhs_type = self.type_of_value(rhs);
        assert_eq!(lhs_type, rhs_type, "ICE - Binary instruction operands must have the same type");
        let instruction = Instruction::Binary(Binary { lhs, rhs, operator });
        self.insert_instruction(instruction, None).first()
    }

    /// Insert a not instruction at the end of the current block.
    /// Returns the result of the instruction.
    pub(crate) fn insert_not(&mut self, rhs: ValueId) -> ValueId {
        self.insert_instruction(Instruction::Not(rhs), None).first()
    }

    /// Insert a cast instruction at the end of the current block.
    /// Returns the result of the cast instruction.
    pub(crate) fn insert_cast(&mut self, value: ValueId, typ: Type) -> ValueId {
        self.insert_instruction(Instruction::Cast(value, typ), None).first()
    }

    /// Insert a truncate instruction at the end of the current block.
    /// Returns the result of the truncate instruction.
    pub(crate) fn insert_truncate(
        &mut self,
        value: ValueId,
        bit_size: u32,
        max_bit_size: u32,
    ) -> ValueId {
        self.insert_instruction(Instruction::Truncate { value, bit_size, max_bit_size }, None)
            .first()
    }

    /// Insert a constrain instruction at the end of the current block.
    pub(crate) fn insert_constrain(
        &mut self,
        lhs: ValueId,
        rhs: ValueId,
        assert_message: Option<ConstrainError>,
    ) {
        self.insert_instruction(Instruction::Constrain(lhs, rhs, assert_message), None);
    }

    /// Insert a [`Instruction::RangeCheck`] instruction at the end of the current block.
    pub(crate) fn insert_range_check(
        &mut self,
        value: ValueId,
        max_bit_size: u32,
        assert_message: Option<String>,
    ) {
        self.insert_instruction(
            Instruction::RangeCheck { value, max_bit_size, assert_message },
            None,
        );
    }

    /// Insert a call instruction at the end of the current block and return
    /// the results of the call.
    pub(crate) fn insert_call(
        &mut self,
        func: ValueId,
        arguments: Vec<ValueId>,
        result_types: Vec<Type>,
    ) -> Cow<[ValueId]> {
        self.insert_instruction(Instruction::Call { func, arguments }, Some(result_types)).results()
    }

    /// Insert an instruction to extract an element from an array
    pub(crate) fn insert_array_get(
        &mut self,
        array: ValueId,
        index: ValueId,
        element_type: Type,
    ) -> ValueId {
        let element_type = Some(vec![element_type]);
        self.insert_instruction(Instruction::ArrayGet { array, index }, element_type).first()
    }

    /// Insert an instruction to create a new array with the given index replaced with a new value
    pub(crate) fn insert_array_set(
        &mut self,
        array: ValueId,
        index: ValueId,
        value: ValueId,
    ) -> ValueId {
        self.insert_instruction(Instruction::ArraySet { array, index, value, mutable: false }, None)
            .first()
    }

    /// Insert an instruction to increment an array's reference count. This only has an effect
    /// in unconstrained code where arrays are reference counted and copy on write.
    pub(crate) fn insert_inc_rc(&mut self, value: ValueId) {
        self.insert_instruction(Instruction::IncrementRc { value }, None);
    }

    /// Insert an instruction to decrement an array's reference count. This only has an effect
    /// in unconstrained code where arrays are reference counted and copy on write.
    pub(crate) fn insert_dec_rc(&mut self, value: ValueId) {
        self.insert_instruction(Instruction::DecrementRc { value }, None);
    }

    /// Insert an enable_side_effects_if instruction. These are normally only automatically
    /// inserted during the flattening pass when branching is removed.
    pub(crate) fn insert_enable_side_effects_if(&mut self, condition: ValueId) {
        self.insert_instruction(Instruction::EnableSideEffects { condition }, None);
    }

    /// Terminates the current block with the given terminator instruction
    /// if the current block does not already have a terminator instruction.
    fn terminate_block_with(&mut self, terminator: TerminatorInstruction) {
        if self.current_function.dfg[self.current_block].terminator().is_none() {
            self.current_function.dfg.set_block_terminator(self.current_block, terminator);
        }
    }

    /// Terminate the current block with a jmp instruction to jmp to the given
    /// block with the given arguments.
    pub(crate) fn terminate_with_jmp(
        &mut self,
        destination: BasicBlockId,
        arguments: Vec<ValueId>,
    ) {
        let call_stack = self.call_stack.clone();
        self.terminate_block_with(TerminatorInstruction::Jmp {
            destination,
            arguments,
            call_stack,
        });
    }

    /// Terminate the current block with a jmpif instruction to jmp with the given arguments
    /// block with the given arguments.
    pub(crate) fn terminate_with_jmpif(
        &mut self,
        condition: ValueId,
        then_destination: BasicBlockId,
        else_destination: BasicBlockId,
    ) {
        self.terminate_block_with(TerminatorInstruction::JmpIf {
            condition,
            then_destination,
            else_destination,
        });
    }

    /// Terminate the current block with a return instruction
    pub(crate) fn terminate_with_return(&mut self, return_values: Vec<ValueId>) {
        let call_stack = self.call_stack.clone();
        self.terminate_block_with(TerminatorInstruction::Return { return_values, call_stack });
    }

    /// Returns a ValueId pointing to the given function or imports the function
    /// into the current function if it was not already, and returns that ID.
    pub(crate) fn import_function(&mut self, function: FunctionId) -> ValueId {
        self.current_function.dfg.import_function(function)
    }

    /// Returns a ValueId pointing to the given oracle/foreign function or imports the oracle
    /// into the current function if it was not already, and returns that ID.
    pub(crate) fn import_foreign_function(&mut self, function: &str) -> ValueId {
        self.current_function.dfg.import_foreign_function(function)
    }

    /// Retrieve a value reference to the given intrinsic operation.
    /// Returns None if there is no intrinsic matching the given name.
    pub(crate) fn import_intrinsic(&mut self, name: &str) -> Option<ValueId> {
        Intrinsic::lookup(name).map(|intrinsic| self.import_intrinsic_id(intrinsic))
    }

    /// Retrieve a value reference to the given intrinsic operation.
    pub(crate) fn import_intrinsic_id(&mut self, intrinsic: Intrinsic) -> ValueId {
        self.current_function.dfg.import_intrinsic(intrinsic)
    }

    pub(crate) fn get_intrinsic_from_value(&mut self, value: ValueId) -> Option<Intrinsic> {
        match self.current_function.dfg[value] {
            Value::Intrinsic(intrinsic) => Some(intrinsic),
            _ => None,
        }
    }

    /// Insert instructions to increment the reference count of any array(s) stored
    /// within the given value. If the given value is not an array and does not contain
    /// any arrays, this does nothing.
    pub(crate) fn increment_array_reference_count(&mut self, value: ValueId) {
        self.update_array_reference_count(value, true, None);
    }

    /// Insert instructions to decrement the reference count of any array(s) stored
    /// within the given value. If the given value is not an array and does not contain
    /// any arrays, this does nothing.
    pub(crate) fn decrement_array_reference_count(&mut self, value: ValueId) {
        self.update_array_reference_count(value, false, None);
    }

    /// Increment or decrement the given value's reference count if it is an array.
    /// If it is not an array, this does nothing. Note that inc_rc and dec_rc instructions
    /// are ignored outside of unconstrained code.
    fn update_array_reference_count(
        &mut self,
        value: ValueId,
        increment: bool,
        load_address: Option<ValueId>,
    ) {
        match self.type_of_value(value) {
            Type::Numeric(_) => (),
            Type::Function => (),
            Type::Reference(element) => {
                if element.contains_an_array() {
                    let reference = value;
                    let value = self.insert_load(reference, element.as_ref().clone());
                    self.update_array_reference_count(value, increment, Some(reference));
                }
            }
            typ @ Type::Array(..) | typ @ Type::Slice(..) => {
                // If there are nested arrays or slices, we wait until ArrayGet
                // is issued to increment the count of that array.
                let update_rc = |this: &mut Self, value| {
                    if increment {
                        this.insert_inc_rc(value);
                    } else {
                        this.insert_dec_rc(value);
                    }
                };

                update_rc(self, value);
                let dfg = &self.current_function.dfg;

                // This is a bit odd, but in brillig the inc_rc instruction operates on
                // a copy of the array's metadata, so we need to re-store a loaded array
                // even if there have been no other changes to it.
                if let Some(address) = load_address {
                    // If we already have a load from the Type::Reference case, avoid inserting
                    // another load and rc update.
                    self.insert_store(address, value);
                } else if let Value::Instruction { instruction, .. } = &dfg[value] {
                    let instruction = &dfg[*instruction];
                    if let Instruction::Load { address } = instruction {
                        // We can't re-use `value` in case the original address was stored
                        // to again in the meantime. So introduce another load.
                        let address = *address;
                        let new_load = self.insert_load(address, typ);
                        update_rc(self, new_load);
                        self.insert_store(address, new_load);
                    }
                }
            }
        }
    }

    pub(crate) fn record_error_type(&mut self, selector: ErrorSelector, typ: ErrorType) {
        self.error_types.insert(selector, typ);
    }
}

impl std::ops::Index<ValueId> for FunctionBuilder {
    type Output = Value;

    fn index(&self, id: ValueId) -> &Self::Output {
        &self.current_function.dfg[id]
    }
}

impl std::ops::Index<InstructionId> for FunctionBuilder {
    type Output = Instruction;

    fn index(&self, id: InstructionId) -> &Self::Output {
        &self.current_function.dfg[id]
    }
}

impl std::ops::Index<BasicBlockId> for FunctionBuilder {
    type Output = BasicBlock;

    fn index(&self, id: BasicBlockId) -> &Self::Output {
        &self.current_function.dfg[id]
    }
}

#[cfg(test)]
mod tests {
    use std::rc::Rc;

    use acvm::FieldElement;

    use crate::ssa::ir::{
        instruction::{Endian, Intrinsic},
        map::Id,
        types::Type,
        value::Value,
    };

    use super::FunctionBuilder;

    #[test]
    fn insert_constant_call() {
        // `bits` should be an array of constants [1, 1, 1, 0...] of length 8:
        // let x = 7;
        // let bits = x.to_le_bits(8);
        let func_id = Id::test_new(0);
        let mut builder = FunctionBuilder::new("func".into(), func_id);
        let one = builder.numeric_constant(FieldElement::one(), Type::bool());
        let zero = builder.numeric_constant(FieldElement::zero(), Type::bool());

        let to_bits_id = builder.import_intrinsic_id(Intrinsic::ToBits(Endian::Little));
        let input = builder.numeric_constant(FieldElement::from(7_u128), Type::field());
        let length = builder.numeric_constant(FieldElement::from(8_u128), Type::field());
        let result_types = vec![Type::Array(Rc::new(vec![Type::bool()]), 8)];
        let call_results =
            builder.insert_call(to_bits_id, vec![input, length], result_types).into_owned();

        let slice_len = match &builder.current_function.dfg[call_results[0]] {
            Value::NumericConstant { constant, .. } => *constant,
            _ => panic!(),
        };
        assert_eq!(slice_len, FieldElement::from(8_u128));

        let slice = match &builder.current_function.dfg[call_results[1]] {
            Value::Array { array, .. } => array,
            _ => panic!(),
        };
        assert_eq!(slice[0], one);
        assert_eq!(slice[1], one);
        assert_eq!(slice[2], one);
        assert_eq!(slice[3], zero);
    }
}<|MERGE_RESOLUTION|>--- conflicted
+++ resolved
@@ -18,13 +18,8 @@
     ir::{
         basic_block::BasicBlock,
         dfg::{CallStack, InsertInstructionResult},
-<<<<<<< HEAD
         function::RuntimeType,
-        instruction::{ConstrainError, InstructionId, Intrinsic},
-=======
-        function::{InlineType, RuntimeType},
         instruction::{ConstrainError, ErrorSelector, ErrorType, InstructionId, Intrinsic},
->>>>>>> 405bdf6a
     },
     ssa_gen::Ssa,
 };
