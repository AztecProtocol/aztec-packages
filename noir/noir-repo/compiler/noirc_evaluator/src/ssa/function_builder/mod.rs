pub(crate) mod data_bus;

use std::{borrow::Cow, rc::Rc};

use acvm::FieldElement;
use noirc_errors::Location;

use crate::ssa::ir::{
    basic_block::BasicBlockId,
    function::{Function, FunctionId},
    instruction::{Binary, BinaryOp, Instruction, TerminatorInstruction},
    types::Type,
    value::{Value, ValueId},
};

use super::{
    ir::{
        basic_block::BasicBlock,
        dfg::{CallStack, InsertInstructionResult},
        function::{InlineType, RuntimeType},
        instruction::{ConstrainError, InstructionId, Intrinsic},
    },
    ssa_gen::Ssa,
};

/// The per-function context for each ssa function being generated.
///
/// This is split from the global SsaBuilder context to allow each function
/// to be potentially built concurrently.
///
/// Contrary to the name, this struct has the capacity to build as many
/// functions as needed, although it is limited to one function at a time.
pub(crate) struct FunctionBuilder {
    pub(super) current_function: Function,
    current_block: BasicBlockId,
    finished_functions: Vec<Function>,
    call_stack: CallStack,
}

impl FunctionBuilder {
    /// Creates a new FunctionBuilder to build the function with the given FunctionId.
    ///
    /// This creates the new function internally so there is no need to call .new_function()
    /// right after constructing a new FunctionBuilder.
    pub(crate) fn new(
        function_name: String,
        function_id: FunctionId,
        runtime: RuntimeType,
    ) -> Self {
        let mut new_function = Function::new(function_name, function_id);
        new_function.set_runtime(runtime);
<<<<<<< HEAD

        let current_block = new_function.entry_block();
=======
>>>>>>> 9cac8a43

        Self {
            current_block: new_function.entry_block(),
            current_function: new_function,
            finished_functions: Vec::new(),
            call_stack: CallStack::new(),
        }
    }

    /// Finish the current function and create a new function.
    ///
    /// A FunctionBuilder can always only work on one function at a time, so care
    /// should be taken not to finish a function that is still in progress by calling
    /// new_function before the current function is finished.
    fn new_function_with_type(
        &mut self,
        name: String,
        function_id: FunctionId,
        runtime_type: RuntimeType,
    ) {
        let mut new_function = Function::new(name, function_id);
        new_function.set_runtime(runtime_type);
        self.current_block = new_function.entry_block();

        let old_function = std::mem::replace(&mut self.current_function, new_function);
        self.finished_functions.push(old_function);
    }

    /// Finish the current function and create a new ACIR function.
    pub(crate) fn new_function(
        &mut self,
        name: String,
        function_id: FunctionId,
        inline_type: InlineType,
    ) {
        self.new_function_with_type(name, function_id, RuntimeType::Acir(inline_type));
    }

    /// Finish the current function and create a new unconstrained function.
    pub(crate) fn new_brillig_function(&mut self, name: String, function_id: FunctionId) {
        self.new_function_with_type(name, function_id, RuntimeType::Brillig);
    }

    /// Consume the FunctionBuilder returning all the functions it has generated.
    pub(crate) fn finish(mut self) -> Ssa {
        self.finished_functions.push(self.current_function);
        Ssa::new(self.finished_functions)
    }

    /// Add a parameter to the current function with the given parameter type.
    /// Returns the newly-added parameter.
    pub(crate) fn add_parameter(&mut self, typ: Type) -> ValueId {
        let entry = self.current_function.entry_block();
        self.current_function.dfg.add_block_parameter(entry, typ)
    }

    /// Insert a numeric constant into the current function
    pub(crate) fn numeric_constant(
        &mut self,
        value: impl Into<FieldElement>,
        typ: Type,
    ) -> ValueId {
        self.current_function.dfg.make_constant(value.into(), typ)
    }

    /// Insert a numeric constant into the current function of type Field
    pub(crate) fn field_constant(&mut self, value: impl Into<FieldElement>) -> ValueId {
        self.numeric_constant(value.into(), Type::field())
    }

    /// Insert a numeric constant into the current function of type Type::length_type()
    pub(crate) fn length_constant(&mut self, value: impl Into<FieldElement>) -> ValueId {
        self.numeric_constant(value.into(), Type::length_type())
    }

    /// Insert an array constant into the current function with the given element values.
    pub(crate) fn array_constant(&mut self, elements: im::Vector<ValueId>, typ: Type) -> ValueId {
        self.current_function.dfg.make_array(elements, typ)
    }

    /// Returns the type of the given value.
    pub(crate) fn type_of_value(&self, value: ValueId) -> Type {
        self.current_function.dfg.type_of_value(value)
    }

    /// Insert a new block into the current function and return it.
    /// Note that this block is unreachable until another block is set to jump to it.
    pub(crate) fn insert_block(&mut self) -> BasicBlockId {
        self.current_function.dfg.make_block()
    }

    /// Adds a parameter with the given type to the given block.
    /// Returns the newly-added parameter.
    pub(crate) fn add_block_parameter(&mut self, block: BasicBlockId, typ: Type) -> ValueId {
        self.current_function.dfg.add_block_parameter(block, typ)
    }

    /// Returns the parameters of the given block in the current function.
    pub(crate) fn block_parameters(&self, block: BasicBlockId) -> &[ValueId] {
        self.current_function.dfg.block_parameters(block)
    }

    /// Inserts a new instruction at the end of the current block and returns its results
    pub(crate) fn insert_instruction(
        &mut self,
        instruction: Instruction,
        ctrl_typevars: Option<Vec<Type>>,
    ) -> InsertInstructionResult {
        let block = self.current_block();
        self.current_function.dfg.insert_instruction_and_results(
            instruction,
            block,
            ctrl_typevars,
            self.call_stack.clone(),
        )
    }

    /// Switch to inserting instructions in the given block.
    /// Expects the given block to be within the same function. If you want to insert
    /// instructions into a new function, call new_function instead.
    pub(crate) fn switch_to_block(&mut self, block: BasicBlockId) {
        self.current_block = block;
    }

    /// Returns the block currently being inserted into
    pub(crate) fn current_block(&mut self) -> BasicBlockId {
        self.current_block
    }

    /// Insert an allocate instruction at the end of the current block, allocating the
    /// given amount of field elements. Returns the result of the allocate instruction,
    /// which is always a Reference to the allocated data.
    pub(crate) fn insert_allocate(&mut self, element_type: Type) -> ValueId {
        let reference_type = Type::Reference(Rc::new(element_type));
        self.insert_instruction(Instruction::Allocate, Some(vec![reference_type])).first()
    }

    pub(crate) fn set_location(&mut self, location: Location) -> &mut FunctionBuilder {
        self.call_stack = im::Vector::unit(location);
        self
    }

    pub(crate) fn set_call_stack(&mut self, call_stack: CallStack) -> &mut FunctionBuilder {
        self.call_stack = call_stack;
        self
    }

    pub(crate) fn get_call_stack(&self) -> CallStack {
        self.call_stack.clone()
    }

    /// Insert a Load instruction at the end of the current block, loading from the given address
    /// which should point to a previous Allocate instruction. Note that this is limited to loading
    /// a single value. Loading multiple values (such as a tuple) will require multiple loads.
    /// Returns the element that was loaded.
    pub(crate) fn insert_load(&mut self, address: ValueId, type_to_load: Type) -> ValueId {
        self.insert_instruction(Instruction::Load { address }, Some(vec![type_to_load])).first()
    }

    /// Insert a Store instruction at the end of the current block, storing the given element
    /// at the given address. Expects that the address points somewhere
    /// within a previous Allocate instruction.
    pub(crate) fn insert_store(&mut self, address: ValueId, value: ValueId) {
        self.insert_instruction(Instruction::Store { address, value }, None);
    }

    /// Insert a binary instruction at the end of the current block.
    /// Returns the result of the binary instruction.
    pub(crate) fn insert_binary(
        &mut self,
        lhs: ValueId,
        operator: BinaryOp,
        rhs: ValueId,
    ) -> ValueId {
        let lhs_type = self.type_of_value(lhs);
        let rhs_type = self.type_of_value(rhs);
        assert_eq!(lhs_type, rhs_type, "ICE - Binary instruction operands must have the same type");
        let instruction = Instruction::Binary(Binary { lhs, rhs, operator });
        self.insert_instruction(instruction, None).first()
    }

    /// Insert a not instruction at the end of the current block.
    /// Returns the result of the instruction.
    pub(crate) fn insert_not(&mut self, rhs: ValueId) -> ValueId {
        self.insert_instruction(Instruction::Not(rhs), None).first()
    }

    /// Insert a cast instruction at the end of the current block.
    /// Returns the result of the cast instruction.
    pub(crate) fn insert_cast(&mut self, value: ValueId, typ: Type) -> ValueId {
        self.insert_instruction(Instruction::Cast(value, typ), None).first()
    }

    /// Insert a truncate instruction at the end of the current block.
    /// Returns the result of the truncate instruction.
    pub(crate) fn insert_truncate(
        &mut self,
        value: ValueId,
        bit_size: u32,
        max_bit_size: u32,
    ) -> ValueId {
        self.insert_instruction(Instruction::Truncate { value, bit_size, max_bit_size }, None)
            .first()
    }

    /// Insert a constrain instruction at the end of the current block.
    pub(crate) fn insert_constrain(
        &mut self,
        lhs: ValueId,
        rhs: ValueId,
        assert_message: Option<Box<ConstrainError>>,
    ) {
        self.insert_instruction(Instruction::Constrain(lhs, rhs, assert_message), None);
    }

    /// Insert a [`Instruction::RangeCheck`] instruction at the end of the current block.
    pub(crate) fn insert_range_check(
        &mut self,
        value: ValueId,
        max_bit_size: u32,
        assert_message: Option<String>,
    ) {
        self.insert_instruction(
            Instruction::RangeCheck { value, max_bit_size, assert_message },
            None,
        );
    }

    /// Insert a call instruction at the end of the current block and return
    /// the results of the call.
    pub(crate) fn insert_call(
        &mut self,
        func: ValueId,
        arguments: Vec<ValueId>,
        result_types: Vec<Type>,
    ) -> Cow<[ValueId]> {
        self.insert_instruction(Instruction::Call { func, arguments }, Some(result_types)).results()
    }

    /// Insert an instruction to extract an element from an array
    pub(crate) fn insert_array_get(
        &mut self,
        array: ValueId,
        index: ValueId,
        element_type: Type,
    ) -> ValueId {
        let element_type = Some(vec![element_type]);
        self.insert_instruction(Instruction::ArrayGet { array, index }, element_type).first()
    }

    /// Insert an instruction to create a new array with the given index replaced with a new value
    pub(crate) fn insert_array_set(
        &mut self,
        array: ValueId,
        index: ValueId,
        value: ValueId,
    ) -> ValueId {
        self.insert_instruction(Instruction::ArraySet { array, index, value }, None).first()
    }

    /// Insert an instruction to increment an array's reference count. This only has an effect
    /// in unconstrained code where arrays are reference counted and copy on write.
    pub(crate) fn insert_inc_rc(&mut self, value: ValueId) {
        self.insert_instruction(Instruction::IncrementRc { value }, None);
    }

    /// Insert an instruction to decrement an array's reference count. This only has an effect
    /// in unconstrained code where arrays are reference counted and copy on write.
    pub(crate) fn insert_dec_rc(&mut self, value: ValueId) {
        self.insert_instruction(Instruction::DecrementRc { value }, None);
    }

    /// Terminates the current block with the given terminator instruction
    /// if the current block does not already have a terminator instruction.
    fn terminate_block_with(&mut self, terminator: TerminatorInstruction) {
        if self.current_function.dfg[self.current_block].terminator().is_none() {
            self.current_function.dfg.set_block_terminator(self.current_block, terminator);
        }
    }

    /// Terminate the current block with a jmp instruction to jmp to the given
    /// block with the given arguments.
    pub(crate) fn terminate_with_jmp(
        &mut self,
        destination: BasicBlockId,
        arguments: Vec<ValueId>,
    ) {
        let call_stack = self.call_stack.clone();
        self.terminate_block_with(TerminatorInstruction::Jmp {
            destination,
            arguments,
            call_stack,
        });
    }

    /// Terminate the current block with a jmpif instruction to jmp with the given arguments
    /// block with the given arguments.
    pub(crate) fn terminate_with_jmpif(
        &mut self,
        condition: ValueId,
        then_destination: BasicBlockId,
        else_destination: BasicBlockId,
    ) {
        self.terminate_block_with(TerminatorInstruction::JmpIf {
            condition,
            then_destination,
            else_destination,
        });
    }

    /// Terminate the current block with a return instruction
    pub(crate) fn terminate_with_return(&mut self, return_values: Vec<ValueId>) {
        let call_stack = self.call_stack.clone();
        self.terminate_block_with(TerminatorInstruction::Return { return_values, call_stack });
    }

    /// Returns a ValueId pointing to the given function or imports the function
    /// into the current function if it was not already, and returns that ID.
    pub(crate) fn import_function(&mut self, function: FunctionId) -> ValueId {
        self.current_function.dfg.import_function(function)
    }

    /// Returns a ValueId pointing to the given oracle/foreign function or imports the oracle
    /// into the current function if it was not already, and returns that ID.
    pub(crate) fn import_foreign_function(&mut self, function: &str) -> ValueId {
        self.current_function.dfg.import_foreign_function(function)
    }

    /// Retrieve a value reference to the given intrinsic operation.
    /// Returns None if there is no intrinsic matching the given name.
    pub(crate) fn import_intrinsic(&mut self, name: &str) -> Option<ValueId> {
        Intrinsic::lookup(name).map(|intrinsic| self.import_intrinsic_id(intrinsic))
    }

    /// Retrieve a value reference to the given intrinsic operation.
    pub(crate) fn import_intrinsic_id(&mut self, intrinsic: Intrinsic) -> ValueId {
        self.current_function.dfg.import_intrinsic(intrinsic)
    }

    pub(crate) fn get_intrinsic_from_value(&mut self, value: ValueId) -> Option<Intrinsic> {
        match self.current_function.dfg[value] {
            Value::Intrinsic(intrinsic) => Some(intrinsic),
            _ => None,
        }
    }

    /// Insert instructions to increment the reference count of any array(s) stored
    /// within the given value. If the given value is not an array and does not contain
    /// any arrays, this does nothing.
    pub(crate) fn increment_array_reference_count(&mut self, value: ValueId) {
        self.update_array_reference_count(value, true, None);
    }

    /// Insert instructions to decrement the reference count of any array(s) stored
    /// within the given value. If the given value is not an array and does not contain
    /// any arrays, this does nothing.
    pub(crate) fn decrement_array_reference_count(&mut self, value: ValueId) {
        self.update_array_reference_count(value, false, None);
    }

    /// Increment or decrement the given value's reference count if it is an array.
    /// If it is not an array, this does nothing. Note that inc_rc and dec_rc instructions
    /// are ignored outside of unconstrained code.
    fn update_array_reference_count(
        &mut self,
        value: ValueId,
        increment: bool,
        load_address: Option<ValueId>,
    ) {
        match self.type_of_value(value) {
            Type::Numeric(_) => (),
            Type::Function => (),
            Type::Reference(element) => {
                if element.contains_an_array() {
                    let reference = value;
                    let value = self.insert_load(reference, element.as_ref().clone());
                    self.update_array_reference_count(value, increment, Some(reference));
                }
            }
            typ @ Type::Array(..) | typ @ Type::Slice(..) => {
                // If there are nested arrays or slices, we wait until ArrayGet
                // is issued to increment the count of that array.
                let update_rc = |this: &mut Self, value| {
                    if increment {
                        this.insert_inc_rc(value);
                    } else {
                        this.insert_dec_rc(value);
                    }
                };

                update_rc(self, value);
                let dfg = &self.current_function.dfg;

                // This is a bit odd, but in brillig the inc_rc instruction operates on
                // a copy of the array's metadata, so we need to re-store a loaded array
                // even if there have been no other changes to it.
                if let Some(address) = load_address {
                    // If we already have a load from the Type::Reference case, avoid inserting
                    // another load and rc update.
                    self.insert_store(address, value);
                } else if let Value::Instruction { instruction, .. } = &dfg[value] {
                    let instruction = &dfg[*instruction];
                    if let Instruction::Load { address } = instruction {
                        // We can't re-use `value` in case the original address was stored
                        // to again in the meantime. So introduce another load.
                        let address = *address;
                        let new_load = self.insert_load(address, typ);
                        update_rc(self, new_load);
                        self.insert_store(address, new_load);
                    }
                }
            }
        }
    }
}

impl std::ops::Index<ValueId> for FunctionBuilder {
    type Output = Value;

    fn index(&self, id: ValueId) -> &Self::Output {
        &self.current_function.dfg[id]
    }
}

impl std::ops::Index<InstructionId> for FunctionBuilder {
    type Output = Instruction;

    fn index(&self, id: InstructionId) -> &Self::Output {
        &self.current_function.dfg[id]
    }
}

impl std::ops::Index<BasicBlockId> for FunctionBuilder {
    type Output = BasicBlock;

    fn index(&self, id: BasicBlockId) -> &Self::Output {
        &self.current_function.dfg[id]
    }
}

#[cfg(test)]
mod tests {
    use std::rc::Rc;

    use acvm::FieldElement;

    use crate::ssa::ir::{
        function::{InlineType, RuntimeType},
        instruction::{Endian, Intrinsic},
        map::Id,
        types::Type,
        value::Value,
    };

    use super::FunctionBuilder;

    #[test]
    fn insert_constant_call() {
        // `bits` should be an array of constants [1, 1, 1, 0...] of length 8:
        // let x = 7;
        // let bits = x.to_le_bits(8);
        let func_id = Id::test_new(0);
        let mut builder =
            FunctionBuilder::new("func".into(), func_id, RuntimeType::Acir(InlineType::default()));
        let one = builder.numeric_constant(FieldElement::one(), Type::bool());
        let zero = builder.numeric_constant(FieldElement::zero(), Type::bool());

        let to_bits_id = builder.import_intrinsic_id(Intrinsic::ToBits(Endian::Little));
        let input = builder.numeric_constant(FieldElement::from(7_u128), Type::field());
        let length = builder.numeric_constant(FieldElement::from(8_u128), Type::field());
        let result_types = vec![Type::Array(Rc::new(vec![Type::bool()]), 8)];
        let call_results =
            builder.insert_call(to_bits_id, vec![input, length], result_types).into_owned();

        let slice_len = match &builder.current_function.dfg[call_results[0]] {
            Value::NumericConstant { constant, .. } => *constant,
            _ => panic!(),
        };
        assert_eq!(slice_len, FieldElement::from(8_u128));

        let slice = match &builder.current_function.dfg[call_results[1]] {
            Value::Array { array, .. } => array,
            _ => panic!(),
        };
        assert_eq!(slice[0], one);
        assert_eq!(slice[1], one);
        assert_eq!(slice[2], one);
        assert_eq!(slice[3], zero);
    }
}<|MERGE_RESOLUTION|>--- conflicted
+++ resolved
@@ -49,11 +49,6 @@
     ) -> Self {
         let mut new_function = Function::new(function_name, function_id);
         new_function.set_runtime(runtime);
-<<<<<<< HEAD
-
-        let current_block = new_function.entry_block();
-=======
->>>>>>> 9cac8a43
 
         Self {
             current_block: new_function.entry_block(),
