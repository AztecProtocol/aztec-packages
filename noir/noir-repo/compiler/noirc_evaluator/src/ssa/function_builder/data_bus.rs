--- conflicted
+++ resolved
@@ -199,11 +199,7 @@
         ssa_params: &[ValueId],
         flattened_params_databus_visibility: Vec<DatabusVisibility>,
     ) -> Vec<DatabusVisibility> {
-<<<<<<< HEAD
-        // To do so, create a vec the size the flattened arguments where the items are ssa param index they correspond to
-=======
         // To do so, create a vec the size of the flattened arguments where the items are the ssa param index they correspond to
->>>>>>> 7b90699f
         let ssa_param_indices: Vec<_> = ssa_params
             .iter()
             .enumerate()
