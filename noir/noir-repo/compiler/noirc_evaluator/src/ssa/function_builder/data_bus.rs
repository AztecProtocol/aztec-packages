use std::{collections::BTreeMap, sync::Arc};

use crate::ssa::ir::{types::Type, value::ValueId};
use acvm::FieldElement;
use fxhash::FxHashMap as HashMap;
use noirc_frontend::ast;
use noirc_frontend::hir_def::function::FunctionSignature;
use serde::{Deserialize, Serialize};

use super::FunctionBuilder;

#[derive(Clone, Copy, Debug, Eq, PartialEq)]
pub(crate) enum DatabusVisibility {
    None,
    CallData(u32),
    ReturnData,
}
/// Used to create a data bus, which is an array of private inputs
/// replacing public inputs
#[derive(Clone, Debug)]
pub(crate) struct DataBusBuilder {
    pub(crate) values: im::Vector<ValueId>,
    index: usize,
    pub(crate) map: HashMap<ValueId, usize>,
    pub(crate) databus: Option<ValueId>,
    call_data_id: Option<u32>,
}

impl DataBusBuilder {
    pub(crate) fn new() -> DataBusBuilder {
        DataBusBuilder {
            index: 0,
            map: HashMap::default(),
            databus: None,
            values: im::Vector::new(),
            call_data_id: None,
        }
    }

    /// Generates a vector telling which flattened parameters from the given function signature
    /// are tagged with databus visibility
    pub(crate) fn is_databus(main_signature: &FunctionSignature) -> Vec<DatabusVisibility> {
        let mut params_is_databus = Vec::new();

        for param in &main_signature.0 {
            let is_databus = match param.2 {
                ast::Visibility::Public | ast::Visibility::Private => DatabusVisibility::None,
                ast::Visibility::CallData(id) => DatabusVisibility::CallData(id),
                ast::Visibility::ReturnData => DatabusVisibility::ReturnData,
            };
            let len = param.1.field_count() as usize;
            params_is_databus.extend(vec![is_databus; len]);
        }
        params_is_databus
    }
}

#[derive(Clone, Debug, Serialize, Deserialize)]
pub(crate) struct CallData {
    /// The id to this calldata assigned by the user
    pub(crate) call_data_id: u32,
    pub(crate) array_id: ValueId,
    pub(crate) index_map: HashMap<ValueId, usize>,
}

#[derive(Clone, Default, Debug, Serialize, Deserialize)]
pub(crate) struct DataBus {
    pub(crate) call_data: Vec<CallData>,
    pub(crate) return_data: Option<ValueId>,
}

impl DataBus {
    /// Updates the databus values with the provided function
    pub(crate) fn map_values(&self, mut f: impl FnMut(ValueId) -> ValueId) -> DataBus {
        let call_data = self
            .call_data
            .iter()
            .map(|cd| {
                let mut call_data_map = HashMap::default();
                for (k, v) in cd.index_map.iter() {
                    call_data_map.insert(f(*k), *v);
                }
                CallData {
                    array_id: f(cd.array_id),
                    index_map: call_data_map,
                    call_data_id: cd.call_data_id,
                }
            })
            .collect();
        DataBus { call_data, return_data: self.return_data.map(&mut f) }
    }

    pub(crate) fn call_data_array(&self) -> Vec<(u32, ValueId)> {
        self.call_data.iter().map(|cd| (cd.call_data_id, cd.array_id)).collect()
    }
    /// Construct a databus from call_data and return_data data bus builders
    pub(crate) fn get_data_bus(
        call_data: Vec<DataBusBuilder>,
        return_data: DataBusBuilder,
    ) -> DataBus {
        let mut call_data_args = Vec::new();
        for call_data_item in call_data {
            let array_id = call_data_item.databus.expect("Call data should have an array id");
            let call_data_id =
                call_data_item.call_data_id.expect("Call data should have a user id");
            call_data_args.push(CallData { array_id, call_data_id, index_map: call_data_item.map });
        }

        DataBus { call_data: call_data_args, return_data: return_data.databus }
    }
}

impl FunctionBuilder {
    /// Insert a value into a data bus builder
    fn add_to_data_bus(
        &mut self,
        value: ValueId,
        databus: &mut DataBusBuilder,
        within_array: bool,
    ) {
        assert!(databus.databus.is_none(), "initializing finalized call data");
        let typ = self.current_function.dfg[value].get_type().clone();
        match typ {
            Type::Numeric(_) => {
                databus.values.push_back(value);
                databus.index += 1;
            }
            Type::Array(typ, len) => {
<<<<<<< HEAD
                assert!(!within_array, "nested arrays are not supported");
                databus.map.insert(value, databus.index);
                for i in 0..len {
                    for (subitem_index, subitem_typ) in typ.iter().enumerate() {
                        let index = i * typ.len() + subitem_index;
                        // load each element of the array
                        let index = self
                            .current_function
                            .dfg
                            .make_constant(FieldElement::from(index as i128), Type::length_type());
                        let element = self.insert_array_get(value, index, subitem_typ.clone());
                        self.add_to_data_bus(element, databus, true);
=======
                databus.map.insert(value, databus.index);

                let mut index = 0;
                for _i in 0..len {
                    for subitem_typ in typ.iter() {
                        // load each element of the array, and add it to the databus
                        let index_var = self
                            .current_function
                            .dfg
                            .make_constant(FieldElement::from(index as i128), Type::length_type());
                        let element = self.insert_array_get(value, index_var, subitem_typ.clone());
                        index += match subitem_typ {
                            Type::Array(_, _) | Type::Slice(_) => subitem_typ.element_size(),
                            Type::Numeric(_) => 1,
                            _ => unreachable!("Unsupported type for databus"),
                        };
                        self.add_to_data_bus(element, databus);
>>>>>>> 9d284140
                    }
                }
            }
            Type::Reference(_) => {
                unreachable!("Attempted to add invalid type (reference) to databus")
            }
            Type::Slice(_) => unreachable!("Attempted to add invalid type (slice) to databus"),
            Type::Function => unreachable!("Attempted to add invalid type (function) to databus"),
        }
    }

    /// Create a data bus builder from a list of values
    pub(crate) fn initialize_data_bus(
        &mut self,
        values: &[ValueId],
        mut databus: DataBusBuilder,
        call_data_id: Option<u32>,
    ) -> DataBusBuilder {
        for value in values {
            self.add_to_data_bus(*value, &mut databus, false);
        }
        let len = databus.values.len();

        let array = if len > 0 {
            let array = self
                .array_constant(databus.values, Type::Array(Arc::new(vec![Type::field()]), len));
            Some(array)
        } else {
            None
        };

        DataBusBuilder {
            index: 0,
            map: databus.map,
            databus: array,
            values: im::Vector::new(),
            call_data_id,
        }
    }

    /// Generate the data bus for call-data, based on the parameters of the entry block
    /// and a vector telling which ones are call-data
    pub(crate) fn call_data_bus(
        &mut self,
        flattened_databus_visibilities: Vec<DatabusVisibility>,
    ) -> Vec<DataBusBuilder> {
        //filter parameters of the first block that have call-data visibility
        let first_block = self.current_function.entry_block();
        let params = self.current_function.dfg[first_block].parameters();

        // Reshape the is_params_databus to map to the SSA-level parameters
        let is_params_databus =
            self.deflatten_databus_visibilities(params, flattened_databus_visibilities);

        let mut databus_param: BTreeMap<u32, Vec<ValueId>> = BTreeMap::new();
        for (param, databus_attribute) in params.iter().zip(is_params_databus) {
            match databus_attribute {
                DatabusVisibility::None | DatabusVisibility::ReturnData => continue,
                DatabusVisibility::CallData(call_data_id) => {
                    if let std::collections::btree_map::Entry::Vacant(e) =
                        databus_param.entry(call_data_id)
                    {
                        e.insert(vec![param.to_owned()]);
                    } else {
                        databus_param.get_mut(&call_data_id).unwrap().push(param.to_owned());
                    }
                }
            }
        }
        // create the call-data-bus from the filtered lists
        let mut result = Vec::new();
        for id in databus_param.keys() {
            let builder = DataBusBuilder::new();
            let call_databus = self.initialize_data_bus(&databus_param[id], builder, Some(*id));
            result.push(call_databus);
        }
        result
    }

    /// This function takes the flattened databus visibilities and generates the databus visibility for each ssa parameter
    /// asserting that an ssa parameter is not assigned two different databus visibilities
    fn deflatten_databus_visibilities(
        &self,
        ssa_params: &[ValueId],
        mut flattened_params_databus_visibility: Vec<DatabusVisibility>,
    ) -> Vec<DatabusVisibility> {
        let ssa_param_sizes: Vec<_> = ssa_params
            .iter()
            .map(|ssa_param| self.current_function.dfg[*ssa_param].get_type().flattened_size())
            .collect();

        let mut is_ssa_params_databus = Vec::with_capacity(ssa_params.len());
        for size in ssa_param_sizes {
            let visibilities: Vec<DatabusVisibility> =
                flattened_params_databus_visibility.drain(0..size).collect();
            let visibility = visibilities.get(0).copied().unwrap_or(DatabusVisibility::None);
            assert!(
                visibilities.iter().all(|v| *v == visibility),
                "inconsistent databus visibility for ssa param"
            );
            is_ssa_params_databus.push(visibility);
        }

        assert_eq!(is_ssa_params_databus.len(), ssa_params.len());

        is_ssa_params_databus
    }
}<|MERGE_RESOLUTION|>--- conflicted
+++ resolved
@@ -112,12 +112,7 @@
 
 impl FunctionBuilder {
     /// Insert a value into a data bus builder
-    fn add_to_data_bus(
-        &mut self,
-        value: ValueId,
-        databus: &mut DataBusBuilder,
-        within_array: bool,
-    ) {
+    fn add_to_data_bus(&mut self, value: ValueId, databus: &mut DataBusBuilder) {
         assert!(databus.databus.is_none(), "initializing finalized call data");
         let typ = self.current_function.dfg[value].get_type().clone();
         match typ {
@@ -126,20 +121,6 @@
                 databus.index += 1;
             }
             Type::Array(typ, len) => {
-<<<<<<< HEAD
-                assert!(!within_array, "nested arrays are not supported");
-                databus.map.insert(value, databus.index);
-                for i in 0..len {
-                    for (subitem_index, subitem_typ) in typ.iter().enumerate() {
-                        let index = i * typ.len() + subitem_index;
-                        // load each element of the array
-                        let index = self
-                            .current_function
-                            .dfg
-                            .make_constant(FieldElement::from(index as i128), Type::length_type());
-                        let element = self.insert_array_get(value, index, subitem_typ.clone());
-                        self.add_to_data_bus(element, databus, true);
-=======
                 databus.map.insert(value, databus.index);
 
                 let mut index = 0;
@@ -157,7 +138,6 @@
                             _ => unreachable!("Unsupported type for databus"),
                         };
                         self.add_to_data_bus(element, databus);
->>>>>>> 9d284140
                     }
                 }
             }
@@ -177,7 +157,7 @@
         call_data_id: Option<u32>,
     ) -> DataBusBuilder {
         for value in values {
-            self.add_to_data_bus(*value, &mut databus, false);
+            self.add_to_data_bus(*value, &mut databus);
         }
         let len = databus.values.len();
 
