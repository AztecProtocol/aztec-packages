use std::collections::BTreeMap;
use std::rc::Rc;

use crate::ssa::ir::{types::Type, value::ValueId};
use acvm::FieldElement;
use fxhash::FxHashMap as HashMap;
use noirc_frontend::ast;
use noirc_frontend::hir_def::function::FunctionSignature;
use serde::{Deserialize, Serialize};

use super::FunctionBuilder;

<<<<<<< HEAD
#[derive(Clone)]
=======
#[derive(Clone, Debug, Eq, PartialEq)]
>>>>>>> 088aae58
pub(crate) enum DatabusVisibility {
    None,
    CallData(u32),
    ReturnData,
}
/// Used to create a data bus, which is an array of private inputs
/// replacing public inputs
pub(crate) struct DataBusBuilder {
    pub(crate) values: im::Vector<ValueId>,
    index: usize,
    pub(crate) map: HashMap<ValueId, usize>,
    pub(crate) databus: Option<ValueId>,
}

impl DataBusBuilder {
    pub(crate) fn new() -> DataBusBuilder {
        DataBusBuilder {
            index: 0,
            map: HashMap::default(),
            databus: None,
            values: im::Vector::new(),
        }
    }

<<<<<<< HEAD
    /// Generates a vector telling which (ssa) parameters from the given function signature
=======
    /// Generates a vector telling which flattened parameters from the given function signature
>>>>>>> 088aae58
    /// are tagged with databus visibility
    pub(crate) fn is_databus(main_signature: &FunctionSignature) -> Vec<DatabusVisibility> {
        let mut params_is_databus = Vec::new();

        for param in &main_signature.0 {
            let is_databus = match param.2 {
                ast::Visibility::Public | ast::Visibility::Private => DatabusVisibility::None,
                ast::Visibility::CallData(id) => DatabusVisibility::CallData(id),
                ast::Visibility::ReturnData => DatabusVisibility::ReturnData,
            };
            let len = param.1.field_count() as usize;
            params_is_databus.extend(vec![is_databus; len]);
        }
        params_is_databus
    }
}

<<<<<<< HEAD
#[derive(Clone, Debug, Serialize, Deserialize)]
=======
#[derive(Clone, Debug)]
>>>>>>> 088aae58
pub(crate) struct CallData {
    pub(crate) array_id: ValueId,
    pub(crate) index_map: HashMap<ValueId, usize>,
}

<<<<<<< HEAD
#[derive(Clone, Default, Debug, Serialize, Deserialize)]
=======
#[derive(Clone, Default, Debug)]
>>>>>>> 088aae58
pub(crate) struct DataBus {
    pub(crate) call_data: Vec<CallData>,
    pub(crate) return_data: Option<ValueId>,
}

impl DataBus {
    /// Updates the databus values with the provided function
    pub(crate) fn map_values(&self, mut f: impl FnMut(ValueId) -> ValueId) -> DataBus {
        let call_data = self
            .call_data
            .iter()
            .map(|cd| {
                let mut call_data_map = HashMap::default();
                for (k, v) in cd.index_map.iter() {
                    call_data_map.insert(f(*k), *v);
                }
                CallData { array_id: f(cd.array_id), index_map: call_data_map }
            })
            .collect();
        DataBus { call_data, return_data: self.return_data.map(&mut f) }
    }

    pub(crate) fn call_data_array(&self) -> Vec<ValueId> {
        self.call_data.iter().map(|cd| cd.array_id).collect()
    }
    /// Construct a databus from call_data and return_data data bus builders
    pub(crate) fn get_data_bus(
        call_data: Vec<DataBusBuilder>,
        return_data: DataBusBuilder,
    ) -> DataBus {
        let mut call_data_args = Vec::new();
        for call_data_item in call_data {
            if let Some(array_id) = call_data_item.databus {
                call_data_args.push(CallData { array_id, index_map: call_data_item.map });
            }
        }

        DataBus { call_data: call_data_args, return_data: return_data.databus }
    }
}

impl FunctionBuilder {
    /// Insert a value into a data bus builder
    fn add_to_data_bus(&mut self, value: ValueId, databus: &mut DataBusBuilder) {
        assert!(databus.databus.is_none(), "initializing finalized call data");
        let typ = self.current_function.dfg[value].get_type().clone();
        match typ {
            Type::Numeric(_) => {
                databus.values.push_back(value);
                databus.index += 1;
            }
            Type::Array(typ, len) => {
                assert!(typ.len() == 1, "unsupported composite type");
                databus.map.insert(value, databus.index);
                for i in 0..len {
                    // load each element of the array
                    let index = self
                        .current_function
                        .dfg
                        .make_constant(FieldElement::from(i as i128), Type::length_type());
                    let element = self.insert_array_get(value, index, typ[0].clone());
                    self.add_to_data_bus(element, databus);
                }
            }
            Type::Reference(_) => {
                unreachable!("Attempted to add invalid type (reference) to databus")
            }
            Type::Slice(_) => unreachable!("Attempted to add invalid type (slice) to databus"),
            Type::Function => unreachable!("Attempted to add invalid type (function) to databus"),
        }
    }

    /// Create a data bus builder from a list of values
    pub(crate) fn initialize_data_bus(
        &mut self,
        values: &[ValueId],
        mut databus: DataBusBuilder,
    ) -> DataBusBuilder {
        for value in values {
            self.add_to_data_bus(*value, &mut databus);
        }
        let len = databus.values.len();

        let array = if len > 0 {
            let array =
                self.array_constant(databus.values, Type::Array(Rc::new(vec![Type::field()]), len));
            Some(array)
        } else {
            None
        };

        DataBusBuilder { index: 0, map: databus.map, databus: array, values: im::Vector::new() }
    }

    /// Generate the data bus for call-data, based on the parameters of the entry block
    /// and a vector telling which ones are call-data
    pub(crate) fn call_data_bus(
        &mut self,
<<<<<<< HEAD
        is_params_databus: Vec<DatabusVisibility>,
=======
        flattened_databus_visibilities: Vec<DatabusVisibility>,
>>>>>>> 088aae58
    ) -> Vec<DataBusBuilder> {
        //filter parameters of the first block that have call-data visibility
        let first_block = self.current_function.entry_block();
        let params = self.current_function.dfg[first_block].parameters();
<<<<<<< HEAD
=======

        // Reshape the is_params_databus to map to the SSA-level parameters
        let is_params_databus =
            self.deflatten_databus_visibilities(params, flattened_databus_visibilities);

>>>>>>> 088aae58
        let mut databus_param: BTreeMap<u32, Vec<ValueId>> = BTreeMap::new();
        for (param, databus_attribute) in params.iter().zip(is_params_databus) {
            match databus_attribute {
                DatabusVisibility::None | DatabusVisibility::ReturnData => continue,
                DatabusVisibility::CallData(call_data_id) => {
                    if let std::collections::btree_map::Entry::Vacant(e) =
                        databus_param.entry(call_data_id)
                    {
                        e.insert(vec![param.to_owned()]);
                    } else {
                        databus_param.get_mut(&call_data_id).unwrap().push(param.to_owned());
                    }
                }
<<<<<<< HEAD
            }
        }
        // create the call-data-bus from the filtered lists
        let mut result = Vec::new();
        for id in databus_param.keys() {
            let builder = DataBusBuilder::new();
            let call_databus = self.initialize_data_bus(&databus_param[id], builder);
            result.push(call_databus);
        }
        result
=======
            }
        }
        // create the call-data-bus from the filtered lists
        let mut result = Vec::new();
        for id in databus_param.keys() {
            let builder = DataBusBuilder::new();
            let call_databus = self.initialize_data_bus(&databus_param[id], builder);
            result.push(call_databus);
        }
        result
    }

    /// This function takes the flattened databus visibilities and generates the databus visibility for each ssa parameter
    /// asserting that an ssa parameter is not assigned two different databus visibilities
    fn deflatten_databus_visibilities(
        &self,
        ssa_params: &[ValueId],
        flattened_params_databus_visibility: Vec<DatabusVisibility>,
    ) -> Vec<DatabusVisibility> {
        // To do so, create a vec the size of the flattened arguments where the items are the ssa param index they correspond to
        let ssa_param_indices: Vec<_> = ssa_params
            .iter()
            .enumerate()
            .flat_map(|(ssa_param_index, ssa_param)| {
                let flattened_size =
                    self.current_function.dfg[*ssa_param].get_type().flattened_size();
                std::iter::repeat(ssa_param_index).take(flattened_size)
            })
            .collect();

        let mut is_ssa_params_databus = Vec::with_capacity(ssa_params.len());
        assert!(flattened_params_databus_visibility.len() == ssa_param_indices.len());
        for (databus_visibility, ssa_index) in
            flattened_params_databus_visibility.into_iter().zip(ssa_param_indices)
        {
            if let Some(previous_databus_visibility) = is_ssa_params_databus.get(ssa_index) {
                assert!(
                    *previous_databus_visibility == databus_visibility,
                    "inconsistent databus visibility for ssa param"
                );
            } else {
                assert!(ssa_index == is_ssa_params_databus.len());
                is_ssa_params_databus.push(databus_visibility);
            }
        }
        is_ssa_params_databus
>>>>>>> 088aae58
    }
}<|MERGE_RESOLUTION|>--- conflicted
+++ resolved
@@ -10,11 +10,7 @@
 
 use super::FunctionBuilder;
 
-<<<<<<< HEAD
-#[derive(Clone)]
-=======
 #[derive(Clone, Debug, Eq, PartialEq)]
->>>>>>> 088aae58
 pub(crate) enum DatabusVisibility {
     None,
     CallData(u32),
@@ -39,11 +35,7 @@
         }
     }
 
-<<<<<<< HEAD
-    /// Generates a vector telling which (ssa) parameters from the given function signature
-=======
     /// Generates a vector telling which flattened parameters from the given function signature
->>>>>>> 088aae58
     /// are tagged with databus visibility
     pub(crate) fn is_databus(main_signature: &FunctionSignature) -> Vec<DatabusVisibility> {
         let mut params_is_databus = Vec::new();
@@ -61,21 +53,13 @@
     }
 }
 
-<<<<<<< HEAD
 #[derive(Clone, Debug, Serialize, Deserialize)]
-=======
-#[derive(Clone, Debug)]
->>>>>>> 088aae58
 pub(crate) struct CallData {
     pub(crate) array_id: ValueId,
     pub(crate) index_map: HashMap<ValueId, usize>,
 }
 
-<<<<<<< HEAD
 #[derive(Clone, Default, Debug, Serialize, Deserialize)]
-=======
-#[derive(Clone, Default, Debug)]
->>>>>>> 088aae58
 pub(crate) struct DataBus {
     pub(crate) call_data: Vec<CallData>,
     pub(crate) return_data: Option<ValueId>,
@@ -174,23 +158,16 @@
     /// and a vector telling which ones are call-data
     pub(crate) fn call_data_bus(
         &mut self,
-<<<<<<< HEAD
-        is_params_databus: Vec<DatabusVisibility>,
-=======
         flattened_databus_visibilities: Vec<DatabusVisibility>,
->>>>>>> 088aae58
     ) -> Vec<DataBusBuilder> {
         //filter parameters of the first block that have call-data visibility
         let first_block = self.current_function.entry_block();
         let params = self.current_function.dfg[first_block].parameters();
-<<<<<<< HEAD
-=======
 
         // Reshape the is_params_databus to map to the SSA-level parameters
         let is_params_databus =
             self.deflatten_databus_visibilities(params, flattened_databus_visibilities);
 
->>>>>>> 088aae58
         let mut databus_param: BTreeMap<u32, Vec<ValueId>> = BTreeMap::new();
         for (param, databus_attribute) in params.iter().zip(is_params_databus) {
             match databus_attribute {
@@ -204,18 +181,6 @@
                         databus_param.get_mut(&call_data_id).unwrap().push(param.to_owned());
                     }
                 }
-<<<<<<< HEAD
-            }
-        }
-        // create the call-data-bus from the filtered lists
-        let mut result = Vec::new();
-        for id in databus_param.keys() {
-            let builder = DataBusBuilder::new();
-            let call_databus = self.initialize_data_bus(&databus_param[id], builder);
-            result.push(call_databus);
-        }
-        result
-=======
             }
         }
         // create the call-data-bus from the filtered lists
@@ -262,6 +227,5 @@
             }
         }
         is_ssa_params_databus
->>>>>>> 088aae58
     }
 }