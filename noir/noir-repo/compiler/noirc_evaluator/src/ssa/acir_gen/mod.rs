--- conflicted
+++ resolved
@@ -1430,11 +1430,7 @@
             TerminatorInstruction::Return { return_values, call_stack } => {
                 (return_values, call_stack)
             }
-<<<<<<< HEAD
-            // TODO: need to handle this for recursion
-=======
             // TODO(https://github.com/noir-lang/noir/issues/4616): Enable recursion on foldable/non-inlined ACIR functions
->>>>>>> 0a762620
             _ => unreachable!("ICE: Program must have a singular return"),
         };
 
