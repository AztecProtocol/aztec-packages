//! This file holds the pass to convert from Noir's SSA IR to ACIR.
mod acir_ir;

use std::collections::{BTreeMap, HashSet};
use std::fmt::Debug;

use self::acir_ir::acir_variable::{AcirContext, AcirType, AcirVar};
use self::acir_ir::generated_acir::BrilligStdlibFunc;
use super::function_builder::data_bus::DataBus;
use super::ir::dfg::CallStack;
use super::ir::function::FunctionId;
use super::ir::instruction::{ConstrainError, ErrorType};
use super::ir::printer::try_to_extract_string_from_error_payload;
use super::{
    ir::{
        dfg::DataFlowGraph,
        function::{Function, RuntimeType},
        instruction::{
            Binary, BinaryOp, Instruction, InstructionId, Intrinsic, TerminatorInstruction,
        },
        map::Id,
        types::{NumericType, Type},
        value::{Value, ValueId},
    },
    ssa_gen::Ssa,
};
use crate::brillig::brillig_ir::artifact::{BrilligParameter, GeneratedBrillig};
use crate::brillig::brillig_ir::BrilligContext;
use crate::brillig::{brillig_gen::brillig_fn::FunctionContext as BrilligFunctionContext, Brillig};
use crate::errors::{InternalError, InternalWarning, RuntimeError, SsaReport};
pub(crate) use acir_ir::generated_acir::GeneratedAcir;
use acvm::acir::circuit::opcodes::BlockType;
use noirc_frontend::monomorphization::ast::InlineType;

use acvm::acir::circuit::brillig::BrilligBytecode;
use acvm::acir::circuit::{AssertionPayload, ErrorSelector, ExpressionWidth, OpcodeLocation};
use acvm::acir::native_types::Witness;
use acvm::acir::BlackBoxFunc;
use acvm::{acir::circuit::opcodes::BlockId, acir::AcirField, FieldElement};
use fxhash::FxHashMap as HashMap;
use im::Vector;
use iter_extended::{try_vecmap, vecmap};

#[derive(Default)]
struct SharedContext<F> {
    /// Final list of Brillig functions which will be part of the final program
    /// This is shared across `Context` structs as we want one list of Brillig
    /// functions across all ACIR artifacts
    generated_brillig: Vec<GeneratedBrillig<F>>,

    /// Maps SSA function index -> Final generated Brillig artifact index.
    /// There can be Brillig functions specified in SSA which do not act as
    /// entry points in ACIR (e.g. only called by other Brillig functions)
    /// This mapping is necessary to use the correct function pointer for a Brillig call.
    /// This uses the brillig parameters in the map since using slices with different lengths
    /// needs to create different brillig entrypoints
    brillig_generated_func_pointers: BTreeMap<(FunctionId, Vec<BrilligParameter>), u32>,

    /// Maps a Brillig std lib function (a handwritten primitive such as for inversion) -> Final generated Brillig artifact index.
    /// A separate mapping from normal Brillig calls is necessary as these methods do not have an associated function id from SSA.
    brillig_stdlib_func_pointer: HashMap<BrilligStdlibFunc, u32>,

    /// Keeps track of Brillig std lib calls per function that need to still be resolved
    /// with the correct function pointer from the `brillig_stdlib_func_pointer` map.
    brillig_stdlib_calls_to_resolve: HashMap<FunctionId, Vec<(OpcodeLocation, u32)>>,
}

impl<F: AcirField> SharedContext<F> {
    fn generated_brillig_pointer(
        &self,
        func_id: FunctionId,
        arguments: Vec<BrilligParameter>,
    ) -> Option<&u32> {
        self.brillig_generated_func_pointers.get(&(func_id, arguments))
    }

    fn generated_brillig(&self, func_pointer: usize) -> &GeneratedBrillig<F> {
        &self.generated_brillig[func_pointer]
    }

    fn insert_generated_brillig(
        &mut self,
        func_id: FunctionId,
        arguments: Vec<BrilligParameter>,
        generated_pointer: u32,
        code: GeneratedBrillig<F>,
    ) {
        self.brillig_generated_func_pointers.insert((func_id, arguments), generated_pointer);
        self.generated_brillig.push(code);
    }

    fn new_generated_pointer(&self) -> u32 {
        self.generated_brillig.len() as u32
    }

    fn generate_brillig_calls_to_resolve(
        &mut self,
        brillig_stdlib_func: &BrilligStdlibFunc,
        func_id: FunctionId,
        opcode_location: OpcodeLocation,
    ) {
        if let Some(generated_pointer) =
            self.brillig_stdlib_func_pointer.get(brillig_stdlib_func).copied()
        {
            self.add_call_to_resolve(func_id, (opcode_location, generated_pointer));
        } else {
            let code = brillig_stdlib_func.get_generated_brillig();
            let generated_pointer = self.new_generated_pointer();
            self.insert_generated_brillig_stdlib(
                *brillig_stdlib_func,
                generated_pointer,
                func_id,
                opcode_location,
                code,
            );
        }
    }

    /// Insert a newly generated Brillig stdlib function
    fn insert_generated_brillig_stdlib(
        &mut self,
        brillig_stdlib_func: BrilligStdlibFunc,
        generated_pointer: u32,
        func_id: FunctionId,
        opcode_location: OpcodeLocation,
        code: GeneratedBrillig<F>,
    ) {
        self.brillig_stdlib_func_pointer.insert(brillig_stdlib_func, generated_pointer);
        self.add_call_to_resolve(func_id, (opcode_location, generated_pointer));
        self.generated_brillig.push(code);
    }

    fn add_call_to_resolve(&mut self, func_id: FunctionId, call_to_resolve: (OpcodeLocation, u32)) {
        self.brillig_stdlib_calls_to_resolve.entry(func_id).or_default().push(call_to_resolve);
    }
}

/// Context struct for the acir generation pass.
/// May be similar to the Evaluator struct in the current SSA IR.
struct Context<'a> {
    /// Maps SSA values to `AcirVar`.
    ///
    /// This is needed so that we only create a single
    /// AcirVar per SSA value. Before creating an `AcirVar`
    /// for an SSA value, we check this map. If an `AcirVar`
    /// already exists for this Value, we return the `AcirVar`.
    ssa_values: HashMap<Id<Value>, AcirValue>,

    /// The `AcirVar` that describes the condition belonging to the most recently invoked
    /// `SideEffectsEnabled` instruction.
    current_side_effects_enabled_var: AcirVar,

    /// Manages and builds the `AcirVar`s to which the converted SSA values refer.
    acir_context: AcirContext<FieldElement>,

    /// Track initialized acir dynamic arrays
    ///
    /// An acir array must start with a MemoryInit ACIR opcodes
    /// and then have MemoryOp opcodes
    /// This set is used to ensure that a MemoryOp opcode is only pushed to the circuit
    /// if there is already a MemoryInit opcode.
    initialized_arrays: HashSet<BlockId>,

    /// Maps SSA values to BlockId
    /// A BlockId is an ACIR structure which identifies a memory block
    /// Each acir memory block corresponds to a different SSA array.
    memory_blocks: HashMap<Id<Value>, BlockId>,

    /// Maps SSA values to a BlockId used internally
    /// A BlockId is an ACIR structure which identifies a memory block
    /// Each memory blocks corresponds to a different SSA value
    /// which utilizes this internal memory for ACIR generation.
    internal_memory_blocks: HashMap<Id<Value>, BlockId>,

    /// Maps an internal memory block to its length
    ///
    /// This is necessary to keep track of an internal memory block's size.
    /// We do not need a separate map to keep track of `memory_blocks` as
    /// the length is set when we construct a `AcirValue::DynamicArray` and is tracked
    /// as part of the `AcirValue` in the `ssa_values` map.
    /// The length of an internal memory block is determined before an array operation
    /// takes place thus we track it separate here in this map.
    internal_mem_block_lengths: HashMap<BlockId, usize>,

    /// Number of the next BlockId, it is used to construct
    /// a new BlockId
    max_block_id: u32,

    data_bus: DataBus,

    /// Contains state that is generated and also used across ACIR functions
    shared_context: &'a mut SharedContext<FieldElement>,
}

#[derive(Clone)]
pub(crate) struct AcirDynamicArray {
    /// Identification for the Acir dynamic array
    /// This is essentially a ACIR pointer to the array
    block_id: BlockId,
    /// Length of the array
    len: usize,
    /// An ACIR dynamic array is a flat structure, so we use
    /// the inner structure of an `AcirType::NumericType` directly.
    /// Some usages of ACIR arrays (e.g. black box functions) require the bit size
    /// of every value to be known, thus we store the types as part of the dynamic
    /// array definition.
    ///
    /// A dynamic non-homogenous array can potentially have values of differing types.
    /// Thus, we store a vector of types rather than a single type, as a dynamic non-homogenous array
    /// is still represented in ACIR by a single `AcirDynamicArray` structure.
    ///
    /// The length of the value types vector must match the `len` field in this structure.
    value_types: Vec<NumericType>,
    /// Identification for the ACIR dynamic array
    /// inner element type sizes array
    element_type_sizes: Option<BlockId>,
}
impl Debug for AcirDynamicArray {
    fn fmt(&self, f: &mut core::fmt::Formatter<'_>) -> core::fmt::Result {
        write!(
            f,
            "id: {}, len: {}, element_type_sizes: {:?}",
            self.block_id.0,
            self.len,
            self.element_type_sizes.map(|block_id| block_id.0)
        )
    }
}

#[derive(Debug, Clone)]
pub(crate) enum AcirValue {
    Var(AcirVar, AcirType),
    Array(im::Vector<AcirValue>),
    DynamicArray(AcirDynamicArray),
}

impl AcirValue {
    fn into_var(self) -> Result<AcirVar, InternalError> {
        match self {
            AcirValue::Var(var, _) => Ok(var),
            AcirValue::DynamicArray(_) | AcirValue::Array(_) => Err(InternalError::General {
                message: "Called AcirValue::into_var on an array".to_string(),
                call_stack: CallStack::new(),
            }),
        }
    }

    fn borrow_var(&self) -> Result<AcirVar, InternalError> {
        match self {
            AcirValue::Var(var, _) => Ok(*var),
            AcirValue::DynamicArray(_) | AcirValue::Array(_) => Err(InternalError::General {
                message: "Called AcirValue::borrow_var on an array".to_string(),
                call_stack: CallStack::new(),
            }),
        }
    }

    fn flatten(self) -> Vec<(AcirVar, AcirType)> {
        match self {
            AcirValue::Var(var, typ) => vec![(var, typ)],
            AcirValue::Array(array) => array.into_iter().flat_map(AcirValue::flatten).collect(),
            AcirValue::DynamicArray(_) => unimplemented!("Cannot flatten a dynamic array"),
        }
    }

    fn flat_numeric_types(self) -> Vec<NumericType> {
        match self {
            AcirValue::Array(_) => {
                self.flatten().into_iter().map(|(_, typ)| typ.to_numeric_type()).collect()
            }
            AcirValue::DynamicArray(AcirDynamicArray { value_types, .. }) => value_types,
            _ => unreachable!("An AcirValue::Var cannot be used as an array value"),
        }
    }
}

pub(crate) type Artifacts = (
    Vec<GeneratedAcir<FieldElement>>,
    Vec<BrilligBytecode<FieldElement>>,
    BTreeMap<ErrorSelector, ErrorType>,
);

impl Ssa {
    #[tracing::instrument(level = "trace", skip_all)]
    pub(crate) fn into_acir(
        self,
        brillig: &Brillig,
        expression_width: ExpressionWidth,
    ) -> Result<Artifacts, RuntimeError> {
        let mut acirs = Vec::new();
        // TODO: can we parallelize this?
        let mut shared_context = SharedContext::default();
        for function in self.functions.values() {
            let context = Context::new(&mut shared_context, expression_width);
            if let Some(mut generated_acir) =
                context.convert_ssa_function(&self, function, brillig)?
            {
                // We want to be able to insert Brillig stdlib functions anywhere during the ACIR generation process (e.g. such as on the `GeneratedAcir`).
                // As we don't want a reference to the `SharedContext` on the generated ACIR itself,
                // we instead store the opcode location at which a Brillig call to a std lib function occurred.
                // We then defer resolving the function IDs of those Brillig functions to when we have generated Brillig
                // for all normal Brillig calls.
                for (opcode_location, brillig_stdlib_func) in
                    &generated_acir.brillig_stdlib_func_locations
                {
                    shared_context.generate_brillig_calls_to_resolve(
                        brillig_stdlib_func,
                        function.id(),
                        *opcode_location,
                    );
                }

                // Fetch the Brillig stdlib calls to resolve for this function
                if let Some(calls_to_resolve) =
                    shared_context.brillig_stdlib_calls_to_resolve.get(&function.id())
                {
                    // Resolve the Brillig stdlib calls
                    // We have to do a separate loop as the generated ACIR cannot be borrowed as mutable after an immutable borrow
                    for (opcode_location, brillig_function_pointer) in calls_to_resolve {
                        generated_acir.resolve_brillig_stdlib_call(
                            *opcode_location,
                            *brillig_function_pointer,
                        );
                    }
                }

                generated_acir.name = function.name().to_owned();
                acirs.push(generated_acir);
            }
        }

        let brillig = vecmap(shared_context.generated_brillig, |brillig| BrilligBytecode {
            bytecode: brillig.byte_code,
        });

        Ok((acirs, brillig, self.error_selector_to_type))
    }
}

impl<'a> Context<'a> {
    fn new(
        shared_context: &'a mut SharedContext<FieldElement>,
        expression_width: ExpressionWidth,
    ) -> Context<'a> {
        let mut acir_context = AcirContext::default();
        acir_context.set_expression_width(expression_width);
        let current_side_effects_enabled_var = acir_context.add_constant(FieldElement::one());

        Context {
            ssa_values: HashMap::default(),
            current_side_effects_enabled_var,
            acir_context,
            initialized_arrays: HashSet::new(),
            memory_blocks: HashMap::default(),
            internal_memory_blocks: HashMap::default(),
            internal_mem_block_lengths: HashMap::default(),
            max_block_id: 0,
            data_bus: DataBus::default(),
            shared_context,
        }
    }

    fn convert_ssa_function(
        self,
        ssa: &Ssa,
        function: &Function,
        brillig: &Brillig,
    ) -> Result<Option<GeneratedAcir<FieldElement>>, RuntimeError> {
        match function.runtime() {
            RuntimeType::Acir(inline_type) => {
                match inline_type {
                    InlineType::Inline => {
                        if function.id() != ssa.main_id {
                            panic!("ACIR function should have been inlined earlier if not marked otherwise");
                        }
                    }
                    InlineType::NoPredicates => {
                        panic!("All ACIR functions marked with #[no_predicates] should be inlined before ACIR gen. This is an SSA exclusive codegen attribute");
                    }
                    InlineType::Fold => {}
                }
                // We only want to convert entry point functions. This being `main` and those marked with `InlineType::Fold`
                Ok(Some(self.convert_acir_main(function, ssa, brillig)?))
            }
            RuntimeType::Brillig => {
                if function.id() == ssa.main_id {
                    Ok(Some(self.convert_brillig_main(function, brillig)?))
                } else {
                    Ok(None)
                }
            }
        }
    }

    fn convert_acir_main(
        mut self,
        main_func: &Function,
        ssa: &Ssa,
        brillig: &Brillig,
    ) -> Result<GeneratedAcir<FieldElement>, RuntimeError> {
        let dfg = &main_func.dfg;
        let entry_block = &dfg[main_func.entry_block()];
        let input_witness = self.convert_ssa_block_params(entry_block.parameters(), dfg)?;
        let num_return_witnesses =
            self.get_num_return_witnesses(entry_block.unwrap_terminator(), dfg);

        // Create a witness for each return witness we have to guarantee that the return witnesses match the standard
        // layout for serializing those types as if they were being passed as inputs.
        //
        // This is required for recursion as otherwise in situations where we cannot make use of the program's ABI
        // (e.g. for `std::verify_proof` or the solidity verifier), we need extra knowledge about the program we're
        // working with rather than following the standard ABI encoding rules.
        //
        // We allocate these witnesses now before performing ACIR gen for the rest of the program as the location of
        // the function's return values can then be determined through knowledge of its ABI alone.
        let return_witness_vars =
            vecmap(0..num_return_witnesses, |_| self.acir_context.add_variable());

        let return_witnesses = vecmap(&return_witness_vars, |return_var| {
            let expr = self.acir_context.var_to_expression(*return_var).unwrap();
            expr.to_witness().expect("return vars should be witnesses")
        });

        self.data_bus = dfg.data_bus.to_owned();
        let mut warnings = Vec::new();
        for instruction_id in entry_block.instructions() {
            warnings.extend(self.convert_ssa_instruction(*instruction_id, dfg, ssa, brillig)?);
        }

        let (return_vars, return_warnings) =
            self.convert_ssa_return(entry_block.unwrap_terminator(), dfg)?;

        let call_data_arrays: Vec<ValueId> =
            self.data_bus.call_data.iter().map(|cd| cd.array_id).collect();
        for call_data_array in call_data_arrays {
            self.ensure_array_is_initialized(call_data_array, dfg)?;
        }

        // TODO: This is a naive method of assigning the return values to their witnesses as
        // we're likely to get a number of constraints which are asserting one witness to be equal to another.
        //
        // We should search through the program and relabel these witnesses so we can remove this constraint.
        for (witness_var, return_var) in return_witness_vars.iter().zip(return_vars) {
            self.acir_context.assert_eq_var(*witness_var, return_var, None)?;
        }

        warnings.extend(return_warnings);

        // Add the warnings from the alter Ssa passes
        Ok(self.acir_context.finish(input_witness, return_witnesses, warnings))
    }

    fn convert_brillig_main(
        mut self,
        main_func: &Function,
        brillig: &Brillig,
    ) -> Result<GeneratedAcir<FieldElement>, RuntimeError> {
        let dfg = &main_func.dfg;

        let inputs = try_vecmap(dfg[main_func.entry_block()].parameters(), |param_id| {
            let typ = dfg.type_of_value(*param_id);
            self.create_value_from_type(&typ, &mut |this, _| Ok(this.acir_context.add_variable()))
        })?;
        let arguments = self.gen_brillig_parameters(dfg[main_func.entry_block()].parameters(), dfg);

        let witness_inputs = self.acir_context.extract_witness(&inputs);

        let outputs: Vec<AcirType> =
            vecmap(main_func.returns(), |result_id| dfg.type_of_value(*result_id).into());

        let code = self.gen_brillig_for(main_func, arguments.clone(), brillig)?;

        // We specifically do not attempt execution of the brillig code being generated as this can result in it being
        // replaced with constraints on witnesses to the program outputs.
        let output_values = self.acir_context.brillig_call(
            self.current_side_effects_enabled_var,
            &code,
            inputs,
            outputs,
            false,
            true,
            // We are guaranteed to have a Brillig function pointer of `0` as main itself is marked as unconstrained
            0,
            None,
        )?;
        self.shared_context.insert_generated_brillig(main_func.id(), arguments, 0, code);

        let return_witnesses: Vec<Witness> = output_values
            .iter()
            .flat_map(|value| value.clone().flatten())
            .map(|(value, _)| self.acir_context.var_to_witness(value))
            .collect::<Result<_, _>>()?;

        let generated_acir = self.acir_context.finish(witness_inputs, return_witnesses, Vec::new());

        assert_eq!(
            generated_acir.opcodes().len(),
            1,
            "Unconstrained programs should only generate a single opcode but multiple were emitted"
        );

        Ok(generated_acir)
    }

    /// Adds and binds `AcirVar`s for each numeric block parameter or block parameter array element.
    fn convert_ssa_block_params(
        &mut self,
        params: &[ValueId],
        dfg: &DataFlowGraph,
    ) -> Result<Vec<Witness>, RuntimeError> {
        // The first witness (if any) is the next one
        let start_witness = self.acir_context.current_witness_index().0;
        for param_id in params {
            let typ = dfg.type_of_value(*param_id);
            let value = self.convert_ssa_block_param(&typ)?;
            match &value {
                AcirValue::Var(_, _) => (),
                AcirValue::Array(_) => {
                    let block_id = self.block_id(param_id);
                    let len = if matches!(typ, Type::Array(_, _)) {
                        typ.flattened_size()
                    } else {
                        return Err(InternalError::Unexpected {
                            expected: "Block params should be an array".to_owned(),
                            found: format!("Instead got {:?}", typ),
                            call_stack: self.acir_context.get_call_stack(),
                        }
                        .into());
                    };
                    self.initialize_array(block_id, len, Some(value.clone()))?;
                }
                AcirValue::DynamicArray(_) => unreachable!(
                    "The dynamic array type is created in Acir gen and therefore cannot be a block parameter"
                ),
            }
            self.ssa_values.insert(*param_id, value);
        }
        let end_witness = self.acir_context.current_witness_index().0;
        let witnesses = (start_witness..=end_witness).map(Witness::from).collect();
        Ok(witnesses)
    }

    fn convert_ssa_block_param(&mut self, param_type: &Type) -> Result<AcirValue, RuntimeError> {
        self.create_value_from_type(param_type, &mut |this, typ| this.add_numeric_input_var(&typ))
    }

    fn create_value_from_type(
        &mut self,
        param_type: &Type,
        make_var: &mut impl FnMut(&mut Self, NumericType) -> Result<AcirVar, RuntimeError>,
    ) -> Result<AcirValue, RuntimeError> {
        match param_type {
            Type::Numeric(numeric_type) => {
                let typ = AcirType::new(*numeric_type);
                Ok(AcirValue::Var(make_var(self, *numeric_type)?, typ))
            }
            Type::Array(element_types, length) => {
                let mut elements = im::Vector::new();

                for _ in 0..*length {
                    for element in element_types.iter() {
                        elements.push_back(self.create_value_from_type(element, make_var)?);
                    }
                }

                Ok(AcirValue::Array(elements))
            }
            _ => unreachable!("ICE: Params to the program should only contains numbers and arrays"),
        }
    }

    /// Get the BlockId corresponding to the ValueId
    /// If there is no matching BlockId, we create a new one.
    fn block_id(&mut self, value: &ValueId) -> BlockId {
        if let Some(block_id) = self.memory_blocks.get(value) {
            return *block_id;
        }
        let block_id = BlockId(self.max_block_id);
        self.max_block_id += 1;
        self.memory_blocks.insert(*value, block_id);
        block_id
    }

    /// Get the next BlockId for internal memory
    /// used during ACIR generation.
    /// This is useful for referencing information that can
    /// only be computed dynamically, such as the type structure
    /// of non-homogenous arrays.
    fn internal_block_id(&mut self, value: &ValueId) -> BlockId {
        if let Some(block_id) = self.internal_memory_blocks.get(value) {
            return *block_id;
        }
        let block_id = BlockId(self.max_block_id);
        self.max_block_id += 1;
        self.internal_memory_blocks.insert(*value, block_id);
        block_id
    }

    /// Creates an `AcirVar` corresponding to a parameter witness to appears in the abi. A range
    /// constraint is added if the numeric type requires it.
    ///
    /// This function is used not only for adding numeric block parameters, but also for adding
    /// any array elements that belong to reference type block parameters.
    fn add_numeric_input_var(
        &mut self,
        numeric_type: &NumericType,
    ) -> Result<AcirVar, RuntimeError> {
        let acir_var = self.acir_context.add_variable();
        if matches!(numeric_type, NumericType::Signed { .. } | NumericType::Unsigned { .. }) {
            self.acir_context.range_constrain_var(acir_var, numeric_type, None)?;
        }
        Ok(acir_var)
    }

    /// Converts an SSA instruction into its ACIR representation
    fn convert_ssa_instruction(
        &mut self,
        instruction_id: InstructionId,
        dfg: &DataFlowGraph,
        ssa: &Ssa,
        brillig: &Brillig,
    ) -> Result<Vec<SsaReport>, RuntimeError> {
        let instruction = &dfg[instruction_id];
        self.acir_context.set_call_stack(dfg.get_call_stack(instruction_id));
        let mut warnings = Vec::new();
        match instruction {
            Instruction::Binary(binary) => {
                let result_acir_var = self.convert_ssa_binary(binary, dfg)?;
                self.define_result_var(dfg, instruction_id, result_acir_var);
            }
            Instruction::Constrain(lhs, rhs, assert_message) => {
                let lhs = self.convert_numeric_value(*lhs, dfg)?;
                let rhs = self.convert_numeric_value(*rhs, dfg)?;

                let assert_payload = if let Some(error) = assert_message {
                    match error {
                        ConstrainError::Intrinsic(string) => {
                            Some(AssertionPayload::StaticString(string.clone()))
                        }
                        ConstrainError::UserDefined(error_selector, values) => {
                            if let Some(constant_string) = try_to_extract_string_from_error_payload(
                                *error_selector,
                                values,
                                dfg,
                            ) {
                                Some(AssertionPayload::StaticString(constant_string))
                            } else {
                                let acir_vars: Vec<_> = values
                                    .iter()
                                    .map(|value| self.convert_value(*value, dfg))
                                    .collect();

                                let expressions_or_memory =
                                    self.acir_context.vars_to_expressions_or_memory(&acir_vars)?;

                                Some(AssertionPayload::Dynamic(
                                    error_selector.as_u64(),
                                    expressions_or_memory,
                                ))
                            }
                        }
                    }
                } else {
                    None
                };

                self.acir_context.assert_eq_var(lhs, rhs, assert_payload)?;
            }
            Instruction::Cast(value_id, _) => {
                let acir_var = self.convert_numeric_value(*value_id, dfg)?;
                self.define_result_var(dfg, instruction_id, acir_var);
            }
            Instruction::Call { .. } => {
                let result_ids = dfg.instruction_results(instruction_id);
                warnings.extend(self.convert_ssa_call(
                    instruction,
                    dfg,
                    ssa,
                    brillig,
                    result_ids,
                )?);
            }
            Instruction::Not(value_id) => {
                let (acir_var, typ) = match self.convert_value(*value_id, dfg) {
                    AcirValue::Var(acir_var, typ) => (acir_var, typ),
                    _ => unreachable!("NOT is only applied to numerics"),
                };
                let result_acir_var = self.acir_context.not_var(acir_var, typ)?;
                self.define_result_var(dfg, instruction_id, result_acir_var);
            }
            Instruction::Truncate { value, bit_size, max_bit_size } => {
                let result_acir_var =
                    self.convert_ssa_truncate(*value, *bit_size, *max_bit_size, dfg)?;
                self.define_result_var(dfg, instruction_id, result_acir_var);
            }
            Instruction::EnableSideEffects { condition } => {
                let acir_var = self.convert_numeric_value(*condition, dfg)?;
                self.current_side_effects_enabled_var = acir_var;
            }
            Instruction::ArrayGet { .. } | Instruction::ArraySet { .. } => {
                self.handle_array_operation(instruction_id, dfg)?;
            }
            Instruction::Allocate => {
                return Err(RuntimeError::UnknownReference {
                    call_stack: self.acir_context.get_call_stack().clone(),
                });
            }
            Instruction::Store { .. } => {
                unreachable!("Expected all store instructions to be removed before acir_gen")
            }
            Instruction::Load { .. } => {
                unreachable!("Expected all load instructions to be removed before acir_gen")
            }
            Instruction::IncrementRc { .. } | Instruction::DecrementRc { .. } => {
                // Do nothing. Only Brillig needs to worry about reference counted arrays
            }
            Instruction::RangeCheck { value, max_bit_size, assert_message } => {
                let acir_var = self.convert_numeric_value(*value, dfg)?;
                self.acir_context.range_constrain_var(
                    acir_var,
                    &NumericType::Unsigned { bit_size: *max_bit_size },
                    assert_message.clone(),
                )?;
            }
            Instruction::IfElse { .. } => {
                unreachable!("IfElse instruction remaining in acir-gen")
            }
        }

        self.acir_context.set_call_stack(CallStack::new());
        Ok(warnings)
    }

    fn convert_ssa_call(
        &mut self,
        instruction: &Instruction,
        dfg: &DataFlowGraph,
        ssa: &Ssa,
        brillig: &Brillig,
        result_ids: &[ValueId],
    ) -> Result<Vec<SsaReport>, RuntimeError> {
        let mut warnings = Vec::new();

        match instruction {
            Instruction::Call { func, arguments } => {
                let function_value = &dfg[*func];
                match function_value {
                    Value::Function(id) => {
                        let func = &ssa.functions[id];
                        match func.runtime() {
                            RuntimeType::Acir(inline_type) => {
                                assert!(!matches!(inline_type, InlineType::Inline), "ICE: Got an ACIR function named {} that should have already been inlined", func.name());

                                let inputs = vecmap(arguments, |arg| self.convert_value(*arg, dfg));
                                let output_count = result_ids
                                    .iter()
                                    .map(|result_id| dfg.type_of_value(*result_id).flattened_size())
                                    .sum();

                                let acir_function_id = ssa
                                    .entry_point_to_generated_index
                                    .get(id)
                                    .expect("ICE: should have an associated final index");
                                let output_vars = self.acir_context.call_acir_function(
                                    *acir_function_id,
                                    inputs,
                                    output_count,
                                    self.current_side_effects_enabled_var,
                                )?;

                                let output_values =
                                    self.convert_vars_to_values(output_vars, dfg, result_ids);

                                self.handle_ssa_call_outputs(result_ids, output_values, dfg)?;
                            }
                            RuntimeType::Brillig => {
                                // Check that we are not attempting to return a slice from
                                // an unconstrained runtime to a constrained runtime
                                for result_id in result_ids {
                                    if dfg.type_of_value(*result_id).contains_slice_element() {
                                        return Err(
                                            RuntimeError::UnconstrainedSliceReturnToConstrained {
                                                call_stack: self.acir_context.get_call_stack(),
                                            },
                                        );
                                    }
                                }
                                let inputs = vecmap(arguments, |arg| self.convert_value(*arg, dfg));
                                let arguments = self.gen_brillig_parameters(arguments, dfg);

                                let outputs: Vec<AcirType> = vecmap(result_ids, |result_id| {
                                    dfg.type_of_value(*result_id).into()
                                });

                                // Check whether we have already generated Brillig for this function
                                // If we have, re-use the generated code to set-up the Brillig call.
                                let output_values = if let Some(generated_pointer) = self
                                    .shared_context
                                    .generated_brillig_pointer(*id, arguments.clone())
                                {
                                    let code = self
                                        .shared_context
                                        .generated_brillig(*generated_pointer as usize);
                                    self.acir_context.brillig_call(
                                        self.current_side_effects_enabled_var,
                                        code,
                                        inputs,
                                        outputs,
                                        true,
                                        false,
                                        *generated_pointer,
                                        None,
                                    )?
                                } else {
                                    let code =
                                        self.gen_brillig_for(func, arguments.clone(), brillig)?;
                                    let generated_pointer =
                                        self.shared_context.new_generated_pointer();
                                    let output_values = self.acir_context.brillig_call(
                                        self.current_side_effects_enabled_var,
                                        &code,
                                        inputs,
                                        outputs,
                                        true,
                                        false,
                                        generated_pointer,
                                        None,
                                    )?;
                                    self.shared_context.insert_generated_brillig(
                                        *id,
                                        arguments,
                                        generated_pointer,
                                        code,
                                    );
                                    output_values
                                };

                                // Compiler sanity check
                                assert_eq!(result_ids.len(), output_values.len(), "ICE: The number of Brillig output values should match the result ids in SSA");

                                self.handle_ssa_call_outputs(result_ids, output_values, dfg)?;
                            }
                        }
                    }
                    Value::Intrinsic(intrinsic) => {
                        if matches!(
                            intrinsic,
                            Intrinsic::BlackBox(BlackBoxFunc::RecursiveAggregation)
                        ) {
                            warnings.push(SsaReport::Warning(InternalWarning::VerifyProof {
                                call_stack: self.acir_context.get_call_stack(),
                            }));
                        }
                        let outputs = self
                            .convert_ssa_intrinsic_call(*intrinsic, arguments, dfg, result_ids)?;

                        // Issue #1438 causes this check to fail with intrinsics that return 0
                        // results but the ssa form instead creates 1 unit result value.
                        // assert_eq!(result_ids.len(), outputs.len());
                        self.handle_ssa_call_outputs(result_ids, outputs, dfg)?;
                    }
                    Value::ForeignFunction(_) => {
                        // TODO: Remove this once elaborator is default frontend. This is now caught by a lint inside the frontend.
                        return Err(RuntimeError::UnconstrainedOracleReturnToConstrained {
                            call_stack: self.acir_context.get_call_stack(),
                        });
                    }
                    _ => unreachable!("expected calling a function but got {function_value:?}"),
                }
            }
            _ => unreachable!("expected calling a call instruction"),
        }
        Ok(warnings)
    }

    fn handle_ssa_call_outputs(
        &mut self,
        result_ids: &[ValueId],
        output_values: Vec<AcirValue>,
        dfg: &DataFlowGraph,
    ) -> Result<(), RuntimeError> {
        for (result_id, output) in result_ids.iter().zip(output_values) {
            if let AcirValue::Array(_) = &output {
                let array_id = dfg.resolve(*result_id);
                let block_id = self.block_id(&array_id);
                let array_typ = dfg.type_of_value(array_id);
                let len = if matches!(array_typ, Type::Array(_, _)) {
                    array_typ.flattened_size()
                } else {
                    Self::flattened_value_size(&output)
                };
                self.initialize_array(block_id, len, Some(output.clone()))?;
            }
            // Do nothing for AcirValue::DynamicArray and AcirValue::Var
            // A dynamic array returned from a function call should already be initialized
            // and a single variable does not require any extra initialization.
            self.ssa_values.insert(*result_id, output);
        }
        Ok(())
    }

    fn gen_brillig_parameters(
        &self,
        values: &[ValueId],
        dfg: &DataFlowGraph,
    ) -> Vec<BrilligParameter> {
        values
            .iter()
            .map(|&value_id| {
                let typ = dfg.type_of_value(value_id);
                if let Type::Slice(item_types) = typ {
                    let len = match self
                        .ssa_values
                        .get(&value_id)
                        .expect("ICE: Unknown slice input to brillig")
                    {
                        AcirValue::DynamicArray(AcirDynamicArray { len, .. }) => *len,
                        AcirValue::Array(array) => array.len(),
                        _ => unreachable!("ICE: Slice value is not an array"),
                    };

                    BrilligParameter::Slice(
                        item_types
                            .iter()
                            .map(BrilligFunctionContext::ssa_type_to_parameter)
                            .collect(),
                        len / item_types.len(),
                    )
                } else {
                    BrilligFunctionContext::ssa_type_to_parameter(&typ)
                }
            })
            .collect()
    }

    fn gen_brillig_for(
        &self,
        func: &Function,
        arguments: Vec<BrilligParameter>,
        brillig: &Brillig,
    ) -> Result<GeneratedBrillig<FieldElement>, InternalError> {
        // Create the entry point artifact
        let mut entry_point = BrilligContext::new_entry_point_artifact(
            arguments,
            BrilligFunctionContext::return_values(func),
            BrilligFunctionContext::function_id_to_function_label(func.id()),
        );
        // Link the entry point with all dependencies
        while let Some(unresolved_fn_label) = entry_point.first_unresolved_function_call() {
            let artifact = &brillig.find_by_function_label(unresolved_fn_label.clone());
            let artifact = match artifact {
                Some(artifact) => artifact,
                None => {
                    return Err(InternalError::General {
                        message: format!("Cannot find linked fn {unresolved_fn_label}"),
                        call_stack: CallStack::new(),
                    })
                }
            };
            entry_point.link_with(artifact);
        }
        // Generate the final bytecode
        Ok(entry_point.finish())
    }

    /// Handles an ArrayGet or ArraySet instruction.
    /// To set an index of the array (and create a new array in doing so), pass Some(value) for
    /// store_value. To just retrieve an index of the array, pass None for store_value.
    fn handle_array_operation(
        &mut self,
        instruction: InstructionId,
        dfg: &DataFlowGraph,
    ) -> Result<(), RuntimeError> {
        let mut mutable_array_set = false;

        // Pass the instruction between array methods rather than the internal fields themselves
        let (array, index, store_value) = match dfg[instruction] {
            Instruction::ArrayGet { array, index } => (array, index, None),
            Instruction::ArraySet { array, index, value, mutable } => {
                mutable_array_set = mutable;
                (array, index, Some(value))
            }
            _ => {
                return Err(InternalError::Unexpected {
                    expected: "Instruction should be an ArrayGet or ArraySet".to_owned(),
                    found: format!("Instead got {:?}", dfg[instruction]),
                    call_stack: self.acir_context.get_call_stack(),
                }
                .into())
            }
        };
        // Ensure that array id is fully resolved.
        let array = dfg.resolve(array);

        let array_id = dfg.resolve(array);
        let array_typ = dfg.type_of_value(array_id);
        // Compiler sanity checks
        assert!(!array_typ.is_nested_slice(), "ICE: Nested slice type has reached ACIR generation");
        let (Type::Array(_, _) | Type::Slice(_)) = &array_typ else {
            unreachable!("ICE: expected array or slice type");
        };

        if self.handle_constant_index_wrapper(instruction, dfg, array, index, store_value)? {
            return Ok(());
        }

        // Get an offset such that the type of the array at the offset is the same as the type at the 'index'
        // If we find one, we will use it when computing the index under the enable_side_effect predicate
        // If not, array_get(..) will use a fallback costing one multiplication in the worst case.
        // cf. https://github.com/noir-lang/noir/pull/4971
        // For simplicity we compute the offset only for simple arrays
        let is_simple_array = dfg.instruction_results(instruction).len() == 1
            && can_omit_element_sizes_array(&array_typ);
        let offset = if is_simple_array {
            let result_type = dfg.type_of_value(dfg.instruction_results(instruction)[0]);
            match array_typ {
                Type::Array(item_type, _) | Type::Slice(item_type) => item_type
                    .iter()
                    .enumerate()
                    .find_map(|(index, typ)| (result_type == *typ).then_some(index)),
                _ => None,
            }
        } else {
            None
        };
        let (new_index, new_value) = self.convert_array_operation_inputs(
            array,
            dfg,
            index,
            store_value,
            offset.unwrap_or_default(),
        )?;

        if let Some(new_value) = new_value {
            self.array_set(instruction, new_index, new_value, dfg, mutable_array_set)?;
        } else {
            self.array_get(instruction, array, new_index, dfg, offset.is_none())?;
        }

        Ok(())
    }

    fn handle_constant_index_wrapper(
        &mut self,
        instruction: InstructionId,
        dfg: &DataFlowGraph,
        array: ValueId,
        index: ValueId,
        store_value: Option<ValueId>,
    ) -> Result<bool, RuntimeError> {
        let array_id = dfg.resolve(array);
        let array_typ = dfg.type_of_value(array_id);
        // Compiler sanity checks
        assert!(!array_typ.is_nested_slice(), "ICE: Nested slice type has reached ACIR generation");
        let (Type::Array(_, _) | Type::Slice(_)) = &array_typ else {
            unreachable!("ICE: expected array or slice type");
        };

        match self.convert_value(array_id, dfg) {
            AcirValue::Var(acir_var, _) => {
                Err(RuntimeError::InternalError(InternalError::Unexpected {
                    expected: "an array value".to_string(),
                    found: format!("{acir_var:?}"),
                    call_stack: self.acir_context.get_call_stack(),
                }))
            }
            AcirValue::Array(array) => {
                // `AcirValue::Array` supports reading/writing to constant indices at compile-time in some cases.
                if let Some(constant_index) = dfg.get_numeric_constant(index) {
                    let store_value = store_value.map(|value| self.convert_value(value, dfg));
                    self.handle_constant_index(instruction, dfg, array, constant_index, store_value)
                } else {
                    Ok(false)
                }
            }
            AcirValue::DynamicArray(_) => Ok(false),
        }
    }

    /// Handle constant index: if there is no predicate and we have the array values,
    /// we can perform the operation directly on the array
    fn handle_constant_index(
        &mut self,
        instruction: InstructionId,
        dfg: &DataFlowGraph,
        array: Vector<AcirValue>,
        index: FieldElement,
        store_value: Option<AcirValue>,
    ) -> Result<bool, RuntimeError> {
        let array_size: usize = array.len();
        let index = match index.try_to_u64() {
            Some(index_const) => index_const as usize,
            None => {
                let call_stack = self.acir_context.get_call_stack();
                return Err(RuntimeError::TypeConversion {
                    from: "array index".to_string(),
                    into: "u64".to_string(),
                    call_stack,
                });
            }
        };

        if index >= array_size {
            return Ok(false);
        }

        if let Some(store_value) = store_value {
            let side_effects_always_enabled =
                self.acir_context.is_constant_one(&self.current_side_effects_enabled_var);

            if side_effects_always_enabled {
                // If we know that this write will always occur then we can perform it at compile time.
                let value = AcirValue::Array(array.update(index, store_value));
                self.define_result(dfg, instruction, value);
                Ok(true)
            } else {
                // If a predicate is applied however we must wait until runtime.
                Ok(false)
            }
        } else {
            // If the index is not out of range, we can optimistically perform the read at compile time
            // as if the predicate were true. This is as if the predicate were to resolve to false then
            // the result should not affect the rest of circuit execution.
            let value = array[index].clone();
            self.define_result(dfg, instruction, value);
            Ok(true)
        }
    }

    /// We need to properly setup the inputs for array operations in ACIR.
    /// From the original SSA values we compute the following AcirVars:
    /// - new_index is the index of the array. ACIR memory operations work with a flat memory, so we fully flattened the specified index
    ///     in case we have a nested array. The index for SSA array operations only represents the flattened index of the current array.
    ///     Thus internal array element type sizes need to be computed to accurately transform the index.
    /// - predicate_index is offset, or the index if the predicate is true
    /// - new_value is the optional value when the operation is an array_set
    ///     When there is a predicate, it is predicate*value + (1-predicate)*dummy, where dummy is the value of the array at the requested index.
    ///     It is a dummy value because in the case of a false predicate, the value stored at the requested index will be itself.
    fn convert_array_operation_inputs(
        &mut self,
        array_id: ValueId,
        dfg: &DataFlowGraph,
        index: ValueId,
        store_value: Option<ValueId>,
        offset: usize,
    ) -> Result<(AcirVar, Option<AcirValue>), RuntimeError> {
        let array_typ = dfg.type_of_value(array_id);
        let block_id = self.ensure_array_is_initialized(array_id, dfg)?;

        let index_var = self.convert_numeric_value(index, dfg)?;
        let index_var = self.get_flattened_index(&array_typ, array_id, index_var, dfg)?;

        // predicate_index = index*predicate + (1-predicate)*offset
        let offset = self.acir_context.add_constant(offset);
        let sub = self.acir_context.sub_var(index_var, offset)?;
        let pred = self.acir_context.mul_var(sub, self.current_side_effects_enabled_var)?;
        let predicate_index = self.acir_context.add_var(pred, offset)?;

        let new_value = if let Some(store) = store_value {
            let store_value = self.convert_value(store, dfg);
            if self.acir_context.is_constant_one(&self.current_side_effects_enabled_var) {
                Some(store_value)
            } else {
                let store_type = dfg.type_of_value(store);

                let mut dummy_predicate_index = predicate_index;
                // We must setup the dummy value to match the type of the value we wish to store
                let dummy =
                    self.array_get_value(&store_type, block_id, &mut dummy_predicate_index)?;

                Some(self.convert_array_set_store_value(&store_value, &dummy)?)
            }
        } else {
            None
        };

        let new_index = if self.acir_context.is_constant_one(&self.current_side_effects_enabled_var)
        {
            index_var
        } else {
            predicate_index
        };

        Ok((new_index, new_value))
    }

    fn convert_array_set_store_value(
        &mut self,
        store_value: &AcirValue,
        dummy_value: &AcirValue,
    ) -> Result<AcirValue, RuntimeError> {
        match (store_value, dummy_value) {
            (AcirValue::Var(store_var, _), AcirValue::Var(dummy_var, _)) => {
                let true_pred =
                    self.acir_context.mul_var(*store_var, self.current_side_effects_enabled_var)?;
                let one = self.acir_context.add_constant(FieldElement::one());
                let not_pred =
                    self.acir_context.sub_var(one, self.current_side_effects_enabled_var)?;
                let false_pred = self.acir_context.mul_var(not_pred, *dummy_var)?;
                // predicate*value + (1-predicate)*dummy
                let new_value = self.acir_context.add_var(true_pred, false_pred)?;
                Ok(AcirValue::Var(new_value, AcirType::field()))
            }
            (AcirValue::Array(values), AcirValue::Array(dummy_values)) => {
                let mut elements = im::Vector::new();

                assert_eq!(
                    values.len(),
                    dummy_values.len(),
                    "ICE: The store value and dummy must have the same number of inner values"
                );
                for (val, dummy_val) in values.iter().zip(dummy_values) {
                    elements.push_back(self.convert_array_set_store_value(val, dummy_val)?);
                }

                Ok(AcirValue::Array(elements))
            }
            (
                AcirValue::DynamicArray(AcirDynamicArray { block_id, len, .. }),
                AcirValue::Array(dummy_values),
            ) => {
                let dummy_values = dummy_values
                    .into_iter()
                    .flat_map(|val| val.clone().flatten())
                    .map(|(var, typ)| AcirValue::Var(var, typ))
                    .collect::<Vec<_>>();

                assert_eq!(
                    *len,
                    dummy_values.len(),
                    "ICE: The store value and dummy must have the same number of inner values"
                );

                let values = try_vecmap(0..*len, |i| {
                    let index_var = self.acir_context.add_constant(i);

                    let read = self.acir_context.read_from_memory(*block_id, &index_var)?;
                    Ok::<AcirValue, RuntimeError>(AcirValue::Var(read, AcirType::field()))
                })?;

                let mut elements = im::Vector::new();
                for (val, dummy_val) in values.iter().zip(dummy_values) {
                    elements.push_back(self.convert_array_set_store_value(val, &dummy_val)?);
                }

                Ok(AcirValue::Array(elements))
            }
            (AcirValue::DynamicArray(_), AcirValue::DynamicArray(_)) => {
                unimplemented!("ICE: setting a dynamic array not supported");
            }
            _ => {
                unreachable!("ICE: The store value and dummy value must match");
            }
        }
    }

    /// Generates a read opcode for the array
    /// `index_side_effect == false` means that we ensured `var_index` will have a type matching the value in the array
    fn array_get(
        &mut self,
        instruction: InstructionId,
        array: ValueId,
        mut var_index: AcirVar,
        dfg: &DataFlowGraph,
        mut index_side_effect: bool,
    ) -> Result<AcirValue, RuntimeError> {
        let block_id = self.ensure_array_is_initialized(array, dfg)?;
        let results = dfg.instruction_results(instruction);
        let res_typ = dfg.type_of_value(results[0]);

        // Get operations to call-data parameters are replaced by a get to the call-data-bus array
<<<<<<< HEAD
        if let Some(call_data) = self.data_bus.call_data {
            if self.data_bus.call_data_map.contains_key(&array) {
                // TODO: the block_id of call-data must be notified to the backend
                // TODO: should we do the same for return-data?
                let type_size = res_typ.flattened_size();
                let type_size =
                    self.acir_context.add_constant(FieldElement::from(type_size as i128));
                let offset = self.acir_context.mul_var(var_index, type_size)?;
                let bus_index = self
                    .acir_context
                    .add_constant(FieldElement::from(self.data_bus.call_data_map[&array] as i128));
                let new_index = self.acir_context.add_var(offset, bus_index)?;
                return self.array_get(instruction, call_data, new_index, dfg, index_side_effect);
            }
=======
        if let Some(call_data) =
            self.data_bus.call_data.iter().find(|cd| cd.index_map.contains_key(&array))
        {
            let type_size = res_typ.flattened_size();
            let type_size = self.acir_context.add_constant(FieldElement::from(type_size as i128));
            let offset = self.acir_context.mul_var(var_index, type_size)?;
            let bus_index = self
                .acir_context
                .add_constant(FieldElement::from(call_data.index_map[&array] as i128));
            let new_index = self.acir_context.add_var(offset, bus_index)?;
            return self.array_get(
                instruction,
                call_data.array_id,
                new_index,
                dfg,
                index_side_effect,
            );
>>>>>>> 234ecd15
        }

        // Compiler sanity check
        assert!(
            !res_typ.contains_slice_element(),
            "ICE: Nested slice result found during ACIR generation"
        );
        let mut value = self.array_get_value(&res_typ, block_id, &mut var_index)?;

        if let AcirValue::Var(value_var, typ) = &value {
            let array_typ = dfg.type_of_value(array);
            if let (Type::Numeric(numeric_type), AcirType::NumericType(num)) =
                (array_typ.first(), typ)
            {
                if numeric_type.bit_size() <= num.bit_size() {
                    // first element is compatible
                    index_side_effect = false;
                }
            }

            // Fallback to multiplication if the index side_effects have not already been handled
            if index_side_effect {
                // Set the value to 0 if current_side_effects is 0, to ensure it fits in any value type
                value = AcirValue::Var(
                    self.acir_context.mul_var(*value_var, self.current_side_effects_enabled_var)?,
                    typ.clone(),
                );
            }
        }

        self.define_result(dfg, instruction, value.clone());

        Ok(value)
    }

    fn array_get_value(
        &mut self,
        ssa_type: &Type,
        block_id: BlockId,
        var_index: &mut AcirVar,
    ) -> Result<AcirValue, RuntimeError> {
        let one = self.acir_context.add_constant(FieldElement::one());
        match ssa_type.clone() {
            Type::Numeric(numeric_type) => {
                // Read the value from the array at the specified index
                let read = self.acir_context.read_from_memory(block_id, var_index)?;

                // Increment the var_index in case of a nested array
                *var_index = self.acir_context.add_var(*var_index, one)?;

                let typ = AcirType::NumericType(numeric_type);
                Ok(AcirValue::Var(read, typ))
            }
            Type::Array(element_types, len) => {
                let mut values = Vector::new();
                for _ in 0..len {
                    for typ in element_types.as_ref() {
                        values.push_back(self.array_get_value(typ, block_id, var_index)?);
                    }
                }
                Ok(AcirValue::Array(values))
            }
            Type::Reference(reference_type) => {
                self.array_get_value(reference_type.as_ref(), block_id, var_index)
            }
            _ => unreachable!("ICE: Expected an array or numeric but got {ssa_type:?}"),
        }
    }

    /// If `mutate_array` is:
    /// - true: Mutate the array directly
    /// - false: Copy the array and generates a write opcode on the new array. This is
    ///          generally very inefficient and should be avoided if possible. Currently
    ///          this is controlled by SSA's array set optimization pass.
    fn array_set(
        &mut self,
        instruction: InstructionId,
        mut var_index: AcirVar,
        store_value: AcirValue,
        dfg: &DataFlowGraph,
        mutate_array: bool,
    ) -> Result<(), RuntimeError> {
        // Pass the instruction between array methods rather than the internal fields themselves
        let array = match dfg[instruction] {
            Instruction::ArraySet { array, .. } => array,
            _ => {
                return Err(InternalError::Unexpected {
                    expected: "Instruction should be an ArraySet".to_owned(),
                    found: format!("Instead got {:?}", dfg[instruction]),
                    call_stack: self.acir_context.get_call_stack(),
                }
                .into())
            }
        };

        let block_id = self.ensure_array_is_initialized(array, dfg)?;

        // Every array has a length in its type, so we fetch that from
        // the SSA IR.
        //
        // A slice's size must be fetched from the SSA value that represents the slice.
        // However, this size is simply the capacity of a slice. The capacity is dependent upon the witness
        // and may contain data for which we want to restrict access. The true slice length is tracked in a
        // a separate SSA value and restrictions on slice indices should be generated elsewhere in the SSA.
        let array_typ = dfg.type_of_value(array);
        let array_len = if !array_typ.contains_slice_element() {
            array_typ.flattened_size()
        } else {
            self.flattened_slice_size(array, dfg)
        };

        // Since array_set creates a new array, we create a new block ID for this
        // array, unless map_array is true. In that case, we operate directly on block_id
        // and we do not create a new block ID.
        let result_id = dfg
            .instruction_results(instruction)
            .first()
            .expect("Array set does not have one result");
        let result_block_id;
        if mutate_array {
            self.memory_blocks.insert(*result_id, block_id);
            result_block_id = block_id;
        } else {
            // Initialize the new array with the values from the old array
            result_block_id = self.block_id(result_id);
            self.copy_dynamic_array(block_id, result_block_id, array_len)?;
        }

        self.array_set_value(&store_value, result_block_id, &mut var_index)?;

        let element_type_sizes = if !can_omit_element_sizes_array(&array_typ) {
            let acir_value = self.convert_value(array, dfg);
            Some(self.init_element_type_sizes_array(&array_typ, array, Some(&acir_value), dfg)?)
        } else {
            None
        };

        let value_types = self.convert_value(array, dfg).flat_numeric_types();
        // Compiler sanity check
        assert_eq!(value_types.len(), array_len, "ICE: The length of the flattened type array should match the length of the dynamic array");

        let result_value = AcirValue::DynamicArray(AcirDynamicArray {
            block_id: result_block_id,
            len: array_len,
            value_types,
            element_type_sizes,
        });
        self.define_result(dfg, instruction, result_value);
        Ok(())
    }

    fn array_set_value(
        &mut self,
        value: &AcirValue,
        block_id: BlockId,
        var_index: &mut AcirVar,
    ) -> Result<(), RuntimeError> {
        let one = self.acir_context.add_constant(FieldElement::one());
        match value {
            AcirValue::Var(store_var, _) => {
                // Write the new value into the new array at the specified index
                self.acir_context.write_to_memory(block_id, var_index, store_var)?;
                // Increment the var_index in case of a nested array
                *var_index = self.acir_context.add_var(*var_index, one)?;
            }
            AcirValue::Array(values) => {
                for value in values {
                    self.array_set_value(value, block_id, var_index)?;
                }
            }
            AcirValue::DynamicArray(AcirDynamicArray { block_id: inner_block_id, len, .. }) => {
                let values = try_vecmap(0..*len, |i| {
                    let index_var = self.acir_context.add_constant(i);

                    let read = self.acir_context.read_from_memory(*inner_block_id, &index_var)?;
                    Ok::<AcirValue, RuntimeError>(AcirValue::Var(read, AcirType::field()))
                })?;
                self.array_set_value(&AcirValue::Array(values.into()), block_id, var_index)?;
            }
        }
        Ok(())
    }

    fn ensure_array_is_initialized(
        &mut self,
        array: ValueId,
        dfg: &DataFlowGraph,
    ) -> Result<BlockId, RuntimeError> {
        // Use the SSA ID to get or create its block ID
        let block_id = self.block_id(&array);

        // Check if the array has already been initialized in ACIR gen
        // if not, we initialize it using the values from SSA
        let already_initialized = self.initialized_arrays.contains(&block_id);
        if !already_initialized {
            let value = &dfg[array];
            match value {
                Value::Array { .. } | Value::Instruction { .. } => {
                    let value = self.convert_value(array, dfg);
                    let array_typ = dfg.type_of_value(array);
                    let len = if !array_typ.contains_slice_element() {
                        array_typ.flattened_size()
                    } else {
                        self.flattened_slice_size(array, dfg)
                    };
                    self.initialize_array(block_id, len, Some(value))?;
                }
                _ => {
                    return Err(InternalError::General {
                        message: format!("Array {array} should be initialized"),
                        call_stack: self.acir_context.get_call_stack(),
                    }
                    .into());
                }
            }
        }

        Ok(block_id)
    }

    fn init_element_type_sizes_array(
        &mut self,
        array_typ: &Type,
        array_id: ValueId,
        supplied_acir_value: Option<&AcirValue>,
        dfg: &DataFlowGraph,
    ) -> Result<BlockId, RuntimeError> {
        let element_type_sizes = self.internal_block_id(&array_id);
        // Check whether an internal type sizes array has already been initialized
        // Need to look into how to optimize for slices as this could lead to different element type sizes
        // for different slices that do not have consistent sizes
        if self.initialized_arrays.contains(&element_type_sizes) {
            return Ok(element_type_sizes);
        }

        let mut flat_elem_type_sizes = Vec::new();
        flat_elem_type_sizes.push(0);
        match array_typ {
            Type::Array(_, _) | Type::Slice(_) => {
                match &dfg[array_id] {
                    Value::Array { array, .. } => {
                        for (i, value) in array.iter().enumerate() {
                            flat_elem_type_sizes.push(
                                self.flattened_slice_size(*value, dfg) + flat_elem_type_sizes[i],
                            );
                        }
                    }
                    Value::Instruction { .. } | Value::Param { .. } => {
                        // An instruction representing the slice means it has been processed previously during ACIR gen.
                        // Use the previously defined result of an array operation to fetch the internal type information.
                        let array_acir_value = &self.convert_value(array_id, dfg);
                        let array_acir_value = supplied_acir_value.unwrap_or(array_acir_value);
                        match array_acir_value {
                            AcirValue::DynamicArray(AcirDynamicArray {
                                element_type_sizes: inner_elem_type_sizes,
                                ..
                            }) => {
                                if let Some(inner_elem_type_sizes) = inner_elem_type_sizes {
                                    if self.initialized_arrays.contains(inner_elem_type_sizes) {
                                        let type_sizes_array_len = *self.internal_mem_block_lengths.get(inner_elem_type_sizes).ok_or_else(||
                                            InternalError::General {
                                                message: format!("Array {array_id}'s inner element type sizes array does not have a tracked length"),
                                                call_stack: self.acir_context.get_call_stack(),
                                            }
                                        )?;
                                        self.copy_dynamic_array(
                                            *inner_elem_type_sizes,
                                            element_type_sizes,
                                            type_sizes_array_len,
                                        )?;
                                        self.internal_mem_block_lengths
                                            .insert(element_type_sizes, type_sizes_array_len);
                                        return Ok(element_type_sizes);
                                    } else {
                                        return Err(InternalError::General {
                                            message: format!("Array {array_id}'s inner element type sizes array should be initialized"),
                                            call_stack: self.acir_context.get_call_stack(),
                                        }
                                        .into());
                                    }
                                }
                            }
                            AcirValue::Array(values) => {
                                for (i, value) in values.iter().enumerate() {
                                    flat_elem_type_sizes.push(
                                        Self::flattened_value_size(value) + flat_elem_type_sizes[i],
                                    );
                                }
                            }
                            _ => {
                                return Err(InternalError::Unexpected {
                                    expected: "AcirValue::DynamicArray or AcirValue::Array"
                                        .to_owned(),
                                    found: format!("{:?}", array_acir_value),
                                    call_stack: self.acir_context.get_call_stack(),
                                }
                                .into())
                            }
                        }
                    }
                    _ => {
                        return Err(InternalError::Unexpected {
                            expected: "array or instruction".to_owned(),
                            found: format!("{:?}", &dfg[array_id]),
                            call_stack: self.acir_context.get_call_stack(),
                        }
                        .into())
                    }
                };
            }
            _ => {
                return Err(InternalError::Unexpected {
                    expected: "array or slice".to_owned(),
                    found: array_typ.to_string(),
                    call_stack: self.acir_context.get_call_stack(),
                }
                .into());
            }
        }

        // The final array should will the flattened index at each outer array index
        let init_values = vecmap(flat_elem_type_sizes, |type_size| {
            let var = self.acir_context.add_constant(type_size);
            AcirValue::Var(var, AcirType::field())
        });
        let element_type_sizes_len = init_values.len();
        self.initialize_array(
            element_type_sizes,
            element_type_sizes_len,
            Some(AcirValue::Array(init_values.into())),
        )?;

        self.internal_mem_block_lengths.insert(element_type_sizes, element_type_sizes_len);

        Ok(element_type_sizes)
    }

    fn copy_dynamic_array(
        &mut self,
        source: BlockId,
        destination: BlockId,
        array_len: usize,
    ) -> Result<(), RuntimeError> {
        let init_values = try_vecmap(0..array_len, |i| {
            let index_var = self.acir_context.add_constant(i);

            let read = self.acir_context.read_from_memory(source, &index_var)?;
            Ok::<AcirValue, RuntimeError>(AcirValue::Var(read, AcirType::field()))
        })?;
        let array: im::Vector<AcirValue> = init_values.into();
        self.initialize_array(destination, array_len, Some(AcirValue::Array(array)))?;
        Ok(())
    }

    fn get_flattened_index(
        &mut self,
        array_typ: &Type,
        array_id: ValueId,
        var_index: AcirVar,
        dfg: &DataFlowGraph,
    ) -> Result<AcirVar, RuntimeError> {
        if !can_omit_element_sizes_array(array_typ) {
            let element_type_sizes =
                self.init_element_type_sizes_array(array_typ, array_id, None, dfg)?;

            let predicate_index =
                self.acir_context.mul_var(var_index, self.current_side_effects_enabled_var)?;

            self.acir_context
                .read_from_memory(element_type_sizes, &predicate_index)
                .map_err(RuntimeError::from)
        } else {
            Ok(var_index)
        }
    }

    fn flattened_slice_size(&mut self, array_id: ValueId, dfg: &DataFlowGraph) -> usize {
        let mut size = 0;
        match &dfg[array_id] {
            Value::Array { array, .. } => {
                // The array is going to be the flattened outer array
                // Flattened slice size from SSA value does not need to be multiplied by the len
                for value in array {
                    size += self.flattened_slice_size(*value, dfg);
                }
            }
            Value::NumericConstant { .. } => {
                size += 1;
            }
            Value::Instruction { .. } => {
                let array_acir_value = self.convert_value(array_id, dfg);
                size += Self::flattened_value_size(&array_acir_value);
            }
            Value::Param { .. } => {
                let array_acir_value = self.convert_value(array_id, dfg);
                size += Self::flattened_value_size(&array_acir_value);
            }
            _ => {
                unreachable!("ICE: Unexpected SSA value when computing the slice size");
            }
        }
        size
    }

    fn flattened_value_size(value: &AcirValue) -> usize {
        let mut size = 0;
        match value {
            AcirValue::DynamicArray(AcirDynamicArray { len, .. }) => {
                size += len;
            }
            AcirValue::Var(_, _) => {
                size += 1;
            }
            AcirValue::Array(values) => {
                for value in values {
                    size += Self::flattened_value_size(value);
                }
            }
        }
        size
    }

    /// Initializes an array with the given values and caches the fact that we
    /// have initialized this array.
    fn initialize_array(
        &mut self,
        array: BlockId,
        len: usize,
        value: Option<AcirValue>,
    ) -> Result<(), InternalError> {
        let mut databus = BlockType::Memory;
        if self.data_bus.return_data.is_some()
            && self.block_id(&self.data_bus.return_data.unwrap()) == array
        {
            databus = BlockType::ReturnData;
        }
        for array_id in self.data_bus.call_data_array() {
            if self.block_id(&array_id) == array {
                assert!(databus == BlockType::Memory);
                databus = BlockType::CallData;
                break;
            }
        }

        self.acir_context.initialize_array(array, len, value, databus)?;
        self.initialized_arrays.insert(array);
        Ok(())
    }

    /// Remember the result of an instruction returning a single value
    fn define_result(
        &mut self,
        dfg: &DataFlowGraph,
        instruction: InstructionId,
        result: AcirValue,
    ) {
        let result_ids = dfg.instruction_results(instruction);
        self.ssa_values.insert(result_ids[0], result);
    }

    /// Remember the result of instruction returning a single numeric value
    fn define_result_var(
        &mut self,
        dfg: &DataFlowGraph,
        instruction: InstructionId,
        result: AcirVar,
    ) {
        let result_ids = dfg.instruction_results(instruction);
        let typ = dfg.type_of_value(result_ids[0]).into();
        self.define_result(dfg, instruction, AcirValue::Var(result, typ));
    }

    /// Converts an SSA terminator's return values into their ACIR representations
    fn get_num_return_witnesses(
        &self,
        terminator: &TerminatorInstruction,
        dfg: &DataFlowGraph,
    ) -> usize {
        let return_values = match terminator {
            TerminatorInstruction::Return { return_values, .. } => return_values,
            // TODO(https://github.com/noir-lang/noir/issues/4616): Enable recursion on foldable/non-inlined ACIR functions
            _ => unreachable!("ICE: Program must have a singular return"),
        };

        return_values.iter().fold(0, |acc, value_id| {
            let is_databus = self
                .data_bus
                .return_data
                .map_or(false, |return_databus| dfg[*value_id] == dfg[return_databus]);

            if is_databus {
                // We do not return value for the data bus.
                acc
            } else {
                acc + dfg.type_of_value(*value_id).flattened_size()
            }
        })
    }

    /// Converts an SSA terminator's return values into their ACIR representations
    fn convert_ssa_return(
        &mut self,
        terminator: &TerminatorInstruction,
        dfg: &DataFlowGraph,
    ) -> Result<(Vec<AcirVar>, Vec<SsaReport>), RuntimeError> {
        let (return_values, call_stack) = match terminator {
            TerminatorInstruction::Return { return_values, call_stack } => {
                (return_values, call_stack.clone())
            }
            // TODO(https://github.com/noir-lang/noir/issues/4616): Enable recursion on foldable/non-inlined ACIR functions
            _ => unreachable!("ICE: Program must have a singular return"),
        };

        let mut has_constant_return = false;
        let mut return_vars: Vec<AcirVar> = Vec::new();
        for value_id in return_values {
            let is_databus = self
                .data_bus
                .return_data
                .map_or(false, |return_databus| dfg[*value_id] == dfg[return_databus]);
            let value = self.convert_value(*value_id, dfg);

            // `value` may or may not be an array reference. Calling `flatten` will expand the array if there is one.
            let acir_vars = self.acir_context.flatten(value)?;
            for (acir_var, _) in acir_vars {
                has_constant_return |= self.acir_context.is_constant(&acir_var);
                if is_databus {
                    // We do not return value for the data bus.
                    self.ensure_array_is_initialized(
                        self.data_bus.return_data.expect(
                            "`is_databus == true` implies `data_bus.return_data` is `Some`",
                        ),
                        dfg,
                    )?;
                } else {
                    return_vars.push(acir_var);
                }
            }
        }

        let warnings = if has_constant_return {
            vec![SsaReport::Warning(InternalWarning::ReturnConstant { call_stack })]
        } else {
            Vec::new()
        };

        Ok((return_vars, warnings))
    }

    /// Gets the cached `AcirVar` that was converted from the corresponding `ValueId`. If it does
    /// not already exist in the cache, a conversion is attempted and cached for simple values
    /// that require no further context such as numeric types - values requiring more context
    /// should have already been cached elsewhere.
    ///
    /// Conversion is assumed to have already been performed for instruction results and block
    /// parameters. This is because block parameters are converted before anything else, and
    /// because instructions results are converted when the corresponding instruction is
    /// encountered. (An instruction result cannot be referenced before the instruction occurs.)
    ///
    /// It is not safe to call this function on value ids that represent addresses. Instructions
    /// involving such values are evaluated via a separate path and stored in
    /// `ssa_value_to_array_address` instead.
    fn convert_value(&mut self, value_id: ValueId, dfg: &DataFlowGraph) -> AcirValue {
        let value_id = dfg.resolve(value_id);
        let value = &dfg[value_id];
        if let Some(acir_value) = self.ssa_values.get(&value_id) {
            return acir_value.clone();
        }

        let acir_value = match value {
            Value::NumericConstant { constant, typ } => {
                AcirValue::Var(self.acir_context.add_constant(*constant), typ.into())
            }
            Value::Array { array, .. } => {
                let elements = array.iter().map(|element| self.convert_value(*element, dfg));
                AcirValue::Array(elements.collect())
            }
            Value::Intrinsic(..) => todo!(),
            Value::Function(function_id) => {
                // This conversion is for debugging support only, to allow the
                // debugging instrumentation code to work. Taking the reference
                // of a function in ACIR is useless.
                let id = self.acir_context.add_constant(function_id.to_usize());
                AcirValue::Var(id, AcirType::field())
            }
            Value::ForeignFunction(_) => unimplemented!(
                "Oracle calls directly in constrained functions are not yet available."
            ),
            Value::Instruction { .. } | Value::Param { .. } => {
                unreachable!("ICE: Should have been in cache {value_id} {value:?}")
            }
        };
        self.ssa_values.insert(value_id, acir_value.clone());
        acir_value
    }

    fn convert_numeric_value(
        &mut self,
        value_id: ValueId,
        dfg: &DataFlowGraph,
    ) -> Result<AcirVar, InternalError> {
        match self.convert_value(value_id, dfg) {
            AcirValue::Var(acir_var, _) => Ok(acir_var),
            AcirValue::Array(array) => Err(InternalError::Unexpected {
                expected: "a numeric value".to_string(),
                found: format!("{array:?}"),
                call_stack: self.acir_context.get_call_stack(),
            }),
            AcirValue::DynamicArray(_) => Err(InternalError::Unexpected {
                expected: "a numeric value".to_string(),
                found: "an array".to_string(),
                call_stack: self.acir_context.get_call_stack(),
            }),
        }
    }

    /// Processes a binary operation and converts the result into an `AcirVar`
    fn convert_ssa_binary(
        &mut self,
        binary: &Binary,
        dfg: &DataFlowGraph,
    ) -> Result<AcirVar, RuntimeError> {
        let lhs = self.convert_numeric_value(binary.lhs, dfg)?;
        let rhs = self.convert_numeric_value(binary.rhs, dfg)?;

        let binary_type = self.type_of_binary_operation(binary, dfg);
        match &binary_type {
            Type::Numeric(NumericType::Unsigned { bit_size })
            | Type::Numeric(NumericType::Signed { bit_size }) => {
                // Conservative max bit size that is small enough such that two operands can be
                // multiplied and still fit within the field modulus. This is necessary for the
                // truncation technique: result % 2^bit_size to be valid.
                let max_integer_bit_size = FieldElement::max_num_bits() / 2;
                if *bit_size > max_integer_bit_size {
                    return Err(RuntimeError::UnsupportedIntegerSize {
                        num_bits: *bit_size,
                        max_num_bits: max_integer_bit_size,
                        call_stack: self.acir_context.get_call_stack(),
                    });
                }
            }
            _ => {}
        }

        let binary_type = AcirType::from(binary_type);
        let bit_count = binary_type.bit_size::<FieldElement>();
        let num_type = binary_type.to_numeric_type();
        let result = match binary.operator {
            BinaryOp::Add => self.acir_context.add_var(lhs, rhs),
            BinaryOp::Sub => self.acir_context.sub_var(lhs, rhs),
            BinaryOp::Mul => self.acir_context.mul_var(lhs, rhs),
            BinaryOp::Div => self.acir_context.div_var(
                lhs,
                rhs,
                binary_type.clone(),
                self.current_side_effects_enabled_var,
            ),
            // Note: that this produces unnecessary constraints when
            // this Eq instruction is being used for a constrain statement
            BinaryOp::Eq => self.acir_context.eq_var(lhs, rhs),
            BinaryOp::Lt => match binary_type {
                AcirType::NumericType(NumericType::Signed { .. }) => {
                    self.acir_context.less_than_signed(lhs, rhs, bit_count)
                }
                _ => self.acir_context.less_than_var(lhs, rhs, bit_count),
            },
            BinaryOp::Xor => self.acir_context.xor_var(lhs, rhs, binary_type),
            BinaryOp::And => self.acir_context.and_var(lhs, rhs, binary_type),
            BinaryOp::Or => self.acir_context.or_var(lhs, rhs, binary_type),
            BinaryOp::Mod => self.acir_context.modulo_var(
                lhs,
                rhs,
                bit_count,
                self.current_side_effects_enabled_var,
            ),
            BinaryOp::Shl | BinaryOp::Shr => unreachable!(
                "ICE - bit shift operators do not exist in ACIR and should have been replaced"
            ),
        }?;

        if let NumericType::Unsigned { bit_size } = &num_type {
            // Check for integer overflow
            self.check_unsigned_overflow(
                result,
                *bit_size,
                binary.lhs,
                binary.rhs,
                dfg,
                binary.operator,
            )?;
        }

        Ok(result)
    }

    /// Adds a range check against the bit size of the result of addition, subtraction or multiplication
    fn check_unsigned_overflow(
        &mut self,
        result: AcirVar,
        bit_size: u32,
        lhs: ValueId,
        rhs: ValueId,
        dfg: &DataFlowGraph,
        op: BinaryOp,
    ) -> Result<(), RuntimeError> {
        // We try to optimize away operations that are guaranteed not to overflow
        let max_lhs_bits = dfg.get_value_max_num_bits(lhs);
        let max_rhs_bits = dfg.get_value_max_num_bits(rhs);

        let msg = match op {
            BinaryOp::Add => {
                if std::cmp::max(max_lhs_bits, max_rhs_bits) < bit_size {
                    // `lhs` and `rhs` have both been casted up from smaller types and so cannot overflow.
                    return Ok(());
                }
                "attempt to add with overflow".to_string()
            }
            BinaryOp::Sub => {
                if dfg.is_constant(lhs) && max_lhs_bits > max_rhs_bits {
                    // `lhs` is a fixed constant and `rhs` is restricted such that `lhs - rhs > 0`
                    // Note strict inequality as `rhs > lhs` while `max_lhs_bits == max_rhs_bits` is possible.
                    return Ok(());
                }
                "attempt to subtract with overflow".to_string()
            }
            BinaryOp::Mul => {
                if bit_size == 1 || max_lhs_bits + max_rhs_bits <= bit_size {
                    // Either performing boolean multiplication (which cannot overflow),
                    // or `lhs` and `rhs` have both been casted up from smaller types and so cannot overflow.
                    return Ok(());
                }
                "attempt to multiply with overflow".to_string()
            }
            _ => return Ok(()),
        };

        let with_pred = self.acir_context.mul_var(result, self.current_side_effects_enabled_var)?;
        self.acir_context.range_constrain_var(
            with_pred,
            &NumericType::Unsigned { bit_size },
            Some(msg),
        )?;
        Ok(())
    }

    /// Operands in a binary operation are checked to have the same type.
    ///
    /// In Noir, binary operands should have the same type due to the language
    /// semantics.
    ///
    /// There are some edge cases to consider:
    /// - Constants are not explicitly type casted, so we need to check for this and
    /// return the type of the other operand, if we have a constant.
    /// - 0 is not seen as `Field 0` but instead as `Unit 0`
    /// TODO: The latter seems like a bug, if we cannot differentiate between a function returning
    /// TODO nothing and a 0.
    ///
    /// TODO: This constant coercion should ideally be done in the type checker.
    fn type_of_binary_operation(&self, binary: &Binary, dfg: &DataFlowGraph) -> Type {
        let lhs_type = dfg.type_of_value(binary.lhs);
        let rhs_type = dfg.type_of_value(binary.rhs);

        match (lhs_type, rhs_type) {
            // Function type should not be possible, since all functions
            // have been inlined.
            (_, Type::Function) | (Type::Function, _) => {
                unreachable!("all functions should be inlined")
            }
            (_, Type::Reference(_)) | (Type::Reference(_), _) => {
                unreachable!("References are invalid in binary operations")
            }
            (_, Type::Array(..)) | (Type::Array(..), _) => {
                unreachable!("Arrays are invalid in binary operations")
            }
            (_, Type::Slice(..)) | (Type::Slice(..), _) => {
                unreachable!("Arrays are invalid in binary operations")
            }
            // If either side is a Field constant then, we coerce into the type
            // of the other operand
            (Type::Numeric(NumericType::NativeField), typ)
            | (typ, Type::Numeric(NumericType::NativeField)) => typ,
            // If either side is a numeric type, then we expect their types to be
            // the same.
            (Type::Numeric(lhs_type), Type::Numeric(rhs_type)) => {
                assert_eq!(lhs_type, rhs_type, "lhs and rhs types in {binary:?} are not the same");
                Type::Numeric(lhs_type)
            }
        }
    }

    /// Returns an `AcirVar`that is constrained to be result of the truncation.
    fn convert_ssa_truncate(
        &mut self,
        value_id: ValueId,
        bit_size: u32,
        max_bit_size: u32,
        dfg: &DataFlowGraph,
    ) -> Result<AcirVar, RuntimeError> {
        let mut var = self.convert_numeric_value(value_id, dfg)?;
        match &dfg[value_id] {
            Value::Instruction { instruction, .. } => {
                if matches!(
                    &dfg[*instruction],
                    Instruction::Binary(Binary { operator: BinaryOp::Sub, .. })
                ) {
                    // Subtractions must first have the integer modulus added before truncation can be
                    // applied. This is done in order to prevent underflow.
                    let integer_modulus = self.acir_context.add_constant(2_u128.pow(bit_size));
                    var = self.acir_context.add_var(var, integer_modulus)?;
                }
            }
            Value::Param { .. } => {
                // Binary operations on params may have been entirely simplified if the operation
                // results in the identity of the parameter
            }
            _ => unreachable!(
                "ICE: Truncates are only ever applied to the result of a binary op or a param"
            ),
        };

        self.acir_context.truncate_var(var, bit_size, max_bit_size)
    }

    /// Returns a vector of `AcirVar`s constrained to be result of the function call.
    ///
    /// The function being called is required to be intrinsic.
    fn convert_ssa_intrinsic_call(
        &mut self,
        intrinsic: Intrinsic,
        arguments: &[ValueId],
        dfg: &DataFlowGraph,
        result_ids: &[ValueId],
    ) -> Result<Vec<AcirValue>, RuntimeError> {
        match intrinsic {
            Intrinsic::BlackBox(black_box) => {
                // Slices are represented as a tuple of (length, slice contents).
                // We must check the inputs to determine if there are slices
                // and make sure that we pass the correct inputs to the black box function call.
                // The loop below only keeps the slice contents, so that
                // setting up a black box function with slice inputs matches the expected
                // number of arguments specified in the function signature.
                let mut arguments_no_slice_len = Vec::new();
                for (i, arg) in arguments.iter().enumerate() {
                    if matches!(dfg.type_of_value(*arg), Type::Numeric(_)) {
                        if i < arguments.len() - 1 {
                            if !matches!(dfg.type_of_value(arguments[i + 1]), Type::Slice(_)) {
                                arguments_no_slice_len.push(*arg);
                            }
                        } else {
                            arguments_no_slice_len.push(*arg);
                        }
                    } else {
                        arguments_no_slice_len.push(*arg);
                    }
                }

                let inputs = vecmap(&arguments_no_slice_len, |arg| self.convert_value(*arg, dfg));

                let output_count = result_ids.iter().fold(0usize, |sum, result_id| {
                    sum + dfg.try_get_array_length(*result_id).unwrap_or(1)
                });

                let vars = self.acir_context.black_box_function(black_box, inputs, output_count)?;

                Ok(self.convert_vars_to_values(vars, dfg, result_ids))
            }
            Intrinsic::ApplyRangeConstraint => {
                unreachable!("ICE: `Intrinsic::ApplyRangeConstraint` calls should be transformed into an `Instruction::RangeCheck`");
            }
            Intrinsic::ToRadix(endian) => {
                let field = self.convert_value(arguments[0], dfg).into_var()?;
                let radix = self.convert_value(arguments[1], dfg).into_var()?;
                let limb_size = self.convert_value(arguments[2], dfg).into_var()?;

                let result_type = Self::array_element_type(dfg, result_ids[1]);

                self.acir_context.radix_decompose(endian, field, radix, limb_size, result_type)
            }
            Intrinsic::ToBits(endian) => {
                let field = self.convert_value(arguments[0], dfg).into_var()?;
                let bit_size = self.convert_value(arguments[1], dfg).into_var()?;

                let result_type = Self::array_element_type(dfg, result_ids[1]);

                self.acir_context.bit_decompose(endian, field, bit_size, result_type)
            }
            Intrinsic::ArrayLen => {
                let len = match self.convert_value(arguments[0], dfg) {
                    AcirValue::Var(_, _) => unreachable!("Non-array passed to array.len() method"),
                    AcirValue::Array(values) => values.len(),
                    AcirValue::DynamicArray(array) => array.len,
                };
                Ok(vec![AcirValue::Var(self.acir_context.add_constant(len), AcirType::field())])
            }
            Intrinsic::AsSlice => {
                let slice_contents = arguments[0];
                let slice_typ = dfg.type_of_value(slice_contents);
                let block_id = self.ensure_array_is_initialized(slice_contents, dfg)?;
                assert!(!slice_typ.is_nested_slice(), "ICE: Nested slice used in ACIR generation");

                let result_block_id = self.block_id(&result_ids[1]);
                let acir_value = self.convert_value(slice_contents, dfg);

                let array_len = if !slice_typ.contains_slice_element() {
                    slice_typ.flattened_size()
                } else {
                    self.flattened_slice_size(slice_contents, dfg)
                };
                let slice_length = self.acir_context.add_constant(array_len);
                self.copy_dynamic_array(block_id, result_block_id, array_len)?;

                let element_type_sizes = if !can_omit_element_sizes_array(&slice_typ) {
                    Some(self.init_element_type_sizes_array(
                        &slice_typ,
                        slice_contents,
                        Some(&acir_value),
                        dfg,
                    )?)
                } else {
                    None
                };

                let value_types = self.convert_value(slice_contents, dfg).flat_numeric_types();
                assert!(
                    array_len == value_types.len(),
                    "AsSlice: unexpected length difference: {:?} != {:?}",
                    array_len,
                    value_types.len()
                );

                let result = AcirValue::DynamicArray(AcirDynamicArray {
                    block_id: result_block_id,
                    len: value_types.len(),
                    value_types,
                    element_type_sizes,
                });
                Ok(vec![AcirValue::Var(slice_length, AcirType::field()), result])
            }
            Intrinsic::SlicePushBack => {
                // arguments = [slice_length, slice_contents, ...elements_to_push]
                let slice_length = self.convert_value(arguments[0], dfg).into_var()?;
                let slice_contents = arguments[1];
                let slice_typ = dfg.type_of_value(slice_contents);

                assert!(!slice_typ.is_nested_slice(), "ICE: Nested slice used in ACIR generation");

                let slice = self.convert_value(slice_contents, dfg);
                let mut new_elem_size = Self::flattened_value_size(&slice);

                let mut new_slice = Vector::new();
                self.slice_intrinsic_input(&mut new_slice, slice)?;

                let elements_to_push = &arguments[2..];
                // We must directly push back elements for non-nested slices
                for elem in elements_to_push {
                    let element = self.convert_value(*elem, dfg);

                    new_elem_size += Self::flattened_value_size(&element);
                    new_slice.push_back(element);
                }

                // Increase the slice length by one to enable accessing more elements in the slice.
                let one = self.acir_context.add_constant(FieldElement::one());
                let new_slice_length = self.acir_context.add_var(slice_length, one)?;

                let new_slice_val = AcirValue::Array(new_slice);
                let result_block_id = self.block_id(&result_ids[1]);
                self.initialize_array(result_block_id, new_elem_size, Some(new_slice_val.clone()))?;
                // The previous slice length represents the index we want to write into.
                let mut var_index = slice_length;
                // Write the elements we wish to push back directly.
                // The slice's underlying array value should already be filled with dummy data
                // to enable this write to be within bounds.
                // The dummy data is either attached during SSA gen or in this match case for non-nested slices.
                // These values can then be accessed due to the increased dynamic slice length.
                for elem in elements_to_push {
                    let element = self.convert_value(*elem, dfg);
                    self.array_set_value(&element, result_block_id, &mut var_index)?;
                }

                let element_type_sizes = if !can_omit_element_sizes_array(&slice_typ) {
                    Some(self.init_element_type_sizes_array(
                        &slice_typ,
                        slice_contents,
                        Some(&new_slice_val),
                        dfg,
                    )?)
                } else {
                    None
                };

                let value_types = new_slice_val.flat_numeric_types();
                assert_eq!(
                    value_types.len(),
                    new_elem_size,
                    "ICE: Value types array must match new slice size"
                );

                let result = AcirValue::DynamicArray(AcirDynamicArray {
                    block_id: result_block_id,
                    len: new_elem_size,
                    value_types,
                    element_type_sizes,
                });
                Ok(vec![AcirValue::Var(new_slice_length, AcirType::field()), result])
            }
            Intrinsic::SlicePushFront => {
                // arguments = [slice_length, slice_contents, ...elements_to_push]
                let slice_length = self.convert_value(arguments[0], dfg).into_var()?;
                let slice_contents = arguments[1];
                let slice_typ = dfg.type_of_value(slice_contents);
                assert!(!slice_typ.is_nested_slice(), "ICE: Nested slice used in ACIR generation");

                let slice: AcirValue = self.convert_value(slice_contents, dfg);
                let mut new_slice_size = Self::flattened_value_size(&slice);

                // Increase the slice length by one to enable accessing more elements in the slice.
                let one = self.acir_context.add_constant(FieldElement::one());
                let new_slice_length = self.acir_context.add_var(slice_length, one)?;

                let mut new_slice = Vector::new();
                self.slice_intrinsic_input(&mut new_slice, slice)?;

                let elements_to_push = &arguments[2..];
                let mut elem_size = 0;
                // We must directly push front elements for non-nested slices
                for elem in elements_to_push.iter().rev() {
                    let element = self.convert_value(*elem, dfg);

                    elem_size += Self::flattened_value_size(&element);
                    new_slice.push_front(element);
                }
                new_slice_size += elem_size;

                let new_slice_val = AcirValue::Array(new_slice.clone());

                let result_block_id = self.block_id(&result_ids[1]);
                self.initialize_array(
                    result_block_id,
                    new_slice_size,
                    Some(new_slice_val.clone()),
                )?;

                let element_type_sizes = if !can_omit_element_sizes_array(&slice_typ) {
                    Some(self.init_element_type_sizes_array(
                        &slice_typ,
                        slice_contents,
                        Some(&new_slice_val),
                        dfg,
                    )?)
                } else {
                    None
                };

                let value_types = new_slice_val.flat_numeric_types();
                assert_eq!(
                    value_types.len(),
                    new_slice_size,
                    "ICE: Value types array must match new slice size"
                );

                let result = AcirValue::DynamicArray(AcirDynamicArray {
                    block_id: result_block_id,
                    len: new_slice_size,
                    value_types,
                    element_type_sizes,
                });

                Ok(vec![AcirValue::Var(new_slice_length, AcirType::field()), result])
            }
            Intrinsic::SlicePopBack => {
                // arguments = [slice_length, slice_contents]
                let slice_length = self.convert_value(arguments[0], dfg).into_var()?;
                let slice_contents = arguments[1];

                let one = self.acir_context.add_constant(FieldElement::one());
                let new_slice_length = self.acir_context.sub_var(slice_length, one)?;
                // For a pop back operation we want to fetch from the `length - 1` as this is the
                // last valid index that can be accessed in a slice. After the pop back operation
                // the elements stored at that index will no longer be able to be accessed.
                let mut var_index = new_slice_length;

                let slice_typ = dfg.type_of_value(slice_contents);
                let block_id = self.ensure_array_is_initialized(slice_contents, dfg)?;
                assert!(!slice_typ.is_nested_slice(), "ICE: Nested slice used in ACIR generation");

                let mut popped_elements = Vec::new();
                for res in &result_ids[2..] {
                    let elem =
                        self.array_get_value(&dfg.type_of_value(*res), block_id, &mut var_index)?;
                    popped_elements.push(elem);
                }

                let slice = self.convert_value(slice_contents, dfg);
                let mut new_slice = Vector::new();
                self.slice_intrinsic_input(&mut new_slice, slice)?;

                let mut results = vec![
                    AcirValue::Var(new_slice_length, AcirType::field()),
                    AcirValue::Array(new_slice),
                ];
                results.append(&mut popped_elements);

                Ok(results)
            }
            Intrinsic::SlicePopFront => {
                // arguments = [slice_length, slice_contents]
                let slice_length = self.convert_value(arguments[0], dfg).into_var()?;
                let slice_contents = arguments[1];

                let slice_typ = dfg.type_of_value(slice_contents);
                let block_id = self.ensure_array_is_initialized(slice_contents, dfg)?;

                assert!(!slice_typ.is_nested_slice(), "ICE: Nested slice used in ACIR generation");

                let one = self.acir_context.add_constant(FieldElement::one());
                let new_slice_length = self.acir_context.sub_var(slice_length, one)?;

                let slice = self.convert_value(slice_contents, dfg);

                let mut new_slice = Vector::new();
                self.slice_intrinsic_input(&mut new_slice, slice)?;

                let element_size = slice_typ.element_size();

                let mut popped_elements: Vec<AcirValue> = Vec::new();
                let mut popped_elements_size = 0;
                let mut var_index = self.acir_context.add_constant(FieldElement::zero());
                // Fetch the values we are popping off of the slice.
                // In the case of non-nested slice the logic is simple as we do not
                // need to account for the internal slice sizes or flattening the index.
                for res in &result_ids[..element_size] {
                    let element =
                        self.array_get_value(&dfg.type_of_value(*res), block_id, &mut var_index)?;
                    let elem_size = Self::flattened_value_size(&element);
                    popped_elements_size += elem_size;
                    popped_elements.push(element);
                }

                // It is expected that the `popped_elements_size` is the flattened size of the elements,
                // as the input slice should be a dynamic array which is represented by flat memory.
                new_slice = new_slice.slice(popped_elements_size..);

                popped_elements.push(AcirValue::Var(new_slice_length, AcirType::field()));
                popped_elements.push(AcirValue::Array(new_slice));

                Ok(popped_elements)
            }
            Intrinsic::SliceInsert => {
                // arguments = [slice_length, slice_contents, insert_index, ...elements_to_insert]
                let slice_length = self.convert_value(arguments[0], dfg).into_var()?;
                let slice_contents = arguments[1];

                let slice_typ = dfg.type_of_value(slice_contents);
                let block_id = self.ensure_array_is_initialized(slice_contents, dfg)?;

                assert!(!slice_typ.is_nested_slice(), "ICE: Nested slice used in ACIR generation");

                let slice = self.convert_value(slice_contents, dfg);
                let insert_index = self.convert_value(arguments[2], dfg).into_var()?;

                let one = self.acir_context.add_constant(FieldElement::one());
                let new_slice_length = self.acir_context.add_var(slice_length, one)?;

                let slice_size = Self::flattened_value_size(&slice);

                // Fetch the flattened index from the user provided index argument.
                let element_size = slice_typ.element_size();
                let element_size_var = self.acir_context.add_constant(element_size);
                let flat_insert_index =
                    self.acir_context.mul_var(insert_index, element_size_var)?;
                let flat_user_index =
                    self.get_flattened_index(&slice_typ, slice_contents, flat_insert_index, dfg)?;

                let elements_to_insert = &arguments[3..];
                // Determine the elements we need to write into our resulting dynamic array.
                // We need to a fully flat list of AcirVar's as a dynamic array is represented with flat memory.
                let mut inner_elem_size_usize = 0;
                let mut flattened_elements = Vec::new();
                for elem in elements_to_insert {
                    let element = self.convert_value(*elem, dfg);
                    let elem_size = Self::flattened_value_size(&element);
                    inner_elem_size_usize += elem_size;
                    let mut flat_elem = element.flatten().into_iter().map(|(var, _)| var).collect();
                    flattened_elements.append(&mut flat_elem);
                }
                let inner_elem_size = self.acir_context.add_constant(inner_elem_size_usize);
                // Set the maximum flattened index at which a new element should be inserted.
                let max_flat_user_index =
                    self.acir_context.add_var(flat_user_index, inner_elem_size)?;

                // Go through the entire slice argument and determine what value should be written to the new slice.
                // 1. If we are below the starting insertion index we should insert the value that was already
                //    in the original slice.
                // 2. If we are above the starting insertion index but below the max insertion index we should insert
                //    the flattened element arguments.
                // 3. If we are above the max insertion index we should insert the previous value from the original slice,
                //    as during an insertion we want to shift all elements after the insertion up an index.
                let result_block_id = self.block_id(&result_ids[1]);
                self.initialize_array(result_block_id, slice_size, None)?;
                let mut current_insert_index = 0;
                for i in 0..slice_size {
                    let current_index = self.acir_context.add_constant(i);

                    // Check that we are above the lower bound of the insertion index
                    let greater_eq_than_idx =
                        self.acir_context.more_than_eq_var(current_index, flat_user_index, 64)?;
                    // Check that we are below the upper bound of the insertion index
                    let less_than_idx =
                        self.acir_context.less_than_var(current_index, max_flat_user_index, 64)?;

                    // Read from the original slice the value we want to insert into our new slice.
                    // We need to make sure that we read the previous element when our current index is greater than insertion index.
                    // If the index for the previous element is out of the array bounds we can avoid the check for whether
                    // the current index is over the insertion index.
                    let shifted_index = if i < inner_elem_size_usize {
                        current_index
                    } else {
                        let index_minus_elem_size =
                            self.acir_context.add_constant(i - inner_elem_size_usize);

                        let use_shifted_index_pred = self
                            .acir_context
                            .mul_var(index_minus_elem_size, greater_eq_than_idx)?;

                        let not_pred = self.acir_context.sub_var(one, greater_eq_than_idx)?;
                        let use_current_index_pred =
                            self.acir_context.mul_var(not_pred, current_index)?;

                        self.acir_context.add_var(use_shifted_index_pred, use_current_index_pred)?
                    };

                    let value_shifted_index =
                        self.acir_context.read_from_memory(block_id, &shifted_index)?;

                    // Final predicate to determine whether we are within the insertion bounds
                    let should_insert_value_pred =
                        self.acir_context.mul_var(greater_eq_than_idx, less_than_idx)?;
                    let insert_value_pred = self.acir_context.mul_var(
                        flattened_elements[current_insert_index],
                        should_insert_value_pred,
                    )?;

                    let not_pred = self.acir_context.sub_var(one, should_insert_value_pred)?;
                    let shifted_value_pred =
                        self.acir_context.mul_var(not_pred, value_shifted_index)?;

                    let new_value =
                        self.acir_context.add_var(insert_value_pred, shifted_value_pred)?;

                    self.acir_context.write_to_memory(
                        result_block_id,
                        &current_index,
                        &new_value,
                    )?;

                    current_insert_index += 1;
                    if inner_elem_size_usize == current_insert_index {
                        current_insert_index = 0;
                    }
                }

                let element_type_sizes = if !can_omit_element_sizes_array(&slice_typ) {
                    Some(self.init_element_type_sizes_array(
                        &slice_typ,
                        slice_contents,
                        Some(&slice),
                        dfg,
                    )?)
                } else {
                    None
                };

                let value_types = slice.flat_numeric_types();
                assert_eq!(
                    value_types.len(),
                    slice_size,
                    "ICE: Value types array must match new slice size"
                );

                let result = AcirValue::DynamicArray(AcirDynamicArray {
                    block_id: result_block_id,
                    len: slice_size,
                    value_types,
                    element_type_sizes,
                });

                Ok(vec![AcirValue::Var(new_slice_length, AcirType::field()), result])
            }
            Intrinsic::SliceRemove => {
                // arguments = [slice_length, slice_contents, remove_index]
                let slice_length = self.convert_value(arguments[0], dfg).into_var()?;
                let slice_contents = arguments[1];

                let slice_typ = dfg.type_of_value(slice_contents);
                let block_id = self.ensure_array_is_initialized(slice_contents, dfg)?;

                assert!(!slice_typ.is_nested_slice(), "ICE: Nested slice used in ACIR generation");

                let slice = self.convert_value(slice_contents, dfg);
                let remove_index = self.convert_value(arguments[2], dfg).into_var()?;

                let one = self.acir_context.add_constant(FieldElement::one());
                let new_slice_length = self.acir_context.sub_var(slice_length, one)?;

                let slice_size = Self::flattened_value_size(&slice);

                let mut new_slice = Vector::new();
                self.slice_intrinsic_input(&mut new_slice, slice)?;

                // Compiler sanity check
                assert_eq!(
                    new_slice.len(),
                    slice_size,
                    "ICE: The read flattened slice should match the computed size"
                );

                // Fetch the flattened index from the user provided index argument.
                let element_size = slice_typ.element_size();
                let element_size_var = self.acir_context.add_constant(element_size);
                let flat_remove_index =
                    self.acir_context.mul_var(remove_index, element_size_var)?;
                let flat_user_index =
                    self.get_flattened_index(&slice_typ, slice_contents, flat_remove_index, dfg)?;

                // Fetch the values we are remove from the slice.
                // As we fetch the values we can determine the size of the removed values
                // which we will later use for writing the correct resulting slice.
                let mut popped_elements = Vec::new();
                let mut popped_elements_size = 0;
                // Set a temp index just for fetching from the original slice as `array_get_value` mutates
                // the index internally.
                let mut temp_index = flat_user_index;
                for res in &result_ids[2..(2 + element_size)] {
                    let element =
                        self.array_get_value(&dfg.type_of_value(*res), block_id, &mut temp_index)?;
                    let elem_size = Self::flattened_value_size(&element);
                    popped_elements_size += elem_size;
                    popped_elements.push(element);
                }

                // Go through the entire slice argument and determine what value should be written to the new slice.
                // 1. If the current index is greater than the removal index we must write the next value
                //    from the original slice to the current index
                // 2. At the end of the slice reading from the next value of the original slice
                //    can lead to a potential out of bounds error. In this case we just fetch from the original slice
                //    at the current index. As we are decreasing the slice in length, this is a safe operation.
                let result_block_id = self.block_id(&result_ids[1]);
                self.initialize_array(
                    result_block_id,
                    slice_size,
                    Some(AcirValue::Array(new_slice.clone())),
                )?;
                for i in 0..slice_size {
                    let current_index = self.acir_context.add_constant(i);

                    let value_current_index = &new_slice[i].borrow_var()?;

                    if slice_size > (i + popped_elements_size) {
                        let shifted_index =
                            self.acir_context.add_constant(i + popped_elements_size);

                        let value_shifted_index =
                            self.acir_context.read_from_memory(block_id, &shifted_index)?;

                        let use_shifted_value = self.acir_context.more_than_eq_var(
                            current_index,
                            flat_user_index,
                            64,
                        )?;

                        let shifted_value_pred =
                            self.acir_context.mul_var(value_shifted_index, use_shifted_value)?;
                        let not_pred = self.acir_context.sub_var(one, use_shifted_value)?;
                        let current_value_pred =
                            self.acir_context.mul_var(not_pred, *value_current_index)?;

                        let new_value =
                            self.acir_context.add_var(shifted_value_pred, current_value_pred)?;

                        self.acir_context.write_to_memory(
                            result_block_id,
                            &current_index,
                            &new_value,
                        )?;
                    };
                }

                let new_slice_val = AcirValue::Array(new_slice);
                let element_type_sizes = if !can_omit_element_sizes_array(&slice_typ) {
                    Some(self.init_element_type_sizes_array(
                        &slice_typ,
                        slice_contents,
                        Some(&new_slice_val),
                        dfg,
                    )?)
                } else {
                    None
                };

                let value_types = new_slice_val.flat_numeric_types();
                assert_eq!(
                    value_types.len(),
                    slice_size,
                    "ICE: Value types array must match new slice size"
                );

                let result = AcirValue::DynamicArray(AcirDynamicArray {
                    block_id: result_block_id,
                    len: slice_size,
                    value_types,
                    element_type_sizes,
                });

                let mut result = vec![AcirValue::Var(new_slice_length, AcirType::field()), result];
                result.append(&mut popped_elements);

                Ok(result)
            }

            Intrinsic::AsWitness => {
                let arg = arguments[0];
                let input = self.convert_value(arg, dfg).into_var()?;
                Ok(self
                    .acir_context
                    .get_or_create_witness_var(input)
                    .map(|val| self.convert_vars_to_values(vec![val], dfg, result_ids))?)
            }
            _ => todo!("expected a black box function"),
        }
    }

    fn slice_intrinsic_input(
        &mut self,
        old_slice: &mut Vector<AcirValue>,
        input: AcirValue,
    ) -> Result<(), RuntimeError> {
        match input {
            AcirValue::Var(_, _) => {
                old_slice.push_back(input);
            }
            AcirValue::Array(vars) => {
                for var in vars {
                    self.slice_intrinsic_input(old_slice, var)?;
                }
            }
            AcirValue::DynamicArray(AcirDynamicArray { block_id, len, .. }) => {
                for i in 0..len {
                    // We generate witnesses corresponding to the array values
                    let index_var = self.acir_context.add_constant(i);

                    let value_read_var =
                        self.acir_context.read_from_memory(block_id, &index_var)?;
                    let value_read = AcirValue::Var(value_read_var, AcirType::field());

                    old_slice.push_back(value_read);
                }
            }
        }
        Ok(())
    }

    /// Given an array value, return the numerical type of its element.
    /// Panics if the given value is not an array or has a non-numeric element type.
    fn array_element_type(dfg: &DataFlowGraph, value: ValueId) -> AcirType {
        match dfg.type_of_value(value) {
            Type::Array(elements, _) => {
                assert_eq!(elements.len(), 1);
                (&elements[0]).into()
            }
            Type::Slice(elements) => {
                assert_eq!(elements.len(), 1);
                (&elements[0]).into()
            }
            _ => unreachable!("Expected array type"),
        }
    }

    /// Convert a Vec<AcirVar> into a Vec<AcirValue> using the given result ids.
    /// If the type of a result id is an array, several acir vars are collected into
    /// a single AcirValue::Array of the same length.
    /// If the type of a result id is a slice, the slice length must precede it and we can
    /// convert to an AcirValue::Array when the length is known (constant).
    fn convert_vars_to_values(
        &self,
        vars: Vec<AcirVar>,
        dfg: &DataFlowGraph,
        result_ids: &[ValueId],
    ) -> Vec<AcirValue> {
        let mut vars = vars.into_iter();
        let mut values: Vec<AcirValue> = Vec::new();
        for result in result_ids {
            let result_type = dfg.type_of_value(*result);
            if let Type::Slice(elements_type) = result_type {
                let error = "ICE - cannot get slice length when converting slice to AcirValue";
                let len = values.last().expect(error).borrow_var().expect(error);
                let len = self.acir_context.constant(len).to_u128();
                let mut element_values = im::Vector::new();
                for _ in 0..len {
                    for element_type in elements_type.iter() {
                        let element = Self::convert_var_type_to_values(element_type, &mut vars);
                        element_values.push_back(element);
                    }
                }
                values.push(AcirValue::Array(element_values));
            } else {
                values.push(Self::convert_var_type_to_values(&result_type, &mut vars));
            }
        }
        values
    }

    /// Recursive helper for convert_vars_to_values.
    /// If the given result_type is an array of length N, this will create an AcirValue::Array with
    /// the first N elements of the given iterator. Otherwise, the result is a single
    /// AcirValue::Var wrapping the first element of the iterator.
    fn convert_var_type_to_values(
        result_type: &Type,
        vars: &mut impl Iterator<Item = AcirVar>,
    ) -> AcirValue {
        match result_type {
            Type::Array(elements, size) => {
                let mut element_values = im::Vector::new();
                for _ in 0..*size {
                    for element_type in elements.iter() {
                        let element = Self::convert_var_type_to_values(element_type, vars);
                        element_values.push_back(element);
                    }
                }
                AcirValue::Array(element_values)
            }
            typ => {
                let var = vars.next().unwrap();
                AcirValue::Var(var, typ.into())
            }
        }
    }
}

// We can omit the element size array for arrays which don't contain arrays or slices.
fn can_omit_element_sizes_array(array_typ: &Type) -> bool {
    let types = match array_typ {
        Type::Array(types, _) | Type::Slice(types) => types,
        _ => panic!("ICE: expected array or slice type"),
    };

    !types.iter().any(|typ| typ.contains_an_array())
}

#[cfg(test)]
mod test {
    use std::collections::BTreeMap;

    use acvm::{
        acir::{
            circuit::{ExpressionWidth, Opcode, OpcodeLocation},
            native_types::Witness,
        },
        FieldElement,
    };
    use noirc_frontend::monomorphization::ast::InlineType;

    use crate::{
        brillig::Brillig,
        ssa::{
            acir_gen::acir_ir::generated_acir::BrilligStdlibFunc,
            function_builder::FunctionBuilder,
            ir::{function::FunctionId, instruction::BinaryOp, map::Id, types::Type},
        },
    };

    fn build_basic_foo_with_return(
        builder: &mut FunctionBuilder,
        foo_id: FunctionId,
        // `InlineType` can only exist on ACIR functions, so if the option is `None` we should generate a Brillig function
        inline_type: Option<InlineType>,
    ) {
        // fn foo f1 {
        // b0(v0: Field, v1: Field):
        //     v2 = eq v0, v1
        //     constrain v2 == u1 0
        //     return v0
        // }
        if let Some(inline_type) = inline_type {
            builder.new_function("foo".into(), foo_id, inline_type);
        } else {
            builder.new_brillig_function("foo".into(), foo_id);
        }
        let foo_v0 = builder.add_parameter(Type::field());
        let foo_v1 = builder.add_parameter(Type::field());

        let foo_equality_check = builder.insert_binary(foo_v0, BinaryOp::Eq, foo_v1);
        let zero = builder.numeric_constant(0u128, Type::unsigned(1));
        builder.insert_constrain(foo_equality_check, zero, None);
        builder.terminate_with_return(vec![foo_v0]);
    }

    /// Check that each `InlineType` which prevents inlining functions generates code in the same manner
    #[test]
    fn basic_calls_fold() {
        basic_call_with_outputs_assert(InlineType::Fold);
        call_output_as_next_call_input(InlineType::Fold);
        basic_nested_call(InlineType::Fold);
    }

    #[test]
    #[should_panic]
    fn basic_calls_no_predicates() {
        basic_call_with_outputs_assert(InlineType::NoPredicates);
        call_output_as_next_call_input(InlineType::NoPredicates);
        basic_nested_call(InlineType::NoPredicates);
    }

    #[test]
    #[should_panic]
    fn call_without_inline_attribute() {
        basic_call_with_outputs_assert(InlineType::Inline);
    }

    fn basic_call_with_outputs_assert(inline_type: InlineType) {
        // acir(inline) fn main f0 {
        //     b0(v0: Field, v1: Field):
        //       v2 = call f1(v0, v1)
        //       v3 = call f1(v0, v1)
        //       constrain v2 == v3
        //       return
        //     }
        // acir(fold) fn foo f1 {
        //     b0(v0: Field, v1: Field):
        //       v2 = eq v0, v1
        //       constrain v2 == u1 0
        //       return v0
        //     }
        let foo_id = Id::test_new(0);
        let mut builder = FunctionBuilder::new("main".into(), foo_id);
        let main_v0 = builder.add_parameter(Type::field());
        let main_v1 = builder.add_parameter(Type::field());

        let foo_id = Id::test_new(1);
        let foo = builder.import_function(foo_id);
        let main_call1_results =
            builder.insert_call(foo, vec![main_v0, main_v1], vec![Type::field()]).to_vec();
        let main_call2_results =
            builder.insert_call(foo, vec![main_v0, main_v1], vec![Type::field()]).to_vec();
        builder.insert_constrain(main_call1_results[0], main_call2_results[0], None);
        builder.terminate_with_return(vec![]);

        build_basic_foo_with_return(&mut builder, foo_id, Some(inline_type));

        let ssa = builder.finish();

        let (acir_functions, _, _) = ssa
            .into_acir(&Brillig::default(), ExpressionWidth::default())
            .expect("Should compile manually written SSA into ACIR");
        // Expected result:
        // main f0
        // GeneratedAcir {
        //     ...
        //     opcodes: [
        //         CALL func 1: inputs: [Witness(0), Witness(1)], outputs: [Witness(2)],
        //         CALL func 1: inputs: [Witness(0), Witness(1)], outputs: [Witness(3)],
        //         EXPR [ (1, _2) (-1, _3) 0 ],
        //     ],
        //     return_witnesses: [],
        //     input_witnesses: [
        //         Witness(
        //             0,
        //         ),
        //         Witness(
        //             1,
        //         ),
        //     ],
        //     ...
        // }
        // foo f1
        // GeneratedAcir {
        //     ...
        //     opcodes: [
        //         Same as opcodes as the expected result of `basic_call_codegen`
        //     ],
        //     return_witnesses: [
        //         Witness(
        //             0,
        //         ),
        //     ],
        //     input_witnesses: [
        //         Witness(
        //             0,
        //         ),
        //         Witness(
        //             1,
        //         ),
        //     ],
        //     ...
        // },

        let main_acir = &acir_functions[0];
        let main_opcodes = main_acir.opcodes();
        assert_eq!(main_opcodes.len(), 3, "Should have two calls to `foo`");

        check_call_opcode(&main_opcodes[0], 1, vec![Witness(0), Witness(1)], vec![Witness(2)]);
        check_call_opcode(&main_opcodes[1], 1, vec![Witness(0), Witness(1)], vec![Witness(3)]);

        if let Opcode::AssertZero(expr) = &main_opcodes[2] {
            assert_eq!(expr.linear_combinations[0].0, FieldElement::from(1u128));
            assert_eq!(expr.linear_combinations[0].1, Witness(2));

            assert_eq!(expr.linear_combinations[1].0, FieldElement::from(-1i128));
            assert_eq!(expr.linear_combinations[1].1, Witness(3));
            assert_eq!(expr.q_c, FieldElement::from(0u128));
        }
    }

    fn call_output_as_next_call_input(inline_type: InlineType) {
        // acir(inline) fn main f0 {
        //     b0(v0: Field, v1: Field):
        //       v3 = call f1(v0, v1)
        //       v4 = call f1(v3, v1)
        //       constrain v3 == v4
        //       return
        //     }
        // acir(fold) fn foo f1 {
        //     b0(v0: Field, v1: Field):
        //       v2 = eq v0, v1
        //       constrain v2 == u1 0
        //       return v0
        //     }
        let foo_id = Id::test_new(0);
        let mut builder = FunctionBuilder::new("main".into(), foo_id);
        let main_v0 = builder.add_parameter(Type::field());
        let main_v1 = builder.add_parameter(Type::field());

        let foo_id = Id::test_new(1);
        let foo = builder.import_function(foo_id);
        let main_call1_results =
            builder.insert_call(foo, vec![main_v0, main_v1], vec![Type::field()]).to_vec();
        let main_call2_results = builder
            .insert_call(foo, vec![main_call1_results[0], main_v1], vec![Type::field()])
            .to_vec();
        builder.insert_constrain(main_call1_results[0], main_call2_results[0], None);
        builder.terminate_with_return(vec![]);

        build_basic_foo_with_return(&mut builder, foo_id, Some(inline_type));

        let ssa = builder.finish();

        let (acir_functions, _, _) = ssa
            .into_acir(&Brillig::default(), ExpressionWidth::default())
            .expect("Should compile manually written SSA into ACIR");
        // The expected result should look very similar to the above test expect that the input witnesses of the `Call`
        // opcodes will be different. The changes can discerned from the checks below.

        let main_acir = &acir_functions[0];
        let main_opcodes = main_acir.opcodes();
        assert_eq!(main_opcodes.len(), 3, "Should have two calls to `foo` and an assert");

        check_call_opcode(&main_opcodes[0], 1, vec![Witness(0), Witness(1)], vec![Witness(2)]);
        // The output of the first call should be the input of the second call
        check_call_opcode(&main_opcodes[1], 1, vec![Witness(2), Witness(1)], vec![Witness(3)]);
    }

    fn basic_nested_call(inline_type: InlineType) {
        // SSA for the following Noir program:
        // fn main(x: Field, y: pub Field) {
        //     let z = func_with_nested_foo_call(x, y);
        //     let z2 = func_with_nested_foo_call(x, y);
        //     assert(z == z2);
        // }
        // #[fold]
        // fn func_with_nested_foo_call(x: Field, y: Field) -> Field {
        //     nested_call(x + 2, y)
        // }
        // #[fold]
        // fn foo(x: Field, y: Field) -> Field {
        //     assert(x != y);
        //     x
        // }
        //
        // SSA:
        // acir(inline) fn main f0 {
        //     b0(v0: Field, v1: Field):
        //       v3 = call f1(v0, v1)
        //       v4 = call f1(v0, v1)
        //       constrain v3 == v4
        //       return
        //     }
        // acir(fold) fn func_with_nested_foo_call f1 {
        //     b0(v0: Field, v1: Field):
        //       v3 = add v0, Field 2
        //       v5 = call f2(v3, v1)
        //       return v5
        //   }
        // acir(fold) fn foo f2 {
        //     b0(v0: Field, v1: Field):
        //       v2 = eq v0, v1
        //       constrain v2 == Field 0
        //       return v0
        //   }
        let foo_id = Id::test_new(0);
        let mut builder = FunctionBuilder::new("main".into(), foo_id);
        let main_v0 = builder.add_parameter(Type::field());
        let main_v1 = builder.add_parameter(Type::field());

        let func_with_nested_foo_call_id = Id::test_new(1);
        let func_with_nested_foo_call = builder.import_function(func_with_nested_foo_call_id);
        let main_call1_results = builder
            .insert_call(func_with_nested_foo_call, vec![main_v0, main_v1], vec![Type::field()])
            .to_vec();
        let main_call2_results = builder
            .insert_call(func_with_nested_foo_call, vec![main_v0, main_v1], vec![Type::field()])
            .to_vec();
        builder.insert_constrain(main_call1_results[0], main_call2_results[0], None);
        builder.terminate_with_return(vec![]);

        builder.new_function(
            "func_with_nested_foo_call".into(),
            func_with_nested_foo_call_id,
            inline_type,
        );
        let func_with_nested_call_v0 = builder.add_parameter(Type::field());
        let func_with_nested_call_v1 = builder.add_parameter(Type::field());

        let two = builder.field_constant(2u128);
        let v0_plus_two = builder.insert_binary(func_with_nested_call_v0, BinaryOp::Add, two);

        let foo_id = Id::test_new(2);
        let foo_call = builder.import_function(foo_id);
        let foo_call = builder
            .insert_call(foo_call, vec![v0_plus_two, func_with_nested_call_v1], vec![Type::field()])
            .to_vec();
        builder.terminate_with_return(vec![foo_call[0]]);

        build_basic_foo_with_return(&mut builder, foo_id, Some(inline_type));

        let ssa = builder.finish();

        let (acir_functions, _, _) = ssa
            .into_acir(&Brillig::default(), ExpressionWidth::default())
            .expect("Should compile manually written SSA into ACIR");

        assert_eq!(acir_functions.len(), 3, "Should have three ACIR functions");

        let main_acir = &acir_functions[0];
        let main_opcodes = main_acir.opcodes();
        assert_eq!(main_opcodes.len(), 3, "Should have two calls to `foo` and an assert");

        // Both of these should call func_with_nested_foo_call f1
        check_call_opcode(&main_opcodes[0], 1, vec![Witness(0), Witness(1)], vec![Witness(2)]);
        // The output of the first call should be the input of the second call
        check_call_opcode(&main_opcodes[1], 1, vec![Witness(0), Witness(1)], vec![Witness(3)]);

        let func_with_nested_call_acir = &acir_functions[1];
        let func_with_nested_call_opcodes = func_with_nested_call_acir.opcodes();

        assert_eq!(
            func_with_nested_call_opcodes.len(),
            3,
            "Should have an expression and a call to a nested `foo`"
        );
        // Should call foo f2
        check_call_opcode(
            &func_with_nested_call_opcodes[1],
            2,
            vec![Witness(3), Witness(1)],
            vec![Witness(4)],
        );
    }

    fn check_call_opcode(
        opcode: &Opcode<FieldElement>,
        expected_id: u32,
        expected_inputs: Vec<Witness>,
        expected_outputs: Vec<Witness>,
    ) {
        match opcode {
            Opcode::Call { id, inputs, outputs, .. } => {
                assert_eq!(
                    *id, expected_id,
                    "Main was expected to call {expected_id} but got {}",
                    *id
                );
                for (expected_input, input) in expected_inputs.iter().zip(inputs) {
                    assert_eq!(
                        expected_input, input,
                        "Expected input witness {expected_input:?} but got {input:?}"
                    );
                }
                for (expected_output, output) in expected_outputs.iter().zip(outputs) {
                    assert_eq!(
                        expected_output, output,
                        "Expected output witness {expected_output:?} but got {output:?}"
                    );
                }
            }
            _ => panic!("Expected only Call opcode"),
        }
    }

    // Test that given multiple calls to the same brillig function we generate only one bytecode
    // and the appropriate Brillig call opcodes are generated
    #[test]
    fn multiple_brillig_calls_one_bytecode() {
        // acir(inline) fn main f0 {
        //     b0(v0: Field, v1: Field):
        //       v4 = call f1(v0, v1)
        //       v5 = call f1(v0, v1)
        //       v6 = call f1(v0, v1)
        //       v7 = call f2(v0, v1)
        //       v8 = call f1(v0, v1)
        //       v9 = call f2(v0, v1)
        //       return
        // }
        // brillig fn foo f1 {
        // b0(v0: Field, v1: Field):
        //     v2 = eq v0, v1
        //     constrain v2 == u1 0
        //     return v0
        // }
        // brillig fn foo f2 {
        //     b0(v0: Field, v1: Field):
        //       v2 = eq v0, v1
        //       constrain v2 == u1 0
        //       return v0
        // }
        let foo_id = Id::test_new(0);
        let mut builder = FunctionBuilder::new("main".into(), foo_id);
        let main_v0 = builder.add_parameter(Type::field());
        let main_v1 = builder.add_parameter(Type::field());

        let foo_id = Id::test_new(1);
        let foo = builder.import_function(foo_id);
        let bar_id = Id::test_new(2);
        let bar = builder.import_function(bar_id);

        // Insert multiple calls to the same Brillig function
        builder.insert_call(foo, vec![main_v0, main_v1], vec![Type::field()]).to_vec();
        builder.insert_call(foo, vec![main_v0, main_v1], vec![Type::field()]).to_vec();
        builder.insert_call(foo, vec![main_v0, main_v1], vec![Type::field()]).to_vec();
        // Interleave a call to a separate Brillig function to make sure that we can call multiple separate Brillig functions
        builder.insert_call(bar, vec![main_v0, main_v1], vec![Type::field()]).to_vec();
        builder.insert_call(foo, vec![main_v0, main_v1], vec![Type::field()]).to_vec();
        builder.insert_call(bar, vec![main_v0, main_v1], vec![Type::field()]).to_vec();
        builder.terminate_with_return(vec![]);

        build_basic_foo_with_return(&mut builder, foo_id, None);
        build_basic_foo_with_return(&mut builder, bar_id, None);

        let ssa = builder.finish();
        let brillig = ssa.to_brillig(false);

        let (acir_functions, brillig_functions, _) = ssa
            .into_acir(&brillig, ExpressionWidth::default())
            .expect("Should compile manually written SSA into ACIR");

        assert_eq!(acir_functions.len(), 1, "Should only have a `main` ACIR function");
        assert_eq!(brillig_functions.len(), 2, "Should only have generated two Brillig functions");

        let main_acir = &acir_functions[0];
        let main_opcodes = main_acir.opcodes();
        assert_eq!(main_opcodes.len(), 6, "Should have four calls to f1 and two calls to f2");

        // We should only have `BrilligCall` opcodes in `main`
        for (i, opcode) in main_opcodes.iter().enumerate() {
            match opcode {
                Opcode::BrilligCall { id, .. } => {
                    let expected_id = if i == 3 || i == 5 { 1 } else { 0 };
                    assert_eq!(*id, expected_id, "Expected an id of {expected_id} but got {id}");
                }
                _ => panic!("Expected only Brillig call opcode"),
            }
        }
    }

    // Test that given multiple primitive operations that are represented by Brillig directives (e.g. invert/quotient),
    // we will only generate one bytecode and the appropriate Brillig call opcodes are generated.
    #[test]
    fn multiple_brillig_stdlib_calls() {
        // acir(inline) fn main f0 {
        //     b0(v0: u32, v1: u32, v2: u32):
        //       v3 = div v0, v1
        //       constrain v3 == v2
        //       v4 = div v1, v2
        //       constrain v4 == u32 1
        //       return
        // }
        let foo_id = Id::test_new(0);
        let mut builder = FunctionBuilder::new("main".into(), foo_id);
        let main_v0 = builder.add_parameter(Type::unsigned(32));
        let main_v1 = builder.add_parameter(Type::unsigned(32));
        let main_v2 = builder.add_parameter(Type::unsigned(32));

        // Call a primitive operation that uses Brillig
        let v0_div_v1 = builder.insert_binary(main_v0, BinaryOp::Div, main_v1);
        builder.insert_constrain(v0_div_v1, main_v2, None);

        // Call the same primitive operation again
        let v1_div_v2 = builder.insert_binary(main_v1, BinaryOp::Div, main_v2);
        let one = builder.numeric_constant(1u128, Type::unsigned(32));
        builder.insert_constrain(v1_div_v2, one, None);

        builder.terminate_with_return(vec![]);

        let ssa = builder.finish();
        println!("{}", ssa);

        // The Brillig bytecode we insert for the stdlib is hardcoded so we do not need to provide any
        // Brillig artifacts to the ACIR gen pass.
        let (acir_functions, brillig_functions, _) = ssa
            .into_acir(&Brillig::default(), ExpressionWidth::default())
            .expect("Should compile manually written SSA into ACIR");

        assert_eq!(acir_functions.len(), 1, "Should only have a `main` ACIR function");
        // We expect two brillig functions:
        //   - Quotient (shared between both divisions)
        //   - Inversion, caused by division-by-zero check (shared between both divisions)
        assert_eq!(brillig_functions.len(), 2, "Should only have generated two Brillig functions");

        let main_acir = &acir_functions[0];
        let main_opcodes = main_acir.opcodes();
        check_brillig_calls(
            &acir_functions[0].brillig_stdlib_func_locations,
            main_opcodes,
            0,
            4,
            0,
        );
    }

    // Test that given both hardcoded Brillig directives and calls to normal Brillig functions,
    // we generate a single bytecode for the directives and a single bytecode for the normal Brillig calls.
    #[test]
    fn brillig_stdlib_calls_with_regular_brillig_call() {
        // acir(inline) fn main f0 {
        //     b0(v0: u32, v1: u32, v2: u32):
        //       v4 = div v0, v1
        //       constrain v4 == v2
        //       v5 = call f1(v0, v1)
        //       v6 = call f1(v0, v1)
        //       v7 = div v1, v2
        //       constrain v7 == u32 1
        //       return
        // }
        // brillig fn foo f1 {
        //   b0(v0: Field, v1: Field):
        //     v2 = eq v0, v1
        //     constrain v2 == u1 0
        //     return v0
        // }
        let foo_id = Id::test_new(0);
        let mut builder = FunctionBuilder::new("main".into(), foo_id);
        let main_v0 = builder.add_parameter(Type::unsigned(32));
        let main_v1 = builder.add_parameter(Type::unsigned(32));
        let main_v2 = builder.add_parameter(Type::unsigned(32));

        let foo_id = Id::test_new(1);
        let foo = builder.import_function(foo_id);

        // Call a primitive operation that uses Brillig
        let v0_div_v1 = builder.insert_binary(main_v0, BinaryOp::Div, main_v1);
        builder.insert_constrain(v0_div_v1, main_v2, None);

        // Insert multiple calls to the same Brillig function
        builder.insert_call(foo, vec![main_v0, main_v1], vec![Type::field()]).to_vec();
        builder.insert_call(foo, vec![main_v0, main_v1], vec![Type::field()]).to_vec();

        // Call the same primitive operation again
        let v1_div_v2 = builder.insert_binary(main_v1, BinaryOp::Div, main_v2);
        let one = builder.numeric_constant(1u128, Type::unsigned(32));
        builder.insert_constrain(v1_div_v2, one, None);

        builder.terminate_with_return(vec![]);

        build_basic_foo_with_return(&mut builder, foo_id, None);

        let ssa = builder.finish();
        // We need to generate  Brillig artifacts for the regular Brillig function and pass them to the ACIR generation pass.
        let brillig = ssa.to_brillig(false);
        println!("{}", ssa);

        let (acir_functions, brillig_functions, _) = ssa
            .into_acir(&brillig, ExpressionWidth::default())
            .expect("Should compile manually written SSA into ACIR");

        assert_eq!(acir_functions.len(), 1, "Should only have a `main` ACIR function");
        // We expect 3 brillig functions:
        //   - Quotient (shared between both divisions)
        //   - Inversion, caused by division-by-zero check (shared between both divisions)
        //   - Custom brillig function `foo`
        assert_eq!(
            brillig_functions.len(),
            3,
            "Should only have generated three Brillig functions"
        );

        let main_acir = &acir_functions[0];
        let main_opcodes = main_acir.opcodes();
        check_brillig_calls(
            &acir_functions[0].brillig_stdlib_func_locations,
            main_opcodes,
            1,
            4,
            2,
        );
    }

    // Test that given both normal Brillig calls, Brillig stdlib calls, and non-inlined ACIR calls, that we accurately generate ACIR.
    #[test]
    fn brillig_stdlib_calls_with_multiple_acir_calls() {
        // acir(inline) fn main f0 {
        //     b0(v0: u32, v1: u32, v2: u32):
        //       v4 = div v0, v1
        //       constrain v4 == v2
        //       v5 = call f1(v0, v1)
        //       v6 = call f2(v0, v1)
        //       v7 = div v1, v2
        //       constrain v7 == u32 1
        //       return
        // }
        // brillig fn foo f1 {
        //   b0(v0: Field, v1: Field):
        //     v2 = eq v0, v1
        //     constrain v2 == u1 0
        //     return v0
        // }
        // acir(fold) fn foo f2 {
        //     b0(v0: Field, v1: Field):
        //       v2 = eq v0, v1
        //       constrain v2 == u1 0
        //       return v0
        //   }
        // }
        let foo_id = Id::test_new(0);
        let mut builder = FunctionBuilder::new("main".into(), foo_id);
        let main_v0 = builder.add_parameter(Type::unsigned(32));
        let main_v1 = builder.add_parameter(Type::unsigned(32));
        let main_v2 = builder.add_parameter(Type::unsigned(32));

        let foo_id = Id::test_new(1);
        let foo = builder.import_function(foo_id);
        let bar_id = Id::test_new(2);
        let bar = builder.import_function(bar_id);

        // Call a primitive operation that uses Brillig
        let v0_div_v1 = builder.insert_binary(main_v0, BinaryOp::Div, main_v1);
        builder.insert_constrain(v0_div_v1, main_v2, None);

        // Insert multiple calls to the same Brillig function
        builder.insert_call(foo, vec![main_v0, main_v1], vec![Type::field()]).to_vec();
        builder.insert_call(foo, vec![main_v0, main_v1], vec![Type::field()]).to_vec();
        builder.insert_call(bar, vec![main_v0, main_v1], vec![Type::field()]).to_vec();

        // Call the same primitive operation again
        let v1_div_v2 = builder.insert_binary(main_v1, BinaryOp::Div, main_v2);
        let one = builder.numeric_constant(1u128, Type::unsigned(32));
        builder.insert_constrain(v1_div_v2, one, None);

        builder.terminate_with_return(vec![]);

        // Build a Brillig function
        build_basic_foo_with_return(&mut builder, foo_id, None);
        // Build an ACIR function which has the same logic as the Brillig function above
        build_basic_foo_with_return(&mut builder, bar_id, Some(InlineType::Fold));

        let ssa = builder.finish();
        // We need to generate  Brillig artifacts for the regular Brillig function and pass them to the ACIR generation pass.
        let brillig = ssa.to_brillig(false);
        println!("{}", ssa);

        let (acir_functions, brillig_functions, _) = ssa
            .into_acir(&brillig, ExpressionWidth::default())
            .expect("Should compile manually written SSA into ACIR");

        assert_eq!(acir_functions.len(), 2, "Should only have two ACIR functions");
        // We expect 3 brillig functions:
        //   - Quotient (shared between both divisions)
        //   - Inversion, caused by division-by-zero check (shared between both divisions)
        //   - Custom brillig function `foo`
        assert_eq!(
            brillig_functions.len(),
            3,
            "Should only have generated three Brillig functions"
        );

        let main_acir = &acir_functions[0];
        let main_opcodes = main_acir.opcodes();
        check_brillig_calls(
            &acir_functions[0].brillig_stdlib_func_locations,
            main_opcodes,
            1,
            4,
            2,
        );

        let foo_acir = &acir_functions[1];
        let foo_opcodes = foo_acir.opcodes();
        check_brillig_calls(&acir_functions[1].brillig_stdlib_func_locations, foo_opcodes, 1, 1, 0);
    }

    fn check_brillig_calls(
        brillig_stdlib_function_locations: &BTreeMap<OpcodeLocation, BrilligStdlibFunc>,
        opcodes: &[Opcode<FieldElement>],
        num_normal_brillig_functions: u32,
        expected_num_stdlib_calls: u32,
        expected_num_normal_calls: u32,
    ) {
        // First we check calls to the Brillig stdlib
        let mut num_brillig_stdlib_calls = 0;
        for (i, (opcode_location, brillig_stdlib_func)) in
            brillig_stdlib_function_locations.iter().enumerate()
        {
            // We can take just modulo 2 to determine the expected ID as we only code generated two Brillig stdlib function
            let stdlib_func_index = (i % 2) as u32;
            if stdlib_func_index == 0 {
                assert!(matches!(brillig_stdlib_func, BrilligStdlibFunc::Inverse));
            } else {
                assert!(matches!(brillig_stdlib_func, BrilligStdlibFunc::Quotient(_)));
            }

            match opcode_location {
                OpcodeLocation::Acir(acir_index) => {
                    match opcodes[*acir_index] {
                        Opcode::BrilligCall { id, .. } => {
                            // Brillig stdlib function calls are only resolved at the end of ACIR generation so their
                            // IDs are expected to always reference Brillig bytecode at the end of the Brillig functions list.
                            // We have one normal Brillig call so we add one here to the std lib function's index within the std lib.
                            let expected_id = stdlib_func_index + num_normal_brillig_functions;
                            assert_eq!(id, expected_id, "Expected {expected_id} but got {id}");
                            num_brillig_stdlib_calls += 1;
                        }
                        _ => panic!("Expected BrilligCall opcode"),
                    }
                }
                _ => panic!("Expected OpcodeLocation::Acir"),
            }
        }

        assert_eq!(
            num_brillig_stdlib_calls, expected_num_stdlib_calls,
            "Should have {expected_num_stdlib_calls} BrilligCall opcodes to stdlib functions but got {num_brillig_stdlib_calls}"
        );

        // Check the normal Brillig calls
        // This check right now expects to only call one Brillig function.
        let mut num_normal_brillig_calls = 0;
        for (i, opcode) in opcodes.iter().enumerate() {
            if let Opcode::BrilligCall { id, .. } = opcode {
                if brillig_stdlib_function_locations.get(&OpcodeLocation::Acir(i)).is_some() {
                    // We should have already checked Brillig stdlib functions and only want to check normal Brillig calls here
                    continue;
                }
                // We only generate one normal Brillig call so we should expect a function ID of `0`
                let expected_id = 0u32;
                assert_eq!(*id, expected_id, "Expected an id of {expected_id} but got {id}");
                num_normal_brillig_calls += 1;
            }
        }

        assert_eq!(
            num_normal_brillig_calls, expected_num_normal_calls,
            "Should have {expected_num_normal_calls} BrilligCall opcodes to normal Brillig functions but got {num_normal_brillig_calls}"
        );
    }
}<|MERGE_RESOLUTION|>--- conflicted
+++ resolved
@@ -1269,22 +1269,6 @@
         let res_typ = dfg.type_of_value(results[0]);
 
         // Get operations to call-data parameters are replaced by a get to the call-data-bus array
-<<<<<<< HEAD
-        if let Some(call_data) = self.data_bus.call_data {
-            if self.data_bus.call_data_map.contains_key(&array) {
-                // TODO: the block_id of call-data must be notified to the backend
-                // TODO: should we do the same for return-data?
-                let type_size = res_typ.flattened_size();
-                let type_size =
-                    self.acir_context.add_constant(FieldElement::from(type_size as i128));
-                let offset = self.acir_context.mul_var(var_index, type_size)?;
-                let bus_index = self
-                    .acir_context
-                    .add_constant(FieldElement::from(self.data_bus.call_data_map[&array] as i128));
-                let new_index = self.acir_context.add_var(offset, bus_index)?;
-                return self.array_get(instruction, call_data, new_index, dfg, index_side_effect);
-            }
-=======
         if let Some(call_data) =
             self.data_bus.call_data.iter().find(|cd| cd.index_map.contains_key(&array))
         {
@@ -1302,7 +1286,6 @@
                 dfg,
                 index_side_effect,
             );
->>>>>>> 234ecd15
         }
 
         // Compiler sanity check
