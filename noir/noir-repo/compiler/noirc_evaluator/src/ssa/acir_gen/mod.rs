--- conflicted
+++ resolved
@@ -186,14 +186,10 @@
         // TODO: can we parallelise this?
         for function in self.functions.values() {
             let context = Context::new();
-<<<<<<< HEAD
             if let Some(mut generated_acir) =
                 context.convert_ssa_function(&self, function, brillig)?
             {
                 generated_acir.name = function.name().to_owned();
-=======
-            if let Some(generated_acir) = context.convert_ssa_function(&self, function, brillig)? {
->>>>>>> 7b88bacb
                 acirs.push(generated_acir);
             }
         }
@@ -260,11 +256,7 @@
                         }
                     }
                 }
-<<<<<<< HEAD
                 // We only want to convert entry point functions. This being `main` and those marked with `InlineType::Fold`
-=======
-                // We only want to convert entry point functions. This being `main` and those marked with `#[fold]`
->>>>>>> 7b88bacb
                 Ok(Some(self.convert_acir_main(function, ssa, brillig)?))
             }
             RuntimeType::Brillig => {
