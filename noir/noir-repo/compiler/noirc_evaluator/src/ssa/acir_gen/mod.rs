--- conflicted
+++ resolved
@@ -281,14 +281,10 @@
 
 impl Ssa {
     #[tracing::instrument(level = "trace", skip_all)]
-<<<<<<< HEAD
     pub(crate) fn into_acir(
         self,
         brillig: &Brillig,
     ) -> Result<(Vec<GeneratedAcir>, Vec<BrilligBytecode>), RuntimeError> {
-=======
-    pub(crate) fn into_acir(self, brillig: &Brillig) -> Result<Artifacts, RuntimeError> {
->>>>>>> 50b559dc
         let mut acirs = Vec::new();
         // TODO: can we parallelise this?
         let mut shared_context = SharedContext::default();
@@ -335,13 +331,6 @@
             bytecode: brillig.byte_code,
         });
 
-<<<<<<< HEAD
-        for acir in acirs.iter_mut() {
-            generate_distinct_return_witnesses(acir);
-        }
-
-        Ok((acirs, brillig))
-=======
         let runtime_types = self.functions.values().map(|function| function.runtime());
         for (acir, runtime_type) in acirs.iter_mut().zip(runtime_types) {
             if matches!(runtime_type, RuntimeType::Acir(_)) {
@@ -350,7 +339,6 @@
         }
 
         Ok((acirs, brillig, self.error_selector_to_type))
->>>>>>> 50b559dc
     }
 }
 
@@ -2741,7 +2729,6 @@
     }
 
     /// Check that each `InlineType` which prevents inlining functions generates code in the same manner
-<<<<<<< HEAD
     #[test]
     fn basic_calls_fold() {
         basic_call_with_outputs_assert(InlineType::Fold);
@@ -2758,24 +2745,6 @@
     }
 
     #[test]
-=======
-    #[test]
-    fn basic_calls_fold() {
-        basic_call_with_outputs_assert(InlineType::Fold);
-        call_output_as_next_call_input(InlineType::Fold);
-        basic_nested_call(InlineType::Fold);
-    }
-
-    #[test]
-    #[should_panic]
-    fn basic_calls_no_predicates() {
-        basic_call_with_outputs_assert(InlineType::NoPredicates);
-        call_output_as_next_call_input(InlineType::NoPredicates);
-        basic_nested_call(InlineType::NoPredicates);
-    }
-
-    #[test]
->>>>>>> 50b559dc
     #[should_panic]
     fn call_without_inline_attribute() {
         basic_call_with_outputs_assert(InlineType::Inline);
@@ -2813,11 +2782,7 @@
 
         let ssa = builder.finish();
 
-<<<<<<< HEAD
-        let (acir_functions, _) = ssa
-=======
         let (acir_functions, _, _) = ssa
->>>>>>> 50b559dc
             .into_acir(&Brillig::default())
             .expect("Should compile manually written SSA into ACIR");
         // Expected result:
@@ -2912,11 +2877,7 @@
 
         let ssa = builder.finish();
 
-<<<<<<< HEAD
-        let (acir_functions, _) = ssa
-=======
         let (acir_functions, _, _) = ssa
->>>>>>> 50b559dc
             .into_acir(&Brillig::default())
             .expect("Should compile manually written SSA into ACIR");
         // The expected result should look very similar to the above test expect that the input witnesses of the `Call`
@@ -3006,11 +2967,7 @@
 
         let ssa = builder.finish();
 
-<<<<<<< HEAD
-        let (acir_functions, _) = ssa
-=======
         let (acir_functions, _, _) = ssa
->>>>>>> 50b559dc
             .into_acir(&Brillig::default())
             .expect("Should compile manually written SSA into ACIR");
 
@@ -3124,11 +3081,7 @@
         let ssa = builder.finish();
         let brillig = ssa.to_brillig(false);
 
-<<<<<<< HEAD
-        let (acir_functions, brillig_functions) =
-=======
         let (acir_functions, brillig_functions, _) =
->>>>>>> 50b559dc
             ssa.into_acir(&brillig).expect("Should compile manually written SSA into ACIR");
 
         assert_eq!(acir_functions.len(), 1, "Should only have a `main` ACIR function");
@@ -3184,11 +3137,7 @@
 
         // The Brillig bytecode we insert for the stdlib is hardcoded so we do not need to provide any
         // Brillig artifacts to the ACIR gen pass.
-<<<<<<< HEAD
-        let (acir_functions, brillig_functions) = ssa
-=======
         let (acir_functions, brillig_functions, _) = ssa
->>>>>>> 50b559dc
             .into_acir(&Brillig::default())
             .expect("Should compile manually written SSA into ACIR");
 
@@ -3260,11 +3209,7 @@
         let brillig = ssa.to_brillig(false);
         println!("{}", ssa);
 
-<<<<<<< HEAD
-        let (acir_functions, brillig_functions) =
-=======
         let (acir_functions, brillig_functions, _) =
->>>>>>> 50b559dc
             ssa.into_acir(&brillig).expect("Should compile manually written SSA into ACIR");
 
         assert_eq!(acir_functions.len(), 1, "Should only have a `main` ACIR function");
@@ -3352,11 +3297,7 @@
         let brillig = ssa.to_brillig(false);
         println!("{}", ssa);
 
-<<<<<<< HEAD
-        let (acir_functions, brillig_functions) =
-=======
         let (acir_functions, brillig_functions, _) =
->>>>>>> 50b559dc
             ssa.into_acir(&brillig).expect("Should compile manually written SSA into ACIR");
 
         assert_eq!(acir_functions.len(), 2, "Should only have two ACIR functions");
