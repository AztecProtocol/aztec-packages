//! This file holds the pass to convert from Noir's SSA IR to ACIR.
mod acir_ir;

use std::collections::{BTreeMap, HashSet};
use std::fmt::Debug;

use self::acir_ir::acir_variable::{AcirContext, AcirType, AcirVar};
use self::acir_ir::generated_acir::BrilligStdlibFunc;
use super::function_builder::data_bus::DataBus;
use super::ir::dfg::CallStack;
use super::ir::function::FunctionId;
use super::ir::instruction::{ConstrainError, ErrorSelector, ErrorType};
use super::{
    ir::{
        dfg::DataFlowGraph,
        function::{Function, RuntimeType},
        instruction::{
            Binary, BinaryOp, Instruction, InstructionId, Intrinsic, TerminatorInstruction,
        },
        map::Id,
        types::{NumericType, Type},
        value::{Value, ValueId},
    },
    ssa_gen::Ssa,
};
use crate::brillig::brillig_ir::artifact::{BrilligParameter, GeneratedBrillig};
use crate::brillig::brillig_ir::BrilligContext;
use crate::brillig::{brillig_gen::brillig_fn::FunctionContext as BrilligFunctionContext, Brillig};
use crate::errors::{InternalError, InternalWarning, RuntimeError, SsaReport};
use crate::ssa::ir::function::InlineType;
pub(crate) use acir_ir::generated_acir::GeneratedAcir;

use acvm::acir::circuit::brillig::BrilligBytecode;
<<<<<<< HEAD
use acvm::acir::circuit::{AssertionPayload, STRING_ERROR_SELECTOR};
=======
use acvm::acir::circuit::OpcodeLocation;
>>>>>>> 3a10e5e7
use acvm::acir::native_types::Witness;
use acvm::acir::BlackBoxFunc;
use acvm::{
    acir::{circuit::opcodes::BlockId, native_types::Expression},
    FieldElement,
};
use fxhash::FxHashMap as HashMap;
use im::Vector;
use iter_extended::{try_vecmap, vecmap};
use noirc_frontend::ast::Distinctness;

#[derive(Default)]
struct SharedContext {
    /// Final list of Brillig functions which will be part of the final program
    /// This is shared across `Context` structs as we want one list of Brillig
    /// functions across all ACIR artifacts
    generated_brillig: Vec<GeneratedBrillig>,

    /// Maps SSA function index -> Final generated Brillig artifact index.
    /// There can be Brillig functions specified in SSA which do not act as
    /// entry points in ACIR (e.g. only called by other Brillig functions)
    /// This mapping is necessary to use the correct function pointer for a Brillig call.
    /// This uses the brillig parameters in the map since using slices with different lengths
    /// needs to create different brillig entrypoints
    brillig_generated_func_pointers: BTreeMap<(FunctionId, Vec<BrilligParameter>), u32>,

    /// Maps a Brillig std lib function (a handwritten primitive such as for inversion) -> Final generated Brillig artifact index.
    /// A separate mapping from normal Brillig calls is necessary as these methods do not have an associated function id from SSA.
    brillig_stdlib_func_pointer: HashMap<BrilligStdlibFunc, u32>,

    /// Keeps track of Brillig std lib calls per function that need to still be resolved
    /// with the correct function pointer from the `brillig_stdlib_func_pointer` map.
    brillig_stdlib_calls_to_resolve: HashMap<FunctionId, Vec<(OpcodeLocation, u32)>>,
}

impl SharedContext {
    fn generated_brillig_pointer(
        &self,
        func_id: FunctionId,
        arguments: Vec<BrilligParameter>,
    ) -> Option<&u32> {
        self.brillig_generated_func_pointers.get(&(func_id, arguments))
    }

    fn generated_brillig(&self, func_pointer: usize) -> &GeneratedBrillig {
        &self.generated_brillig[func_pointer]
    }

    fn insert_generated_brillig(
        &mut self,
        func_id: FunctionId,
        arguments: Vec<BrilligParameter>,
        generated_pointer: u32,
        code: GeneratedBrillig,
    ) {
        self.brillig_generated_func_pointers.insert((func_id, arguments), generated_pointer);
        self.generated_brillig.push(code);
    }

    fn new_generated_pointer(&self) -> u32 {
        self.generated_brillig.len() as u32
    }

    fn generate_brillig_calls_to_resolve(
        &mut self,
        brillig_stdlib_func: &BrilligStdlibFunc,
        func_id: FunctionId,
        opcode_location: OpcodeLocation,
    ) {
        if let Some(generated_pointer) =
            self.brillig_stdlib_func_pointer.get(brillig_stdlib_func).copied()
        {
            self.add_call_to_resolve(func_id, (opcode_location, generated_pointer));
        } else {
            let code = brillig_stdlib_func.get_generated_brillig();
            let generated_pointer = self.new_generated_pointer();
            self.insert_generated_brillig_stdlib(
                *brillig_stdlib_func,
                generated_pointer,
                func_id,
                opcode_location,
                code,
            );
        }
    }

    /// Insert a newly generated Brillig stdlib function
    fn insert_generated_brillig_stdlib(
        &mut self,
        brillig_stdlib_func: BrilligStdlibFunc,
        generated_pointer: u32,
        func_id: FunctionId,
        opcode_location: OpcodeLocation,
        code: GeneratedBrillig,
    ) {
        self.brillig_stdlib_func_pointer.insert(brillig_stdlib_func, generated_pointer);
        self.add_call_to_resolve(func_id, (opcode_location, generated_pointer));
        self.generated_brillig.push(code);
    }

    fn add_call_to_resolve(&mut self, func_id: FunctionId, call_to_resolve: (OpcodeLocation, u32)) {
        self.brillig_stdlib_calls_to_resolve.entry(func_id).or_default().push(call_to_resolve);
    }
}

/// Context struct for the acir generation pass.
/// May be similar to the Evaluator struct in the current SSA IR.
struct Context<'a> {
    /// Maps SSA values to `AcirVar`.
    ///
    /// This is needed so that we only create a single
    /// AcirVar per SSA value. Before creating an `AcirVar`
    /// for an SSA value, we check this map. If an `AcirVar`
    /// already exists for this Value, we return the `AcirVar`.
    ssa_values: HashMap<Id<Value>, AcirValue>,

    /// The `AcirVar` that describes the condition belonging to the most recently invoked
    /// `SideEffectsEnabled` instruction.
    current_side_effects_enabled_var: AcirVar,

    /// Manages and builds the `AcirVar`s to which the converted SSA values refer.
    acir_context: AcirContext,

    /// Track initialized acir dynamic arrays
    ///
    /// An acir array must start with a MemoryInit ACIR opcodes
    /// and then have MemoryOp opcodes
    /// This set is used to ensure that a MemoryOp opcode is only pushed to the circuit
    /// if there is already a MemoryInit opcode.
    initialized_arrays: HashSet<BlockId>,

    /// Maps SSA values to BlockId
    /// A BlockId is an ACIR structure which identifies a memory block
    /// Each acir memory block corresponds to a different SSA array.
    memory_blocks: HashMap<Id<Value>, BlockId>,

    /// Maps SSA values to a BlockId used internally
    /// A BlockId is an ACIR structure which identifies a memory block
    /// Each memory blocks corresponds to a different SSA value
    /// which utilizes this internal memory for ACIR generation.
    internal_memory_blocks: HashMap<Id<Value>, BlockId>,

    /// Maps an internal memory block to its length
    ///
    /// This is necessary to keep track of an internal memory block's size.
    /// We do not need a separate map to keep track of `memory_blocks` as
    /// the length is set when we construct a `AcirValue::DynamicArray` and is tracked
    /// as part of the `AcirValue` in the `ssa_values` map.
    /// The length of an internal memory block is determined before an array operation
    /// takes place thus we track it separate here in this map.
    internal_mem_block_lengths: HashMap<BlockId, usize>,

    /// Number of the next BlockId, it is used to construct
    /// a new BlockId
    max_block_id: u32,

    data_bus: DataBus,

    /// Contains state that is generated and also used across ACIR functions
    shared_context: &'a mut SharedContext,
}

#[derive(Clone)]
pub(crate) struct AcirDynamicArray {
    /// Identification for the Acir dynamic array
    /// This is essentially a ACIR pointer to the array
    block_id: BlockId,
    /// Length of the array
    len: usize,
    /// An ACIR dynamic array is a flat structure, so we use
    /// the inner structure of an `AcirType::NumericType` directly.
    /// Some usages of ACIR arrays (e.g. black box functions) require the bit size
    /// of every value to be known, thus we store the types as part of the dynamic
    /// array definition.
    ///
    /// A dynamic non-homogenous array can potentially have values of differing types.
    /// Thus, we store a vector of types rather than a single type, as a dynamic non-homogenous array
    /// is still represented in ACIR by a single `AcirDynamicArray` structure.
    ///
    /// The length of the value types vector must match the `len` field in this structure.
    value_types: Vec<NumericType>,
    /// Identification for the ACIR dynamic array
    /// inner element type sizes array
    element_type_sizes: Option<BlockId>,
}
impl Debug for AcirDynamicArray {
    fn fmt(&self, f: &mut core::fmt::Formatter<'_>) -> core::fmt::Result {
        write!(
            f,
            "id: {}, len: {}, element_type_sizes: {:?}",
            self.block_id.0,
            self.len,
            self.element_type_sizes.map(|block_id| block_id.0)
        )
    }
}

#[derive(Debug, Clone)]
pub(crate) enum AcirValue {
    Var(AcirVar, AcirType),
    Array(im::Vector<AcirValue>),
    DynamicArray(AcirDynamicArray),
}

impl AcirValue {
    fn into_var(self) -> Result<AcirVar, InternalError> {
        match self {
            AcirValue::Var(var, _) => Ok(var),
            AcirValue::DynamicArray(_) | AcirValue::Array(_) => Err(InternalError::General {
                message: "Called AcirValue::into_var on an array".to_string(),
                call_stack: CallStack::new(),
            }),
        }
    }

    fn borrow_var(&self) -> Result<AcirVar, InternalError> {
        match self {
            AcirValue::Var(var, _) => Ok(*var),
            AcirValue::DynamicArray(_) | AcirValue::Array(_) => Err(InternalError::General {
                message: "Called AcirValue::borrow_var on an array".to_string(),
                call_stack: CallStack::new(),
            }),
        }
    }

    fn flatten(self) -> Vec<(AcirVar, AcirType)> {
        match self {
            AcirValue::Var(var, typ) => vec![(var, typ)],
            AcirValue::Array(array) => array.into_iter().flat_map(AcirValue::flatten).collect(),
            AcirValue::DynamicArray(_) => unimplemented!("Cannot flatten a dynamic array"),
        }
    }

    fn flat_numeric_types(self) -> Vec<NumericType> {
        match self {
            AcirValue::Array(_) => {
                self.flatten().into_iter().map(|(_, typ)| typ.to_numeric_type()).collect()
            }
            AcirValue::DynamicArray(AcirDynamicArray { value_types, .. }) => value_types,
            _ => unreachable!("An AcirValue::Var cannot be used as an array value"),
        }
    }
}

pub(crate) type Artifacts =
    (Vec<GeneratedAcir>, Vec<BrilligBytecode>, BTreeMap<ErrorSelector, ErrorType>);

impl Ssa {
    #[tracing::instrument(level = "trace", skip_all)]
    pub(crate) fn into_acir(
        self,
        brillig: &Brillig,
        abi_distinctness: Distinctness,
    ) -> Result<Artifacts, RuntimeError> {
        let mut acirs = Vec::new();
        // TODO: can we parallelise this?
        let mut shared_context = SharedContext::default();
        for function in self.functions.values() {
            let context = Context::new(&mut shared_context);
            if let Some(mut generated_acir) =
                context.convert_ssa_function(&self, function, brillig)?
            {
                // We want to be able to insert Brillig stdlib functions anywhere during the ACIR generation process (e.g. such as on the `GeneratedAcir`).
                // As we don't want a reference to the `SharedContext` on the generated ACIR itself,
                // we instead store the opcode location at which a Brillig call to a std lib function occurred.
                // We then defer resolving the function IDs of those Brillig functions to when we have generated Brillig
                // for all normal Brillig calls.
                for (opcode_location, brillig_stdlib_func) in
                    &generated_acir.brillig_stdlib_func_locations
                {
                    shared_context.generate_brillig_calls_to_resolve(
                        brillig_stdlib_func,
                        function.id(),
                        *opcode_location,
                    );
                }

                // Fetch the Brillig stdlib calls to resolve for this function
                if let Some(calls_to_resolve) =
                    shared_context.brillig_stdlib_calls_to_resolve.get(&function.id())
                {
                    // Resolve the Brillig stdlib calls
                    // We have to do a separate loop as the generated ACIR cannot be borrowed as mutable after an immutable borrow
                    for (opcode_location, brillig_function_pointer) in calls_to_resolve {
                        generated_acir.resolve_brillig_stdlib_call(
                            *opcode_location,
                            *brillig_function_pointer,
                        );
                    }
                }

                generated_acir.name = function.name().to_owned();
                acirs.push(generated_acir);
            }
        }

        let brillig = vecmap(shared_context.generated_brillig, |brillig| BrilligBytecode {
            bytecode: brillig.byte_code,
        });

        // TODO: check whether doing this for a single circuit's return witnesses is correct.
        // We probably need it for all foldable circuits, as any circuit being folded is essentially an entry point. However, I do not know how that
        // plays a part when we potentially want not inlined functions normally as part of the compiler.
        // Also at the moment we specify Distinctness as part of the ABI exclusively rather than the function itself
        // so this will need to be updated.
        let main_func_acir = &mut acirs[0];
        match abi_distinctness {
            Distinctness::Distinct => {
                // Create a witness for each return witness we have
                // to guarantee that the return witnesses are distinct
                let distinct_return_witness: Vec<_> = main_func_acir
                    .return_witnesses
                    .clone()
                    .into_iter()
                    .map(|return_witness| {
                        main_func_acir
                            .create_witness_for_expression(&Expression::from(return_witness))
                    })
                    .collect();

                main_func_acir.return_witnesses = distinct_return_witness;
            }
            Distinctness::DuplicationAllowed => {}
        }
        Ok((acirs, brillig, self.error_selector_to_type))
    }
}

impl<'a> Context<'a> {
    fn new(shared_context: &'a mut SharedContext) -> Context<'a> {
        let mut acir_context = AcirContext::default();
        let current_side_effects_enabled_var = acir_context.add_constant(FieldElement::one());

        Context {
            ssa_values: HashMap::default(),
            current_side_effects_enabled_var,
            acir_context,
            initialized_arrays: HashSet::new(),
            memory_blocks: HashMap::default(),
            internal_memory_blocks: HashMap::default(),
            internal_mem_block_lengths: HashMap::default(),
            max_block_id: 0,
            data_bus: DataBus::default(),
            shared_context,
        }
    }

    fn convert_ssa_function(
        self,
        ssa: &Ssa,
        function: &Function,
        brillig: &Brillig,
    ) -> Result<Option<GeneratedAcir>, RuntimeError> {
        match function.runtime() {
            RuntimeType::Acir(inline_type) => {
                match inline_type {
                    InlineType::Fold => {}
                    InlineType::Inline => {
                        if function.id() != ssa.main_id {
                            panic!("ACIR function should have been inlined earlier if not marked otherwise");
                        }
                    }
                }
                // We only want to convert entry point functions. This being `main` and those marked with `InlineType::Fold`
                Ok(Some(self.convert_acir_main(function, ssa, brillig)?))
            }
            RuntimeType::Brillig => {
                if function.id() == ssa.main_id {
                    Ok(Some(self.convert_brillig_main(function, brillig)?))
                } else {
                    Ok(None)
                }
            }
        }
    }

    fn convert_acir_main(
        mut self,
        main_func: &Function,
        ssa: &Ssa,
        brillig: &Brillig,
    ) -> Result<GeneratedAcir, RuntimeError> {
        let dfg = &main_func.dfg;
        let entry_block = &dfg[main_func.entry_block()];
        let input_witness = self.convert_ssa_block_params(entry_block.parameters(), dfg)?;

        self.data_bus = dfg.data_bus.to_owned();
        let mut warnings = Vec::new();
        for instruction_id in entry_block.instructions() {
            warnings.extend(self.convert_ssa_instruction(*instruction_id, dfg, ssa, brillig)?);
        }

        warnings.extend(self.convert_ssa_return(entry_block.unwrap_terminator(), dfg)?);
        Ok(self.acir_context.finish(input_witness, warnings))
    }

    fn convert_brillig_main(
        mut self,
        main_func: &Function,
        brillig: &Brillig,
    ) -> Result<GeneratedAcir, RuntimeError> {
        let dfg = &main_func.dfg;

        let inputs = try_vecmap(dfg[main_func.entry_block()].parameters(), |param_id| {
            let typ = dfg.type_of_value(*param_id);
            self.create_value_from_type(&typ, &mut |this, _| Ok(this.acir_context.add_variable()))
        })?;
        let arguments = self.gen_brillig_parameters(dfg[main_func.entry_block()].parameters(), dfg);

        let witness_inputs = self.acir_context.extract_witness(&inputs);

        let outputs: Vec<AcirType> =
            vecmap(main_func.returns(), |result_id| dfg.type_of_value(*result_id).into());

        let code = self.gen_brillig_for(main_func, arguments.clone(), brillig)?;

        // We specifically do not attempt execution of the brillig code being generated as this can result in it being
        // replaced with constraints on witnesses to the program outputs.
        let output_values = self.acir_context.brillig_call(
            self.current_side_effects_enabled_var,
            &code,
            inputs,
            outputs,
            false,
            true,
            // We are guaranteed to have a Brillig function pointer of `0` as main itself is marked as unconstrained
            0,
            None,
        )?;
        self.shared_context.insert_generated_brillig(main_func.id(), arguments, 0, code);

        let output_vars: Vec<_> = output_values
            .iter()
            .flat_map(|value| value.clone().flatten())
            .map(|value| value.0)
            .collect();

        for acir_var in output_vars {
            self.acir_context.return_var(acir_var)?;
        }

        let generated_acir = self.acir_context.finish(witness_inputs, Vec::new());

        assert_eq!(
            generated_acir.opcodes().len(),
            1,
            "Unconstrained programs should only generate a single opcode but multiple were emitted"
        );

        Ok(generated_acir)
    }

    /// Adds and binds `AcirVar`s for each numeric block parameter or block parameter array element.
    fn convert_ssa_block_params(
        &mut self,
        params: &[ValueId],
        dfg: &DataFlowGraph,
    ) -> Result<Vec<Witness>, RuntimeError> {
        // The first witness (if any) is the next one
        let start_witness = self.acir_context.current_witness_index().0;
        for param_id in params {
            let typ = dfg.type_of_value(*param_id);
            let value = self.convert_ssa_block_param(&typ)?;
            match &value {
                AcirValue::Var(_, _) => (),
                AcirValue::Array(_) => {
                    let block_id = self.block_id(param_id);
                    let len = if matches!(typ, Type::Array(_, _)) {
                        typ.flattened_size()
                    } else {
                        return Err(InternalError::Unexpected {
                            expected: "Block params should be an array".to_owned(),
                            found: format!("Instead got {:?}", typ),
                            call_stack: self.acir_context.get_call_stack(),
                        }
                        .into());
                    };
                    self.initialize_array(block_id, len, Some(value.clone()))?;
                }
                AcirValue::DynamicArray(_) => unreachable!(
                    "The dynamic array type is created in Acir gen and therefore cannot be a block parameter"
                ),
            }
            self.ssa_values.insert(*param_id, value);
        }
        let end_witness = self.acir_context.current_witness_index().0;
        let witnesses = (start_witness..=end_witness).map(Witness::from).collect();
        Ok(witnesses)
    }

    fn convert_ssa_block_param(&mut self, param_type: &Type) -> Result<AcirValue, RuntimeError> {
        self.create_value_from_type(param_type, &mut |this, typ| this.add_numeric_input_var(&typ))
    }

    fn create_value_from_type(
        &mut self,
        param_type: &Type,
        make_var: &mut impl FnMut(&mut Self, NumericType) -> Result<AcirVar, RuntimeError>,
    ) -> Result<AcirValue, RuntimeError> {
        match param_type {
            Type::Numeric(numeric_type) => {
                let typ = AcirType::new(*numeric_type);
                Ok(AcirValue::Var(make_var(self, *numeric_type)?, typ))
            }
            Type::Array(element_types, length) => {
                let mut elements = im::Vector::new();

                for _ in 0..*length {
                    for element in element_types.iter() {
                        elements.push_back(self.create_value_from_type(element, make_var)?);
                    }
                }

                Ok(AcirValue::Array(elements))
            }
            _ => unreachable!("ICE: Params to the program should only contains numbers and arrays"),
        }
    }

    /// Get the BlockId corresponding to the ValueId
    /// If there is no matching BlockId, we create a new one.
    fn block_id(&mut self, value: &ValueId) -> BlockId {
        if let Some(block_id) = self.memory_blocks.get(value) {
            return *block_id;
        }
        let block_id = BlockId(self.max_block_id);
        self.max_block_id += 1;
        self.memory_blocks.insert(*value, block_id);
        block_id
    }

    /// Get the next BlockId for internal memory
    /// used during ACIR generation.
    /// This is useful for referencing information that can
    /// only be computed dynamically, such as the type structure
    /// of non-homogenous arrays.
    fn internal_block_id(&mut self, value: &ValueId) -> BlockId {
        if let Some(block_id) = self.internal_memory_blocks.get(value) {
            return *block_id;
        }
        let block_id = BlockId(self.max_block_id);
        self.max_block_id += 1;
        self.internal_memory_blocks.insert(*value, block_id);
        block_id
    }

    /// Creates an `AcirVar` corresponding to a parameter witness to appears in the abi. A range
    /// constraint is added if the numeric type requires it.
    ///
    /// This function is used not only for adding numeric block parameters, but also for adding
    /// any array elements that belong to reference type block parameters.
    fn add_numeric_input_var(
        &mut self,
        numeric_type: &NumericType,
    ) -> Result<AcirVar, RuntimeError> {
        let acir_var = self.acir_context.add_variable();
        if matches!(numeric_type, NumericType::Signed { .. } | NumericType::Unsigned { .. }) {
            self.acir_context.range_constrain_var(acir_var, numeric_type, None)?;
        }
        Ok(acir_var)
    }

    /// Converts an SSA instruction into its ACIR representation
    fn convert_ssa_instruction(
        &mut self,
        instruction_id: InstructionId,
        dfg: &DataFlowGraph,
        ssa: &Ssa,
        brillig: &Brillig,
    ) -> Result<Vec<SsaReport>, RuntimeError> {
        let instruction = &dfg[instruction_id];
        self.acir_context.set_call_stack(dfg.get_call_stack(instruction_id));
        let mut warnings = Vec::new();
        match instruction {
            Instruction::Binary(binary) => {
                let result_acir_var = self.convert_ssa_binary(binary, dfg)?;
                self.define_result_var(dfg, instruction_id, result_acir_var);
            }
            Instruction::Constrain(lhs, rhs, assert_message) => {
                let lhs = self.convert_numeric_value(*lhs, dfg)?;
                let rhs = self.convert_numeric_value(*rhs, dfg)?;

                let assert_payload = if let Some(error) = assert_message {
                    match error {
                        ConstrainError::Intrinsic(string) => {
                            Some(AssertionPayload::StaticString(string.clone()))
                        }
                        ConstrainError::UserDefined(values, error_selector) => {
                            if let Some(constant_string) =
                                self.try_to_extract_constant_string(*error_selector, values, dfg)
                            {
                                Some(AssertionPayload::StaticString(constant_string))
                            } else {
                                let acir_vars: Vec<(AcirVar, AcirType)> = values
                                    .iter()
                                    .flat_map(|value| self.convert_value(*value, dfg).flatten())
                                    .collect();

                                let expressions = try_vecmap(acir_vars, |(var, _)| {
                                    self.acir_context.var_to_expression(var)
                                })?;

                                Some(AssertionPayload::Expression(
                                    error_selector.to_u64(),
                                    expressions,
                                ))
                            }
                        }
                    }
                } else {
                    None
                };

                self.acir_context.assert_eq_var(lhs, rhs, assert_payload)?;
            }
            Instruction::Cast(value_id, _) => {
                let acir_var = self.convert_numeric_value(*value_id, dfg)?;
                self.define_result_var(dfg, instruction_id, acir_var);
            }
            Instruction::Call { .. } => {
                let result_ids = dfg.instruction_results(instruction_id);
                warnings.extend(self.convert_ssa_call(
                    instruction,
                    dfg,
                    ssa,
                    brillig,
                    result_ids,
                )?);
            }
            Instruction::Not(value_id) => {
                let (acir_var, typ) = match self.convert_value(*value_id, dfg) {
                    AcirValue::Var(acir_var, typ) => (acir_var, typ),
                    _ => unreachable!("NOT is only applied to numerics"),
                };
                let result_acir_var = self.acir_context.not_var(acir_var, typ)?;
                self.define_result_var(dfg, instruction_id, result_acir_var);
            }
            Instruction::Truncate { value, bit_size, max_bit_size } => {
                let result_acir_var =
                    self.convert_ssa_truncate(*value, *bit_size, *max_bit_size, dfg)?;
                self.define_result_var(dfg, instruction_id, result_acir_var);
            }
            Instruction::EnableSideEffects { condition } => {
                let acir_var = self.convert_numeric_value(*condition, dfg)?;
                self.current_side_effects_enabled_var = acir_var;
            }
            Instruction::ArrayGet { .. } | Instruction::ArraySet { .. } => {
                self.handle_array_operation(instruction_id, dfg)?;
            }
            Instruction::Allocate => {
                unreachable!("Expected all allocate instructions to be removed before acir_gen")
            }
            Instruction::Store { .. } => {
                unreachable!("Expected all store instructions to be removed before acir_gen")
            }
            Instruction::Load { .. } => {
                unreachable!("Expected all load instructions to be removed before acir_gen")
            }
            Instruction::IncrementRc { .. } | Instruction::DecrementRc { .. } => {
                // Do nothing. Only Brillig needs to worry about reference counted arrays
            }
            Instruction::RangeCheck { value, max_bit_size, assert_message } => {
                let acir_var = self.convert_numeric_value(*value, dfg)?;
                self.acir_context.range_constrain_var(
                    acir_var,
                    &NumericType::Unsigned { bit_size: *max_bit_size },
                    assert_message.clone(),
                )?;
            }
        }

        self.acir_context.set_call_stack(CallStack::new());
        Ok(warnings)
    }

    fn convert_ssa_call(
        &mut self,
        instruction: &Instruction,
        dfg: &DataFlowGraph,
        ssa: &Ssa,
        brillig: &Brillig,
        result_ids: &[ValueId],
    ) -> Result<Vec<SsaReport>, RuntimeError> {
        let mut warnings = Vec::new();

        match instruction {
            Instruction::Call { func, arguments } => {
                let function_value = &dfg[*func];
                match function_value {
                    Value::Function(id) => {
                        let func = &ssa.functions[id];
                        match func.runtime() {
                            RuntimeType::Acir(inline_type) => {
                                assert!(!matches!(inline_type, InlineType::Inline), "ICE: Got an ACIR function named {} that should have already been inlined", func.name());

                                let inputs = vecmap(arguments, |arg| self.convert_value(*arg, dfg));
                                // TODO(https://github.com/noir-lang/noir/issues/4608): handle complex return types from ACIR functions
                                let output_count =
                                    result_ids.iter().fold(0usize, |sum, result_id| {
                                        sum + dfg.try_get_array_length(*result_id).unwrap_or(1)
                                    });

                                let acir_function_id = ssa
                                    .entry_point_to_generated_index
                                    .get(id)
                                    .expect("ICE: should have an associated final index");
                                let output_vars = self.acir_context.call_acir_function(
                                    *acir_function_id,
                                    inputs,
                                    output_count,
                                    self.current_side_effects_enabled_var,
                                )?;
                                let output_values =
                                    self.convert_vars_to_values(output_vars, dfg, result_ids);

                                self.handle_ssa_call_outputs(result_ids, output_values, dfg)?;
                            }
                            RuntimeType::Brillig => {
                                // Check that we are not attempting to return a slice from
                                // an unconstrained runtime to a constrained runtime
                                for result_id in result_ids {
                                    if dfg.type_of_value(*result_id).contains_slice_element() {
                                        return Err(
                                            RuntimeError::UnconstrainedSliceReturnToConstrained {
                                                call_stack: self.acir_context.get_call_stack(),
                                            },
                                        );
                                    }
                                }
                                let inputs = vecmap(arguments, |arg| self.convert_value(*arg, dfg));
                                let arguments = self.gen_brillig_parameters(arguments, dfg);

                                let outputs: Vec<AcirType> = vecmap(result_ids, |result_id| {
                                    dfg.type_of_value(*result_id).into()
                                });

                                // Check whether we have already generated Brillig for this function
                                // If we have, re-use the generated code to set-up the Brillig call.
                                let output_values = if let Some(generated_pointer) = self
                                    .shared_context
                                    .generated_brillig_pointer(*id, arguments.clone())
                                {
                                    let code = self
                                        .shared_context
                                        .generated_brillig(*generated_pointer as usize);
                                    self.acir_context.brillig_call(
                                        self.current_side_effects_enabled_var,
                                        code,
                                        inputs,
                                        outputs,
                                        true,
                                        false,
                                        *generated_pointer,
                                        None,
                                    )?
                                } else {
                                    let code =
                                        self.gen_brillig_for(func, arguments.clone(), brillig)?;
                                    let generated_pointer =
                                        self.shared_context.new_generated_pointer();
                                    let output_values = self.acir_context.brillig_call(
                                        self.current_side_effects_enabled_var,
                                        &code,
                                        inputs,
                                        outputs,
                                        true,
                                        false,
                                        generated_pointer,
                                        None,
                                    )?;
                                    self.shared_context.insert_generated_brillig(
                                        *id,
                                        arguments,
                                        generated_pointer,
                                        code,
                                    );
                                    output_values
                                };

                                // Compiler sanity check
                                assert_eq!(result_ids.len(), output_values.len(), "ICE: The number of Brillig output values should match the result ids in SSA");

                                self.handle_ssa_call_outputs(result_ids, output_values, dfg)?;
                            }
                        }
                    }
                    Value::Intrinsic(intrinsic) => {
                        if matches!(
                            intrinsic,
                            Intrinsic::BlackBox(BlackBoxFunc::RecursiveAggregation)
                        ) {
                            warnings.push(SsaReport::Warning(InternalWarning::VerifyProof {
                                call_stack: self.acir_context.get_call_stack(),
                            }));
                        }
                        let outputs = self
                            .convert_ssa_intrinsic_call(*intrinsic, arguments, dfg, result_ids)?;

                        // Issue #1438 causes this check to fail with intrinsics that return 0
                        // results but the ssa form instead creates 1 unit result value.
                        // assert_eq!(result_ids.len(), outputs.len());
                        self.handle_ssa_call_outputs(result_ids, outputs, dfg)?;
                    }
                    Value::ForeignFunction(_) => {
                        return Err(RuntimeError::UnconstrainedOracleReturnToConstrained {
                            call_stack: self.acir_context.get_call_stack(),
                        })
                    }
                    _ => unreachable!("expected calling a function but got {function_value:?}"),
                }
            }
            _ => unreachable!("expected calling a call instruction"),
        }
        Ok(warnings)
    }

    fn handle_ssa_call_outputs(
        &mut self,
        result_ids: &[ValueId],
        output_values: Vec<AcirValue>,
        dfg: &DataFlowGraph,
    ) -> Result<(), RuntimeError> {
        for (result_id, output) in result_ids.iter().zip(output_values) {
            if let AcirValue::Array(_) = &output {
                let array_id = dfg.resolve(*result_id);
                let block_id = self.block_id(&array_id);
                let array_typ = dfg.type_of_value(array_id);
                let len = if matches!(array_typ, Type::Array(_, _)) {
                    array_typ.flattened_size()
                } else {
                    Self::flattened_value_size(&output)
                };
                self.initialize_array(block_id, len, Some(output.clone()))?;
            }
            // Do nothing for AcirValue::DynamicArray and AcirValue::Var
            // A dynamic array returned from a function call should already be initialized
            // and a single variable does not require any extra initialization.
            self.ssa_values.insert(*result_id, output);
        }
        Ok(())
    }

    fn gen_brillig_parameters(
        &self,
        values: &[ValueId],
        dfg: &DataFlowGraph,
    ) -> Vec<BrilligParameter> {
        values
            .iter()
            .map(|&value_id| {
                let typ = dfg.type_of_value(value_id);
                if let Type::Slice(item_types) = typ {
                    let len = match self
                        .ssa_values
                        .get(&value_id)
                        .expect("ICE: Unknown slice input to brillig")
                    {
                        AcirValue::DynamicArray(AcirDynamicArray { len, .. }) => *len,
                        AcirValue::Array(array) => array.len(),
                        _ => unreachable!("ICE: Slice value is not an array"),
                    };

                    BrilligParameter::Slice(
                        item_types
                            .iter()
                            .map(BrilligFunctionContext::ssa_type_to_parameter)
                            .collect(),
                        len / item_types.len(),
                    )
                } else {
                    BrilligFunctionContext::ssa_type_to_parameter(&typ)
                }
            })
            .collect()
    }

    fn gen_brillig_for(
        &self,
        func: &Function,
        arguments: Vec<BrilligParameter>,
        brillig: &Brillig,
    ) -> Result<GeneratedBrillig, InternalError> {
        // Create the entry point artifact
        let mut entry_point = BrilligContext::new_entry_point_artifact(
            arguments,
            BrilligFunctionContext::return_values(func),
            BrilligFunctionContext::function_id_to_function_label(func.id()),
        );
        // Link the entry point with all dependencies
        while let Some(unresolved_fn_label) = entry_point.first_unresolved_function_call() {
            let artifact = &brillig.find_by_function_label(unresolved_fn_label.clone());
            let artifact = match artifact {
                Some(artifact) => artifact,
                None => {
                    return Err(InternalError::General {
                        message: format!("Cannot find linked fn {unresolved_fn_label}"),
                        call_stack: CallStack::new(),
                    })
                }
            };
            entry_point.link_with(artifact);
        }
        // Generate the final bytecode
        Ok(entry_point.finish())
    }

    /// Handles an ArrayGet or ArraySet instruction.
    /// To set an index of the array (and create a new array in doing so), pass Some(value) for
    /// store_value. To just retrieve an index of the array, pass None for store_value.
    fn handle_array_operation(
        &mut self,
        instruction: InstructionId,
        dfg: &DataFlowGraph,
    ) -> Result<(), RuntimeError> {
        let mut mutable_array_set = false;

        // Pass the instruction between array methods rather than the internal fields themselves
        let (array, index, store_value) = match dfg[instruction] {
            Instruction::ArrayGet { array, index } => (array, index, None),
            Instruction::ArraySet { array, index, value, mutable } => {
                mutable_array_set = mutable;
                (array, index, Some(value))
            }
            _ => {
                return Err(InternalError::Unexpected {
                    expected: "Instruction should be an ArrayGet or ArraySet".to_owned(),
                    found: format!("Instead got {:?}", dfg[instruction]),
                    call_stack: self.acir_context.get_call_stack(),
                }
                .into())
            }
        };

        if self.handle_constant_index(instruction, dfg, index, array, store_value)? {
            return Ok(());
        }

        let (new_index, new_value) =
            self.convert_array_operation_inputs(array, dfg, index, store_value)?;

        if let Some(new_value) = new_value {
            self.array_set(instruction, new_index, new_value, dfg, mutable_array_set)?;
        } else {
            self.array_get(instruction, array, new_index, dfg)?;
        }

        Ok(())
    }

    /// Handle constant index: if there is no predicate and we have the array values,
    /// we can perform the operation directly on the array
    fn handle_constant_index(
        &mut self,
        instruction: InstructionId,
        dfg: &DataFlowGraph,
        index: ValueId,
        array_id: ValueId,
        store_value: Option<ValueId>,
    ) -> Result<bool, RuntimeError> {
        let index_const = dfg.get_numeric_constant(index);
        let value_type = dfg.type_of_value(array_id);
        // Compiler sanity checks
        assert!(
            !value_type.is_nested_slice(),
            "ICE: Nested slice type has reached ACIR generation"
        );
        let (Type::Array(_, _) | Type::Slice(_)) = &value_type else {
            unreachable!("ICE: expected array or slice type");
        };

        match self.convert_value(array_id, dfg) {
            AcirValue::Var(acir_var, _) => {
                return Err(RuntimeError::InternalError(InternalError::Unexpected {
                    expected: "an array value".to_string(),
                    found: format!("{acir_var:?}"),
                    call_stack: self.acir_context.get_call_stack(),
                }))
            }
            AcirValue::Array(array) => {
                if let Some(index_const) = index_const {
                    let array_size = array.len();
                    let index = match index_const.try_to_u64() {
                        Some(index_const) => index_const as usize,
                        None => {
                            let call_stack = self.acir_context.get_call_stack();
                            return Err(RuntimeError::TypeConversion {
                                from: "array index".to_string(),
                                into: "u64".to_string(),
                                call_stack,
                            });
                        }
                    };
                    if self.acir_context.is_constant_one(&self.current_side_effects_enabled_var) {
                        // Report the error if side effects are enabled.
                        if index >= array_size {
                            let call_stack = self.acir_context.get_call_stack();
                            return Err(RuntimeError::IndexOutOfBounds {
                                index,
                                array_size,
                                call_stack,
                            });
                        } else {
                            let value = match store_value {
                                Some(store_value) => {
                                    let store_value = self.convert_value(store_value, dfg);
                                    AcirValue::Array(array.update(index, store_value))
                                }
                                None => array[index].clone(),
                            };

                            self.define_result(dfg, instruction, value);
                            return Ok(true);
                        }
                    }
                    // If there is a predicate and the index is not out of range, we can directly perform the read
                    else if index < array_size && store_value.is_none() {
                        self.define_result(dfg, instruction, array[index].clone());
                        return Ok(true);
                    }
                }
            }
            AcirValue::DynamicArray(_) => (),
        };

        Ok(false)
    }

    /// We need to properly setup the inputs for array operations in ACIR.
    /// From the original SSA values we compute the following AcirVars:
    /// - new_index is the index of the array. ACIR memory operations work with a flat memory, so we fully flattened the specified index
    ///     in case we have a nested array. The index for SSA array operations only represents the flattened index of the current array.
    ///     Thus internal array element type sizes need to be computed to accurately transform the index.
    /// - predicate_index is 0, or the index if the predicate is true
    /// - new_value is the optional value when the operation is an array_set
    ///     When there is a predicate, it is predicate*value + (1-predicate)*dummy, where dummy is the value of the array at the requested index.
    ///     It is a dummy value because in the case of a false predicate, the value stored at the requested index will be itself.
    fn convert_array_operation_inputs(
        &mut self,
        array: ValueId,
        dfg: &DataFlowGraph,
        index: ValueId,
        store_value: Option<ValueId>,
    ) -> Result<(AcirVar, Option<AcirValue>), RuntimeError> {
        let (array_id, array_typ, block_id) = self.check_array_is_initialized(array, dfg)?;

        let index_var = self.convert_numeric_value(index, dfg)?;
        let index_var = self.get_flattened_index(&array_typ, array_id, index_var, dfg)?;

        let predicate_index =
            self.acir_context.mul_var(index_var, self.current_side_effects_enabled_var)?;

        let new_value = if let Some(store) = store_value {
            let store_value = self.convert_value(store, dfg);
            if self.acir_context.is_constant_one(&self.current_side_effects_enabled_var) {
                Some(store_value)
            } else {
                let store_type = dfg.type_of_value(store);

                let mut dummy_predicate_index = predicate_index;
                // We must setup the dummy value to match the type of the value we wish to store
                let dummy =
                    self.array_get_value(&store_type, block_id, &mut dummy_predicate_index)?;

                Some(self.convert_array_set_store_value(&store_value, &dummy)?)
            }
        } else {
            None
        };

        let new_index = if self.acir_context.is_constant_one(&self.current_side_effects_enabled_var)
        {
            index_var
        } else {
            predicate_index
        };

        Ok((new_index, new_value))
    }

    fn convert_array_set_store_value(
        &mut self,
        store_value: &AcirValue,
        dummy_value: &AcirValue,
    ) -> Result<AcirValue, RuntimeError> {
        match (store_value, dummy_value) {
            (AcirValue::Var(store_var, _), AcirValue::Var(dummy_var, _)) => {
                let true_pred =
                    self.acir_context.mul_var(*store_var, self.current_side_effects_enabled_var)?;
                let one = self.acir_context.add_constant(FieldElement::one());
                let not_pred =
                    self.acir_context.sub_var(one, self.current_side_effects_enabled_var)?;
                let false_pred = self.acir_context.mul_var(not_pred, *dummy_var)?;
                // predicate*value + (1-predicate)*dummy
                let new_value = self.acir_context.add_var(true_pred, false_pred)?;
                Ok(AcirValue::Var(new_value, AcirType::field()))
            }
            (AcirValue::Array(values), AcirValue::Array(dummy_values)) => {
                let mut elements = im::Vector::new();

                assert_eq!(
                    values.len(),
                    dummy_values.len(),
                    "ICE: The store value and dummy must have the same number of inner values"
                );
                for (val, dummy_val) in values.iter().zip(dummy_values) {
                    elements.push_back(self.convert_array_set_store_value(val, dummy_val)?);
                }

                Ok(AcirValue::Array(elements))
            }
            (
                AcirValue::DynamicArray(AcirDynamicArray { block_id, len, .. }),
                AcirValue::Array(dummy_values),
            ) => {
                let dummy_values = dummy_values
                    .into_iter()
                    .flat_map(|val| val.clone().flatten())
                    .map(|(var, typ)| AcirValue::Var(var, typ))
                    .collect::<Vec<_>>();

                assert_eq!(
                    *len,
                    dummy_values.len(),
                    "ICE: The store value and dummy must have the same number of inner values"
                );

                let values = try_vecmap(0..*len, |i| {
                    let index_var = self.acir_context.add_constant(i);

                    let read = self.acir_context.read_from_memory(*block_id, &index_var)?;
                    Ok::<AcirValue, RuntimeError>(AcirValue::Var(read, AcirType::field()))
                })?;

                let mut elements = im::Vector::new();
                for (val, dummy_val) in values.iter().zip(dummy_values) {
                    elements.push_back(self.convert_array_set_store_value(val, &dummy_val)?);
                }

                Ok(AcirValue::Array(elements))
            }
            (AcirValue::DynamicArray(_), AcirValue::DynamicArray(_)) => {
                unimplemented!("ICE: setting a dynamic array not supported");
            }
            _ => {
                unreachable!("ICE: The store value and dummy value must match");
            }
        }
    }

    /// Generates a read opcode for the array
    fn array_get(
        &mut self,
        instruction: InstructionId,
        array: ValueId,
        mut var_index: AcirVar,
        dfg: &DataFlowGraph,
    ) -> Result<AcirValue, RuntimeError> {
        let (array_id, _, block_id) = self.check_array_is_initialized(array, dfg)?;
        let results = dfg.instruction_results(instruction);
        let res_typ = dfg.type_of_value(results[0]);

        // Get operations to call-data parameters are replaced by a get to the call-data-bus array
        if let Some(call_data) = self.data_bus.call_data {
            if self.data_bus.call_data_map.contains_key(&array_id) {
                // TODO: the block_id of call-data must be notified to the backend
                // TODO: should we do the same for return-data?
                let type_size = res_typ.flattened_size();
                let type_size =
                    self.acir_context.add_constant(FieldElement::from(type_size as i128));
                let offset = self.acir_context.mul_var(var_index, type_size)?;
                let bus_index = self.acir_context.add_constant(FieldElement::from(
                    self.data_bus.call_data_map[&array_id] as i128,
                ));
                let new_index = self.acir_context.add_var(offset, bus_index)?;
                return self.array_get(instruction, call_data, new_index, dfg);
            }
        }

        // Compiler sanity check
        assert!(
            !res_typ.contains_slice_element(),
            "ICE: Nested slice result found during ACIR generation"
        );
        let value = self.array_get_value(&res_typ, block_id, &mut var_index)?;

        self.define_result(dfg, instruction, value.clone());

        Ok(value)
    }

    fn array_get_value(
        &mut self,
        ssa_type: &Type,
        block_id: BlockId,
        var_index: &mut AcirVar,
    ) -> Result<AcirValue, RuntimeError> {
        let one = self.acir_context.add_constant(FieldElement::one());
        match ssa_type.clone() {
            Type::Numeric(numeric_type) => {
                // Read the value from the array at the specified index
                let read = self.acir_context.read_from_memory(block_id, var_index)?;

                // Increment the var_index in case of a nested array
                *var_index = self.acir_context.add_var(*var_index, one)?;

                let typ = AcirType::NumericType(numeric_type);
                Ok(AcirValue::Var(read, typ))
            }
            Type::Array(element_types, len) => {
                let mut values = Vector::new();
                for _ in 0..len {
                    for typ in element_types.as_ref() {
                        values.push_back(self.array_get_value(typ, block_id, var_index)?);
                    }
                }
                Ok(AcirValue::Array(values))
            }
            _ => unreachable!("ICE: Expected an array or numeric but got {ssa_type:?}"),
        }
    }

    /// If `mutate_array` is:
    /// - true: Mutate the array directly
    /// - false: Copy the array and generates a write opcode on the new array. This is
    ///          generally very inefficient and should be avoided if possible. Currently
    ///          this is controlled by SSA's array set optimization pass.
    fn array_set(
        &mut self,
        instruction: InstructionId,
        mut var_index: AcirVar,
        store_value: AcirValue,
        dfg: &DataFlowGraph,
        mutate_array: bool,
    ) -> Result<(), RuntimeError> {
        // Pass the instruction between array methods rather than the internal fields themselves
        let array = match dfg[instruction] {
            Instruction::ArraySet { array, .. } => array,
            _ => {
                return Err(InternalError::Unexpected {
                    expected: "Instruction should be an ArraySet".to_owned(),
                    found: format!("Instead got {:?}", dfg[instruction]),
                    call_stack: self.acir_context.get_call_stack(),
                }
                .into())
            }
        };

        let (array_id, array_typ, block_id) = self.check_array_is_initialized(array, dfg)?;

        // Every array has a length in its type, so we fetch that from
        // the SSA IR.
        //
        // A slice's size must be fetched from the SSA value that represents the slice.
        // However, this size is simply the capacity of a slice. The capacity is dependent upon the witness
        // and may contain data for which we want to restrict access. The true slice length is tracked in a
        // a separate SSA value and restrictions on slice indices should be generated elsewhere in the SSA.
        let array_len = if !array_typ.contains_slice_element() {
            array_typ.flattened_size()
        } else {
            self.flattened_slice_size(array_id, dfg)
        };

        // Since array_set creates a new array, we create a new block ID for this
        // array, unless map_array is true. In that case, we operate directly on block_id
        // and we do not create a new block ID.
        let result_id = dfg
            .instruction_results(instruction)
            .first()
            .expect("Array set does not have one result");
        let result_block_id;
        if mutate_array {
            self.memory_blocks.insert(*result_id, block_id);
            result_block_id = block_id;
        } else {
            // Initialize the new array with the values from the old array
            result_block_id = self.block_id(result_id);
            self.copy_dynamic_array(block_id, result_block_id, array_len)?;
        }

        self.array_set_value(&store_value, result_block_id, &mut var_index)?;

        let element_type_sizes = if !can_omit_element_sizes_array(&array_typ) {
            let acir_value = self.convert_value(array_id, dfg);
            Some(self.init_element_type_sizes_array(
                &array_typ,
                array_id,
                Some(&acir_value),
                dfg,
            )?)
        } else {
            None
        };

        let value_types = self.convert_value(array_id, dfg).flat_numeric_types();
        // Compiler sanity check
        assert_eq!(value_types.len(), array_len, "ICE: The length of the flattened type array should match the length of the dynamic array");

        let result_value = AcirValue::DynamicArray(AcirDynamicArray {
            block_id: result_block_id,
            len: array_len,
            value_types,
            element_type_sizes,
        });
        self.define_result(dfg, instruction, result_value);
        Ok(())
    }

    fn array_set_value(
        &mut self,
        value: &AcirValue,
        block_id: BlockId,
        var_index: &mut AcirVar,
    ) -> Result<(), RuntimeError> {
        let one = self.acir_context.add_constant(FieldElement::one());
        match value {
            AcirValue::Var(store_var, _) => {
                // Write the new value into the new array at the specified index
                self.acir_context.write_to_memory(block_id, var_index, store_var)?;
                // Increment the var_index in case of a nested array
                *var_index = self.acir_context.add_var(*var_index, one)?;
            }
            AcirValue::Array(values) => {
                for value in values {
                    self.array_set_value(value, block_id, var_index)?;
                }
            }
            AcirValue::DynamicArray(AcirDynamicArray { block_id: inner_block_id, len, .. }) => {
                let values = try_vecmap(0..*len, |i| {
                    let index_var = self.acir_context.add_constant(i);

                    let read = self.acir_context.read_from_memory(*inner_block_id, &index_var)?;
                    Ok::<AcirValue, RuntimeError>(AcirValue::Var(read, AcirType::field()))
                })?;
                self.array_set_value(&AcirValue::Array(values.into()), block_id, var_index)?;
            }
        }
        Ok(())
    }

    fn check_array_is_initialized(
        &mut self,
        array: ValueId,
        dfg: &DataFlowGraph,
    ) -> Result<(ValueId, Type, BlockId), RuntimeError> {
        // Fetch the internal SSA ID for the array
        let array_id = dfg.resolve(array);

        let array_typ = dfg.type_of_value(array_id);

        // Use the SSA ID to get or create its block ID
        let block_id = self.block_id(&array_id);

        // Check if the array has already been initialized in ACIR gen
        // if not, we initialize it using the values from SSA
        let already_initialized = self.initialized_arrays.contains(&block_id);
        if !already_initialized {
            let value = &dfg[array_id];
            match value {
                Value::Array { .. } | Value::Instruction { .. } => {
                    let value = self.convert_value(array_id, dfg);
                    let len = if !array_typ.contains_slice_element() {
                        array_typ.flattened_size()
                    } else {
                        self.flattened_slice_size(array_id, dfg)
                    };
                    self.initialize_array(block_id, len, Some(value))?;
                }
                _ => {
                    return Err(InternalError::General {
                        message: format!("Array {array_id} should be initialized"),
                        call_stack: self.acir_context.get_call_stack(),
                    }
                    .into());
                }
            }
        }

        Ok((array_id, array_typ, block_id))
    }

    fn init_element_type_sizes_array(
        &mut self,
        array_typ: &Type,
        array_id: ValueId,
        supplied_acir_value: Option<&AcirValue>,
        dfg: &DataFlowGraph,
    ) -> Result<BlockId, RuntimeError> {
        let element_type_sizes = self.internal_block_id(&array_id);
        // Check whether an internal type sizes array has already been initialized
        // Need to look into how to optimize for slices as this could lead to different element type sizes
        // for different slices that do not have consistent sizes
        if self.initialized_arrays.contains(&element_type_sizes) {
            return Ok(element_type_sizes);
        }

        let mut flat_elem_type_sizes = Vec::new();
        flat_elem_type_sizes.push(0);
        match array_typ {
            Type::Array(_, _) | Type::Slice(_) => {
                match &dfg[array_id] {
                    Value::Array { array, .. } => {
                        for (i, value) in array.iter().enumerate() {
                            flat_elem_type_sizes.push(
                                self.flattened_slice_size(*value, dfg) + flat_elem_type_sizes[i],
                            );
                        }
                    }
                    Value::Instruction { .. } | Value::Param { .. } => {
                        // An instruction representing the slice means it has been processed previously during ACIR gen.
                        // Use the previously defined result of an array operation to fetch the internal type information.
                        let array_acir_value = &self.convert_value(array_id, dfg);
                        let array_acir_value = supplied_acir_value.unwrap_or(array_acir_value);
                        match array_acir_value {
                            AcirValue::DynamicArray(AcirDynamicArray {
                                element_type_sizes: inner_elem_type_sizes,
                                ..
                            }) => {
                                if let Some(inner_elem_type_sizes) = inner_elem_type_sizes {
                                    if self.initialized_arrays.contains(inner_elem_type_sizes) {
                                        let type_sizes_array_len = *self.internal_mem_block_lengths.get(inner_elem_type_sizes).ok_or_else(||
                                            InternalError::General {
                                                message: format!("Array {array_id}'s inner element type sizes array does not have a tracked length"),
                                                call_stack: self.acir_context.get_call_stack(),
                                            }
                                        )?;
                                        self.copy_dynamic_array(
                                            *inner_elem_type_sizes,
                                            element_type_sizes,
                                            type_sizes_array_len,
                                        )?;
                                        self.internal_mem_block_lengths
                                            .insert(element_type_sizes, type_sizes_array_len);
                                        return Ok(element_type_sizes);
                                    } else {
                                        return Err(InternalError::General {
                                            message: format!("Array {array_id}'s inner element type sizes array should be initialized"),
                                            call_stack: self.acir_context.get_call_stack(),
                                        }
                                        .into());
                                    }
                                }
                            }
                            AcirValue::Array(values) => {
                                for (i, value) in values.iter().enumerate() {
                                    flat_elem_type_sizes.push(
                                        Self::flattened_value_size(value) + flat_elem_type_sizes[i],
                                    );
                                }
                            }
                            _ => {
                                return Err(InternalError::Unexpected {
                                    expected: "AcirValue::DynamicArray or AcirValue::Array"
                                        .to_owned(),
                                    found: format!("{:?}", array_acir_value),
                                    call_stack: self.acir_context.get_call_stack(),
                                }
                                .into())
                            }
                        }
                    }
                    _ => {
                        return Err(InternalError::Unexpected {
                            expected: "array or instruction".to_owned(),
                            found: format!("{:?}", &dfg[array_id]),
                            call_stack: self.acir_context.get_call_stack(),
                        }
                        .into())
                    }
                };
            }
            _ => {
                return Err(InternalError::Unexpected {
                    expected: "array or slice".to_owned(),
                    found: array_typ.to_string(),
                    call_stack: self.acir_context.get_call_stack(),
                }
                .into());
            }
        }

        // The final array should will the flattened index at each outer array index
        let init_values = vecmap(flat_elem_type_sizes, |type_size| {
            let var = self.acir_context.add_constant(type_size);
            AcirValue::Var(var, AcirType::field())
        });
        let element_type_sizes_len = init_values.len();
        self.initialize_array(
            element_type_sizes,
            element_type_sizes_len,
            Some(AcirValue::Array(init_values.into())),
        )?;

        self.internal_mem_block_lengths.insert(element_type_sizes, element_type_sizes_len);

        Ok(element_type_sizes)
    }

    fn copy_dynamic_array(
        &mut self,
        source: BlockId,
        destination: BlockId,
        array_len: usize,
    ) -> Result<(), RuntimeError> {
        let init_values = try_vecmap(0..array_len, |i| {
            let index_var = self.acir_context.add_constant(i);

            let read = self.acir_context.read_from_memory(source, &index_var)?;
            Ok::<AcirValue, RuntimeError>(AcirValue::Var(read, AcirType::field()))
        })?;
        let array: im::Vector<AcirValue> = init_values.into();
        self.initialize_array(destination, array_len, Some(AcirValue::Array(array)))?;
        Ok(())
    }

    fn get_flattened_index(
        &mut self,
        array_typ: &Type,
        array_id: ValueId,
        var_index: AcirVar,
        dfg: &DataFlowGraph,
    ) -> Result<AcirVar, RuntimeError> {
        if !can_omit_element_sizes_array(array_typ) {
            let element_type_sizes =
                self.init_element_type_sizes_array(array_typ, array_id, None, dfg)?;

            let predicate_index =
                self.acir_context.mul_var(var_index, self.current_side_effects_enabled_var)?;

            self.acir_context
                .read_from_memory(element_type_sizes, &predicate_index)
                .map_err(RuntimeError::from)
        } else {
            Ok(var_index)
        }
    }

    fn flattened_slice_size(&mut self, array_id: ValueId, dfg: &DataFlowGraph) -> usize {
        let mut size = 0;
        match &dfg[array_id] {
            Value::Array { array, .. } => {
                // The array is going to be the flattened outer array
                // Flattened slice size from SSA value does not need to be multiplied by the len
                for value in array {
                    size += self.flattened_slice_size(*value, dfg);
                }
            }
            Value::NumericConstant { .. } => {
                size += 1;
            }
            Value::Instruction { .. } => {
                let array_acir_value = self.convert_value(array_id, dfg);
                size += Self::flattened_value_size(&array_acir_value);
            }
            Value::Param { .. } => {
                let array_acir_value = self.convert_value(array_id, dfg);
                size += Self::flattened_value_size(&array_acir_value);
            }
            _ => {
                unreachable!("ICE: Unexpected SSA value when computing the slice size");
            }
        }
        size
    }

    fn flattened_value_size(value: &AcirValue) -> usize {
        let mut size = 0;
        match value {
            AcirValue::DynamicArray(AcirDynamicArray { len, .. }) => {
                size += len;
            }
            AcirValue::Var(_, _) => {
                size += 1;
            }
            AcirValue::Array(values) => {
                for value in values {
                    size += Self::flattened_value_size(value);
                }
            }
        }
        size
    }

    /// Initializes an array with the given values and caches the fact that we
    /// have initialized this array.
    fn initialize_array(
        &mut self,
        array: BlockId,
        len: usize,
        value: Option<AcirValue>,
    ) -> Result<(), InternalError> {
        self.acir_context.initialize_array(array, len, value)?;
        self.initialized_arrays.insert(array);
        Ok(())
    }

    /// Remember the result of an instruction returning a single value
    fn define_result(
        &mut self,
        dfg: &DataFlowGraph,
        instruction: InstructionId,
        result: AcirValue,
    ) {
        let result_ids = dfg.instruction_results(instruction);
        self.ssa_values.insert(result_ids[0], result);
    }

    /// Remember the result of instruction returning a single numeric value
    fn define_result_var(
        &mut self,
        dfg: &DataFlowGraph,
        instruction: InstructionId,
        result: AcirVar,
    ) {
        let result_ids = dfg.instruction_results(instruction);
        let typ = dfg.type_of_value(result_ids[0]).into();
        self.define_result(dfg, instruction, AcirValue::Var(result, typ));
    }

    /// Converts an SSA terminator's return values into their ACIR representations
    fn convert_ssa_return(
        &mut self,
        terminator: &TerminatorInstruction,
        dfg: &DataFlowGraph,
    ) -> Result<Vec<SsaReport>, InternalError> {
        let (return_values, call_stack) = match terminator {
            TerminatorInstruction::Return { return_values, call_stack } => {
                (return_values, call_stack)
            }
            // TODO(https://github.com/noir-lang/noir/issues/4616): Enable recursion on foldable/non-inlined ACIR functions
            _ => unreachable!("ICE: Program must have a singular return"),
        };

        // The return value may or may not be an array reference. Calling `flatten_value_list`
        // will expand the array if there is one.
        let return_acir_vars = self.flatten_value_list(return_values, dfg)?;
        let mut warnings = Vec::new();
        for acir_var in return_acir_vars {
            if self.acir_context.is_constant(&acir_var) {
                warnings.push(SsaReport::Warning(InternalWarning::ReturnConstant {
                    call_stack: call_stack.clone(),
                }));
            }
            self.acir_context.return_var(acir_var)?;
        }
        Ok(warnings)
    }

    /// Gets the cached `AcirVar` that was converted from the corresponding `ValueId`. If it does
    /// not already exist in the cache, a conversion is attempted and cached for simple values
    /// that require no further context such as numeric types - values requiring more context
    /// should have already been cached elsewhere.
    ///
    /// Conversion is assumed to have already been performed for instruction results and block
    /// parameters. This is because block parameters are converted before anything else, and
    /// because instructions results are converted when the corresponding instruction is
    /// encountered. (An instruction result cannot be referenced before the instruction occurs.)
    ///
    /// It is not safe to call this function on value ids that represent addresses. Instructions
    /// involving such values are evaluated via a separate path and stored in
    /// `ssa_value_to_array_address` instead.
    fn convert_value(&mut self, value_id: ValueId, dfg: &DataFlowGraph) -> AcirValue {
        let value_id = dfg.resolve(value_id);
        let value = &dfg[value_id];
        if let Some(acir_value) = self.ssa_values.get(&value_id) {
            return acir_value.clone();
        }

        let acir_value = match value {
            Value::NumericConstant { constant, typ } => {
                AcirValue::Var(self.acir_context.add_constant(*constant), typ.into())
            }
            Value::Array { array, .. } => {
                let elements = array.iter().map(|element| self.convert_value(*element, dfg));
                AcirValue::Array(elements.collect())
            }
            Value::Intrinsic(..) => todo!(),
            Value::Function(function_id) => {
                // This conversion is for debugging support only, to allow the
                // debugging instrumentation code to work. Taking the reference
                // of a function in ACIR is useless.
                let id = self.acir_context.add_constant(function_id.to_usize());
                AcirValue::Var(id, AcirType::field())
            }
            Value::ForeignFunction(_) => unimplemented!(
                "Oracle calls directly in constrained functions are not yet available."
            ),
            Value::Instruction { .. } | Value::Param { .. } => {
                unreachable!("ICE: Should have been in cache {value_id} {value:?}")
            }
        };
        self.ssa_values.insert(value_id, acir_value.clone());
        acir_value
    }

    fn convert_numeric_value(
        &mut self,
        value_id: ValueId,
        dfg: &DataFlowGraph,
    ) -> Result<AcirVar, InternalError> {
        match self.convert_value(value_id, dfg) {
            AcirValue::Var(acir_var, _) => Ok(acir_var),
            AcirValue::Array(array) => Err(InternalError::Unexpected {
                expected: "a numeric value".to_string(),
                found: format!("{array:?}"),
                call_stack: self.acir_context.get_call_stack(),
            }),
            AcirValue::DynamicArray(_) => Err(InternalError::Unexpected {
                expected: "a numeric value".to_string(),
                found: "an array".to_string(),
                call_stack: self.acir_context.get_call_stack(),
            }),
        }
    }

    /// Processes a binary operation and converts the result into an `AcirVar`
    fn convert_ssa_binary(
        &mut self,
        binary: &Binary,
        dfg: &DataFlowGraph,
    ) -> Result<AcirVar, RuntimeError> {
        let lhs = self.convert_numeric_value(binary.lhs, dfg)?;
        let rhs = self.convert_numeric_value(binary.rhs, dfg)?;

        let binary_type = self.type_of_binary_operation(binary, dfg);
        match &binary_type {
            Type::Numeric(NumericType::Unsigned { bit_size })
            | Type::Numeric(NumericType::Signed { bit_size }) => {
                // Conservative max bit size that is small enough such that two operands can be
                // multiplied and still fit within the field modulus. This is necessary for the
                // truncation technique: result % 2^bit_size to be valid.
                let max_integer_bit_size = FieldElement::max_num_bits() / 2;
                if *bit_size > max_integer_bit_size {
                    return Err(RuntimeError::UnsupportedIntegerSize {
                        num_bits: *bit_size,
                        max_num_bits: max_integer_bit_size,
                        call_stack: self.acir_context.get_call_stack(),
                    });
                }
            }
            _ => {}
        }

        let binary_type = AcirType::from(binary_type);
        let bit_count = binary_type.bit_size();

        match binary.operator {
            BinaryOp::Add => self.acir_context.add_var(lhs, rhs),
            BinaryOp::Sub => self.acir_context.sub_var(lhs, rhs),
            BinaryOp::Mul => self.acir_context.mul_var(lhs, rhs),
            BinaryOp::Div => self.acir_context.div_var(
                lhs,
                rhs,
                binary_type,
                self.current_side_effects_enabled_var,
            ),
            // Note: that this produces unnecessary constraints when
            // this Eq instruction is being used for a constrain statement
            BinaryOp::Eq => self.acir_context.eq_var(lhs, rhs),
            BinaryOp::Lt => match binary_type {
                AcirType::NumericType(NumericType::Signed { .. }) => {
                    self.acir_context.less_than_signed(lhs, rhs, bit_count)
                }
                _ => self.acir_context.less_than_var(lhs, rhs, bit_count),
            },
            BinaryOp::Xor => self.acir_context.xor_var(lhs, rhs, binary_type),
            BinaryOp::And => self.acir_context.and_var(lhs, rhs, binary_type),
            BinaryOp::Or => self.acir_context.or_var(lhs, rhs, binary_type),
            BinaryOp::Mod => self.acir_context.modulo_var(
                lhs,
                rhs,
                bit_count,
                self.current_side_effects_enabled_var,
            ),
            BinaryOp::Shl | BinaryOp::Shr => unreachable!(
                "ICE - bit shift operators do not exist in ACIR and should have been replaced"
            ),
        }
    }

    /// Operands in a binary operation are checked to have the same type.
    ///
    /// In Noir, binary operands should have the same type due to the language
    /// semantics.
    ///
    /// There are some edge cases to consider:
    /// - Constants are not explicitly type casted, so we need to check for this and
    /// return the type of the other operand, if we have a constant.
    /// - 0 is not seen as `Field 0` but instead as `Unit 0`
    /// TODO: The latter seems like a bug, if we cannot differentiate between a function returning
    /// TODO nothing and a 0.
    ///
    /// TODO: This constant coercion should ideally be done in the type checker.
    fn type_of_binary_operation(&self, binary: &Binary, dfg: &DataFlowGraph) -> Type {
        let lhs_type = dfg.type_of_value(binary.lhs);
        let rhs_type = dfg.type_of_value(binary.rhs);

        match (lhs_type, rhs_type) {
            // Function type should not be possible, since all functions
            // have been inlined.
            (_, Type::Function) | (Type::Function, _) => {
                unreachable!("all functions should be inlined")
            }
            (_, Type::Reference(_)) | (Type::Reference(_), _) => {
                unreachable!("References are invalid in binary operations")
            }
            (_, Type::Array(..)) | (Type::Array(..), _) => {
                unreachable!("Arrays are invalid in binary operations")
            }
            (_, Type::Slice(..)) | (Type::Slice(..), _) => {
                unreachable!("Arrays are invalid in binary operations")
            }
            // If either side is a Field constant then, we coerce into the type
            // of the other operand
            (Type::Numeric(NumericType::NativeField), typ)
            | (typ, Type::Numeric(NumericType::NativeField)) => typ,
            // If either side is a numeric type, then we expect their types to be
            // the same.
            (Type::Numeric(lhs_type), Type::Numeric(rhs_type)) => {
                assert_eq!(lhs_type, rhs_type, "lhs and rhs types in {binary:?} are not the same");
                Type::Numeric(lhs_type)
            }
        }
    }

    /// Returns an `AcirVar`that is constrained to be result of the truncation.
    fn convert_ssa_truncate(
        &mut self,
        value_id: ValueId,
        bit_size: u32,
        max_bit_size: u32,
        dfg: &DataFlowGraph,
    ) -> Result<AcirVar, RuntimeError> {
        let mut var = self.convert_numeric_value(value_id, dfg)?;
        match &dfg[value_id] {
            Value::Instruction { instruction, .. } => {
                if matches!(
                    &dfg[*instruction],
                    Instruction::Binary(Binary { operator: BinaryOp::Sub, .. })
                ) {
                    // Subtractions must first have the integer modulus added before truncation can be
                    // applied. This is done in order to prevent underflow.
                    let integer_modulus = self.acir_context.add_constant(2_u128.pow(bit_size));
                    var = self.acir_context.add_var(var, integer_modulus)?;
                }
            }
            Value::Param { .. } => {
                // Binary operations on params may have been entirely simplified if the operation
                // results in the identity of the parameter
            }
            _ => unreachable!(
                "ICE: Truncates are only ever applied to the result of a binary op or a param"
            ),
        };

        self.acir_context.truncate_var(var, bit_size, max_bit_size)
    }

    /// Returns a vector of `AcirVar`s constrained to be result of the function call.
    ///
    /// The function being called is required to be intrinsic.
    fn convert_ssa_intrinsic_call(
        &mut self,
        intrinsic: Intrinsic,
        arguments: &[ValueId],
        dfg: &DataFlowGraph,
        result_ids: &[ValueId],
    ) -> Result<Vec<AcirValue>, RuntimeError> {
        match intrinsic {
            Intrinsic::BlackBox(black_box) => {
                // Slices are represented as a tuple of (length, slice contents).
                // We must check the inputs to determine if there are slices
                // and make sure that we pass the correct inputs to the black box function call.
                // The loop below only keeps the slice contents, so that
                // setting up a black box function with slice inputs matches the expected
                // number of arguments specified in the function signature.
                let mut arguments_no_slice_len = Vec::new();
                for (i, arg) in arguments.iter().enumerate() {
                    if matches!(dfg.type_of_value(*arg), Type::Numeric(_)) {
                        if i < arguments.len() - 1 {
                            if !matches!(dfg.type_of_value(arguments[i + 1]), Type::Slice(_)) {
                                arguments_no_slice_len.push(*arg);
                            }
                        } else {
                            arguments_no_slice_len.push(*arg);
                        }
                    } else {
                        arguments_no_slice_len.push(*arg);
                    }
                }

                let inputs = vecmap(&arguments_no_slice_len, |arg| self.convert_value(*arg, dfg));

                let output_count = result_ids.iter().fold(0usize, |sum, result_id| {
                    sum + dfg.try_get_array_length(*result_id).unwrap_or(1)
                });

                let vars = self.acir_context.black_box_function(black_box, inputs, output_count)?;

                Ok(self.convert_vars_to_values(vars, dfg, result_ids))
            }
            Intrinsic::ApplyRangeConstraint => {
                unreachable!("ICE: `Intrinsic::ApplyRangeConstraint` calls should be transformed into an `Instruction::RangeCheck`");
            }
            Intrinsic::ToRadix(endian) => {
                let field = self.convert_value(arguments[0], dfg).into_var()?;
                let radix = self.convert_value(arguments[1], dfg).into_var()?;
                let limb_size = self.convert_value(arguments[2], dfg).into_var()?;

                let result_type = Self::array_element_type(dfg, result_ids[1]);

                self.acir_context.radix_decompose(endian, field, radix, limb_size, result_type)
            }
            Intrinsic::ToBits(endian) => {
                let field = self.convert_value(arguments[0], dfg).into_var()?;
                let bit_size = self.convert_value(arguments[1], dfg).into_var()?;

                let result_type = Self::array_element_type(dfg, result_ids[1]);

                self.acir_context.bit_decompose(endian, field, bit_size, result_type)
            }
            Intrinsic::ArrayLen => {
                let len = match self.convert_value(arguments[0], dfg) {
                    AcirValue::Var(_, _) => unreachable!("Non-array passed to array.len() method"),
                    AcirValue::Array(values) => values.len(),
                    AcirValue::DynamicArray(array) => array.len,
                };
                Ok(vec![AcirValue::Var(self.acir_context.add_constant(len), AcirType::field())])
            }
            Intrinsic::AsSlice => {
                let (slice_contents, slice_typ, block_id) =
                    self.check_array_is_initialized(arguments[0], dfg)?;
                assert!(!slice_typ.is_nested_slice(), "ICE: Nested slice used in ACIR generation");

                let result_block_id = self.block_id(&result_ids[1]);
                let acir_value = self.convert_value(slice_contents, dfg);

                let array_len = if !slice_typ.contains_slice_element() {
                    slice_typ.flattened_size()
                } else {
                    self.flattened_slice_size(slice_contents, dfg)
                };
                let slice_length = self.acir_context.add_constant(array_len);
                self.copy_dynamic_array(block_id, result_block_id, array_len)?;

                let element_type_sizes = if !can_omit_element_sizes_array(&slice_typ) {
                    Some(self.init_element_type_sizes_array(
                        &slice_typ,
                        slice_contents,
                        Some(&acir_value),
                        dfg,
                    )?)
                } else {
                    None
                };

                let value_types = self.convert_value(slice_contents, dfg).flat_numeric_types();
                assert!(
                    array_len == value_types.len(),
                    "AsSlice: unexpected length difference: {:?} != {:?}",
                    array_len,
                    value_types.len()
                );

                let result = AcirValue::DynamicArray(AcirDynamicArray {
                    block_id: result_block_id,
                    len: value_types.len(),
                    value_types,
                    element_type_sizes,
                });
                Ok(vec![AcirValue::Var(slice_length, AcirType::field()), result])
            }
            Intrinsic::SlicePushBack => {
                // arguments = [slice_length, slice_contents, ...elements_to_push]
                let slice_length = self.convert_value(arguments[0], dfg).into_var()?;
                let (slice_contents, slice_typ, _) =
                    self.check_array_is_initialized(arguments[1], dfg)?;
                assert!(!slice_typ.is_nested_slice(), "ICE: Nested slice used in ACIR generation");

                let slice = self.convert_value(slice_contents, dfg);
                let mut new_elem_size = Self::flattened_value_size(&slice);

                let mut new_slice = Vector::new();
                self.slice_intrinsic_input(&mut new_slice, slice)?;

                let elements_to_push = &arguments[2..];
                // We must directly push back elements for non-nested slices
                for elem in elements_to_push {
                    let element = self.convert_value(*elem, dfg);

                    new_elem_size += Self::flattened_value_size(&element);
                    new_slice.push_back(element);
                }

                // Increase the slice length by one to enable accessing more elements in the slice.
                let one = self.acir_context.add_constant(FieldElement::one());
                let new_slice_length = self.acir_context.add_var(slice_length, one)?;

                let new_slice_val = AcirValue::Array(new_slice);
                let result_block_id = self.block_id(&result_ids[1]);
                self.initialize_array(result_block_id, new_elem_size, Some(new_slice_val.clone()))?;
                // The previous slice length represents the index we want to write into.
                let mut var_index = slice_length;
                // Write the elements we wish to push back directly.
                // The slice's underlying array value should already be filled with dummy data
                // to enable this write to be within bounds.
                // The dummy data is either attached during SSA gen or in this match case for non-nested slices.
                // These values can then be accessed due to the increased dynamic slice length.
                for elem in elements_to_push {
                    let element = self.convert_value(*elem, dfg);
                    self.array_set_value(&element, result_block_id, &mut var_index)?;
                }

                let element_type_sizes = if !can_omit_element_sizes_array(&slice_typ) {
                    Some(self.init_element_type_sizes_array(
                        &slice_typ,
                        slice_contents,
                        Some(&new_slice_val),
                        dfg,
                    )?)
                } else {
                    None
                };

                let value_types = new_slice_val.flat_numeric_types();
                assert_eq!(
                    value_types.len(),
                    new_elem_size,
                    "ICE: Value types array must match new slice size"
                );

                let result = AcirValue::DynamicArray(AcirDynamicArray {
                    block_id: result_block_id,
                    len: new_elem_size,
                    value_types,
                    element_type_sizes,
                });
                Ok(vec![AcirValue::Var(new_slice_length, AcirType::field()), result])
            }
            Intrinsic::SlicePushFront => {
                // arguments = [slice_length, slice_contents, ...elements_to_push]
                let slice_length = self.convert_value(arguments[0], dfg).into_var()?;

                let (slice_contents, slice_typ, _) =
                    self.check_array_is_initialized(arguments[1], dfg)?;
                assert!(!slice_typ.is_nested_slice(), "ICE: Nested slice used in ACIR generation");

                let slice: AcirValue = self.convert_value(slice_contents, dfg);
                let mut new_slice_size = Self::flattened_value_size(&slice);

                // Increase the slice length by one to enable accessing more elements in the slice.
                let one = self.acir_context.add_constant(FieldElement::one());
                let new_slice_length = self.acir_context.add_var(slice_length, one)?;

                let mut new_slice = Vector::new();
                self.slice_intrinsic_input(&mut new_slice, slice)?;

                let elements_to_push = &arguments[2..];
                let mut elem_size = 0;
                // We must directly push front elements for non-nested slices
                for elem in elements_to_push.iter().rev() {
                    let element = self.convert_value(*elem, dfg);

                    elem_size += Self::flattened_value_size(&element);
                    new_slice.push_front(element);
                }
                new_slice_size += elem_size;

                let new_slice_val = AcirValue::Array(new_slice.clone());

                let result_block_id = self.block_id(&result_ids[1]);
                self.initialize_array(
                    result_block_id,
                    new_slice_size,
                    Some(new_slice_val.clone()),
                )?;

                let element_type_sizes = if !can_omit_element_sizes_array(&slice_typ) {
                    Some(self.init_element_type_sizes_array(
                        &slice_typ,
                        slice_contents,
                        Some(&new_slice_val),
                        dfg,
                    )?)
                } else {
                    None
                };

                let value_types = new_slice_val.flat_numeric_types();
                assert_eq!(
                    value_types.len(),
                    new_slice_size,
                    "ICE: Value types array must match new slice size"
                );

                let result = AcirValue::DynamicArray(AcirDynamicArray {
                    block_id: result_block_id,
                    len: new_slice_size,
                    value_types,
                    element_type_sizes,
                });

                Ok(vec![AcirValue::Var(new_slice_length, AcirType::field()), result])
            }
            Intrinsic::SlicePopBack => {
                // arguments = [slice_length, slice_contents]
                let slice_length = self.convert_value(arguments[0], dfg).into_var()?;

                let one = self.acir_context.add_constant(FieldElement::one());
                let new_slice_length = self.acir_context.sub_var(slice_length, one)?;
                // For a pop back operation we want to fetch from the `length - 1` as this is the
                // last valid index that can be accessed in a slice. After the pop back operation
                // the elements stored at that index will no longer be able to be accessed.
                let mut var_index = new_slice_length;

                let (slice_contents, slice_typ, block_id) =
                    self.check_array_is_initialized(arguments[1], dfg)?;
                assert!(!slice_typ.is_nested_slice(), "ICE: Nested slice used in ACIR generation");

                let mut popped_elements = Vec::new();
                for res in &result_ids[2..] {
                    let elem =
                        self.array_get_value(&dfg.type_of_value(*res), block_id, &mut var_index)?;
                    popped_elements.push(elem);
                }

                let slice = self.convert_value(slice_contents, dfg);
                let mut new_slice = Vector::new();
                self.slice_intrinsic_input(&mut new_slice, slice)?;

                let mut results = vec![
                    AcirValue::Var(new_slice_length, AcirType::field()),
                    AcirValue::Array(new_slice),
                ];
                results.append(&mut popped_elements);

                Ok(results)
            }
            Intrinsic::SlicePopFront => {
                // arguments = [slice_length, slice_contents]
                let slice_length = self.convert_value(arguments[0], dfg).into_var()?;

                let (slice_contents, slice_typ, block_id) =
                    self.check_array_is_initialized(arguments[1], dfg)?;
                assert!(!slice_typ.is_nested_slice(), "ICE: Nested slice used in ACIR generation");

                let one = self.acir_context.add_constant(FieldElement::one());
                let new_slice_length = self.acir_context.sub_var(slice_length, one)?;

                let slice = self.convert_value(slice_contents, dfg);

                let mut new_slice = Vector::new();
                self.slice_intrinsic_input(&mut new_slice, slice)?;

                let element_size = slice_typ.element_size();

                let mut popped_elements: Vec<AcirValue> = Vec::new();
                let mut popped_elements_size = 0;
                let mut var_index = self.acir_context.add_constant(FieldElement::zero());
                // Fetch the values we are popping off of the slice.
                // In the case of non-nested slice the logic is simple as we do not
                // need to account for the internal slice sizes or flattening the index.
                for res in &result_ids[..element_size] {
                    let element =
                        self.array_get_value(&dfg.type_of_value(*res), block_id, &mut var_index)?;
                    let elem_size = Self::flattened_value_size(&element);
                    popped_elements_size += elem_size;
                    popped_elements.push(element);
                }

                // It is expected that the `popped_elements_size` is the flattened size of the elements,
                // as the input slice should be a dynamic array which is represented by flat memory.
                new_slice = new_slice.slice(popped_elements_size..);

                popped_elements.push(AcirValue::Var(new_slice_length, AcirType::field()));
                popped_elements.push(AcirValue::Array(new_slice));

                Ok(popped_elements)
            }
            Intrinsic::SliceInsert => {
                // arguments = [slice_length, slice_contents, insert_index, ...elements_to_insert]
                let slice_length = self.convert_value(arguments[0], dfg).into_var()?;

                let (slice_contents, slice_typ, block_id) =
                    self.check_array_is_initialized(arguments[1], dfg)?;
                assert!(!slice_typ.is_nested_slice(), "ICE: Nested slice used in ACIR generation");

                let slice = self.convert_value(slice_contents, dfg);
                let insert_index = self.convert_value(arguments[2], dfg).into_var()?;

                let one = self.acir_context.add_constant(FieldElement::one());
                let new_slice_length = self.acir_context.add_var(slice_length, one)?;

                let slice_size = Self::flattened_value_size(&slice);

                // Fetch the flattened index from the user provided index argument.
                let element_size = slice_typ.element_size();
                let element_size_var = self.acir_context.add_constant(element_size);
                let flat_insert_index =
                    self.acir_context.mul_var(insert_index, element_size_var)?;
                let flat_user_index =
                    self.get_flattened_index(&slice_typ, slice_contents, flat_insert_index, dfg)?;

                let elements_to_insert = &arguments[3..];
                // Determine the elements we need to write into our resulting dynamic array.
                // We need to a fully flat list of AcirVar's as a dynamic array is represented with flat memory.
                let mut inner_elem_size_usize = 0;
                let mut flattened_elements = Vec::new();
                for elem in elements_to_insert {
                    let element = self.convert_value(*elem, dfg);
                    let elem_size = Self::flattened_value_size(&element);
                    inner_elem_size_usize += elem_size;
                    let mut flat_elem = element.flatten().into_iter().map(|(var, _)| var).collect();
                    flattened_elements.append(&mut flat_elem);
                }
                let inner_elem_size = self.acir_context.add_constant(inner_elem_size_usize);
                // Set the maximum flattened index at which a new element should be inserted.
                let max_flat_user_index =
                    self.acir_context.add_var(flat_user_index, inner_elem_size)?;

                // Go through the entire slice argument and determine what value should be written to the new slice.
                // 1. If we are below the starting insertion index we should insert the value that was already
                //    in the original slice.
                // 2. If we are above the starting insertion index but below the max insertion index we should insert
                //    the flattened element arguments.
                // 3. If we are above the max insertion index we should insert the previous value from the original slice,
                //    as during an insertion we want to shift all elements after the insertion up an index.
                let result_block_id = self.block_id(&result_ids[1]);
                self.initialize_array(result_block_id, slice_size, None)?;
                let mut current_insert_index = 0;
                for i in 0..slice_size {
                    let current_index = self.acir_context.add_constant(i);

                    // Check that we are above the lower bound of the insertion index
                    let greater_eq_than_idx =
                        self.acir_context.more_than_eq_var(current_index, flat_user_index, 64)?;
                    // Check that we are below the upper bound of the insertion index
                    let less_than_idx =
                        self.acir_context.less_than_var(current_index, max_flat_user_index, 64)?;

                    // Read from the original slice the value we want to insert into our new slice.
                    // We need to make sure that we read the previous element when our current index is greater than insertion index.
                    // If the index for the previous element is out of the array bounds we can avoid the check for whether
                    // the current index is over the insertion index.
                    let shifted_index = if i < inner_elem_size_usize {
                        current_index
                    } else {
                        let index_minus_elem_size =
                            self.acir_context.add_constant(i - inner_elem_size_usize);

                        let use_shifted_index_pred = self
                            .acir_context
                            .mul_var(index_minus_elem_size, greater_eq_than_idx)?;

                        let not_pred = self.acir_context.sub_var(one, greater_eq_than_idx)?;
                        let use_current_index_pred =
                            self.acir_context.mul_var(not_pred, current_index)?;

                        self.acir_context.add_var(use_shifted_index_pred, use_current_index_pred)?
                    };

                    let value_shifted_index =
                        self.acir_context.read_from_memory(block_id, &shifted_index)?;

                    // Final predicate to determine whether we are within the insertion bounds
                    let should_insert_value_pred =
                        self.acir_context.mul_var(greater_eq_than_idx, less_than_idx)?;
                    let insert_value_pred = self.acir_context.mul_var(
                        flattened_elements[current_insert_index],
                        should_insert_value_pred,
                    )?;

                    let not_pred = self.acir_context.sub_var(one, should_insert_value_pred)?;
                    let shifted_value_pred =
                        self.acir_context.mul_var(not_pred, value_shifted_index)?;

                    let new_value =
                        self.acir_context.add_var(insert_value_pred, shifted_value_pred)?;

                    self.acir_context.write_to_memory(
                        result_block_id,
                        &current_index,
                        &new_value,
                    )?;

                    current_insert_index += 1;
                    if inner_elem_size_usize == current_insert_index {
                        current_insert_index = 0;
                    }
                }

                let element_type_sizes = if !can_omit_element_sizes_array(&slice_typ) {
                    Some(self.init_element_type_sizes_array(
                        &slice_typ,
                        slice_contents,
                        Some(&slice),
                        dfg,
                    )?)
                } else {
                    None
                };

                let value_types = slice.flat_numeric_types();
                assert_eq!(
                    value_types.len(),
                    slice_size,
                    "ICE: Value types array must match new slice size"
                );

                let result = AcirValue::DynamicArray(AcirDynamicArray {
                    block_id: result_block_id,
                    len: slice_size,
                    value_types,
                    element_type_sizes,
                });

                Ok(vec![AcirValue::Var(new_slice_length, AcirType::field()), result])
            }
            Intrinsic::SliceRemove => {
                // arguments = [slice_length, slice_contents, remove_index]
                let slice_length = self.convert_value(arguments[0], dfg).into_var()?;

                let (slice_contents, slice_typ, block_id) =
                    self.check_array_is_initialized(arguments[1], dfg)?;
                assert!(!slice_typ.is_nested_slice(), "ICE: Nested slice used in ACIR generation");

                let slice = self.convert_value(slice_contents, dfg);
                let remove_index = self.convert_value(arguments[2], dfg).into_var()?;

                let one = self.acir_context.add_constant(FieldElement::one());
                let new_slice_length = self.acir_context.sub_var(slice_length, one)?;

                let slice_size = Self::flattened_value_size(&slice);

                let mut new_slice = Vector::new();
                self.slice_intrinsic_input(&mut new_slice, slice)?;

                // Compiler sanity check
                assert_eq!(
                    new_slice.len(),
                    slice_size,
                    "ICE: The read flattened slice should match the computed size"
                );

                // Fetch the flattened index from the user provided index argument.
                let element_size = slice_typ.element_size();
                let element_size_var = self.acir_context.add_constant(element_size);
                let flat_remove_index =
                    self.acir_context.mul_var(remove_index, element_size_var)?;
                let flat_user_index =
                    self.get_flattened_index(&slice_typ, slice_contents, flat_remove_index, dfg)?;

                // Fetch the values we are remove from the slice.
                // As we fetch the values we can determine the size of the removed values
                // which we will later use for writing the correct resulting slice.
                let mut popped_elements = Vec::new();
                let mut popped_elements_size = 0;
                // Set a temp index just for fetching from the original slice as `array_get_value` mutates
                // the index internally.
                let mut temp_index = flat_user_index;
                for res in &result_ids[2..(2 + element_size)] {
                    let element =
                        self.array_get_value(&dfg.type_of_value(*res), block_id, &mut temp_index)?;
                    let elem_size = Self::flattened_value_size(&element);
                    popped_elements_size += elem_size;
                    popped_elements.push(element);
                }

                // Go through the entire slice argument and determine what value should be written to the new slice.
                // 1. If the current index is greater than the removal index we must write the next value
                //    from the original slice to the current index
                // 2. At the end of the slice reading from the next value of the original slice
                //    can lead to a potential out of bounds error. In this case we just fetch from the original slice
                //    at the current index. As we are decreasing the slice in length, this is a safe operation.
                let result_block_id = self.block_id(&result_ids[1]);
                self.initialize_array(
                    result_block_id,
                    slice_size,
                    Some(AcirValue::Array(new_slice.clone())),
                )?;
                for i in 0..slice_size {
                    let current_index = self.acir_context.add_constant(i);

                    let value_current_index = &new_slice[i].borrow_var()?;

                    if slice_size > (i + popped_elements_size) {
                        let shifted_index =
                            self.acir_context.add_constant(i + popped_elements_size);

                        let value_shifted_index =
                            self.acir_context.read_from_memory(block_id, &shifted_index)?;

                        let use_shifted_value = self.acir_context.more_than_eq_var(
                            current_index,
                            flat_user_index,
                            64,
                        )?;

                        let shifted_value_pred =
                            self.acir_context.mul_var(value_shifted_index, use_shifted_value)?;
                        let not_pred = self.acir_context.sub_var(one, use_shifted_value)?;
                        let current_value_pred =
                            self.acir_context.mul_var(not_pred, *value_current_index)?;

                        let new_value =
                            self.acir_context.add_var(shifted_value_pred, current_value_pred)?;

                        self.acir_context.write_to_memory(
                            result_block_id,
                            &current_index,
                            &new_value,
                        )?;
                    };
                }

                let new_slice_val = AcirValue::Array(new_slice);
                let element_type_sizes = if !can_omit_element_sizes_array(&slice_typ) {
                    Some(self.init_element_type_sizes_array(
                        &slice_typ,
                        slice_contents,
                        Some(&new_slice_val),
                        dfg,
                    )?)
                } else {
                    None
                };

                let value_types = new_slice_val.flat_numeric_types();
                assert_eq!(
                    value_types.len(),
                    slice_size,
                    "ICE: Value types array must match new slice size"
                );

                let result = AcirValue::DynamicArray(AcirDynamicArray {
                    block_id: result_block_id,
                    len: slice_size,
                    value_types,
                    element_type_sizes,
                });

                let mut result = vec![AcirValue::Var(new_slice_length, AcirType::field()), result];
                result.append(&mut popped_elements);

                Ok(result)
            }
            _ => todo!("expected a black box function"),
        }
    }

    fn slice_intrinsic_input(
        &mut self,
        old_slice: &mut Vector<AcirValue>,
        input: AcirValue,
    ) -> Result<(), RuntimeError> {
        match input {
            AcirValue::Var(_, _) => {
                old_slice.push_back(input);
            }
            AcirValue::Array(vars) => {
                for var in vars {
                    self.slice_intrinsic_input(old_slice, var)?;
                }
            }
            AcirValue::DynamicArray(AcirDynamicArray { block_id, len, .. }) => {
                for i in 0..len {
                    // We generate witnesses corresponding to the array values
                    let index_var = self.acir_context.add_constant(i);

                    let value_read_var =
                        self.acir_context.read_from_memory(block_id, &index_var)?;
                    let value_read = AcirValue::Var(value_read_var, AcirType::field());

                    old_slice.push_back(value_read);
                }
            }
        }
        Ok(())
    }

    /// Given an array value, return the numerical type of its element.
    /// Panics if the given value is not an array or has a non-numeric element type.
    fn array_element_type(dfg: &DataFlowGraph, value: ValueId) -> AcirType {
        match dfg.type_of_value(value) {
            Type::Array(elements, _) => {
                assert_eq!(elements.len(), 1);
                (&elements[0]).into()
            }
            Type::Slice(elements) => {
                assert_eq!(elements.len(), 1);
                (&elements[0]).into()
            }
            _ => unreachable!("Expected array type"),
        }
    }

    /// Maps an ssa value list, for which some values may be references to arrays, by inlining
    /// the `AcirVar`s corresponding to the contents of each array into the list of `AcirVar`s
    /// that correspond to other values.
    fn flatten_value_list(
        &mut self,
        arguments: &[ValueId],
        dfg: &DataFlowGraph,
    ) -> Result<Vec<AcirVar>, InternalError> {
        let mut acir_vars = Vec::with_capacity(arguments.len());
        for value_id in arguments {
            let value = self.convert_value(*value_id, dfg);
            acir_vars.append(
                &mut self.acir_context.flatten(value)?.iter().map(|(var, _)| *var).collect(),
            );
        }
        Ok(acir_vars)
    }

    /// Convert a Vec<AcirVar> into a Vec<AcirValue> using the given result ids.
    /// If the type of a result id is an array, several acir vars are collected into
    /// a single AcirValue::Array of the same length.
    /// If the type of a result id is a slice, the slice length must precede it and we can
    /// convert to an AcirValue::Array when the length is known (constant).
    fn convert_vars_to_values(
        &self,
        vars: Vec<AcirVar>,
        dfg: &DataFlowGraph,
        result_ids: &[ValueId],
    ) -> Vec<AcirValue> {
        let mut vars = vars.into_iter();
        let mut values: Vec<AcirValue> = Vec::new();
        for result in result_ids {
            let result_type = dfg.type_of_value(*result);
            if let Type::Slice(elements_type) = result_type {
                let error = "ICE - cannot get slice length when converting slice to AcirValue";
                let len = values.last().expect(error).borrow_var().expect(error);
                let len = self.acir_context.constant(len).to_u128();
                let mut element_values = im::Vector::new();
                for _ in 0..len {
                    for element_type in elements_type.iter() {
                        let element = Self::convert_var_type_to_values(element_type, &mut vars);
                        element_values.push_back(element);
                    }
                }
                values.push(AcirValue::Array(element_values));
            } else {
                values.push(Self::convert_var_type_to_values(&result_type, &mut vars));
            }
        }
        values
    }

    /// Recursive helper for convert_vars_to_values.
    /// If the given result_type is an array of length N, this will create an AcirValue::Array with
    /// the first N elements of the given iterator. Otherwise, the result is a single
    /// AcirValue::Var wrapping the first element of the iterator.
    fn convert_var_type_to_values(
        result_type: &Type,
        vars: &mut impl Iterator<Item = AcirVar>,
    ) -> AcirValue {
        match result_type {
            Type::Array(elements, size) => {
                let mut element_values = im::Vector::new();
                for _ in 0..*size {
                    for element_type in elements.iter() {
                        let element = Self::convert_var_type_to_values(element_type, vars);
                        element_values.push_back(element);
                    }
                }
                AcirValue::Array(element_values)
            }
            typ => {
                let var = vars.next().unwrap();
                AcirValue::Var(var, typ.into())
            }
        }
    }

    /// Tries to extract a constant string from an error payload.
    fn try_to_extract_constant_string(
        &self,
        error_selector: ErrorSelector,
        values: &[ValueId],
        dfg: &DataFlowGraph,
    ) -> Option<String> {
        (error_selector.to_u64() == STRING_ERROR_SELECTOR)
            .then_some(())
            .and_then(|()| {
                let fields: Option<Vec<_>> = values
                    .iter()
                    .map(|value_id| {
                        let value = &dfg[*value_id];
                        if let Value::NumericConstant { constant, .. } = value {
                            Some(constant)
                        } else {
                            None
                        }
                    })
                    .collect();
                fields
            })
            .map(|fields| {
                fields
                    .iter()
                    .map(|field| {
                        let as_u8 = field.try_to_u64().unwrap_or_default() as u8;
                        as_u8 as char
                    })
                    .collect()
            })
    }
}

// We can omit the element size array for arrays which don't contain arrays or slices.
fn can_omit_element_sizes_array(array_typ: &Type) -> bool {
    let types = match array_typ {
        Type::Array(types, _) | Type::Slice(types) => types,
        _ => panic!("ICE: expected array or slice type"),
    };

    !types.iter().any(|typ| typ.contains_an_array())
}

#[cfg(test)]
mod test {
    use std::collections::BTreeMap;

    use acvm::{
        acir::{
            circuit::{Opcode, OpcodeLocation},
            native_types::Witness,
        },
        FieldElement,
    };

    use crate::{
        brillig::Brillig,
        ssa::{
            acir_gen::acir_ir::generated_acir::BrilligStdlibFunc,
            function_builder::FunctionBuilder,
            ir::{
                function::{FunctionId, InlineType},
                instruction::BinaryOp,
                map::Id,
                types::Type,
            },
        },
    };

    fn build_basic_foo_with_return(
        builder: &mut FunctionBuilder,
        foo_id: FunctionId,
        is_brillig_func: bool,
    ) {
        // fn foo f1 {
        // b0(v0: Field, v1: Field):
        //     v2 = eq v0, v1
        //     constrain v2 == u1 0
        //     return v0
        // }
        if is_brillig_func {
            builder.new_brillig_function("foo".into(), foo_id);
        } else {
            builder.new_function("foo".into(), foo_id, InlineType::Fold);
        }
        let foo_v0 = builder.add_parameter(Type::field());
        let foo_v1 = builder.add_parameter(Type::field());

        let foo_equality_check = builder.insert_binary(foo_v0, BinaryOp::Eq, foo_v1);
        let zero = builder.numeric_constant(0u128, Type::unsigned(1));
        builder.insert_constrain(foo_equality_check, zero, None);
        builder.terminate_with_return(vec![foo_v0]);
    }

    #[test]
    fn basic_call_with_outputs_assert() {
        // acir(inline) fn main f0 {
        //     b0(v0: Field, v1: Field):
        //       v2 = call f1(v0, v1)
        //       v3 = call f1(v0, v1)
        //       constrain v2 == v3
        //       return
        //     }
        // acir(fold) fn foo f1 {
        //     b0(v0: Field, v1: Field):
        //       v2 = eq v0, v1
        //       constrain v2 == u1 0
        //       return v0
        //     }
        let foo_id = Id::test_new(0);
        let mut builder = FunctionBuilder::new("main".into(), foo_id);
        let main_v0 = builder.add_parameter(Type::field());
        let main_v1 = builder.add_parameter(Type::field());

        let foo_id = Id::test_new(1);
        let foo = builder.import_function(foo_id);
        let main_call1_results =
            builder.insert_call(foo, vec![main_v0, main_v1], vec![Type::field()]).to_vec();
        let main_call2_results =
            builder.insert_call(foo, vec![main_v0, main_v1], vec![Type::field()]).to_vec();
        builder.insert_constrain(main_call1_results[0], main_call2_results[0], None);
        builder.terminate_with_return(vec![]);

        build_basic_foo_with_return(&mut builder, foo_id, false);

        let ssa = builder.finish();

        let (acir_functions, _, _) = ssa
            .into_acir(&Brillig::default(), noirc_frontend::ast::Distinctness::Distinct)
            .expect("Should compile manually written SSA into ACIR");
        // Expected result:
        // main f0
        // GeneratedAcir {
        //     ...
        //     opcodes: [
        //         CALL func 1: inputs: [Witness(0), Witness(1)], outputs: [Witness(2)],
        //         CALL func 1: inputs: [Witness(0), Witness(1)], outputs: [Witness(3)],
        //         EXPR [ (1, _2) (-1, _3) 0 ],
        //     ],
        //     return_witnesses: [],
        //     input_witnesses: [
        //         Witness(
        //             0,
        //         ),
        //         Witness(
        //             1,
        //         ),
        //     ],
        //     ...
        // }
        // foo f1
        // GeneratedAcir {
        //     ...
        //     opcodes: [
        //         Same as opcodes as the expected result of `basic_call_codegen`
        //     ],
        //     return_witnesses: [
        //         Witness(
        //             0,
        //         ),
        //     ],
        //     input_witnesses: [
        //         Witness(
        //             0,
        //         ),
        //         Witness(
        //             1,
        //         ),
        //     ],
        //     ...
        // },

        let main_acir = &acir_functions[0];
        let main_opcodes = main_acir.opcodes();
        assert_eq!(main_opcodes.len(), 3, "Should have two calls to `foo`");

        check_call_opcode(&main_opcodes[0], 1, vec![Witness(0), Witness(1)], vec![Witness(2)]);
        check_call_opcode(&main_opcodes[1], 1, vec![Witness(0), Witness(1)], vec![Witness(3)]);

        if let Opcode::AssertZero(expr) = &main_opcodes[2] {
            assert_eq!(expr.linear_combinations[0].0, FieldElement::from(1u128));
            assert_eq!(expr.linear_combinations[0].1, Witness(2));

            assert_eq!(expr.linear_combinations[1].0, FieldElement::from(-1i128));
            assert_eq!(expr.linear_combinations[1].1, Witness(3));
            assert_eq!(expr.q_c, FieldElement::from(0u128));
        }
    }

    #[test]
    fn call_output_as_next_call_input() {
        // acir(inline) fn main f0 {
        //     b0(v0: Field, v1: Field):
        //       v3 = call f1(v0, v1)
        //       v4 = call f1(v3, v1)
        //       constrain v3 == v4
        //       return
        //     }
        // acir(fold) fn foo f1 {
        //     b0(v0: Field, v1: Field):
        //       v2 = eq v0, v1
        //       constrain v2 == u1 0
        //       return v0
        //     }
        let foo_id = Id::test_new(0);
        let mut builder = FunctionBuilder::new("main".into(), foo_id);
        let main_v0 = builder.add_parameter(Type::field());
        let main_v1 = builder.add_parameter(Type::field());

        let foo_id = Id::test_new(1);
        let foo = builder.import_function(foo_id);
        let main_call1_results =
            builder.insert_call(foo, vec![main_v0, main_v1], vec![Type::field()]).to_vec();
        let main_call2_results = builder
            .insert_call(foo, vec![main_call1_results[0], main_v1], vec![Type::field()])
            .to_vec();
        builder.insert_constrain(main_call1_results[0], main_call2_results[0], None);
        builder.terminate_with_return(vec![]);

        build_basic_foo_with_return(&mut builder, foo_id, false);

        let ssa = builder.finish();

        let (acir_functions, _, _) = ssa
            .into_acir(&Brillig::default(), noirc_frontend::ast::Distinctness::Distinct)
            .expect("Should compile manually written SSA into ACIR");
        // The expected result should look very similar to the abvoe test expect that the input witnesses of the `Call`
        // opcodes will be different. The changes can discerned from the checks below.

        let main_acir = &acir_functions[0];
        let main_opcodes = main_acir.opcodes();
        assert_eq!(main_opcodes.len(), 3, "Should have two calls to `foo` and an assert");

        check_call_opcode(&main_opcodes[0], 1, vec![Witness(0), Witness(1)], vec![Witness(2)]);
        // The output of the first call should be the input of the second call
        check_call_opcode(&main_opcodes[1], 1, vec![Witness(2), Witness(1)], vec![Witness(3)]);
    }

    #[test]
    fn basic_nested_call() {
        // SSA for the following Noir program:
        // fn main(x: Field, y: pub Field) {
        //     let z = func_with_nested_foo_call(x, y);
        //     let z2 = func_with_nested_foo_call(x, y);
        //     assert(z == z2);
        // }
        // #[fold]
        // fn func_with_nested_foo_call(x: Field, y: Field) -> Field {
        //     nested_call(x + 2, y)
        // }
        // #[fold]
        // fn foo(x: Field, y: Field) -> Field {
        //     assert(x != y);
        //     x
        // }
        //
        // SSA:
        // acir(inline) fn main f0 {
        //     b0(v0: Field, v1: Field):
        //       v3 = call f1(v0, v1)
        //       v4 = call f1(v0, v1)
        //       constrain v3 == v4
        //       return
        //     }
        // acir(fold) fn func_with_nested_foo_call f1 {
        //     b0(v0: Field, v1: Field):
        //       v3 = add v0, Field 2
        //       v5 = call f2(v3, v1)
        //       return v5
        //   }
        // acir(fold) fn foo f2 {
        //     b0(v0: Field, v1: Field):
        //       v2 = eq v0, v1
        //       constrain v2 == Field 0
        //       return v0
        //   }
        let foo_id = Id::test_new(0);
        let mut builder = FunctionBuilder::new("main".into(), foo_id);
        let main_v0 = builder.add_parameter(Type::field());
        let main_v1 = builder.add_parameter(Type::field());

        let func_with_nested_foo_call_id = Id::test_new(1);
        let func_with_nested_foo_call = builder.import_function(func_with_nested_foo_call_id);
        let main_call1_results = builder
            .insert_call(func_with_nested_foo_call, vec![main_v0, main_v1], vec![Type::field()])
            .to_vec();
        let main_call2_results = builder
            .insert_call(func_with_nested_foo_call, vec![main_v0, main_v1], vec![Type::field()])
            .to_vec();
        builder.insert_constrain(main_call1_results[0], main_call2_results[0], None);
        builder.terminate_with_return(vec![]);

        builder.new_function(
            "func_with_nested_foo_call".into(),
            func_with_nested_foo_call_id,
            InlineType::Fold,
        );
        let func_with_nested_call_v0 = builder.add_parameter(Type::field());
        let func_with_nested_call_v1 = builder.add_parameter(Type::field());

        let two = builder.field_constant(2u128);
        let v0_plus_two = builder.insert_binary(func_with_nested_call_v0, BinaryOp::Add, two);

        let foo_id = Id::test_new(2);
        let foo_call = builder.import_function(foo_id);
        let foo_call = builder
            .insert_call(foo_call, vec![v0_plus_two, func_with_nested_call_v1], vec![Type::field()])
            .to_vec();
        builder.terminate_with_return(vec![foo_call[0]]);

        build_basic_foo_with_return(&mut builder, foo_id, false);

        let ssa = builder.finish();

        let (acir_functions, _, _) = ssa
            .into_acir(&Brillig::default(), noirc_frontend::ast::Distinctness::Distinct)
            .expect("Should compile manually written SSA into ACIR");

        assert_eq!(acir_functions.len(), 3, "Should have three ACIR functions");

        let main_acir = &acir_functions[0];
        let main_opcodes = main_acir.opcodes();
        assert_eq!(main_opcodes.len(), 3, "Should have two calls to `foo` and an assert");

        // Both of these should call func_with_nested_foo_call f1
        check_call_opcode(&main_opcodes[0], 1, vec![Witness(0), Witness(1)], vec![Witness(2)]);
        // The output of the first call should be the input of the second call
        check_call_opcode(&main_opcodes[1], 1, vec![Witness(0), Witness(1)], vec![Witness(3)]);

        let func_with_nested_call_acir = &acir_functions[1];
        let func_with_nested_call_opcodes = func_with_nested_call_acir.opcodes();
        assert_eq!(
            func_with_nested_call_opcodes.len(),
            2,
            "Should have an expression and a call to a nested `foo`"
        );
        // Should call foo f2
        check_call_opcode(
            &func_with_nested_call_opcodes[1],
            2,
            vec![Witness(2), Witness(1)],
            vec![Witness(3)],
        );
    }

    fn check_call_opcode(
        opcode: &Opcode,
        expected_id: u32,
        expected_inputs: Vec<Witness>,
        expected_outputs: Vec<Witness>,
    ) {
        match opcode {
            Opcode::Call { id, inputs, outputs, .. } => {
                assert_eq!(
                    *id, expected_id,
                    "Main was expected to call {expected_id} but got {}",
                    *id
                );
                for (expected_input, input) in expected_inputs.iter().zip(inputs) {
                    assert_eq!(
                        expected_input, input,
                        "Expected witness {expected_input:?} but got {input:?}"
                    );
                }
                for (expected_output, output) in expected_outputs.iter().zip(outputs) {
                    assert_eq!(
                        expected_output, output,
                        "Expected witness {expected_output:?} but got {output:?}"
                    );
                }
            }
            _ => panic!("Expected only Call opcode"),
        }
    }

    // Test that given multiple calls to the same brillig function we generate only one bytecode
    // and the appropriate Brillig call opcodes are generated
    #[test]
    fn multiple_brillig_calls_one_bytecode() {
        // acir(inline) fn main f0 {
        //     b0(v0: Field, v1: Field):
        //       v4 = call f1(v0, v1)
        //       v5 = call f1(v0, v1)
        //       v6 = call f1(v0, v1)
        //       v7 = call f2(v0, v1)
        //       v8 = call f1(v0, v1)
        //       v9 = call f2(v0, v1)
        //       return
        // }
        // brillig fn foo f1 {
        // b0(v0: Field, v1: Field):
        //     v2 = eq v0, v1
        //     constrain v2 == u1 0
        //     return v0
        // }
        // brillig fn foo f2 {
        //     b0(v0: Field, v1: Field):
        //       v2 = eq v0, v1
        //       constrain v2 == u1 0
        //       return v0
        // }
        let foo_id = Id::test_new(0);
        let mut builder = FunctionBuilder::new("main".into(), foo_id);
        let main_v0 = builder.add_parameter(Type::field());
        let main_v1 = builder.add_parameter(Type::field());

        let foo_id = Id::test_new(1);
        let foo = builder.import_function(foo_id);
        let bar_id = Id::test_new(2);
        let bar = builder.import_function(bar_id);

        // Insert multiple calls to the same Brillig function
        builder.insert_call(foo, vec![main_v0, main_v1], vec![Type::field()]).to_vec();
        builder.insert_call(foo, vec![main_v0, main_v1], vec![Type::field()]).to_vec();
        builder.insert_call(foo, vec![main_v0, main_v1], vec![Type::field()]).to_vec();
        // Interleave a call to a separate Brillig function to make sure that we can call multiple separate Brillig functions
        builder.insert_call(bar, vec![main_v0, main_v1], vec![Type::field()]).to_vec();
        builder.insert_call(foo, vec![main_v0, main_v1], vec![Type::field()]).to_vec();
        builder.insert_call(bar, vec![main_v0, main_v1], vec![Type::field()]).to_vec();
        builder.terminate_with_return(vec![]);

        build_basic_foo_with_return(&mut builder, foo_id, true);
        build_basic_foo_with_return(&mut builder, bar_id, true);

        let ssa = builder.finish();
        let brillig = ssa.to_brillig(false);

        let (acir_functions, brillig_functions, _) = ssa
            .into_acir(&brillig, noirc_frontend::ast::Distinctness::Distinct)
            .expect("Should compile manually written SSA into ACIR");

        assert_eq!(acir_functions.len(), 1, "Should only have a `main` ACIR function");
        assert_eq!(brillig_functions.len(), 2, "Should only have generated two Brillig functions");

        let main_acir = &acir_functions[0];
        let main_opcodes = main_acir.opcodes();
        assert_eq!(main_opcodes.len(), 6, "Should have four calls to f1 and two calls to f2");

        // We should only have `BrilligCall` opcodes in `main`
        for (i, opcode) in main_opcodes.iter().enumerate() {
            match opcode {
                Opcode::BrilligCall { id, .. } => {
                    let expected_id = if i == 3 || i == 5 { 1 } else { 0 };
                    assert_eq!(*id, expected_id, "Expected an id of {expected_id} but got {id}");
                }
                _ => panic!("Expected only Brillig call opcode"),
            }
        }
    }

    // Test that given multiple primitive operations that are represented by Brillig directives (e.g. invert/quotient),
    // we will only generate one bytecode and the appropriate Brillig call opcodes are generated.
    #[test]
    fn multiple_brillig_stdlib_calls() {
        // acir(inline) fn main f0 {
        //     b0(v0: u32, v1: u32, v2: u32):
        //       v3 = div v0, v1
        //       constrain v3 == v2
        //       v4 = div v1, v2
        //       constrain v4 == u32 1
        //       return
        // }
        let foo_id = Id::test_new(0);
        let mut builder = FunctionBuilder::new("main".into(), foo_id);
        let main_v0 = builder.add_parameter(Type::unsigned(32));
        let main_v1 = builder.add_parameter(Type::unsigned(32));
        let main_v2 = builder.add_parameter(Type::unsigned(32));

        // Call a primitive operation that uses Brillig
        let v0_div_v1 = builder.insert_binary(main_v0, BinaryOp::Div, main_v1);
        builder.insert_constrain(v0_div_v1, main_v2, None);

        // Call the same primitive operation again
        let v1_div_v2 = builder.insert_binary(main_v1, BinaryOp::Div, main_v2);
        let one = builder.numeric_constant(1u128, Type::unsigned(32));
        builder.insert_constrain(v1_div_v2, one, None);

        builder.terminate_with_return(vec![]);

        let ssa = builder.finish();
        println!("{}", ssa);

        // The Brillig bytecode we insert for the stdlib is hardcoded so we do not need to provide any
        // Brillig artifacts to the ACIR gen pass.
        let (acir_functions, brillig_functions) = ssa
            .into_acir(&Brillig::default(), noirc_frontend::ast::Distinctness::Distinct)
            .expect("Should compile manually written SSA into ACIR");

        assert_eq!(acir_functions.len(), 1, "Should only have a `main` ACIR function");
        // We expect two brillig functions:
        //   - Quotient (shared between both divisions)
        //   - Inversion, caused by division-by-zero check (shared between both divisions)
        assert_eq!(brillig_functions.len(), 2, "Should only have generated two Brillig functions");

        let main_acir = &acir_functions[0];
        let main_opcodes = main_acir.opcodes();
        check_brillig_calls(
            &acir_functions[0].brillig_stdlib_func_locations,
            main_opcodes,
            0,
            4,
            0,
        );
    }

    // Test that given both hardcoded Brillig directives and calls to normal Brillig functions,
    // we generate a single bytecode for the directives and a single bytecode for the normal Brillig calls.
    #[test]
    fn brillig_stdlib_calls_with_regular_brillig_call() {
        // acir(inline) fn main f0 {
        //     b0(v0: u32, v1: u32, v2: u32):
        //       v4 = div v0, v1
        //       constrain v4 == v2
        //       v5 = call f1(v0, v1)
        //       v6 = call f1(v0, v1)
        //       v7 = div v1, v2
        //       constrain v7 == u32 1
        //       return
        // }
        // brillig fn foo f1 {
        //   b0(v0: Field, v1: Field):
        //     v2 = eq v0, v1
        //     constrain v2 == u1 0
        //     return v0
        // }
        let foo_id = Id::test_new(0);
        let mut builder = FunctionBuilder::new("main".into(), foo_id);
        let main_v0 = builder.add_parameter(Type::unsigned(32));
        let main_v1 = builder.add_parameter(Type::unsigned(32));
        let main_v2 = builder.add_parameter(Type::unsigned(32));

        let foo_id = Id::test_new(1);
        let foo = builder.import_function(foo_id);

        // Call a primitive operation that uses Brillig
        let v0_div_v1 = builder.insert_binary(main_v0, BinaryOp::Div, main_v1);
        builder.insert_constrain(v0_div_v1, main_v2, None);

        // Insert multiple calls to the same Brillig function
        builder.insert_call(foo, vec![main_v0, main_v1], vec![Type::field()]).to_vec();
        builder.insert_call(foo, vec![main_v0, main_v1], vec![Type::field()]).to_vec();

        // Call the same primitive operation again
        let v1_div_v2 = builder.insert_binary(main_v1, BinaryOp::Div, main_v2);
        let one = builder.numeric_constant(1u128, Type::unsigned(32));
        builder.insert_constrain(v1_div_v2, one, None);

        builder.terminate_with_return(vec![]);

        build_basic_foo_with_return(&mut builder, foo_id, true);

        let ssa = builder.finish();
        // We need to generate  Brillig artifacts for the regular Brillig function and pass them to the ACIR generation pass.
        let brillig = ssa.to_brillig(false);
        println!("{}", ssa);

        let (acir_functions, brillig_functions) = ssa
            .into_acir(&brillig, noirc_frontend::ast::Distinctness::Distinct)
            .expect("Should compile manually written SSA into ACIR");

        assert_eq!(acir_functions.len(), 1, "Should only have a `main` ACIR function");
        // We expect 3 brillig functions:
        //   - Quotient (shared between both divisions)
        //   - Inversion, caused by division-by-zero check (shared between both divisions)
        //   - Custom brillig function `foo`
        assert_eq!(
            brillig_functions.len(),
            3,
            "Should only have generated three Brillig functions"
        );

        let main_acir = &acir_functions[0];
        let main_opcodes = main_acir.opcodes();
        check_brillig_calls(
            &acir_functions[0].brillig_stdlib_func_locations,
            main_opcodes,
            1,
            4,
            2,
        );
    }

    // Test that given both normal Brillig calls, Brillig stdlib calls, and non-inlined ACIR calls, that we accurately generate ACIR.
    #[test]
    fn brillig_stdlib_calls_with_multiple_acir_calls() {
        // acir(inline) fn main f0 {
        //     b0(v0: u32, v1: u32, v2: u32):
        //       v4 = div v0, v1
        //       constrain v4 == v2
        //       v5 = call f1(v0, v1)
        //       v6 = call f2(v0, v1)
        //       v7 = div v1, v2
        //       constrain v7 == u32 1
        //       return
        // }
        // brillig fn foo f1 {
        //   b0(v0: Field, v1: Field):
        //     v2 = eq v0, v1
        //     constrain v2 == u1 0
        //     return v0
        // }
        // acir(fold) fn foo f2 {
        //     b0(v0: Field, v1: Field):
        //       v2 = eq v0, v1
        //       constrain v2 == u1 0
        //       return v0
        //   }
        // }
        let foo_id = Id::test_new(0);
        let mut builder = FunctionBuilder::new("main".into(), foo_id);
        let main_v0 = builder.add_parameter(Type::unsigned(32));
        let main_v1 = builder.add_parameter(Type::unsigned(32));
        let main_v2 = builder.add_parameter(Type::unsigned(32));

        let foo_id = Id::test_new(1);
        let foo = builder.import_function(foo_id);
        let bar_id = Id::test_new(2);
        let bar = builder.import_function(bar_id);

        // Call a primitive operation that uses Brillig
        let v0_div_v1 = builder.insert_binary(main_v0, BinaryOp::Div, main_v1);
        builder.insert_constrain(v0_div_v1, main_v2, None);

        // Insert multiple calls to the same Brillig function
        builder.insert_call(foo, vec![main_v0, main_v1], vec![Type::field()]).to_vec();
        builder.insert_call(foo, vec![main_v0, main_v1], vec![Type::field()]).to_vec();
        builder.insert_call(bar, vec![main_v0, main_v1], vec![Type::field()]).to_vec();

        // Call the same primitive operation again
        let v1_div_v2 = builder.insert_binary(main_v1, BinaryOp::Div, main_v2);
        let one = builder.numeric_constant(1u128, Type::unsigned(32));
        builder.insert_constrain(v1_div_v2, one, None);

        builder.terminate_with_return(vec![]);

        build_basic_foo_with_return(&mut builder, foo_id, true);
        build_basic_foo_with_return(&mut builder, bar_id, false);

        let ssa = builder.finish();
        // We need to generate  Brillig artifacts for the regular Brillig function and pass them to the ACIR generation pass.
        let brillig = ssa.to_brillig(false);
        println!("{}", ssa);

        let (acir_functions, brillig_functions) = ssa
            .into_acir(&brillig, noirc_frontend::ast::Distinctness::Distinct)
            .expect("Should compile manually written SSA into ACIR");

        assert_eq!(acir_functions.len(), 2, "Should only have two ACIR functions");
        // We expect 3 brillig functions:
        //   - Quotient (shared between both divisions)
        //   - Inversion, caused by division-by-zero check (shared between both divisions)
        //   - Custom brillig function `foo`
        assert_eq!(
            brillig_functions.len(),
            3,
            "Should only have generated three Brillig functions"
        );

        let main_acir = &acir_functions[0];
        let main_opcodes = main_acir.opcodes();
        check_brillig_calls(
            &acir_functions[0].brillig_stdlib_func_locations,
            main_opcodes,
            1,
            4,
            2,
        );

        let foo_acir = &acir_functions[1];
        let foo_opcodes = foo_acir.opcodes();
        check_brillig_calls(&acir_functions[1].brillig_stdlib_func_locations, foo_opcodes, 1, 1, 0);
    }

    fn check_brillig_calls(
        brillig_stdlib_function_locations: &BTreeMap<OpcodeLocation, BrilligStdlibFunc>,
        opcodes: &[Opcode],
        num_normal_brillig_functions: u32,
        expected_num_stdlib_calls: u32,
        expected_num_normal_calls: u32,
    ) {
        // First we check calls to the Brillig stdlib
        let mut num_brillig_stdlib_calls = 0;
        for (i, (opcode_location, brillig_stdlib_func)) in
            brillig_stdlib_function_locations.iter().enumerate()
        {
            // We can take just modulo 2 to determine the expected ID as we only code generated two Brillig stdlib function
            let stdlib_func_index = (i % 2) as u32;
            if stdlib_func_index == 0 {
                assert!(matches!(brillig_stdlib_func, BrilligStdlibFunc::Inverse));
            } else {
                assert!(matches!(brillig_stdlib_func, BrilligStdlibFunc::Quotient(_)));
            }

            match opcode_location {
                OpcodeLocation::Acir(acir_index) => {
                    match opcodes[*acir_index] {
                        Opcode::BrilligCall { id, .. } => {
                            // Brillig stdlib function calls are only resolved at the end of ACIR generation so their
                            // IDs are expected to always reference Brillig bytecode at the end of the Brillig functions list.
                            // We have one normal Brillig call so we add one here to the std lib function's index within the std lib.
                            let expected_id = stdlib_func_index + num_normal_brillig_functions;
                            assert_eq!(id, expected_id, "Expected {expected_id} but got {id}");
                            num_brillig_stdlib_calls += 1;
                        }
                        _ => panic!("Expected BrilligCall opcode"),
                    }
                }
                _ => panic!("Expected OpcodeLocation::Acir"),
            }
        }

        assert_eq!(
            num_brillig_stdlib_calls, expected_num_stdlib_calls,
            "Should have {expected_num_stdlib_calls} BrilligCall opcodes to stdlib functions but got {num_brillig_stdlib_calls}"
        );

        // Check the normal Brillig calls
        // This check right now expects to only call one Brillig function.
        let mut num_normal_brillig_calls = 0;
        for (i, opcode) in opcodes.iter().enumerate() {
            match opcode {
                Opcode::BrilligCall { id, .. } => {
                    if brillig_stdlib_function_locations.get(&OpcodeLocation::Acir(i)).is_some() {
                        // We should have already checked Brillig stdlib functions and only want to check normal Brillig calls here
                        continue;
                    }
                    // We only generate one normal Brillig call so we should expect a function ID of `0`
                    let expected_id = 0u32;
                    assert_eq!(*id, expected_id, "Expected an id of {expected_id} but got {id}");
                    num_normal_brillig_calls += 1;
                }
                _ => {}
            }
        }

        assert_eq!(
            num_normal_brillig_calls, expected_num_normal_calls,
            "Should have {expected_num_normal_calls} BrilligCall opcodes to normal Brillig functions but got {num_normal_brillig_calls}"
        );
    }
}<|MERGE_RESOLUTION|>--- conflicted
+++ resolved
@@ -31,11 +31,7 @@
 pub(crate) use acir_ir::generated_acir::GeneratedAcir;
 
 use acvm::acir::circuit::brillig::BrilligBytecode;
-<<<<<<< HEAD
-use acvm::acir::circuit::{AssertionPayload, STRING_ERROR_SELECTOR};
-=======
-use acvm::acir::circuit::OpcodeLocation;
->>>>>>> 3a10e5e7
+use acvm::acir::circuit::{AssertionPayload, OpcodeLocation, STRING_ERROR_SELECTOR};
 use acvm::acir::native_types::Witness;
 use acvm::acir::BlackBoxFunc;
 use acvm::{
@@ -3095,7 +3091,7 @@
 
         // The Brillig bytecode we insert for the stdlib is hardcoded so we do not need to provide any
         // Brillig artifacts to the ACIR gen pass.
-        let (acir_functions, brillig_functions) = ssa
+        let (acir_functions, brillig_functions, _) = ssa
             .into_acir(&Brillig::default(), noirc_frontend::ast::Distinctness::Distinct)
             .expect("Should compile manually written SSA into ACIR");
 
@@ -3167,7 +3163,7 @@
         let brillig = ssa.to_brillig(false);
         println!("{}", ssa);
 
-        let (acir_functions, brillig_functions) = ssa
+        let (acir_functions, brillig_functions, _) = ssa
             .into_acir(&brillig, noirc_frontend::ast::Distinctness::Distinct)
             .expect("Should compile manually written SSA into ACIR");
 
@@ -3254,7 +3250,7 @@
         let brillig = ssa.to_brillig(false);
         println!("{}", ssa);
 
-        let (acir_functions, brillig_functions) = ssa
+        let (acir_functions, brillig_functions, _) = ssa
             .into_acir(&brillig, noirc_frontend::ast::Distinctness::Distinct)
             .expect("Should compile manually written SSA into ACIR");
 
