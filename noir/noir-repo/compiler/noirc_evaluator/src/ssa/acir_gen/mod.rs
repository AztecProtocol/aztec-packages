//! This file holds the pass to convert from Noir's SSA IR to ACIR.
mod acir_ir;

use std::collections::{BTreeMap, HashSet};
use std::fmt::Debug;

use self::acir_ir::acir_variable::{AcirContext, AcirType, AcirVar};
use self::acir_ir::generated_acir::BrilligStdlibFunc;
use super::function_builder::data_bus::DataBus;
use super::ir::dfg::CallStack;
use super::ir::function::FunctionId;
use super::ir::instruction::{ConstrainError, ErrorType};
use super::ir::printer::try_to_extract_string_from_error_payload;
use super::{
    ir::{
        dfg::DataFlowGraph,
        function::{Function, RuntimeType},
        instruction::{
            Binary, BinaryOp, Instruction, InstructionId, Intrinsic, TerminatorInstruction,
        },
        map::Id,
        types::{NumericType, Type},
        value::{Value, ValueId},
    },
    ssa_gen::Ssa,
};
use crate::brillig::brillig_ir::artifact::{BrilligParameter, GeneratedBrillig};
use crate::brillig::brillig_ir::BrilligContext;
use crate::brillig::{brillig_gen::brillig_fn::FunctionContext as BrilligFunctionContext, Brillig};
use crate::errors::{InternalError, InternalWarning, RuntimeError, SsaReport};
pub(crate) use acir_ir::generated_acir::GeneratedAcir;
use acvm::acir::circuit::opcodes::BlockType;
use noirc_frontend::monomorphization::ast::InlineType;

use acvm::acir::circuit::brillig::BrilligBytecode;
use acvm::acir::circuit::{AssertionPayload, ErrorSelector, OpcodeLocation};
use acvm::acir::native_types::Witness;
use acvm::acir::BlackBoxFunc;
<<<<<<< HEAD
use acvm::{acir::circuit::opcodes::BlockId, acir::AcirField, FieldElement};
=======
use acvm::{
    acir::AcirField,
    acir::{circuit::opcodes::BlockId, native_types::Expression},
    FieldElement,
};
>>>>>>> e37cbbd8
use fxhash::FxHashMap as HashMap;
use im::Vector;
use iter_extended::{try_vecmap, vecmap};

#[derive(Default)]
struct SharedContext {
    /// Final list of Brillig functions which will be part of the final program
    /// This is shared across `Context` structs as we want one list of Brillig
    /// functions across all ACIR artifacts
    generated_brillig: Vec<GeneratedBrillig>,

    /// Maps SSA function index -> Final generated Brillig artifact index.
    /// There can be Brillig functions specified in SSA which do not act as
    /// entry points in ACIR (e.g. only called by other Brillig functions)
    /// This mapping is necessary to use the correct function pointer for a Brillig call.
    /// This uses the brillig parameters in the map since using slices with different lengths
    /// needs to create different brillig entrypoints
    brillig_generated_func_pointers: BTreeMap<(FunctionId, Vec<BrilligParameter>), u32>,

    /// Maps a Brillig std lib function (a handwritten primitive such as for inversion) -> Final generated Brillig artifact index.
    /// A separate mapping from normal Brillig calls is necessary as these methods do not have an associated function id from SSA.
    brillig_stdlib_func_pointer: HashMap<BrilligStdlibFunc, u32>,

    /// Keeps track of Brillig std lib calls per function that need to still be resolved
    /// with the correct function pointer from the `brillig_stdlib_func_pointer` map.
    brillig_stdlib_calls_to_resolve: HashMap<FunctionId, Vec<(OpcodeLocation, u32)>>,
}

impl SharedContext {
    fn generated_brillig_pointer(
        &self,
        func_id: FunctionId,
        arguments: Vec<BrilligParameter>,
    ) -> Option<&u32> {
        self.brillig_generated_func_pointers.get(&(func_id, arguments))
    }

    fn generated_brillig(&self, func_pointer: usize) -> &GeneratedBrillig {
        &self.generated_brillig[func_pointer]
    }

    fn insert_generated_brillig(
        &mut self,
        func_id: FunctionId,
        arguments: Vec<BrilligParameter>,
        generated_pointer: u32,
        code: GeneratedBrillig,
    ) {
        self.brillig_generated_func_pointers.insert((func_id, arguments), generated_pointer);
        self.generated_brillig.push(code);
    }

    fn new_generated_pointer(&self) -> u32 {
        self.generated_brillig.len() as u32
    }

    fn generate_brillig_calls_to_resolve(
        &mut self,
        brillig_stdlib_func: &BrilligStdlibFunc,
        func_id: FunctionId,
        opcode_location: OpcodeLocation,
    ) {
        if let Some(generated_pointer) =
            self.brillig_stdlib_func_pointer.get(brillig_stdlib_func).copied()
        {
            self.add_call_to_resolve(func_id, (opcode_location, generated_pointer));
        } else {
            let code = brillig_stdlib_func.get_generated_brillig();
            let generated_pointer = self.new_generated_pointer();
            self.insert_generated_brillig_stdlib(
                *brillig_stdlib_func,
                generated_pointer,
                func_id,
                opcode_location,
                code,
            );
        }
    }

    /// Insert a newly generated Brillig stdlib function
    fn insert_generated_brillig_stdlib(
        &mut self,
        brillig_stdlib_func: BrilligStdlibFunc,
        generated_pointer: u32,
        func_id: FunctionId,
        opcode_location: OpcodeLocation,
        code: GeneratedBrillig,
    ) {
        self.brillig_stdlib_func_pointer.insert(brillig_stdlib_func, generated_pointer);
        self.add_call_to_resolve(func_id, (opcode_location, generated_pointer));
        self.generated_brillig.push(code);
    }

    fn add_call_to_resolve(&mut self, func_id: FunctionId, call_to_resolve: (OpcodeLocation, u32)) {
        self.brillig_stdlib_calls_to_resolve.entry(func_id).or_default().push(call_to_resolve);
    }
}

/// Context struct for the acir generation pass.
/// May be similar to the Evaluator struct in the current SSA IR.
struct Context<'a> {
    /// Maps SSA values to `AcirVar`.
    ///
    /// This is needed so that we only create a single
    /// AcirVar per SSA value. Before creating an `AcirVar`
    /// for an SSA value, we check this map. If an `AcirVar`
    /// already exists for this Value, we return the `AcirVar`.
    ssa_values: HashMap<Id<Value>, AcirValue>,

    /// The `AcirVar` that describes the condition belonging to the most recently invoked
    /// `SideEffectsEnabled` instruction.
    current_side_effects_enabled_var: AcirVar,

    /// Manages and builds the `AcirVar`s to which the converted SSA values refer.
    acir_context: AcirContext,

    /// Track initialized acir dynamic arrays
    ///
    /// An acir array must start with a MemoryInit ACIR opcodes
    /// and then have MemoryOp opcodes
    /// This set is used to ensure that a MemoryOp opcode is only pushed to the circuit
    /// if there is already a MemoryInit opcode.
    initialized_arrays: HashSet<BlockId>,

    /// Maps SSA values to BlockId
    /// A BlockId is an ACIR structure which identifies a memory block
    /// Each acir memory block corresponds to a different SSA array.
    memory_blocks: HashMap<Id<Value>, BlockId>,

    /// Maps SSA values to a BlockId used internally
    /// A BlockId is an ACIR structure which identifies a memory block
    /// Each memory blocks corresponds to a different SSA value
    /// which utilizes this internal memory for ACIR generation.
    internal_memory_blocks: HashMap<Id<Value>, BlockId>,

    /// Maps an internal memory block to its length
    ///
    /// This is necessary to keep track of an internal memory block's size.
    /// We do not need a separate map to keep track of `memory_blocks` as
    /// the length is set when we construct a `AcirValue::DynamicArray` and is tracked
    /// as part of the `AcirValue` in the `ssa_values` map.
    /// The length of an internal memory block is determined before an array operation
    /// takes place thus we track it separate here in this map.
    internal_mem_block_lengths: HashMap<BlockId, usize>,

    /// Number of the next BlockId, it is used to construct
    /// a new BlockId
    max_block_id: u32,

    data_bus: DataBus,

    /// Contains state that is generated and also used across ACIR functions
    shared_context: &'a mut SharedContext,
}

#[derive(Clone)]
pub(crate) struct AcirDynamicArray {
    /// Identification for the Acir dynamic array
    /// This is essentially a ACIR pointer to the array
    block_id: BlockId,
    /// Length of the array
    len: usize,
    /// An ACIR dynamic array is a flat structure, so we use
    /// the inner structure of an `AcirType::NumericType` directly.
    /// Some usages of ACIR arrays (e.g. black box functions) require the bit size
    /// of every value to be known, thus we store the types as part of the dynamic
    /// array definition.
    ///
    /// A dynamic non-homogenous array can potentially have values of differing types.
    /// Thus, we store a vector of types rather than a single type, as a dynamic non-homogenous array
    /// is still represented in ACIR by a single `AcirDynamicArray` structure.
    ///
    /// The length of the value types vector must match the `len` field in this structure.
    value_types: Vec<NumericType>,
    /// Identification for the ACIR dynamic array
    /// inner element type sizes array
    element_type_sizes: Option<BlockId>,
}
impl Debug for AcirDynamicArray {
    fn fmt(&self, f: &mut core::fmt::Formatter<'_>) -> core::fmt::Result {
        write!(
            f,
            "id: {}, len: {}, element_type_sizes: {:?}",
            self.block_id.0,
            self.len,
            self.element_type_sizes.map(|block_id| block_id.0)
        )
    }
}

#[derive(Debug, Clone)]
pub(crate) enum AcirValue {
    Var(AcirVar, AcirType),
    Array(im::Vector<AcirValue>),
    DynamicArray(AcirDynamicArray),
}

impl AcirValue {
    fn into_var(self) -> Result<AcirVar, InternalError> {
        match self {
            AcirValue::Var(var, _) => Ok(var),
            AcirValue::DynamicArray(_) | AcirValue::Array(_) => Err(InternalError::General {
                message: "Called AcirValue::into_var on an array".to_string(),
                call_stack: CallStack::new(),
            }),
        }
    }

    fn borrow_var(&self) -> Result<AcirVar, InternalError> {
        match self {
            AcirValue::Var(var, _) => Ok(*var),
            AcirValue::DynamicArray(_) | AcirValue::Array(_) => Err(InternalError::General {
                message: "Called AcirValue::borrow_var on an array".to_string(),
                call_stack: CallStack::new(),
            }),
        }
    }

    fn flatten(self) -> Vec<(AcirVar, AcirType)> {
        match self {
            AcirValue::Var(var, typ) => vec![(var, typ)],
            AcirValue::Array(array) => array.into_iter().flat_map(AcirValue::flatten).collect(),
            AcirValue::DynamicArray(_) => unimplemented!("Cannot flatten a dynamic array"),
        }
    }

    fn flat_numeric_types(self) -> Vec<NumericType> {
        match self {
            AcirValue::Array(_) => {
                self.flatten().into_iter().map(|(_, typ)| typ.to_numeric_type()).collect()
            }
            AcirValue::DynamicArray(AcirDynamicArray { value_types, .. }) => value_types,
            _ => unreachable!("An AcirValue::Var cannot be used as an array value"),
        }
    }
}

pub(crate) type Artifacts =
    (Vec<GeneratedAcir>, Vec<BrilligBytecode<FieldElement>>, BTreeMap<ErrorSelector, ErrorType>);

impl Ssa {
    #[tracing::instrument(level = "trace", skip_all)]
    pub(crate) fn into_acir(self, brillig: &Brillig) -> Result<Artifacts, RuntimeError> {
        let mut acirs = Vec::new();
        // TODO: can we parallelise this?
        let mut shared_context = SharedContext::default();
        for function in self.functions.values() {
            let context = Context::new(&mut shared_context);
            if let Some(mut generated_acir) =
                context.convert_ssa_function(&self, function, brillig)?
            {
                // We want to be able to insert Brillig stdlib functions anywhere during the ACIR generation process (e.g. such as on the `GeneratedAcir`).
                // As we don't want a reference to the `SharedContext` on the generated ACIR itself,
                // we instead store the opcode location at which a Brillig call to a std lib function occurred.
                // We then defer resolving the function IDs of those Brillig functions to when we have generated Brillig
                // for all normal Brillig calls.
                for (opcode_location, brillig_stdlib_func) in
                    &generated_acir.brillig_stdlib_func_locations
                {
                    shared_context.generate_brillig_calls_to_resolve(
                        brillig_stdlib_func,
                        function.id(),
                        *opcode_location,
                    );
                }

                // Fetch the Brillig stdlib calls to resolve for this function
                if let Some(calls_to_resolve) =
                    shared_context.brillig_stdlib_calls_to_resolve.get(&function.id())
                {
                    // Resolve the Brillig stdlib calls
                    // We have to do a separate loop as the generated ACIR cannot be borrowed as mutable after an immutable borrow
                    for (opcode_location, brillig_function_pointer) in calls_to_resolve {
                        generated_acir.resolve_brillig_stdlib_call(
                            *opcode_location,
                            *brillig_function_pointer,
                        );
                    }
                }

                generated_acir.name = function.name().to_owned();
                acirs.push(generated_acir);
            }
        }

        let brillig = vecmap(shared_context.generated_brillig, |brillig| BrilligBytecode {
            bytecode: brillig.byte_code,
        });

        Ok((acirs, brillig, self.error_selector_to_type))
    }
}

impl<'a> Context<'a> {
    fn new(shared_context: &'a mut SharedContext) -> Context<'a> {
        let mut acir_context = AcirContext::default();
        let current_side_effects_enabled_var = acir_context.add_constant(FieldElement::one());

        Context {
            ssa_values: HashMap::default(),
            current_side_effects_enabled_var,
            acir_context,
            initialized_arrays: HashSet::new(),
            memory_blocks: HashMap::default(),
            internal_memory_blocks: HashMap::default(),
            internal_mem_block_lengths: HashMap::default(),
            max_block_id: 0,
            data_bus: DataBus::default(),
            shared_context,
        }
    }

    fn convert_ssa_function(
        self,
        ssa: &Ssa,
        function: &Function,
        brillig: &Brillig,
    ) -> Result<Option<GeneratedAcir>, RuntimeError> {
        match function.runtime() {
            RuntimeType::Acir(inline_type) => {
                match inline_type {
                    InlineType::Inline => {
                        if function.id() != ssa.main_id {
                            panic!("ACIR function should have been inlined earlier if not marked otherwise");
                        }
                    }
                    InlineType::NoPredicates => {
                        panic!("All ACIR functions marked with #[no_predicates] should be inlined before ACIR gen. This is an SSA exclusive codegen attribute");
                    }
                    InlineType::Fold => {}
                }
                // We only want to convert entry point functions. This being `main` and those marked with `InlineType::Fold`
                Ok(Some(self.convert_acir_main(function, ssa, brillig)?))
            }
            RuntimeType::Brillig => {
                if function.id() == ssa.main_id {
                    Ok(Some(self.convert_brillig_main(function, brillig)?))
                } else {
                    Ok(None)
                }
            }
        }
    }

    fn convert_acir_main(
        mut self,
        main_func: &Function,
        ssa: &Ssa,
        brillig: &Brillig,
    ) -> Result<GeneratedAcir, RuntimeError> {
        let dfg = &main_func.dfg;
        let entry_block = &dfg[main_func.entry_block()];
        let input_witness = self.convert_ssa_block_params(entry_block.parameters(), dfg)?;
        let num_return_witnesses =
            self.get_num_return_witnesses(entry_block.unwrap_terminator(), dfg);

        // Create a witness for each return witness we have to guarantee that the return witnesses match the standard
        // layout for serializing those types as if they were being passed as inputs.
        //
        // This is required for recursion as otherwise in situations where we cannot make use of the program's ABI
        // (e.g. for `std::verify_proof` or the solidity verifier), we need extra knowledge about the program we're
        // working with rather than following the standard ABI encoding rules.
        //
        // We allocate these witnesses now before performing ACIR gen for the rest of the program as the location of
        // the function's return values can then be determined through knowledge of its ABI alone.
        let return_witness_vars =
            vecmap(0..num_return_witnesses, |_| self.acir_context.add_variable());

        let return_witnesses = vecmap(&return_witness_vars, |return_var| {
            let expr = self.acir_context.var_to_expression(*return_var).unwrap();
            expr.to_witness().expect("return vars should be witnesses")
        });

        self.data_bus = dfg.data_bus.to_owned();
        let mut warnings = Vec::new();
        for instruction_id in entry_block.instructions() {
            warnings.extend(self.convert_ssa_instruction(*instruction_id, dfg, ssa, brillig)?);
        }

        let (return_vars, return_warnings) =
            self.convert_ssa_return(entry_block.unwrap_terminator(), dfg)?;

        // TODO: This is a naive method of assigning the return values to their witnesses as
        // we're likely to get a number of constraints which are asserting one witness to be equal to another.
        //
        // We should search through the program and relabel these witnesses so we can remove this constraint.
        for (witness_var, return_var) in return_witness_vars.iter().zip(return_vars) {
            self.acir_context.assert_eq_var(*witness_var, return_var, None)?;
        }

        warnings.extend(return_warnings);
        Ok(self.acir_context.finish(input_witness, return_witnesses, warnings))
    }

    fn convert_brillig_main(
        mut self,
        main_func: &Function,
        brillig: &Brillig,
    ) -> Result<GeneratedAcir, RuntimeError> {
        let dfg = &main_func.dfg;

        let inputs = try_vecmap(dfg[main_func.entry_block()].parameters(), |param_id| {
            let typ = dfg.type_of_value(*param_id);
            self.create_value_from_type(&typ, &mut |this, _| Ok(this.acir_context.add_variable()))
        })?;
        let arguments = self.gen_brillig_parameters(dfg[main_func.entry_block()].parameters(), dfg);

        let witness_inputs = self.acir_context.extract_witness(&inputs);

        let outputs: Vec<AcirType> =
            vecmap(main_func.returns(), |result_id| dfg.type_of_value(*result_id).into());

        let code = self.gen_brillig_for(main_func, arguments.clone(), brillig)?;

        // We specifically do not attempt execution of the brillig code being generated as this can result in it being
        // replaced with constraints on witnesses to the program outputs.
        let output_values = self.acir_context.brillig_call(
            self.current_side_effects_enabled_var,
            &code,
            inputs,
            outputs,
            false,
            true,
            // We are guaranteed to have a Brillig function pointer of `0` as main itself is marked as unconstrained
            0,
            None,
        )?;
        self.shared_context.insert_generated_brillig(main_func.id(), arguments, 0, code);

        let return_witnesses: Vec<Witness> = output_values
            .iter()
            .flat_map(|value| value.clone().flatten())
            .map(|(value, _)| self.acir_context.var_to_witness(value))
            .collect::<Result<_, _>>()?;

        let generated_acir = self.acir_context.finish(witness_inputs, return_witnesses, Vec::new());

        assert_eq!(
            generated_acir.opcodes().len(),
            1,
            "Unconstrained programs should only generate a single opcode but multiple were emitted"
        );

        Ok(generated_acir)
    }

    /// Adds and binds `AcirVar`s for each numeric block parameter or block parameter array element.
    fn convert_ssa_block_params(
        &mut self,
        params: &[ValueId],
        dfg: &DataFlowGraph,
    ) -> Result<Vec<Witness>, RuntimeError> {
        // The first witness (if any) is the next one
        let start_witness = self.acir_context.current_witness_index().0;
        for param_id in params {
            let typ = dfg.type_of_value(*param_id);
            let value = self.convert_ssa_block_param(&typ)?;
            match &value {
                AcirValue::Var(_, _) => (),
                AcirValue::Array(_) => {
                    let block_id = self.block_id(param_id);
                    let len = if matches!(typ, Type::Array(_, _)) {
                        typ.flattened_size()
                    } else {
                        return Err(InternalError::Unexpected {
                            expected: "Block params should be an array".to_owned(),
                            found: format!("Instead got {:?}", typ),
                            call_stack: self.acir_context.get_call_stack(),
                        }
                        .into());
                    };
                    self.initialize_array(block_id, len, Some(value.clone()))?;
                }
                AcirValue::DynamicArray(_) => unreachable!(
                    "The dynamic array type is created in Acir gen and therefore cannot be a block parameter"
                ),
            }
            self.ssa_values.insert(*param_id, value);
        }
        let end_witness = self.acir_context.current_witness_index().0;
        let witnesses = (start_witness..=end_witness).map(Witness::from).collect();
        Ok(witnesses)
    }

    fn convert_ssa_block_param(&mut self, param_type: &Type) -> Result<AcirValue, RuntimeError> {
        self.create_value_from_type(param_type, &mut |this, typ| this.add_numeric_input_var(&typ))
    }

    fn create_value_from_type(
        &mut self,
        param_type: &Type,
        make_var: &mut impl FnMut(&mut Self, NumericType) -> Result<AcirVar, RuntimeError>,
    ) -> Result<AcirValue, RuntimeError> {
        match param_type {
            Type::Numeric(numeric_type) => {
                let typ = AcirType::new(*numeric_type);
                Ok(AcirValue::Var(make_var(self, *numeric_type)?, typ))
            }
            Type::Array(element_types, length) => {
                let mut elements = im::Vector::new();

                for _ in 0..*length {
                    for element in element_types.iter() {
                        elements.push_back(self.create_value_from_type(element, make_var)?);
                    }
                }

                Ok(AcirValue::Array(elements))
            }
            _ => unreachable!("ICE: Params to the program should only contains numbers and arrays"),
        }
    }

    /// Get the BlockId corresponding to the ValueId
    /// If there is no matching BlockId, we create a new one.
    fn block_id(&mut self, value: &ValueId) -> BlockId {
        if let Some(block_id) = self.memory_blocks.get(value) {
            return *block_id;
        }
        let block_id = BlockId(self.max_block_id);
        self.max_block_id += 1;
        self.memory_blocks.insert(*value, block_id);
        block_id
    }

    /// Get the next BlockId for internal memory
    /// used during ACIR generation.
    /// This is useful for referencing information that can
    /// only be computed dynamically, such as the type structure
    /// of non-homogenous arrays.
    fn internal_block_id(&mut self, value: &ValueId) -> BlockId {
        if let Some(block_id) = self.internal_memory_blocks.get(value) {
            return *block_id;
        }
        let block_id = BlockId(self.max_block_id);
        self.max_block_id += 1;
        self.internal_memory_blocks.insert(*value, block_id);
        block_id
    }

    /// Creates an `AcirVar` corresponding to a parameter witness to appears in the abi. A range
    /// constraint is added if the numeric type requires it.
    ///
    /// This function is used not only for adding numeric block parameters, but also for adding
    /// any array elements that belong to reference type block parameters.
    fn add_numeric_input_var(
        &mut self,
        numeric_type: &NumericType,
    ) -> Result<AcirVar, RuntimeError> {
        let acir_var = self.acir_context.add_variable();
        if matches!(numeric_type, NumericType::Signed { .. } | NumericType::Unsigned { .. }) {
            self.acir_context.range_constrain_var(acir_var, numeric_type, None)?;
        }
        Ok(acir_var)
    }

    /// Converts an SSA instruction into its ACIR representation
    fn convert_ssa_instruction(
        &mut self,
        instruction_id: InstructionId,
        dfg: &DataFlowGraph,
        ssa: &Ssa,
        brillig: &Brillig,
    ) -> Result<Vec<SsaReport>, RuntimeError> {
        let instruction = &dfg[instruction_id];
        self.acir_context.set_call_stack(dfg.get_call_stack(instruction_id));
        let mut warnings = Vec::new();
        match instruction {
            Instruction::Binary(binary) => {
                let result_acir_var = self.convert_ssa_binary(binary, dfg)?;
                self.define_result_var(dfg, instruction_id, result_acir_var);
            }
            Instruction::Constrain(lhs, rhs, assert_message) => {
                let lhs = self.convert_numeric_value(*lhs, dfg)?;
                let rhs = self.convert_numeric_value(*rhs, dfg)?;

                let assert_payload = if let Some(error) = assert_message {
                    match error {
                        ConstrainError::Intrinsic(string) => {
                            Some(AssertionPayload::StaticString(string.clone()))
                        }
                        ConstrainError::UserDefined(error_selector, values) => {
                            if let Some(constant_string) = try_to_extract_string_from_error_payload(
                                *error_selector,
                                values,
                                dfg,
                            ) {
                                Some(AssertionPayload::StaticString(constant_string))
                            } else {
                                let acir_vars: Vec<_> = values
                                    .iter()
                                    .map(|value| self.convert_value(*value, dfg))
                                    .collect();

                                let expressions_or_memory =
                                    self.acir_context.vars_to_expressions_or_memory(&acir_vars)?;

                                Some(AssertionPayload::Dynamic(
                                    error_selector.as_u64(),
                                    expressions_or_memory,
                                ))
                            }
                        }
                    }
                } else {
                    None
                };

                self.acir_context.assert_eq_var(lhs, rhs, assert_payload)?;
            }
            Instruction::Cast(value_id, _) => {
                let acir_var = self.convert_numeric_value(*value_id, dfg)?;
                self.define_result_var(dfg, instruction_id, acir_var);
            }
            Instruction::Call { .. } => {
                let result_ids = dfg.instruction_results(instruction_id);
                warnings.extend(self.convert_ssa_call(
                    instruction,
                    dfg,
                    ssa,
                    brillig,
                    result_ids,
                )?);
            }
            Instruction::Not(value_id) => {
                let (acir_var, typ) = match self.convert_value(*value_id, dfg) {
                    AcirValue::Var(acir_var, typ) => (acir_var, typ),
                    _ => unreachable!("NOT is only applied to numerics"),
                };
                let result_acir_var = self.acir_context.not_var(acir_var, typ)?;
                self.define_result_var(dfg, instruction_id, result_acir_var);
            }
            Instruction::Truncate { value, bit_size, max_bit_size } => {
                let result_acir_var =
                    self.convert_ssa_truncate(*value, *bit_size, *max_bit_size, dfg)?;
                self.define_result_var(dfg, instruction_id, result_acir_var);
            }
            Instruction::EnableSideEffects { condition } => {
                let acir_var = self.convert_numeric_value(*condition, dfg)?;
                self.current_side_effects_enabled_var = acir_var;
            }
            Instruction::ArrayGet { .. } | Instruction::ArraySet { .. } => {
                self.handle_array_operation(instruction_id, dfg)?;
            }
            Instruction::Allocate => {
                unreachable!("Expected all allocate instructions to be removed before acir_gen")
            }
            Instruction::Store { .. } => {
                unreachable!("Expected all store instructions to be removed before acir_gen")
            }
            Instruction::Load { .. } => {
                unreachable!("Expected all load instructions to be removed before acir_gen")
            }
            Instruction::IncrementRc { .. } | Instruction::DecrementRc { .. } => {
                // Do nothing. Only Brillig needs to worry about reference counted arrays
            }
            Instruction::RangeCheck { value, max_bit_size, assert_message } => {
                let acir_var = self.convert_numeric_value(*value, dfg)?;
                self.acir_context.range_constrain_var(
                    acir_var,
                    &NumericType::Unsigned { bit_size: *max_bit_size },
                    assert_message.clone(),
                )?;
            }
            Instruction::IfElse { .. } => {
                unreachable!("IfElse instruction remaining in acir-gen")
            }
        }

        self.acir_context.set_call_stack(CallStack::new());
        Ok(warnings)
    }

    fn convert_ssa_call(
        &mut self,
        instruction: &Instruction,
        dfg: &DataFlowGraph,
        ssa: &Ssa,
        brillig: &Brillig,
        result_ids: &[ValueId],
    ) -> Result<Vec<SsaReport>, RuntimeError> {
        let mut warnings = Vec::new();

        match instruction {
            Instruction::Call { func, arguments } => {
                let function_value = &dfg[*func];
                match function_value {
                    Value::Function(id) => {
                        let func = &ssa.functions[id];
                        match func.runtime() {
                            RuntimeType::Acir(inline_type) => {
                                assert!(!matches!(inline_type, InlineType::Inline), "ICE: Got an ACIR function named {} that should have already been inlined", func.name());

                                let inputs = vecmap(arguments, |arg| self.convert_value(*arg, dfg));
                                let output_count = result_ids
                                    .iter()
                                    .map(|result_id| dfg.type_of_value(*result_id).flattened_size())
                                    .sum();

                                let acir_function_id = ssa
                                    .entry_point_to_generated_index
                                    .get(id)
                                    .expect("ICE: should have an associated final index");
                                let output_vars = self.acir_context.call_acir_function(
                                    *acir_function_id,
                                    inputs,
                                    output_count,
                                    self.current_side_effects_enabled_var,
                                )?;

                                let output_values =
                                    self.convert_vars_to_values(output_vars, dfg, result_ids);

                                self.handle_ssa_call_outputs(result_ids, output_values, dfg)?;
                            }
                            RuntimeType::Brillig => {
                                // Check that we are not attempting to return a slice from
                                // an unconstrained runtime to a constrained runtime
                                for result_id in result_ids {
                                    if dfg.type_of_value(*result_id).contains_slice_element() {
                                        return Err(
                                            RuntimeError::UnconstrainedSliceReturnToConstrained {
                                                call_stack: self.acir_context.get_call_stack(),
                                            },
                                        );
                                    }
                                }
                                let inputs = vecmap(arguments, |arg| self.convert_value(*arg, dfg));
                                let arguments = self.gen_brillig_parameters(arguments, dfg);

                                let outputs: Vec<AcirType> = vecmap(result_ids, |result_id| {
                                    dfg.type_of_value(*result_id).into()
                                });

                                // Check whether we have already generated Brillig for this function
                                // If we have, re-use the generated code to set-up the Brillig call.
                                let output_values = if let Some(generated_pointer) = self
                                    .shared_context
                                    .generated_brillig_pointer(*id, arguments.clone())
                                {
                                    let code = self
                                        .shared_context
                                        .generated_brillig(*generated_pointer as usize);
                                    self.acir_context.brillig_call(
                                        self.current_side_effects_enabled_var,
                                        code,
                                        inputs,
                                        outputs,
                                        true,
                                        false,
                                        *generated_pointer,
                                        None,
                                    )?
                                } else {
                                    let code =
                                        self.gen_brillig_for(func, arguments.clone(), brillig)?;
                                    let generated_pointer =
                                        self.shared_context.new_generated_pointer();
                                    let output_values = self.acir_context.brillig_call(
                                        self.current_side_effects_enabled_var,
                                        &code,
                                        inputs,
                                        outputs,
                                        true,
                                        false,
                                        generated_pointer,
                                        None,
                                    )?;
                                    self.shared_context.insert_generated_brillig(
                                        *id,
                                        arguments,
                                        generated_pointer,
                                        code,
                                    );
                                    output_values
                                };

                                // Compiler sanity check
                                assert_eq!(result_ids.len(), output_values.len(), "ICE: The number of Brillig output values should match the result ids in SSA");

                                self.handle_ssa_call_outputs(result_ids, output_values, dfg)?;
                            }
                        }
                    }
                    Value::Intrinsic(intrinsic) => {
                        if matches!(
                            intrinsic,
                            Intrinsic::BlackBox(BlackBoxFunc::RecursiveAggregation)
                        ) {
                            warnings.push(SsaReport::Warning(InternalWarning::VerifyProof {
                                call_stack: self.acir_context.get_call_stack(),
                            }));
                        }
                        let outputs = self
                            .convert_ssa_intrinsic_call(*intrinsic, arguments, dfg, result_ids)?;

                        // Issue #1438 causes this check to fail with intrinsics that return 0
                        // results but the ssa form instead creates 1 unit result value.
                        // assert_eq!(result_ids.len(), outputs.len());
                        self.handle_ssa_call_outputs(result_ids, outputs, dfg)?;
                    }
                    Value::ForeignFunction(_) => {
                        return Err(RuntimeError::UnconstrainedOracleReturnToConstrained {
                            call_stack: self.acir_context.get_call_stack(),
                        })
                    }
                    _ => unreachable!("expected calling a function but got {function_value:?}"),
                }
            }
            _ => unreachable!("expected calling a call instruction"),
        }
        Ok(warnings)
    }

    fn handle_ssa_call_outputs(
        &mut self,
        result_ids: &[ValueId],
        output_values: Vec<AcirValue>,
        dfg: &DataFlowGraph,
    ) -> Result<(), RuntimeError> {
        for (result_id, output) in result_ids.iter().zip(output_values) {
            if let AcirValue::Array(_) = &output {
                let array_id = dfg.resolve(*result_id);
                let block_id = self.block_id(&array_id);
                let array_typ = dfg.type_of_value(array_id);
                let len = if matches!(array_typ, Type::Array(_, _)) {
                    array_typ.flattened_size()
                } else {
                    Self::flattened_value_size(&output)
                };
                self.initialize_array(block_id, len, Some(output.clone()))?;
            }
            // Do nothing for AcirValue::DynamicArray and AcirValue::Var
            // A dynamic array returned from a function call should already be initialized
            // and a single variable does not require any extra initialization.
            self.ssa_values.insert(*result_id, output);
        }
        Ok(())
    }

    fn gen_brillig_parameters(
        &self,
        values: &[ValueId],
        dfg: &DataFlowGraph,
    ) -> Vec<BrilligParameter> {
        values
            .iter()
            .map(|&value_id| {
                let typ = dfg.type_of_value(value_id);
                if let Type::Slice(item_types) = typ {
                    let len = match self
                        .ssa_values
                        .get(&value_id)
                        .expect("ICE: Unknown slice input to brillig")
                    {
                        AcirValue::DynamicArray(AcirDynamicArray { len, .. }) => *len,
                        AcirValue::Array(array) => array.len(),
                        _ => unreachable!("ICE: Slice value is not an array"),
                    };

                    BrilligParameter::Slice(
                        item_types
                            .iter()
                            .map(BrilligFunctionContext::ssa_type_to_parameter)
                            .collect(),
                        len / item_types.len(),
                    )
                } else {
                    BrilligFunctionContext::ssa_type_to_parameter(&typ)
                }
            })
            .collect()
    }

    fn gen_brillig_for(
        &self,
        func: &Function,
        arguments: Vec<BrilligParameter>,
        brillig: &Brillig,
    ) -> Result<GeneratedBrillig, InternalError> {
        // Create the entry point artifact
        let mut entry_point = BrilligContext::new_entry_point_artifact(
            arguments,
            BrilligFunctionContext::return_values(func),
            BrilligFunctionContext::function_id_to_function_label(func.id()),
        );
        // Link the entry point with all dependencies
        while let Some(unresolved_fn_label) = entry_point.first_unresolved_function_call() {
            let artifact = &brillig.find_by_function_label(unresolved_fn_label.clone());
            let artifact = match artifact {
                Some(artifact) => artifact,
                None => {
                    return Err(InternalError::General {
                        message: format!("Cannot find linked fn {unresolved_fn_label}"),
                        call_stack: CallStack::new(),
                    })
                }
            };
            entry_point.link_with(artifact);
        }
        // Generate the final bytecode
        Ok(entry_point.finish())
    }

    /// Handles an ArrayGet or ArraySet instruction.
    /// To set an index of the array (and create a new array in doing so), pass Some(value) for
    /// store_value. To just retrieve an index of the array, pass None for store_value.
    fn handle_array_operation(
        &mut self,
        instruction: InstructionId,
        dfg: &DataFlowGraph,
    ) -> Result<(), RuntimeError> {
        let mut mutable_array_set = false;

        // Pass the instruction between array methods rather than the internal fields themselves
        let (array, index, store_value) = match dfg[instruction] {
            Instruction::ArrayGet { array, index } => (array, index, None),
            Instruction::ArraySet { array, index, value, mutable } => {
                mutable_array_set = mutable;
                (array, index, Some(value))
            }
            _ => {
                return Err(InternalError::Unexpected {
                    expected: "Instruction should be an ArrayGet or ArraySet".to_owned(),
                    found: format!("Instead got {:?}", dfg[instruction]),
                    call_stack: self.acir_context.get_call_stack(),
                }
                .into())
            }
        };

        if self.handle_constant_index(instruction, dfg, index, array, store_value)? {
            return Ok(());
        }

        // Get an offset such that the type of the array at the offset is the same as the type at the 'index'
        // If we find one, we will use it when computing the index under the enable_side_effect predicate
        // If not, array_get(..) will use a fallback costing one multiplication in the worst case.
        // cf. https://github.com/noir-lang/noir/pull/4971
        let array_id = dfg.resolve(array);
        let array_typ = dfg.type_of_value(array_id);
        // For simplicity we compute the offset only for simple arrays
        let is_simple_array = dfg.instruction_results(instruction).len() == 1
            && can_omit_element_sizes_array(&array_typ);
        let offset = if is_simple_array {
            let result_type = dfg.type_of_value(dfg.instruction_results(instruction)[0]);
            match array_typ {
                Type::Array(item_type, _) | Type::Slice(item_type) => item_type
                    .iter()
                    .enumerate()
                    .find_map(|(index, typ)| (result_type == *typ).then_some(index)),
                _ => None,
            }
        } else {
            None
        };
        let (new_index, new_value) = self.convert_array_operation_inputs(
            array,
            dfg,
            index,
            store_value,
            offset.unwrap_or_default(),
        )?;

        if let Some(new_value) = new_value {
            self.array_set(instruction, new_index, new_value, dfg, mutable_array_set)?;
        } else {
            self.array_get(instruction, array, new_index, dfg, offset.is_none())?;
        }

        Ok(())
    }

    /// Handle constant index: if there is no predicate and we have the array values,
    /// we can perform the operation directly on the array
    fn handle_constant_index(
        &mut self,
        instruction: InstructionId,
        dfg: &DataFlowGraph,
        index: ValueId,
        array_id: ValueId,
        store_value: Option<ValueId>,
    ) -> Result<bool, RuntimeError> {
        let index_const = dfg.get_numeric_constant(index);
        let value_type = dfg.type_of_value(array_id);
        // Compiler sanity checks
        assert!(
            !value_type.is_nested_slice(),
            "ICE: Nested slice type has reached ACIR generation"
        );
        let (Type::Array(_, _) | Type::Slice(_)) = &value_type else {
            unreachable!("ICE: expected array or slice type");
        };

        match self.convert_value(array_id, dfg) {
            AcirValue::Var(acir_var, _) => {
                return Err(RuntimeError::InternalError(InternalError::Unexpected {
                    expected: "an array value".to_string(),
                    found: format!("{acir_var:?}"),
                    call_stack: self.acir_context.get_call_stack(),
                }))
            }
            AcirValue::Array(array) => {
                if let Some(index_const) = index_const {
                    let array_size = array.len();
                    let index = match index_const.try_to_u64() {
                        Some(index_const) => index_const as usize,
                        None => {
                            let call_stack = self.acir_context.get_call_stack();
                            return Err(RuntimeError::TypeConversion {
                                from: "array index".to_string(),
                                into: "u64".to_string(),
                                call_stack,
                            });
                        }
                    };

                    if self.acir_context.is_constant_one(&self.current_side_effects_enabled_var) {
                        // Report the error if side effects are enabled.
                        if index >= array_size {
                            let call_stack = self.acir_context.get_call_stack();
                            return Err(RuntimeError::IndexOutOfBounds {
                                index,
                                array_size,
                                call_stack,
                            });
                        } else {
                            let value = match store_value {
                                Some(store_value) => {
                                    let store_value = self.convert_value(store_value, dfg);
                                    AcirValue::Array(array.update(index, store_value))
                                }
                                None => array[index].clone(),
                            };

                            self.define_result(dfg, instruction, value);
                            return Ok(true);
                        }
                    }
                    // If there is a predicate and the index is not out of range, we can directly perform the read
                    else if index < array_size && store_value.is_none() {
                        self.define_result(dfg, instruction, array[index].clone());
                        return Ok(true);
                    }
                }
            }
            AcirValue::DynamicArray(_) => (),
        };

        Ok(false)
    }

    /// We need to properly setup the inputs for array operations in ACIR.
    /// From the original SSA values we compute the following AcirVars:
    /// - new_index is the index of the array. ACIR memory operations work with a flat memory, so we fully flattened the specified index
    ///     in case we have a nested array. The index for SSA array operations only represents the flattened index of the current array.
    ///     Thus internal array element type sizes need to be computed to accurately transform the index.
    /// - predicate_index is offset, or the index if the predicate is true
    /// - new_value is the optional value when the operation is an array_set
    ///     When there is a predicate, it is predicate*value + (1-predicate)*dummy, where dummy is the value of the array at the requested index.
    ///     It is a dummy value because in the case of a false predicate, the value stored at the requested index will be itself.
    fn convert_array_operation_inputs(
        &mut self,
        array: ValueId,
        dfg: &DataFlowGraph,
        index: ValueId,
        store_value: Option<ValueId>,
        offset: usize,
    ) -> Result<(AcirVar, Option<AcirValue>), RuntimeError> {
        let (array_id, array_typ, block_id) = self.check_array_is_initialized(array, dfg)?;

        let index_var = self.convert_numeric_value(index, dfg)?;
        let index_var = self.get_flattened_index(&array_typ, array_id, index_var, dfg)?;

        // predicate_index = index*predicate + (1-predicate)*offset
        let offset = self.acir_context.add_constant(offset);
        let sub = self.acir_context.sub_var(index_var, offset)?;
        let pred = self.acir_context.mul_var(sub, self.current_side_effects_enabled_var)?;
        let predicate_index = self.acir_context.add_var(pred, offset)?;

        let new_value = if let Some(store) = store_value {
            let store_value = self.convert_value(store, dfg);
            if self.acir_context.is_constant_one(&self.current_side_effects_enabled_var) {
                Some(store_value)
            } else {
                let store_type = dfg.type_of_value(store);

                let mut dummy_predicate_index = predicate_index;
                // We must setup the dummy value to match the type of the value we wish to store
                let dummy =
                    self.array_get_value(&store_type, block_id, &mut dummy_predicate_index)?;

                Some(self.convert_array_set_store_value(&store_value, &dummy)?)
            }
        } else {
            None
        };

        let new_index = if self.acir_context.is_constant_one(&self.current_side_effects_enabled_var)
        {
            index_var
        } else {
            predicate_index
        };

        Ok((new_index, new_value))
    }

    fn convert_array_set_store_value(
        &mut self,
        store_value: &AcirValue,
        dummy_value: &AcirValue,
    ) -> Result<AcirValue, RuntimeError> {
        match (store_value, dummy_value) {
            (AcirValue::Var(store_var, _), AcirValue::Var(dummy_var, _)) => {
                let true_pred =
                    self.acir_context.mul_var(*store_var, self.current_side_effects_enabled_var)?;
                let one = self.acir_context.add_constant(FieldElement::one());
                let not_pred =
                    self.acir_context.sub_var(one, self.current_side_effects_enabled_var)?;
                let false_pred = self.acir_context.mul_var(not_pred, *dummy_var)?;
                // predicate*value + (1-predicate)*dummy
                let new_value = self.acir_context.add_var(true_pred, false_pred)?;
                Ok(AcirValue::Var(new_value, AcirType::field()))
            }
            (AcirValue::Array(values), AcirValue::Array(dummy_values)) => {
                let mut elements = im::Vector::new();

                assert_eq!(
                    values.len(),
                    dummy_values.len(),
                    "ICE: The store value and dummy must have the same number of inner values"
                );
                for (val, dummy_val) in values.iter().zip(dummy_values) {
                    elements.push_back(self.convert_array_set_store_value(val, dummy_val)?);
                }

                Ok(AcirValue::Array(elements))
            }
            (
                AcirValue::DynamicArray(AcirDynamicArray { block_id, len, .. }),
                AcirValue::Array(dummy_values),
            ) => {
                let dummy_values = dummy_values
                    .into_iter()
                    .flat_map(|val| val.clone().flatten())
                    .map(|(var, typ)| AcirValue::Var(var, typ))
                    .collect::<Vec<_>>();

                assert_eq!(
                    *len,
                    dummy_values.len(),
                    "ICE: The store value and dummy must have the same number of inner values"
                );

                let values = try_vecmap(0..*len, |i| {
                    let index_var = self.acir_context.add_constant(i);

                    let read = self.acir_context.read_from_memory(*block_id, &index_var)?;
                    Ok::<AcirValue, RuntimeError>(AcirValue::Var(read, AcirType::field()))
                })?;

                let mut elements = im::Vector::new();
                for (val, dummy_val) in values.iter().zip(dummy_values) {
                    elements.push_back(self.convert_array_set_store_value(val, &dummy_val)?);
                }

                Ok(AcirValue::Array(elements))
            }
            (AcirValue::DynamicArray(_), AcirValue::DynamicArray(_)) => {
                unimplemented!("ICE: setting a dynamic array not supported");
            }
            _ => {
                unreachable!("ICE: The store value and dummy value must match");
            }
        }
    }

    /// Generates a read opcode for the array
    /// `index_side_effect == false` means that we ensured `var_index` will have a type matching the value in the array
    fn array_get(
        &mut self,
        instruction: InstructionId,
        array: ValueId,
        mut var_index: AcirVar,
        dfg: &DataFlowGraph,
        mut index_side_effect: bool,
    ) -> Result<AcirValue, RuntimeError> {
        let (array_id, _, block_id) = self.check_array_is_initialized(array, dfg)?;
        let results = dfg.instruction_results(instruction);
        let res_typ = dfg.type_of_value(results[0]);

        // Get operations to call-data parameters are replaced by a get to the call-data-bus array
        if let Some(call_data) = self.data_bus.call_data {
            if self.data_bus.call_data_map.contains_key(&array_id) {
                // TODO: the block_id of call-data must be notified to the backend
                // TODO: should we do the same for return-data?
                let type_size = res_typ.flattened_size();
                let type_size =
                    self.acir_context.add_constant(FieldElement::from(type_size as i128));
                let offset = self.acir_context.mul_var(var_index, type_size)?;
                let bus_index = self.acir_context.add_constant(FieldElement::from(
                    self.data_bus.call_data_map[&array_id] as i128,
                ));
                let new_index = self.acir_context.add_var(offset, bus_index)?;
                return self.array_get(instruction, call_data, new_index, dfg, index_side_effect);
            }
        }

        // Compiler sanity check
        assert!(
            !res_typ.contains_slice_element(),
            "ICE: Nested slice result found during ACIR generation"
        );
        let mut value = self.array_get_value(&res_typ, block_id, &mut var_index)?;

        if let AcirValue::Var(value_var, typ) = &value {
            let array_id = dfg.resolve(array_id);
            let array_typ = dfg.type_of_value(array_id);
            if let (Type::Numeric(numeric_type), AcirType::NumericType(num)) =
                (array_typ.first(), typ)
            {
                if numeric_type.bit_size() <= num.bit_size() {
                    // first element is compatible
                    index_side_effect = false;
                }
            }
            // Fallback to multiplication if the index side_effects have not already been handled
            if index_side_effect {
                // Set the value to 0 if current_side_effects is 0, to ensure it fits in any value type
                value = AcirValue::Var(
                    self.acir_context.mul_var(*value_var, self.current_side_effects_enabled_var)?,
                    typ.clone(),
                );
            }
        }

        self.define_result(dfg, instruction, value.clone());

        Ok(value)
    }

    fn array_get_value(
        &mut self,
        ssa_type: &Type,
        block_id: BlockId,
        var_index: &mut AcirVar,
    ) -> Result<AcirValue, RuntimeError> {
        let one = self.acir_context.add_constant(FieldElement::one());
        match ssa_type.clone() {
            Type::Numeric(numeric_type) => {
                // Read the value from the array at the specified index
                let read = self.acir_context.read_from_memory(block_id, var_index)?;

                // Increment the var_index in case of a nested array
                *var_index = self.acir_context.add_var(*var_index, one)?;

                let typ = AcirType::NumericType(numeric_type);
                Ok(AcirValue::Var(read, typ))
            }
            Type::Array(element_types, len) => {
                let mut values = Vector::new();
                for _ in 0..len {
                    for typ in element_types.as_ref() {
                        values.push_back(self.array_get_value(typ, block_id, var_index)?);
                    }
                }
                Ok(AcirValue::Array(values))
            }
            _ => unreachable!("ICE: Expected an array or numeric but got {ssa_type:?}"),
        }
    }

    /// If `mutate_array` is:
    /// - true: Mutate the array directly
    /// - false: Copy the array and generates a write opcode on the new array. This is
    ///          generally very inefficient and should be avoided if possible. Currently
    ///          this is controlled by SSA's array set optimization pass.
    fn array_set(
        &mut self,
        instruction: InstructionId,
        mut var_index: AcirVar,
        store_value: AcirValue,
        dfg: &DataFlowGraph,
        mutate_array: bool,
    ) -> Result<(), RuntimeError> {
        // Pass the instruction between array methods rather than the internal fields themselves
        let array = match dfg[instruction] {
            Instruction::ArraySet { array, .. } => array,
            _ => {
                return Err(InternalError::Unexpected {
                    expected: "Instruction should be an ArraySet".to_owned(),
                    found: format!("Instead got {:?}", dfg[instruction]),
                    call_stack: self.acir_context.get_call_stack(),
                }
                .into())
            }
        };

        let (array_id, array_typ, block_id) = self.check_array_is_initialized(array, dfg)?;

        // Every array has a length in its type, so we fetch that from
        // the SSA IR.
        //
        // A slice's size must be fetched from the SSA value that represents the slice.
        // However, this size is simply the capacity of a slice. The capacity is dependent upon the witness
        // and may contain data for which we want to restrict access. The true slice length is tracked in a
        // a separate SSA value and restrictions on slice indices should be generated elsewhere in the SSA.
        let array_len = if !array_typ.contains_slice_element() {
            array_typ.flattened_size()
        } else {
            self.flattened_slice_size(array_id, dfg)
        };

        // Since array_set creates a new array, we create a new block ID for this
        // array, unless map_array is true. In that case, we operate directly on block_id
        // and we do not create a new block ID.
        let result_id = dfg
            .instruction_results(instruction)
            .first()
            .expect("Array set does not have one result");
        let result_block_id;
        if mutate_array {
            self.memory_blocks.insert(*result_id, block_id);
            result_block_id = block_id;
        } else {
            // Initialize the new array with the values from the old array
            result_block_id = self.block_id(result_id);
            self.copy_dynamic_array(block_id, result_block_id, array_len)?;
        }

        self.array_set_value(&store_value, result_block_id, &mut var_index)?;

        let element_type_sizes = if !can_omit_element_sizes_array(&array_typ) {
            let acir_value = self.convert_value(array_id, dfg);
            Some(self.init_element_type_sizes_array(
                &array_typ,
                array_id,
                Some(&acir_value),
                dfg,
            )?)
        } else {
            None
        };

        let value_types = self.convert_value(array_id, dfg).flat_numeric_types();
        // Compiler sanity check
        assert_eq!(value_types.len(), array_len, "ICE: The length of the flattened type array should match the length of the dynamic array");

        let result_value = AcirValue::DynamicArray(AcirDynamicArray {
            block_id: result_block_id,
            len: array_len,
            value_types,
            element_type_sizes,
        });
        self.define_result(dfg, instruction, result_value);
        Ok(())
    }

    fn array_set_value(
        &mut self,
        value: &AcirValue,
        block_id: BlockId,
        var_index: &mut AcirVar,
    ) -> Result<(), RuntimeError> {
        let one = self.acir_context.add_constant(FieldElement::one());
        match value {
            AcirValue::Var(store_var, _) => {
                // Write the new value into the new array at the specified index
                self.acir_context.write_to_memory(block_id, var_index, store_var)?;
                // Increment the var_index in case of a nested array
                *var_index = self.acir_context.add_var(*var_index, one)?;
            }
            AcirValue::Array(values) => {
                for value in values {
                    self.array_set_value(value, block_id, var_index)?;
                }
            }
            AcirValue::DynamicArray(AcirDynamicArray { block_id: inner_block_id, len, .. }) => {
                let values = try_vecmap(0..*len, |i| {
                    let index_var = self.acir_context.add_constant(i);

                    let read = self.acir_context.read_from_memory(*inner_block_id, &index_var)?;
                    Ok::<AcirValue, RuntimeError>(AcirValue::Var(read, AcirType::field()))
                })?;
                self.array_set_value(&AcirValue::Array(values.into()), block_id, var_index)?;
            }
        }
        Ok(())
    }

    fn check_array_is_initialized(
        &mut self,
        array: ValueId,
        dfg: &DataFlowGraph,
    ) -> Result<(ValueId, Type, BlockId), RuntimeError> {
        // Fetch the internal SSA ID for the array
        let array_id = dfg.resolve(array);

        let array_typ = dfg.type_of_value(array_id);

        // Use the SSA ID to get or create its block ID
        let block_id = self.block_id(&array_id);

        // Check if the array has already been initialized in ACIR gen
        // if not, we initialize it using the values from SSA
        let already_initialized = self.initialized_arrays.contains(&block_id);
        if !already_initialized {
            let value = &dfg[array_id];
            match value {
                Value::Array { .. } | Value::Instruction { .. } => {
                    let value = self.convert_value(array_id, dfg);
                    let len = if !array_typ.contains_slice_element() {
                        array_typ.flattened_size()
                    } else {
                        self.flattened_slice_size(array_id, dfg)
                    };
                    self.initialize_array(block_id, len, Some(value))?;
                }
                _ => {
                    return Err(InternalError::General {
                        message: format!("Array {array_id} should be initialized"),
                        call_stack: self.acir_context.get_call_stack(),
                    }
                    .into());
                }
            }
        }

        Ok((array_id, array_typ, block_id))
    }

    fn init_element_type_sizes_array(
        &mut self,
        array_typ: &Type,
        array_id: ValueId,
        supplied_acir_value: Option<&AcirValue>,
        dfg: &DataFlowGraph,
    ) -> Result<BlockId, RuntimeError> {
        let element_type_sizes = self.internal_block_id(&array_id);
        // Check whether an internal type sizes array has already been initialized
        // Need to look into how to optimize for slices as this could lead to different element type sizes
        // for different slices that do not have consistent sizes
        if self.initialized_arrays.contains(&element_type_sizes) {
            return Ok(element_type_sizes);
        }

        let mut flat_elem_type_sizes = Vec::new();
        flat_elem_type_sizes.push(0);
        match array_typ {
            Type::Array(_, _) | Type::Slice(_) => {
                match &dfg[array_id] {
                    Value::Array { array, .. } => {
                        for (i, value) in array.iter().enumerate() {
                            flat_elem_type_sizes.push(
                                self.flattened_slice_size(*value, dfg) + flat_elem_type_sizes[i],
                            );
                        }
                    }
                    Value::Instruction { .. } | Value::Param { .. } => {
                        // An instruction representing the slice means it has been processed previously during ACIR gen.
                        // Use the previously defined result of an array operation to fetch the internal type information.
                        let array_acir_value = &self.convert_value(array_id, dfg);
                        let array_acir_value = supplied_acir_value.unwrap_or(array_acir_value);
                        match array_acir_value {
                            AcirValue::DynamicArray(AcirDynamicArray {
                                element_type_sizes: inner_elem_type_sizes,
                                ..
                            }) => {
                                if let Some(inner_elem_type_sizes) = inner_elem_type_sizes {
                                    if self.initialized_arrays.contains(inner_elem_type_sizes) {
                                        let type_sizes_array_len = *self.internal_mem_block_lengths.get(inner_elem_type_sizes).ok_or_else(||
                                            InternalError::General {
                                                message: format!("Array {array_id}'s inner element type sizes array does not have a tracked length"),
                                                call_stack: self.acir_context.get_call_stack(),
                                            }
                                        )?;
                                        self.copy_dynamic_array(
                                            *inner_elem_type_sizes,
                                            element_type_sizes,
                                            type_sizes_array_len,
                                        )?;
                                        self.internal_mem_block_lengths
                                            .insert(element_type_sizes, type_sizes_array_len);
                                        return Ok(element_type_sizes);
                                    } else {
                                        return Err(InternalError::General {
                                            message: format!("Array {array_id}'s inner element type sizes array should be initialized"),
                                            call_stack: self.acir_context.get_call_stack(),
                                        }
                                        .into());
                                    }
                                }
                            }
                            AcirValue::Array(values) => {
                                for (i, value) in values.iter().enumerate() {
                                    flat_elem_type_sizes.push(
                                        Self::flattened_value_size(value) + flat_elem_type_sizes[i],
                                    );
                                }
                            }
                            _ => {
                                return Err(InternalError::Unexpected {
                                    expected: "AcirValue::DynamicArray or AcirValue::Array"
                                        .to_owned(),
                                    found: format!("{:?}", array_acir_value),
                                    call_stack: self.acir_context.get_call_stack(),
                                }
                                .into())
                            }
                        }
                    }
                    _ => {
                        return Err(InternalError::Unexpected {
                            expected: "array or instruction".to_owned(),
                            found: format!("{:?}", &dfg[array_id]),
                            call_stack: self.acir_context.get_call_stack(),
                        }
                        .into())
                    }
                };
            }
            _ => {
                return Err(InternalError::Unexpected {
                    expected: "array or slice".to_owned(),
                    found: array_typ.to_string(),
                    call_stack: self.acir_context.get_call_stack(),
                }
                .into());
            }
        }

        // The final array should will the flattened index at each outer array index
        let init_values = vecmap(flat_elem_type_sizes, |type_size| {
            let var = self.acir_context.add_constant(type_size);
            AcirValue::Var(var, AcirType::field())
        });
        let element_type_sizes_len = init_values.len();
        self.initialize_array(
            element_type_sizes,
            element_type_sizes_len,
            Some(AcirValue::Array(init_values.into())),
        )?;

        self.internal_mem_block_lengths.insert(element_type_sizes, element_type_sizes_len);

        Ok(element_type_sizes)
    }

    fn copy_dynamic_array(
        &mut self,
        source: BlockId,
        destination: BlockId,
        array_len: usize,
    ) -> Result<(), RuntimeError> {
        let init_values = try_vecmap(0..array_len, |i| {
            let index_var = self.acir_context.add_constant(i);

            let read = self.acir_context.read_from_memory(source, &index_var)?;
            Ok::<AcirValue, RuntimeError>(AcirValue::Var(read, AcirType::field()))
        })?;
        let array: im::Vector<AcirValue> = init_values.into();
        self.initialize_array(destination, array_len, Some(AcirValue::Array(array)))?;
        Ok(())
    }

    fn get_flattened_index(
        &mut self,
        array_typ: &Type,
        array_id: ValueId,
        var_index: AcirVar,
        dfg: &DataFlowGraph,
    ) -> Result<AcirVar, RuntimeError> {
        if !can_omit_element_sizes_array(array_typ) {
            let element_type_sizes =
                self.init_element_type_sizes_array(array_typ, array_id, None, dfg)?;

            let predicate_index =
                self.acir_context.mul_var(var_index, self.current_side_effects_enabled_var)?;

            self.acir_context
                .read_from_memory(element_type_sizes, &predicate_index)
                .map_err(RuntimeError::from)
        } else {
            Ok(var_index)
        }
    }

    fn flattened_slice_size(&mut self, array_id: ValueId, dfg: &DataFlowGraph) -> usize {
        let mut size = 0;
        match &dfg[array_id] {
            Value::Array { array, .. } => {
                // The array is going to be the flattened outer array
                // Flattened slice size from SSA value does not need to be multiplied by the len
                for value in array {
                    size += self.flattened_slice_size(*value, dfg);
                }
            }
            Value::NumericConstant { .. } => {
                size += 1;
            }
            Value::Instruction { .. } => {
                let array_acir_value = self.convert_value(array_id, dfg);
                size += Self::flattened_value_size(&array_acir_value);
            }
            Value::Param { .. } => {
                let array_acir_value = self.convert_value(array_id, dfg);
                size += Self::flattened_value_size(&array_acir_value);
            }
            _ => {
                unreachable!("ICE: Unexpected SSA value when computing the slice size");
            }
        }
        size
    }

    fn flattened_value_size(value: &AcirValue) -> usize {
        let mut size = 0;
        match value {
            AcirValue::DynamicArray(AcirDynamicArray { len, .. }) => {
                size += len;
            }
            AcirValue::Var(_, _) => {
                size += 1;
            }
            AcirValue::Array(values) => {
                for value in values {
                    size += Self::flattened_value_size(value);
                }
            }
        }
        size
    }

    /// Initializes an array with the given values and caches the fact that we
    /// have initialized this array.
    fn initialize_array(
        &mut self,
        array: BlockId,
        len: usize,
        value: Option<AcirValue>,
    ) -> Result<(), InternalError> {
        let databus = if self.data_bus.call_data.is_some()
            && self.block_id(&self.data_bus.call_data.unwrap()) == array
        {
            BlockType::CallData
        } else if self.data_bus.return_data.is_some()
            && self.block_id(&self.data_bus.return_data.unwrap()) == array
        {
            BlockType::ReturnData
        } else {
            BlockType::Memory
        };
        self.acir_context.initialize_array(array, len, value, databus)?;
        self.initialized_arrays.insert(array);
        Ok(())
    }

    /// Remember the result of an instruction returning a single value
    fn define_result(
        &mut self,
        dfg: &DataFlowGraph,
        instruction: InstructionId,
        result: AcirValue,
    ) {
        let result_ids = dfg.instruction_results(instruction);
        self.ssa_values.insert(result_ids[0], result);
    }

    /// Remember the result of instruction returning a single numeric value
    fn define_result_var(
        &mut self,
        dfg: &DataFlowGraph,
        instruction: InstructionId,
        result: AcirVar,
    ) {
        let result_ids = dfg.instruction_results(instruction);
        let typ = dfg.type_of_value(result_ids[0]).into();
        self.define_result(dfg, instruction, AcirValue::Var(result, typ));
    }

    /// Converts an SSA terminator's return values into their ACIR representations
    fn get_num_return_witnesses(
        &mut self,
        terminator: &TerminatorInstruction,
        dfg: &DataFlowGraph,
    ) -> usize {
        let return_values = match terminator {
            TerminatorInstruction::Return { return_values, .. } => return_values,
            // TODO(https://github.com/noir-lang/noir/issues/4616): Enable recursion on foldable/non-inlined ACIR functions
            _ => unreachable!("ICE: Program must have a singular return"),
        };

        return_values.iter().fold(0, |acc, value_id| {
            let is_databus = self
                .data_bus
                .return_data
                .map_or(false, |return_databus| dfg[*value_id] == dfg[return_databus]);

            if is_databus {
                // We do not return value for the data bus.
                acc
            } else {
                acc + dfg.type_of_value(*value_id).flattened_size()
            }
        })
    }

    /// Converts an SSA terminator's return values into their ACIR representations
    fn convert_ssa_return(
        &mut self,
        terminator: &TerminatorInstruction,
        dfg: &DataFlowGraph,
    ) -> Result<(Vec<AcirVar>, Vec<SsaReport>), RuntimeError> {
        let (return_values, call_stack) = match terminator {
            TerminatorInstruction::Return { return_values, call_stack } => {
                (return_values, call_stack.clone())
            }
            // TODO(https://github.com/noir-lang/noir/issues/4616): Enable recursion on foldable/non-inlined ACIR functions
            _ => unreachable!("ICE: Program must have a singular return"),
        };

        let mut has_constant_return = false;
<<<<<<< HEAD
        let mut return_vars: Vec<AcirVar> = Vec::new();
=======
>>>>>>> e37cbbd8
        for value_id in return_values {
            let is_databus = self
                .data_bus
                .return_data
                .map_or(false, |return_databus| dfg[*value_id] == dfg[return_databus]);
            let value = self.convert_value(*value_id, dfg);

            // `value` may or may not be an array reference. Calling `flatten` will expand the array if there is one.
            let acir_vars = self.acir_context.flatten(value)?;
            for (acir_var, _) in acir_vars {
                has_constant_return |= self.acir_context.is_constant(&acir_var);
                if is_databus {
                    // We do not return value for the data bus.
                    self.check_array_is_initialized(
                        self.data_bus.return_data.expect(
                            "`is_databus == true` implies `data_bus.return_data` is `Some`",
                        ),
                        dfg,
                    )?;
                } else {
<<<<<<< HEAD
                    return_vars.push(acir_var);
=======
                    self.acir_context.return_var(acir_var)?;
>>>>>>> e37cbbd8
                }
            }
        }

        let warnings = if has_constant_return {
            vec![SsaReport::Warning(InternalWarning::ReturnConstant { call_stack })]
        } else {
            Vec::new()
        };

<<<<<<< HEAD
        Ok((return_vars, warnings))
=======
        Ok(warnings)
>>>>>>> e37cbbd8
    }

    /// Gets the cached `AcirVar` that was converted from the corresponding `ValueId`. If it does
    /// not already exist in the cache, a conversion is attempted and cached for simple values
    /// that require no further context such as numeric types - values requiring more context
    /// should have already been cached elsewhere.
    ///
    /// Conversion is assumed to have already been performed for instruction results and block
    /// parameters. This is because block parameters are converted before anything else, and
    /// because instructions results are converted when the corresponding instruction is
    /// encountered. (An instruction result cannot be referenced before the instruction occurs.)
    ///
    /// It is not safe to call this function on value ids that represent addresses. Instructions
    /// involving such values are evaluated via a separate path and stored in
    /// `ssa_value_to_array_address` instead.
    fn convert_value(&mut self, value_id: ValueId, dfg: &DataFlowGraph) -> AcirValue {
        let value_id = dfg.resolve(value_id);
        let value = &dfg[value_id];
        if let Some(acir_value) = self.ssa_values.get(&value_id) {
            return acir_value.clone();
        }

        let acir_value = match value {
            Value::NumericConstant { constant, typ } => {
                AcirValue::Var(self.acir_context.add_constant(*constant), typ.into())
            }
            Value::Array { array, .. } => {
                let elements = array.iter().map(|element| self.convert_value(*element, dfg));
                AcirValue::Array(elements.collect())
            }
            Value::Intrinsic(..) => todo!(),
            Value::Function(function_id) => {
                // This conversion is for debugging support only, to allow the
                // debugging instrumentation code to work. Taking the reference
                // of a function in ACIR is useless.
                let id = self.acir_context.add_constant(function_id.to_usize());
                AcirValue::Var(id, AcirType::field())
            }
            Value::ForeignFunction(_) => unimplemented!(
                "Oracle calls directly in constrained functions are not yet available."
            ),
            Value::Instruction { .. } | Value::Param { .. } => {
                unreachable!("ICE: Should have been in cache {value_id} {value:?}")
            }
        };
        self.ssa_values.insert(value_id, acir_value.clone());
        acir_value
    }

    fn convert_numeric_value(
        &mut self,
        value_id: ValueId,
        dfg: &DataFlowGraph,
    ) -> Result<AcirVar, InternalError> {
        match self.convert_value(value_id, dfg) {
            AcirValue::Var(acir_var, _) => Ok(acir_var),
            AcirValue::Array(array) => Err(InternalError::Unexpected {
                expected: "a numeric value".to_string(),
                found: format!("{array:?}"),
                call_stack: self.acir_context.get_call_stack(),
            }),
            AcirValue::DynamicArray(_) => Err(InternalError::Unexpected {
                expected: "a numeric value".to_string(),
                found: "an array".to_string(),
                call_stack: self.acir_context.get_call_stack(),
            }),
        }
    }

    /// Processes a binary operation and converts the result into an `AcirVar`
    fn convert_ssa_binary(
        &mut self,
        binary: &Binary,
        dfg: &DataFlowGraph,
    ) -> Result<AcirVar, RuntimeError> {
        let lhs = self.convert_numeric_value(binary.lhs, dfg)?;
        let rhs = self.convert_numeric_value(binary.rhs, dfg)?;

        let binary_type = self.type_of_binary_operation(binary, dfg);
        match &binary_type {
            Type::Numeric(NumericType::Unsigned { bit_size })
            | Type::Numeric(NumericType::Signed { bit_size }) => {
                // Conservative max bit size that is small enough such that two operands can be
                // multiplied and still fit within the field modulus. This is necessary for the
                // truncation technique: result % 2^bit_size to be valid.
                let max_integer_bit_size = FieldElement::max_num_bits() / 2;
                if *bit_size > max_integer_bit_size {
                    return Err(RuntimeError::UnsupportedIntegerSize {
                        num_bits: *bit_size,
                        max_num_bits: max_integer_bit_size,
                        call_stack: self.acir_context.get_call_stack(),
                    });
                }
            }
            _ => {}
        }

        let binary_type = AcirType::from(binary_type);
        let bit_count = binary_type.bit_size();
        let num_type = binary_type.to_numeric_type();
        let result = match binary.operator {
            BinaryOp::Add => self.acir_context.add_var(lhs, rhs),
            BinaryOp::Sub => self.acir_context.sub_var(lhs, rhs),
            BinaryOp::Mul => self.acir_context.mul_var(lhs, rhs),
            BinaryOp::Div => self.acir_context.div_var(
                lhs,
                rhs,
                binary_type.clone(),
                self.current_side_effects_enabled_var,
            ),
            // Note: that this produces unnecessary constraints when
            // this Eq instruction is being used for a constrain statement
            BinaryOp::Eq => self.acir_context.eq_var(lhs, rhs),
            BinaryOp::Lt => match binary_type {
                AcirType::NumericType(NumericType::Signed { .. }) => {
                    self.acir_context.less_than_signed(lhs, rhs, bit_count)
                }
                _ => self.acir_context.less_than_var(lhs, rhs, bit_count),
            },
            BinaryOp::Xor => self.acir_context.xor_var(lhs, rhs, binary_type),
            BinaryOp::And => self.acir_context.and_var(lhs, rhs, binary_type),
            BinaryOp::Or => self.acir_context.or_var(lhs, rhs, binary_type),
            BinaryOp::Mod => self.acir_context.modulo_var(
                lhs,
                rhs,
                bit_count,
                self.current_side_effects_enabled_var,
            ),
            BinaryOp::Shl | BinaryOp::Shr => unreachable!(
                "ICE - bit shift operators do not exist in ACIR and should have been replaced"
            ),
        }?;

        if let NumericType::Unsigned { bit_size } = &num_type {
            // Check for integer overflow
            self.check_unsigned_overflow(
                result,
                *bit_size,
                binary.lhs,
                binary.rhs,
                dfg,
                binary.operator,
            )?;
        }

        Ok(result)
    }

    /// Adds a range check against the bit size of the result of addition, subtraction or multiplication
    fn check_unsigned_overflow(
        &mut self,
        result: AcirVar,
        bit_size: u32,
        lhs: ValueId,
        rhs: ValueId,
        dfg: &DataFlowGraph,
        op: BinaryOp,
    ) -> Result<(), RuntimeError> {
        // We try to optimize away operations that are guaranteed not to overflow
        let max_lhs_bits = dfg.get_value_max_num_bits(lhs);
        let max_rhs_bits = dfg.get_value_max_num_bits(rhs);

        let msg = match op {
            BinaryOp::Add => {
                if std::cmp::max(max_lhs_bits, max_rhs_bits) < bit_size {
                    // `lhs` and `rhs` have both been casted up from smaller types and so cannot overflow.
                    return Ok(());
                }
                "attempt to add with overflow".to_string()
            }
            BinaryOp::Sub => {
                if dfg.is_constant(lhs) && max_lhs_bits > max_rhs_bits {
                    // `lhs` is a fixed constant and `rhs` is restricted such that `lhs - rhs > 0`
                    // Note strict inequality as `rhs > lhs` while `max_lhs_bits == max_rhs_bits` is possible.
                    return Ok(());
                }
                "attempt to subtract with overflow".to_string()
            }
            BinaryOp::Mul => {
                if bit_size == 1 || max_lhs_bits + max_rhs_bits <= bit_size {
                    // Either performing boolean multiplication (which cannot overflow),
                    // or `lhs` and `rhs` have both been casted up from smaller types and so cannot overflow.
                    return Ok(());
                }
                "attempt to multiply with overflow".to_string()
            }
            _ => return Ok(()),
        };

        let with_pred = self.acir_context.mul_var(result, self.current_side_effects_enabled_var)?;
        self.acir_context.range_constrain_var(
            with_pred,
            &NumericType::Unsigned { bit_size },
            Some(msg),
        )?;
        Ok(())
    }

    /// Operands in a binary operation are checked to have the same type.
    ///
    /// In Noir, binary operands should have the same type due to the language
    /// semantics.
    ///
    /// There are some edge cases to consider:
    /// - Constants are not explicitly type casted, so we need to check for this and
    /// return the type of the other operand, if we have a constant.
    /// - 0 is not seen as `Field 0` but instead as `Unit 0`
    /// TODO: The latter seems like a bug, if we cannot differentiate between a function returning
    /// TODO nothing and a 0.
    ///
    /// TODO: This constant coercion should ideally be done in the type checker.
    fn type_of_binary_operation(&self, binary: &Binary, dfg: &DataFlowGraph) -> Type {
        let lhs_type = dfg.type_of_value(binary.lhs);
        let rhs_type = dfg.type_of_value(binary.rhs);

        match (lhs_type, rhs_type) {
            // Function type should not be possible, since all functions
            // have been inlined.
            (_, Type::Function) | (Type::Function, _) => {
                unreachable!("all functions should be inlined")
            }
            (_, Type::Reference(_)) | (Type::Reference(_), _) => {
                unreachable!("References are invalid in binary operations")
            }
            (_, Type::Array(..)) | (Type::Array(..), _) => {
                unreachable!("Arrays are invalid in binary operations")
            }
            (_, Type::Slice(..)) | (Type::Slice(..), _) => {
                unreachable!("Arrays are invalid in binary operations")
            }
            // If either side is a Field constant then, we coerce into the type
            // of the other operand
            (Type::Numeric(NumericType::NativeField), typ)
            | (typ, Type::Numeric(NumericType::NativeField)) => typ,
            // If either side is a numeric type, then we expect their types to be
            // the same.
            (Type::Numeric(lhs_type), Type::Numeric(rhs_type)) => {
                assert_eq!(lhs_type, rhs_type, "lhs and rhs types in {binary:?} are not the same");
                Type::Numeric(lhs_type)
            }
        }
    }

    /// Returns an `AcirVar`that is constrained to be result of the truncation.
    fn convert_ssa_truncate(
        &mut self,
        value_id: ValueId,
        bit_size: u32,
        max_bit_size: u32,
        dfg: &DataFlowGraph,
    ) -> Result<AcirVar, RuntimeError> {
        let mut var = self.convert_numeric_value(value_id, dfg)?;
        match &dfg[value_id] {
            Value::Instruction { instruction, .. } => {
                if matches!(
                    &dfg[*instruction],
                    Instruction::Binary(Binary { operator: BinaryOp::Sub, .. })
                ) {
                    // Subtractions must first have the integer modulus added before truncation can be
                    // applied. This is done in order to prevent underflow.
                    let integer_modulus = self.acir_context.add_constant(2_u128.pow(bit_size));
                    var = self.acir_context.add_var(var, integer_modulus)?;
                }
            }
            Value::Param { .. } => {
                // Binary operations on params may have been entirely simplified if the operation
                // results in the identity of the parameter
            }
            _ => unreachable!(
                "ICE: Truncates are only ever applied to the result of a binary op or a param"
            ),
        };

        self.acir_context.truncate_var(var, bit_size, max_bit_size)
    }

    /// Returns a vector of `AcirVar`s constrained to be result of the function call.
    ///
    /// The function being called is required to be intrinsic.
    fn convert_ssa_intrinsic_call(
        &mut self,
        intrinsic: Intrinsic,
        arguments: &[ValueId],
        dfg: &DataFlowGraph,
        result_ids: &[ValueId],
    ) -> Result<Vec<AcirValue>, RuntimeError> {
        match intrinsic {
            Intrinsic::BlackBox(black_box) => {
                // Slices are represented as a tuple of (length, slice contents).
                // We must check the inputs to determine if there are slices
                // and make sure that we pass the correct inputs to the black box function call.
                // The loop below only keeps the slice contents, so that
                // setting up a black box function with slice inputs matches the expected
                // number of arguments specified in the function signature.
                let mut arguments_no_slice_len = Vec::new();
                for (i, arg) in arguments.iter().enumerate() {
                    if matches!(dfg.type_of_value(*arg), Type::Numeric(_)) {
                        if i < arguments.len() - 1 {
                            if !matches!(dfg.type_of_value(arguments[i + 1]), Type::Slice(_)) {
                                arguments_no_slice_len.push(*arg);
                            }
                        } else {
                            arguments_no_slice_len.push(*arg);
                        }
                    } else {
                        arguments_no_slice_len.push(*arg);
                    }
                }

                let inputs = vecmap(&arguments_no_slice_len, |arg| self.convert_value(*arg, dfg));

                let output_count = result_ids.iter().fold(0usize, |sum, result_id| {
                    sum + dfg.try_get_array_length(*result_id).unwrap_or(1)
                });

                let vars = self.acir_context.black_box_function(black_box, inputs, output_count)?;

                Ok(self.convert_vars_to_values(vars, dfg, result_ids))
            }
            Intrinsic::ApplyRangeConstraint => {
                unreachable!("ICE: `Intrinsic::ApplyRangeConstraint` calls should be transformed into an `Instruction::RangeCheck`");
            }
            Intrinsic::ToRadix(endian) => {
                let field = self.convert_value(arguments[0], dfg).into_var()?;
                let radix = self.convert_value(arguments[1], dfg).into_var()?;
                let limb_size = self.convert_value(arguments[2], dfg).into_var()?;

                let result_type = Self::array_element_type(dfg, result_ids[1]);

                self.acir_context.radix_decompose(endian, field, radix, limb_size, result_type)
            }
            Intrinsic::ToBits(endian) => {
                let field = self.convert_value(arguments[0], dfg).into_var()?;
                let bit_size = self.convert_value(arguments[1], dfg).into_var()?;

                let result_type = Self::array_element_type(dfg, result_ids[1]);

                self.acir_context.bit_decompose(endian, field, bit_size, result_type)
            }
            Intrinsic::ArrayLen => {
                let len = match self.convert_value(arguments[0], dfg) {
                    AcirValue::Var(_, _) => unreachable!("Non-array passed to array.len() method"),
                    AcirValue::Array(values) => values.len(),
                    AcirValue::DynamicArray(array) => array.len,
                };
                Ok(vec![AcirValue::Var(self.acir_context.add_constant(len), AcirType::field())])
            }
            Intrinsic::AsSlice => {
                let (slice_contents, slice_typ, block_id) =
                    self.check_array_is_initialized(arguments[0], dfg)?;
                assert!(!slice_typ.is_nested_slice(), "ICE: Nested slice used in ACIR generation");

                let result_block_id = self.block_id(&result_ids[1]);
                let acir_value = self.convert_value(slice_contents, dfg);

                let array_len = if !slice_typ.contains_slice_element() {
                    slice_typ.flattened_size()
                } else {
                    self.flattened_slice_size(slice_contents, dfg)
                };
                let slice_length = self.acir_context.add_constant(array_len);
                self.copy_dynamic_array(block_id, result_block_id, array_len)?;

                let element_type_sizes = if !can_omit_element_sizes_array(&slice_typ) {
                    Some(self.init_element_type_sizes_array(
                        &slice_typ,
                        slice_contents,
                        Some(&acir_value),
                        dfg,
                    )?)
                } else {
                    None
                };

                let value_types = self.convert_value(slice_contents, dfg).flat_numeric_types();
                assert!(
                    array_len == value_types.len(),
                    "AsSlice: unexpected length difference: {:?} != {:?}",
                    array_len,
                    value_types.len()
                );

                let result = AcirValue::DynamicArray(AcirDynamicArray {
                    block_id: result_block_id,
                    len: value_types.len(),
                    value_types,
                    element_type_sizes,
                });
                Ok(vec![AcirValue::Var(slice_length, AcirType::field()), result])
            }
            Intrinsic::SlicePushBack => {
                // arguments = [slice_length, slice_contents, ...elements_to_push]
                let slice_length = self.convert_value(arguments[0], dfg).into_var()?;
                let (slice_contents, slice_typ, _) =
                    self.check_array_is_initialized(arguments[1], dfg)?;
                assert!(!slice_typ.is_nested_slice(), "ICE: Nested slice used in ACIR generation");

                let slice = self.convert_value(slice_contents, dfg);
                let mut new_elem_size = Self::flattened_value_size(&slice);

                let mut new_slice = Vector::new();
                self.slice_intrinsic_input(&mut new_slice, slice)?;

                let elements_to_push = &arguments[2..];
                // We must directly push back elements for non-nested slices
                for elem in elements_to_push {
                    let element = self.convert_value(*elem, dfg);

                    new_elem_size += Self::flattened_value_size(&element);
                    new_slice.push_back(element);
                }

                // Increase the slice length by one to enable accessing more elements in the slice.
                let one = self.acir_context.add_constant(FieldElement::one());
                let new_slice_length = self.acir_context.add_var(slice_length, one)?;

                let new_slice_val = AcirValue::Array(new_slice);
                let result_block_id = self.block_id(&result_ids[1]);
                self.initialize_array(result_block_id, new_elem_size, Some(new_slice_val.clone()))?;
                // The previous slice length represents the index we want to write into.
                let mut var_index = slice_length;
                // Write the elements we wish to push back directly.
                // The slice's underlying array value should already be filled with dummy data
                // to enable this write to be within bounds.
                // The dummy data is either attached during SSA gen or in this match case for non-nested slices.
                // These values can then be accessed due to the increased dynamic slice length.
                for elem in elements_to_push {
                    let element = self.convert_value(*elem, dfg);
                    self.array_set_value(&element, result_block_id, &mut var_index)?;
                }

                let element_type_sizes = if !can_omit_element_sizes_array(&slice_typ) {
                    Some(self.init_element_type_sizes_array(
                        &slice_typ,
                        slice_contents,
                        Some(&new_slice_val),
                        dfg,
                    )?)
                } else {
                    None
                };

                let value_types = new_slice_val.flat_numeric_types();
                assert_eq!(
                    value_types.len(),
                    new_elem_size,
                    "ICE: Value types array must match new slice size"
                );

                let result = AcirValue::DynamicArray(AcirDynamicArray {
                    block_id: result_block_id,
                    len: new_elem_size,
                    value_types,
                    element_type_sizes,
                });
                Ok(vec![AcirValue::Var(new_slice_length, AcirType::field()), result])
            }
            Intrinsic::SlicePushFront => {
                // arguments = [slice_length, slice_contents, ...elements_to_push]
                let slice_length = self.convert_value(arguments[0], dfg).into_var()?;

                let (slice_contents, slice_typ, _) =
                    self.check_array_is_initialized(arguments[1], dfg)?;
                assert!(!slice_typ.is_nested_slice(), "ICE: Nested slice used in ACIR generation");

                let slice: AcirValue = self.convert_value(slice_contents, dfg);
                let mut new_slice_size = Self::flattened_value_size(&slice);

                // Increase the slice length by one to enable accessing more elements in the slice.
                let one = self.acir_context.add_constant(FieldElement::one());
                let new_slice_length = self.acir_context.add_var(slice_length, one)?;

                let mut new_slice = Vector::new();
                self.slice_intrinsic_input(&mut new_slice, slice)?;

                let elements_to_push = &arguments[2..];
                let mut elem_size = 0;
                // We must directly push front elements for non-nested slices
                for elem in elements_to_push.iter().rev() {
                    let element = self.convert_value(*elem, dfg);

                    elem_size += Self::flattened_value_size(&element);
                    new_slice.push_front(element);
                }
                new_slice_size += elem_size;

                let new_slice_val = AcirValue::Array(new_slice.clone());

                let result_block_id = self.block_id(&result_ids[1]);
                self.initialize_array(
                    result_block_id,
                    new_slice_size,
                    Some(new_slice_val.clone()),
                )?;

                let element_type_sizes = if !can_omit_element_sizes_array(&slice_typ) {
                    Some(self.init_element_type_sizes_array(
                        &slice_typ,
                        slice_contents,
                        Some(&new_slice_val),
                        dfg,
                    )?)
                } else {
                    None
                };

                let value_types = new_slice_val.flat_numeric_types();
                assert_eq!(
                    value_types.len(),
                    new_slice_size,
                    "ICE: Value types array must match new slice size"
                );

                let result = AcirValue::DynamicArray(AcirDynamicArray {
                    block_id: result_block_id,
                    len: new_slice_size,
                    value_types,
                    element_type_sizes,
                });

                Ok(vec![AcirValue::Var(new_slice_length, AcirType::field()), result])
            }
            Intrinsic::SlicePopBack => {
                // arguments = [slice_length, slice_contents]
                let slice_length = self.convert_value(arguments[0], dfg).into_var()?;

                let one = self.acir_context.add_constant(FieldElement::one());
                let new_slice_length = self.acir_context.sub_var(slice_length, one)?;
                // For a pop back operation we want to fetch from the `length - 1` as this is the
                // last valid index that can be accessed in a slice. After the pop back operation
                // the elements stored at that index will no longer be able to be accessed.
                let mut var_index = new_slice_length;

                let (slice_contents, slice_typ, block_id) =
                    self.check_array_is_initialized(arguments[1], dfg)?;
                assert!(!slice_typ.is_nested_slice(), "ICE: Nested slice used in ACIR generation");

                let mut popped_elements = Vec::new();
                for res in &result_ids[2..] {
                    let elem =
                        self.array_get_value(&dfg.type_of_value(*res), block_id, &mut var_index)?;
                    popped_elements.push(elem);
                }

                let slice = self.convert_value(slice_contents, dfg);
                let mut new_slice = Vector::new();
                self.slice_intrinsic_input(&mut new_slice, slice)?;

                let mut results = vec![
                    AcirValue::Var(new_slice_length, AcirType::field()),
                    AcirValue::Array(new_slice),
                ];
                results.append(&mut popped_elements);

                Ok(results)
            }
            Intrinsic::SlicePopFront => {
                // arguments = [slice_length, slice_contents]
                let slice_length = self.convert_value(arguments[0], dfg).into_var()?;

                let (slice_contents, slice_typ, block_id) =
                    self.check_array_is_initialized(arguments[1], dfg)?;
                assert!(!slice_typ.is_nested_slice(), "ICE: Nested slice used in ACIR generation");

                let one = self.acir_context.add_constant(FieldElement::one());
                let new_slice_length = self.acir_context.sub_var(slice_length, one)?;

                let slice = self.convert_value(slice_contents, dfg);

                let mut new_slice = Vector::new();
                self.slice_intrinsic_input(&mut new_slice, slice)?;

                let element_size = slice_typ.element_size();

                let mut popped_elements: Vec<AcirValue> = Vec::new();
                let mut popped_elements_size = 0;
                let mut var_index = self.acir_context.add_constant(FieldElement::zero());
                // Fetch the values we are popping off of the slice.
                // In the case of non-nested slice the logic is simple as we do not
                // need to account for the internal slice sizes or flattening the index.
                for res in &result_ids[..element_size] {
                    let element =
                        self.array_get_value(&dfg.type_of_value(*res), block_id, &mut var_index)?;
                    let elem_size = Self::flattened_value_size(&element);
                    popped_elements_size += elem_size;
                    popped_elements.push(element);
                }

                // It is expected that the `popped_elements_size` is the flattened size of the elements,
                // as the input slice should be a dynamic array which is represented by flat memory.
                new_slice = new_slice.slice(popped_elements_size..);

                popped_elements.push(AcirValue::Var(new_slice_length, AcirType::field()));
                popped_elements.push(AcirValue::Array(new_slice));

                Ok(popped_elements)
            }
            Intrinsic::SliceInsert => {
                // arguments = [slice_length, slice_contents, insert_index, ...elements_to_insert]
                let slice_length = self.convert_value(arguments[0], dfg).into_var()?;

                let (slice_contents, slice_typ, block_id) =
                    self.check_array_is_initialized(arguments[1], dfg)?;
                assert!(!slice_typ.is_nested_slice(), "ICE: Nested slice used in ACIR generation");

                let slice = self.convert_value(slice_contents, dfg);
                let insert_index = self.convert_value(arguments[2], dfg).into_var()?;

                let one = self.acir_context.add_constant(FieldElement::one());
                let new_slice_length = self.acir_context.add_var(slice_length, one)?;

                let slice_size = Self::flattened_value_size(&slice);

                // Fetch the flattened index from the user provided index argument.
                let element_size = slice_typ.element_size();
                let element_size_var = self.acir_context.add_constant(element_size);
                let flat_insert_index =
                    self.acir_context.mul_var(insert_index, element_size_var)?;
                let flat_user_index =
                    self.get_flattened_index(&slice_typ, slice_contents, flat_insert_index, dfg)?;

                let elements_to_insert = &arguments[3..];
                // Determine the elements we need to write into our resulting dynamic array.
                // We need to a fully flat list of AcirVar's as a dynamic array is represented with flat memory.
                let mut inner_elem_size_usize = 0;
                let mut flattened_elements = Vec::new();
                for elem in elements_to_insert {
                    let element = self.convert_value(*elem, dfg);
                    let elem_size = Self::flattened_value_size(&element);
                    inner_elem_size_usize += elem_size;
                    let mut flat_elem = element.flatten().into_iter().map(|(var, _)| var).collect();
                    flattened_elements.append(&mut flat_elem);
                }
                let inner_elem_size = self.acir_context.add_constant(inner_elem_size_usize);
                // Set the maximum flattened index at which a new element should be inserted.
                let max_flat_user_index =
                    self.acir_context.add_var(flat_user_index, inner_elem_size)?;

                // Go through the entire slice argument and determine what value should be written to the new slice.
                // 1. If we are below the starting insertion index we should insert the value that was already
                //    in the original slice.
                // 2. If we are above the starting insertion index but below the max insertion index we should insert
                //    the flattened element arguments.
                // 3. If we are above the max insertion index we should insert the previous value from the original slice,
                //    as during an insertion we want to shift all elements after the insertion up an index.
                let result_block_id = self.block_id(&result_ids[1]);
                self.initialize_array(result_block_id, slice_size, None)?;
                let mut current_insert_index = 0;
                for i in 0..slice_size {
                    let current_index = self.acir_context.add_constant(i);

                    // Check that we are above the lower bound of the insertion index
                    let greater_eq_than_idx =
                        self.acir_context.more_than_eq_var(current_index, flat_user_index, 64)?;
                    // Check that we are below the upper bound of the insertion index
                    let less_than_idx =
                        self.acir_context.less_than_var(current_index, max_flat_user_index, 64)?;

                    // Read from the original slice the value we want to insert into our new slice.
                    // We need to make sure that we read the previous element when our current index is greater than insertion index.
                    // If the index for the previous element is out of the array bounds we can avoid the check for whether
                    // the current index is over the insertion index.
                    let shifted_index = if i < inner_elem_size_usize {
                        current_index
                    } else {
                        let index_minus_elem_size =
                            self.acir_context.add_constant(i - inner_elem_size_usize);

                        let use_shifted_index_pred = self
                            .acir_context
                            .mul_var(index_minus_elem_size, greater_eq_than_idx)?;

                        let not_pred = self.acir_context.sub_var(one, greater_eq_than_idx)?;
                        let use_current_index_pred =
                            self.acir_context.mul_var(not_pred, current_index)?;

                        self.acir_context.add_var(use_shifted_index_pred, use_current_index_pred)?
                    };

                    let value_shifted_index =
                        self.acir_context.read_from_memory(block_id, &shifted_index)?;

                    // Final predicate to determine whether we are within the insertion bounds
                    let should_insert_value_pred =
                        self.acir_context.mul_var(greater_eq_than_idx, less_than_idx)?;
                    let insert_value_pred = self.acir_context.mul_var(
                        flattened_elements[current_insert_index],
                        should_insert_value_pred,
                    )?;

                    let not_pred = self.acir_context.sub_var(one, should_insert_value_pred)?;
                    let shifted_value_pred =
                        self.acir_context.mul_var(not_pred, value_shifted_index)?;

                    let new_value =
                        self.acir_context.add_var(insert_value_pred, shifted_value_pred)?;

                    self.acir_context.write_to_memory(
                        result_block_id,
                        &current_index,
                        &new_value,
                    )?;

                    current_insert_index += 1;
                    if inner_elem_size_usize == current_insert_index {
                        current_insert_index = 0;
                    }
                }

                let element_type_sizes = if !can_omit_element_sizes_array(&slice_typ) {
                    Some(self.init_element_type_sizes_array(
                        &slice_typ,
                        slice_contents,
                        Some(&slice),
                        dfg,
                    )?)
                } else {
                    None
                };

                let value_types = slice.flat_numeric_types();
                assert_eq!(
                    value_types.len(),
                    slice_size,
                    "ICE: Value types array must match new slice size"
                );

                let result = AcirValue::DynamicArray(AcirDynamicArray {
                    block_id: result_block_id,
                    len: slice_size,
                    value_types,
                    element_type_sizes,
                });

                Ok(vec![AcirValue::Var(new_slice_length, AcirType::field()), result])
            }
            Intrinsic::SliceRemove => {
                // arguments = [slice_length, slice_contents, remove_index]
                let slice_length = self.convert_value(arguments[0], dfg).into_var()?;

                let (slice_contents, slice_typ, block_id) =
                    self.check_array_is_initialized(arguments[1], dfg)?;
                assert!(!slice_typ.is_nested_slice(), "ICE: Nested slice used in ACIR generation");

                let slice = self.convert_value(slice_contents, dfg);
                let remove_index = self.convert_value(arguments[2], dfg).into_var()?;

                let one = self.acir_context.add_constant(FieldElement::one());
                let new_slice_length = self.acir_context.sub_var(slice_length, one)?;

                let slice_size = Self::flattened_value_size(&slice);

                let mut new_slice = Vector::new();
                self.slice_intrinsic_input(&mut new_slice, slice)?;

                // Compiler sanity check
                assert_eq!(
                    new_slice.len(),
                    slice_size,
                    "ICE: The read flattened slice should match the computed size"
                );

                // Fetch the flattened index from the user provided index argument.
                let element_size = slice_typ.element_size();
                let element_size_var = self.acir_context.add_constant(element_size);
                let flat_remove_index =
                    self.acir_context.mul_var(remove_index, element_size_var)?;
                let flat_user_index =
                    self.get_flattened_index(&slice_typ, slice_contents, flat_remove_index, dfg)?;

                // Fetch the values we are remove from the slice.
                // As we fetch the values we can determine the size of the removed values
                // which we will later use for writing the correct resulting slice.
                let mut popped_elements = Vec::new();
                let mut popped_elements_size = 0;
                // Set a temp index just for fetching from the original slice as `array_get_value` mutates
                // the index internally.
                let mut temp_index = flat_user_index;
                for res in &result_ids[2..(2 + element_size)] {
                    let element =
                        self.array_get_value(&dfg.type_of_value(*res), block_id, &mut temp_index)?;
                    let elem_size = Self::flattened_value_size(&element);
                    popped_elements_size += elem_size;
                    popped_elements.push(element);
                }

                // Go through the entire slice argument and determine what value should be written to the new slice.
                // 1. If the current index is greater than the removal index we must write the next value
                //    from the original slice to the current index
                // 2. At the end of the slice reading from the next value of the original slice
                //    can lead to a potential out of bounds error. In this case we just fetch from the original slice
                //    at the current index. As we are decreasing the slice in length, this is a safe operation.
                let result_block_id = self.block_id(&result_ids[1]);
                self.initialize_array(
                    result_block_id,
                    slice_size,
                    Some(AcirValue::Array(new_slice.clone())),
                )?;
                for i in 0..slice_size {
                    let current_index = self.acir_context.add_constant(i);

                    let value_current_index = &new_slice[i].borrow_var()?;

                    if slice_size > (i + popped_elements_size) {
                        let shifted_index =
                            self.acir_context.add_constant(i + popped_elements_size);

                        let value_shifted_index =
                            self.acir_context.read_from_memory(block_id, &shifted_index)?;

                        let use_shifted_value = self.acir_context.more_than_eq_var(
                            current_index,
                            flat_user_index,
                            64,
                        )?;

                        let shifted_value_pred =
                            self.acir_context.mul_var(value_shifted_index, use_shifted_value)?;
                        let not_pred = self.acir_context.sub_var(one, use_shifted_value)?;
                        let current_value_pred =
                            self.acir_context.mul_var(not_pred, *value_current_index)?;

                        let new_value =
                            self.acir_context.add_var(shifted_value_pred, current_value_pred)?;

                        self.acir_context.write_to_memory(
                            result_block_id,
                            &current_index,
                            &new_value,
                        )?;
                    };
                }

                let new_slice_val = AcirValue::Array(new_slice);
                let element_type_sizes = if !can_omit_element_sizes_array(&slice_typ) {
                    Some(self.init_element_type_sizes_array(
                        &slice_typ,
                        slice_contents,
                        Some(&new_slice_val),
                        dfg,
                    )?)
                } else {
                    None
                };

                let value_types = new_slice_val.flat_numeric_types();
                assert_eq!(
                    value_types.len(),
                    slice_size,
                    "ICE: Value types array must match new slice size"
                );

                let result = AcirValue::DynamicArray(AcirDynamicArray {
                    block_id: result_block_id,
                    len: slice_size,
                    value_types,
                    element_type_sizes,
                });

                let mut result = vec![AcirValue::Var(new_slice_length, AcirType::field()), result];
                result.append(&mut popped_elements);

                Ok(result)
            }

            Intrinsic::AsWitness => {
                let arg = arguments[0];
                let input = self.convert_value(arg, dfg).into_var()?;
                Ok(self
                    .acir_context
                    .get_or_create_witness_var(input)
                    .map(|val| self.convert_vars_to_values(vec![val], dfg, result_ids))?)
            }
            _ => todo!("expected a black box function"),
        }
    }

    fn slice_intrinsic_input(
        &mut self,
        old_slice: &mut Vector<AcirValue>,
        input: AcirValue,
    ) -> Result<(), RuntimeError> {
        match input {
            AcirValue::Var(_, _) => {
                old_slice.push_back(input);
            }
            AcirValue::Array(vars) => {
                for var in vars {
                    self.slice_intrinsic_input(old_slice, var)?;
                }
            }
            AcirValue::DynamicArray(AcirDynamicArray { block_id, len, .. }) => {
                for i in 0..len {
                    // We generate witnesses corresponding to the array values
                    let index_var = self.acir_context.add_constant(i);

                    let value_read_var =
                        self.acir_context.read_from_memory(block_id, &index_var)?;
                    let value_read = AcirValue::Var(value_read_var, AcirType::field());

                    old_slice.push_back(value_read);
                }
            }
        }
        Ok(())
    }

    /// Given an array value, return the numerical type of its element.
    /// Panics if the given value is not an array or has a non-numeric element type.
    fn array_element_type(dfg: &DataFlowGraph, value: ValueId) -> AcirType {
        match dfg.type_of_value(value) {
            Type::Array(elements, _) => {
                assert_eq!(elements.len(), 1);
                (&elements[0]).into()
            }
            Type::Slice(elements) => {
                assert_eq!(elements.len(), 1);
                (&elements[0]).into()
            }
            _ => unreachable!("Expected array type"),
        }
    }

    /// Convert a Vec<AcirVar> into a Vec<AcirValue> using the given result ids.
    /// If the type of a result id is an array, several acir vars are collected into
    /// a single AcirValue::Array of the same length.
    /// If the type of a result id is a slice, the slice length must precede it and we can
    /// convert to an AcirValue::Array when the length is known (constant).
    fn convert_vars_to_values(
        &self,
        vars: Vec<AcirVar>,
        dfg: &DataFlowGraph,
        result_ids: &[ValueId],
    ) -> Vec<AcirValue> {
        let mut vars = vars.into_iter();
        let mut values: Vec<AcirValue> = Vec::new();
        for result in result_ids {
            let result_type = dfg.type_of_value(*result);
            if let Type::Slice(elements_type) = result_type {
                let error = "ICE - cannot get slice length when converting slice to AcirValue";
                let len = values.last().expect(error).borrow_var().expect(error);
                let len = self.acir_context.constant(len).to_u128();
                let mut element_values = im::Vector::new();
                for _ in 0..len {
                    for element_type in elements_type.iter() {
                        let element = Self::convert_var_type_to_values(element_type, &mut vars);
                        element_values.push_back(element);
                    }
                }
                values.push(AcirValue::Array(element_values));
            } else {
                values.push(Self::convert_var_type_to_values(&result_type, &mut vars));
            }
        }
        values
    }

    /// Recursive helper for convert_vars_to_values.
    /// If the given result_type is an array of length N, this will create an AcirValue::Array with
    /// the first N elements of the given iterator. Otherwise, the result is a single
    /// AcirValue::Var wrapping the first element of the iterator.
    fn convert_var_type_to_values(
        result_type: &Type,
        vars: &mut impl Iterator<Item = AcirVar>,
    ) -> AcirValue {
        match result_type {
            Type::Array(elements, size) => {
                let mut element_values = im::Vector::new();
                for _ in 0..*size {
                    for element_type in elements.iter() {
                        let element = Self::convert_var_type_to_values(element_type, vars);
                        element_values.push_back(element);
                    }
                }
                AcirValue::Array(element_values)
            }
            typ => {
                let var = vars.next().unwrap();
                AcirValue::Var(var, typ.into())
            }
        }
    }
}

// We can omit the element size array for arrays which don't contain arrays or slices.
fn can_omit_element_sizes_array(array_typ: &Type) -> bool {
    let types = match array_typ {
        Type::Array(types, _) | Type::Slice(types) => types,
        _ => panic!("ICE: expected array or slice type"),
    };

    !types.iter().any(|typ| typ.contains_an_array())
}

#[cfg(test)]
mod test {
    use std::collections::BTreeMap;

    use acvm::{
        acir::{
            circuit::{Opcode, OpcodeLocation},
            native_types::Witness,
        },
        FieldElement,
    };
    use noirc_frontend::monomorphization::ast::InlineType;

    use crate::{
        brillig::Brillig,
        ssa::{
            acir_gen::acir_ir::generated_acir::BrilligStdlibFunc,
            function_builder::FunctionBuilder,
            ir::{function::FunctionId, instruction::BinaryOp, map::Id, types::Type},
        },
    };

    fn build_basic_foo_with_return(
        builder: &mut FunctionBuilder,
        foo_id: FunctionId,
        // `InlineType` can only exist on ACIR functions, so if the option is `None` we should generate a Brillig function
        inline_type: Option<InlineType>,
    ) {
        // fn foo f1 {
        // b0(v0: Field, v1: Field):
        //     v2 = eq v0, v1
        //     constrain v2 == u1 0
        //     return v0
        // }
        if let Some(inline_type) = inline_type {
            builder.new_function("foo".into(), foo_id, inline_type);
        } else {
            builder.new_brillig_function("foo".into(), foo_id);
        }
        let foo_v0 = builder.add_parameter(Type::field());
        let foo_v1 = builder.add_parameter(Type::field());

        let foo_equality_check = builder.insert_binary(foo_v0, BinaryOp::Eq, foo_v1);
        let zero = builder.numeric_constant(0u128, Type::unsigned(1));
        builder.insert_constrain(foo_equality_check, zero, None);
        builder.terminate_with_return(vec![foo_v0]);
    }

    /// Check that each `InlineType` which prevents inlining functions generates code in the same manner
    #[test]
    fn basic_calls_fold() {
        basic_call_with_outputs_assert(InlineType::Fold);
        call_output_as_next_call_input(InlineType::Fold);
        basic_nested_call(InlineType::Fold);
    }

    #[test]
    #[should_panic]
    fn basic_calls_no_predicates() {
        basic_call_with_outputs_assert(InlineType::NoPredicates);
        call_output_as_next_call_input(InlineType::NoPredicates);
        basic_nested_call(InlineType::NoPredicates);
    }

    #[test]
    #[should_panic]
    fn call_without_inline_attribute() {
        basic_call_with_outputs_assert(InlineType::Inline);
    }

    fn basic_call_with_outputs_assert(inline_type: InlineType) {
        // acir(inline) fn main f0 {
        //     b0(v0: Field, v1: Field):
        //       v2 = call f1(v0, v1)
        //       v3 = call f1(v0, v1)
        //       constrain v2 == v3
        //       return
        //     }
        // acir(fold) fn foo f1 {
        //     b0(v0: Field, v1: Field):
        //       v2 = eq v0, v1
        //       constrain v2 == u1 0
        //       return v0
        //     }
        let foo_id = Id::test_new(0);
        let mut builder = FunctionBuilder::new("main".into(), foo_id);
        let main_v0 = builder.add_parameter(Type::field());
        let main_v1 = builder.add_parameter(Type::field());

        let foo_id = Id::test_new(1);
        let foo = builder.import_function(foo_id);
        let main_call1_results =
            builder.insert_call(foo, vec![main_v0, main_v1], vec![Type::field()]).to_vec();
        let main_call2_results =
            builder.insert_call(foo, vec![main_v0, main_v1], vec![Type::field()]).to_vec();
        builder.insert_constrain(main_call1_results[0], main_call2_results[0], None);
        builder.terminate_with_return(vec![]);

        build_basic_foo_with_return(&mut builder, foo_id, Some(inline_type));

        let ssa = builder.finish();

        let (acir_functions, _, _) = ssa
            .into_acir(&Brillig::default())
            .expect("Should compile manually written SSA into ACIR");
        // Expected result:
        // main f0
        // GeneratedAcir {
        //     ...
        //     opcodes: [
        //         CALL func 1: inputs: [Witness(0), Witness(1)], outputs: [Witness(2)],
        //         CALL func 1: inputs: [Witness(0), Witness(1)], outputs: [Witness(3)],
        //         EXPR [ (1, _2) (-1, _3) 0 ],
        //     ],
        //     return_witnesses: [],
        //     input_witnesses: [
        //         Witness(
        //             0,
        //         ),
        //         Witness(
        //             1,
        //         ),
        //     ],
        //     ...
        // }
        // foo f1
        // GeneratedAcir {
        //     ...
        //     opcodes: [
        //         Same as opcodes as the expected result of `basic_call_codegen`
        //     ],
        //     return_witnesses: [
        //         Witness(
        //             0,
        //         ),
        //     ],
        //     input_witnesses: [
        //         Witness(
        //             0,
        //         ),
        //         Witness(
        //             1,
        //         ),
        //     ],
        //     ...
        // },

        let main_acir = &acir_functions[0];
        let main_opcodes = main_acir.opcodes();
        assert_eq!(main_opcodes.len(), 3, "Should have two calls to `foo`");

        check_call_opcode(&main_opcodes[0], 1, vec![Witness(0), Witness(1)], vec![Witness(2)]);
        check_call_opcode(&main_opcodes[1], 1, vec![Witness(0), Witness(1)], vec![Witness(3)]);

        if let Opcode::AssertZero(expr) = &main_opcodes[2] {
            assert_eq!(expr.linear_combinations[0].0, FieldElement::from(1u128));
            assert_eq!(expr.linear_combinations[0].1, Witness(2));

            assert_eq!(expr.linear_combinations[1].0, FieldElement::from(-1i128));
            assert_eq!(expr.linear_combinations[1].1, Witness(3));
            assert_eq!(expr.q_c, FieldElement::from(0u128));
        }
    }

    fn call_output_as_next_call_input(inline_type: InlineType) {
        // acir(inline) fn main f0 {
        //     b0(v0: Field, v1: Field):
        //       v3 = call f1(v0, v1)
        //       v4 = call f1(v3, v1)
        //       constrain v3 == v4
        //       return
        //     }
        // acir(fold) fn foo f1 {
        //     b0(v0: Field, v1: Field):
        //       v2 = eq v0, v1
        //       constrain v2 == u1 0
        //       return v0
        //     }
        let foo_id = Id::test_new(0);
        let mut builder = FunctionBuilder::new("main".into(), foo_id);
        let main_v0 = builder.add_parameter(Type::field());
        let main_v1 = builder.add_parameter(Type::field());

        let foo_id = Id::test_new(1);
        let foo = builder.import_function(foo_id);
        let main_call1_results =
            builder.insert_call(foo, vec![main_v0, main_v1], vec![Type::field()]).to_vec();
        let main_call2_results = builder
            .insert_call(foo, vec![main_call1_results[0], main_v1], vec![Type::field()])
            .to_vec();
        builder.insert_constrain(main_call1_results[0], main_call2_results[0], None);
        builder.terminate_with_return(vec![]);

        build_basic_foo_with_return(&mut builder, foo_id, Some(inline_type));

        let ssa = builder.finish();

        let (acir_functions, _, _) = ssa
            .into_acir(&Brillig::default())
            .expect("Should compile manually written SSA into ACIR");
        // The expected result should look very similar to the above test expect that the input witnesses of the `Call`
        // opcodes will be different. The changes can discerned from the checks below.

        let main_acir = &acir_functions[0];
        let main_opcodes = main_acir.opcodes();
        assert_eq!(main_opcodes.len(), 3, "Should have two calls to `foo` and an assert");

        check_call_opcode(&main_opcodes[0], 1, vec![Witness(0), Witness(1)], vec![Witness(2)]);
        // The output of the first call should be the input of the second call
        check_call_opcode(&main_opcodes[1], 1, vec![Witness(2), Witness(1)], vec![Witness(3)]);
    }

    fn basic_nested_call(inline_type: InlineType) {
        // SSA for the following Noir program:
        // fn main(x: Field, y: pub Field) {
        //     let z = func_with_nested_foo_call(x, y);
        //     let z2 = func_with_nested_foo_call(x, y);
        //     assert(z == z2);
        // }
        // #[fold]
        // fn func_with_nested_foo_call(x: Field, y: Field) -> Field {
        //     nested_call(x + 2, y)
        // }
        // #[fold]
        // fn foo(x: Field, y: Field) -> Field {
        //     assert(x != y);
        //     x
        // }
        //
        // SSA:
        // acir(inline) fn main f0 {
        //     b0(v0: Field, v1: Field):
        //       v3 = call f1(v0, v1)
        //       v4 = call f1(v0, v1)
        //       constrain v3 == v4
        //       return
        //     }
        // acir(fold) fn func_with_nested_foo_call f1 {
        //     b0(v0: Field, v1: Field):
        //       v3 = add v0, Field 2
        //       v5 = call f2(v3, v1)
        //       return v5
        //   }
        // acir(fold) fn foo f2 {
        //     b0(v0: Field, v1: Field):
        //       v2 = eq v0, v1
        //       constrain v2 == Field 0
        //       return v0
        //   }
        let foo_id = Id::test_new(0);
        let mut builder = FunctionBuilder::new("main".into(), foo_id);
        let main_v0 = builder.add_parameter(Type::field());
        let main_v1 = builder.add_parameter(Type::field());

        let func_with_nested_foo_call_id = Id::test_new(1);
        let func_with_nested_foo_call = builder.import_function(func_with_nested_foo_call_id);
        let main_call1_results = builder
            .insert_call(func_with_nested_foo_call, vec![main_v0, main_v1], vec![Type::field()])
            .to_vec();
        let main_call2_results = builder
            .insert_call(func_with_nested_foo_call, vec![main_v0, main_v1], vec![Type::field()])
            .to_vec();
        builder.insert_constrain(main_call1_results[0], main_call2_results[0], None);
        builder.terminate_with_return(vec![]);

        builder.new_function(
            "func_with_nested_foo_call".into(),
            func_with_nested_foo_call_id,
            inline_type,
        );
        let func_with_nested_call_v0 = builder.add_parameter(Type::field());
        let func_with_nested_call_v1 = builder.add_parameter(Type::field());

        let two = builder.field_constant(2u128);
        let v0_plus_two = builder.insert_binary(func_with_nested_call_v0, BinaryOp::Add, two);

        let foo_id = Id::test_new(2);
        let foo_call = builder.import_function(foo_id);
        let foo_call = builder
            .insert_call(foo_call, vec![v0_plus_two, func_with_nested_call_v1], vec![Type::field()])
            .to_vec();
        builder.terminate_with_return(vec![foo_call[0]]);

        build_basic_foo_with_return(&mut builder, foo_id, Some(inline_type));

        let ssa = builder.finish();

        let (acir_functions, _, _) = ssa
            .into_acir(&Brillig::default())
            .expect("Should compile manually written SSA into ACIR");

        assert_eq!(acir_functions.len(), 3, "Should have three ACIR functions");

        let main_acir = &acir_functions[0];
        let main_opcodes = main_acir.opcodes();
        assert_eq!(main_opcodes.len(), 3, "Should have two calls to `foo` and an assert");

        // Both of these should call func_with_nested_foo_call f1
        check_call_opcode(&main_opcodes[0], 1, vec![Witness(0), Witness(1)], vec![Witness(2)]);
        // The output of the first call should be the input of the second call
        check_call_opcode(&main_opcodes[1], 1, vec![Witness(0), Witness(1)], vec![Witness(3)]);

        let func_with_nested_call_acir = &acir_functions[1];
        let func_with_nested_call_opcodes = func_with_nested_call_acir.opcodes();

        assert_eq!(
            func_with_nested_call_opcodes.len(),
            3,
            "Should have an expression and a call to a nested `foo`"
        );
        // Should call foo f2
        check_call_opcode(
            &func_with_nested_call_opcodes[1],
            2,
            vec![Witness(3), Witness(1)],
            vec![Witness(4)],
        );
    }

    fn check_call_opcode(
        opcode: &Opcode<FieldElement>,
        expected_id: u32,
        expected_inputs: Vec<Witness>,
        expected_outputs: Vec<Witness>,
    ) {
        match opcode {
            Opcode::Call { id, inputs, outputs, .. } => {
                assert_eq!(
                    *id, expected_id,
                    "Main was expected to call {expected_id} but got {}",
                    *id
                );
                for (expected_input, input) in expected_inputs.iter().zip(inputs) {
                    assert_eq!(
                        expected_input, input,
                        "Expected input witness {expected_input:?} but got {input:?}"
                    );
                }
                for (expected_output, output) in expected_outputs.iter().zip(outputs) {
                    assert_eq!(
                        expected_output, output,
                        "Expected output witness {expected_output:?} but got {output:?}"
                    );
                }
            }
            _ => panic!("Expected only Call opcode"),
        }
    }

    // Test that given multiple calls to the same brillig function we generate only one bytecode
    // and the appropriate Brillig call opcodes are generated
    #[test]
    fn multiple_brillig_calls_one_bytecode() {
        // acir(inline) fn main f0 {
        //     b0(v0: Field, v1: Field):
        //       v4 = call f1(v0, v1)
        //       v5 = call f1(v0, v1)
        //       v6 = call f1(v0, v1)
        //       v7 = call f2(v0, v1)
        //       v8 = call f1(v0, v1)
        //       v9 = call f2(v0, v1)
        //       return
        // }
        // brillig fn foo f1 {
        // b0(v0: Field, v1: Field):
        //     v2 = eq v0, v1
        //     constrain v2 == u1 0
        //     return v0
        // }
        // brillig fn foo f2 {
        //     b0(v0: Field, v1: Field):
        //       v2 = eq v0, v1
        //       constrain v2 == u1 0
        //       return v0
        // }
        let foo_id = Id::test_new(0);
        let mut builder = FunctionBuilder::new("main".into(), foo_id);
        let main_v0 = builder.add_parameter(Type::field());
        let main_v1 = builder.add_parameter(Type::field());

        let foo_id = Id::test_new(1);
        let foo = builder.import_function(foo_id);
        let bar_id = Id::test_new(2);
        let bar = builder.import_function(bar_id);

        // Insert multiple calls to the same Brillig function
        builder.insert_call(foo, vec![main_v0, main_v1], vec![Type::field()]).to_vec();
        builder.insert_call(foo, vec![main_v0, main_v1], vec![Type::field()]).to_vec();
        builder.insert_call(foo, vec![main_v0, main_v1], vec![Type::field()]).to_vec();
        // Interleave a call to a separate Brillig function to make sure that we can call multiple separate Brillig functions
        builder.insert_call(bar, vec![main_v0, main_v1], vec![Type::field()]).to_vec();
        builder.insert_call(foo, vec![main_v0, main_v1], vec![Type::field()]).to_vec();
        builder.insert_call(bar, vec![main_v0, main_v1], vec![Type::field()]).to_vec();
        builder.terminate_with_return(vec![]);

        build_basic_foo_with_return(&mut builder, foo_id, None);
        build_basic_foo_with_return(&mut builder, bar_id, None);

        let ssa = builder.finish();
        let brillig = ssa.to_brillig(false);

        let (acir_functions, brillig_functions, _) =
            ssa.into_acir(&brillig).expect("Should compile manually written SSA into ACIR");

        assert_eq!(acir_functions.len(), 1, "Should only have a `main` ACIR function");
        assert_eq!(brillig_functions.len(), 2, "Should only have generated two Brillig functions");

        let main_acir = &acir_functions[0];
        let main_opcodes = main_acir.opcodes();
        assert_eq!(main_opcodes.len(), 6, "Should have four calls to f1 and two calls to f2");

        // We should only have `BrilligCall` opcodes in `main`
        for (i, opcode) in main_opcodes.iter().enumerate() {
            match opcode {
                Opcode::BrilligCall { id, .. } => {
                    let expected_id = if i == 3 || i == 5 { 1 } else { 0 };
                    assert_eq!(*id, expected_id, "Expected an id of {expected_id} but got {id}");
                }
                _ => panic!("Expected only Brillig call opcode"),
            }
        }
    }

    // Test that given multiple primitive operations that are represented by Brillig directives (e.g. invert/quotient),
    // we will only generate one bytecode and the appropriate Brillig call opcodes are generated.
    #[test]
    fn multiple_brillig_stdlib_calls() {
        // acir(inline) fn main f0 {
        //     b0(v0: u32, v1: u32, v2: u32):
        //       v3 = div v0, v1
        //       constrain v3 == v2
        //       v4 = div v1, v2
        //       constrain v4 == u32 1
        //       return
        // }
        let foo_id = Id::test_new(0);
        let mut builder = FunctionBuilder::new("main".into(), foo_id);
        let main_v0 = builder.add_parameter(Type::unsigned(32));
        let main_v1 = builder.add_parameter(Type::unsigned(32));
        let main_v2 = builder.add_parameter(Type::unsigned(32));

        // Call a primitive operation that uses Brillig
        let v0_div_v1 = builder.insert_binary(main_v0, BinaryOp::Div, main_v1);
        builder.insert_constrain(v0_div_v1, main_v2, None);

        // Call the same primitive operation again
        let v1_div_v2 = builder.insert_binary(main_v1, BinaryOp::Div, main_v2);
        let one = builder.numeric_constant(1u128, Type::unsigned(32));
        builder.insert_constrain(v1_div_v2, one, None);

        builder.terminate_with_return(vec![]);

        let ssa = builder.finish();
        println!("{}", ssa);

        // The Brillig bytecode we insert for the stdlib is hardcoded so we do not need to provide any
        // Brillig artifacts to the ACIR gen pass.
        let (acir_functions, brillig_functions, _) = ssa
            .into_acir(&Brillig::default())
            .expect("Should compile manually written SSA into ACIR");

        assert_eq!(acir_functions.len(), 1, "Should only have a `main` ACIR function");
        // We expect two brillig functions:
        //   - Quotient (shared between both divisions)
        //   - Inversion, caused by division-by-zero check (shared between both divisions)
        assert_eq!(brillig_functions.len(), 2, "Should only have generated two Brillig functions");

        let main_acir = &acir_functions[0];
        let main_opcodes = main_acir.opcodes();
        check_brillig_calls(
            &acir_functions[0].brillig_stdlib_func_locations,
            main_opcodes,
            0,
            4,
            0,
        );
    }

    // Test that given both hardcoded Brillig directives and calls to normal Brillig functions,
    // we generate a single bytecode for the directives and a single bytecode for the normal Brillig calls.
    #[test]
    fn brillig_stdlib_calls_with_regular_brillig_call() {
        // acir(inline) fn main f0 {
        //     b0(v0: u32, v1: u32, v2: u32):
        //       v4 = div v0, v1
        //       constrain v4 == v2
        //       v5 = call f1(v0, v1)
        //       v6 = call f1(v0, v1)
        //       v7 = div v1, v2
        //       constrain v7 == u32 1
        //       return
        // }
        // brillig fn foo f1 {
        //   b0(v0: Field, v1: Field):
        //     v2 = eq v0, v1
        //     constrain v2 == u1 0
        //     return v0
        // }
        let foo_id = Id::test_new(0);
        let mut builder = FunctionBuilder::new("main".into(), foo_id);
        let main_v0 = builder.add_parameter(Type::unsigned(32));
        let main_v1 = builder.add_parameter(Type::unsigned(32));
        let main_v2 = builder.add_parameter(Type::unsigned(32));

        let foo_id = Id::test_new(1);
        let foo = builder.import_function(foo_id);

        // Call a primitive operation that uses Brillig
        let v0_div_v1 = builder.insert_binary(main_v0, BinaryOp::Div, main_v1);
        builder.insert_constrain(v0_div_v1, main_v2, None);

        // Insert multiple calls to the same Brillig function
        builder.insert_call(foo, vec![main_v0, main_v1], vec![Type::field()]).to_vec();
        builder.insert_call(foo, vec![main_v0, main_v1], vec![Type::field()]).to_vec();

        // Call the same primitive operation again
        let v1_div_v2 = builder.insert_binary(main_v1, BinaryOp::Div, main_v2);
        let one = builder.numeric_constant(1u128, Type::unsigned(32));
        builder.insert_constrain(v1_div_v2, one, None);

        builder.terminate_with_return(vec![]);

        build_basic_foo_with_return(&mut builder, foo_id, None);

        let ssa = builder.finish();
        // We need to generate  Brillig artifacts for the regular Brillig function and pass them to the ACIR generation pass.
        let brillig = ssa.to_brillig(false);
        println!("{}", ssa);

        let (acir_functions, brillig_functions, _) =
            ssa.into_acir(&brillig).expect("Should compile manually written SSA into ACIR");

        assert_eq!(acir_functions.len(), 1, "Should only have a `main` ACIR function");
        // We expect 3 brillig functions:
        //   - Quotient (shared between both divisions)
        //   - Inversion, caused by division-by-zero check (shared between both divisions)
        //   - Custom brillig function `foo`
        assert_eq!(
            brillig_functions.len(),
            3,
            "Should only have generated three Brillig functions"
        );

        let main_acir = &acir_functions[0];
        let main_opcodes = main_acir.opcodes();
        check_brillig_calls(
            &acir_functions[0].brillig_stdlib_func_locations,
            main_opcodes,
            1,
            4,
            2,
        );
    }

    // Test that given both normal Brillig calls, Brillig stdlib calls, and non-inlined ACIR calls, that we accurately generate ACIR.
    #[test]
    fn brillig_stdlib_calls_with_multiple_acir_calls() {
        // acir(inline) fn main f0 {
        //     b0(v0: u32, v1: u32, v2: u32):
        //       v4 = div v0, v1
        //       constrain v4 == v2
        //       v5 = call f1(v0, v1)
        //       v6 = call f2(v0, v1)
        //       v7 = div v1, v2
        //       constrain v7 == u32 1
        //       return
        // }
        // brillig fn foo f1 {
        //   b0(v0: Field, v1: Field):
        //     v2 = eq v0, v1
        //     constrain v2 == u1 0
        //     return v0
        // }
        // acir(fold) fn foo f2 {
        //     b0(v0: Field, v1: Field):
        //       v2 = eq v0, v1
        //       constrain v2 == u1 0
        //       return v0
        //   }
        // }
        let foo_id = Id::test_new(0);
        let mut builder = FunctionBuilder::new("main".into(), foo_id);
        let main_v0 = builder.add_parameter(Type::unsigned(32));
        let main_v1 = builder.add_parameter(Type::unsigned(32));
        let main_v2 = builder.add_parameter(Type::unsigned(32));

        let foo_id = Id::test_new(1);
        let foo = builder.import_function(foo_id);
        let bar_id = Id::test_new(2);
        let bar = builder.import_function(bar_id);

        // Call a primitive operation that uses Brillig
        let v0_div_v1 = builder.insert_binary(main_v0, BinaryOp::Div, main_v1);
        builder.insert_constrain(v0_div_v1, main_v2, None);

        // Insert multiple calls to the same Brillig function
        builder.insert_call(foo, vec![main_v0, main_v1], vec![Type::field()]).to_vec();
        builder.insert_call(foo, vec![main_v0, main_v1], vec![Type::field()]).to_vec();
        builder.insert_call(bar, vec![main_v0, main_v1], vec![Type::field()]).to_vec();

        // Call the same primitive operation again
        let v1_div_v2 = builder.insert_binary(main_v1, BinaryOp::Div, main_v2);
        let one = builder.numeric_constant(1u128, Type::unsigned(32));
        builder.insert_constrain(v1_div_v2, one, None);

        builder.terminate_with_return(vec![]);

        // Build a Brillig function
        build_basic_foo_with_return(&mut builder, foo_id, None);
        // Build an ACIR function which has the same logic as the Brillig function above
        build_basic_foo_with_return(&mut builder, bar_id, Some(InlineType::Fold));

        let ssa = builder.finish();
        // We need to generate  Brillig artifacts for the regular Brillig function and pass them to the ACIR generation pass.
        let brillig = ssa.to_brillig(false);
        println!("{}", ssa);

        let (acir_functions, brillig_functions, _) =
            ssa.into_acir(&brillig).expect("Should compile manually written SSA into ACIR");

        assert_eq!(acir_functions.len(), 2, "Should only have two ACIR functions");
        // We expect 3 brillig functions:
        //   - Quotient (shared between both divisions)
        //   - Inversion, caused by division-by-zero check (shared between both divisions)
        //   - Custom brillig function `foo`
        assert_eq!(
            brillig_functions.len(),
            3,
            "Should only have generated three Brillig functions"
        );

        let main_acir = &acir_functions[0];
        let main_opcodes = main_acir.opcodes();
        check_brillig_calls(
            &acir_functions[0].brillig_stdlib_func_locations,
            main_opcodes,
            1,
            4,
            2,
        );

        let foo_acir = &acir_functions[1];
        let foo_opcodes = foo_acir.opcodes();
        check_brillig_calls(&acir_functions[1].brillig_stdlib_func_locations, foo_opcodes, 1, 1, 0);
    }

    fn check_brillig_calls(
        brillig_stdlib_function_locations: &BTreeMap<OpcodeLocation, BrilligStdlibFunc>,
        opcodes: &[Opcode<FieldElement>],
        num_normal_brillig_functions: u32,
        expected_num_stdlib_calls: u32,
        expected_num_normal_calls: u32,
    ) {
        // First we check calls to the Brillig stdlib
        let mut num_brillig_stdlib_calls = 0;
        for (i, (opcode_location, brillig_stdlib_func)) in
            brillig_stdlib_function_locations.iter().enumerate()
        {
            // We can take just modulo 2 to determine the expected ID as we only code generated two Brillig stdlib function
            let stdlib_func_index = (i % 2) as u32;
            if stdlib_func_index == 0 {
                assert!(matches!(brillig_stdlib_func, BrilligStdlibFunc::Inverse));
            } else {
                assert!(matches!(brillig_stdlib_func, BrilligStdlibFunc::Quotient(_)));
            }

            match opcode_location {
                OpcodeLocation::Acir(acir_index) => {
                    match opcodes[*acir_index] {
                        Opcode::BrilligCall { id, .. } => {
                            // Brillig stdlib function calls are only resolved at the end of ACIR generation so their
                            // IDs are expected to always reference Brillig bytecode at the end of the Brillig functions list.
                            // We have one normal Brillig call so we add one here to the std lib function's index within the std lib.
                            let expected_id = stdlib_func_index + num_normal_brillig_functions;
                            assert_eq!(id, expected_id, "Expected {expected_id} but got {id}");
                            num_brillig_stdlib_calls += 1;
                        }
                        _ => panic!("Expected BrilligCall opcode"),
                    }
                }
                _ => panic!("Expected OpcodeLocation::Acir"),
            }
        }

        assert_eq!(
            num_brillig_stdlib_calls, expected_num_stdlib_calls,
            "Should have {expected_num_stdlib_calls} BrilligCall opcodes to stdlib functions but got {num_brillig_stdlib_calls}"
        );

        // Check the normal Brillig calls
        // This check right now expects to only call one Brillig function.
        let mut num_normal_brillig_calls = 0;
        for (i, opcode) in opcodes.iter().enumerate() {
            if let Opcode::BrilligCall { id, .. } = opcode {
                if brillig_stdlib_function_locations.get(&OpcodeLocation::Acir(i)).is_some() {
                    // We should have already checked Brillig stdlib functions and only want to check normal Brillig calls here
                    continue;
                }
                // We only generate one normal Brillig call so we should expect a function ID of `0`
                let expected_id = 0u32;
                assert_eq!(*id, expected_id, "Expected an id of {expected_id} but got {id}");
                num_normal_brillig_calls += 1;
            }
        }

        assert_eq!(
            num_normal_brillig_calls, expected_num_normal_calls,
            "Should have {expected_num_normal_calls} BrilligCall opcodes to normal Brillig functions but got {num_normal_brillig_calls}"
        );
    }
}<|MERGE_RESOLUTION|>--- conflicted
+++ resolved
@@ -36,15 +36,8 @@
 use acvm::acir::circuit::{AssertionPayload, ErrorSelector, OpcodeLocation};
 use acvm::acir::native_types::Witness;
 use acvm::acir::BlackBoxFunc;
-<<<<<<< HEAD
 use acvm::{acir::circuit::opcodes::BlockId, acir::AcirField, FieldElement};
-=======
-use acvm::{
-    acir::AcirField,
-    acir::{circuit::opcodes::BlockId, native_types::Expression},
-    FieldElement,
-};
->>>>>>> e37cbbd8
+
 use fxhash::FxHashMap as HashMap;
 use im::Vector;
 use iter_extended::{try_vecmap, vecmap};
@@ -1768,10 +1761,7 @@
         };
 
         let mut has_constant_return = false;
-<<<<<<< HEAD
         let mut return_vars: Vec<AcirVar> = Vec::new();
-=======
->>>>>>> e37cbbd8
         for value_id in return_values {
             let is_databus = self
                 .data_bus
@@ -1792,11 +1782,7 @@
                         dfg,
                     )?;
                 } else {
-<<<<<<< HEAD
                     return_vars.push(acir_var);
-=======
-                    self.acir_context.return_var(acir_var)?;
->>>>>>> e37cbbd8
                 }
             }
         }
@@ -1807,11 +1793,7 @@
             Vec::new()
         };
 
-<<<<<<< HEAD
         Ok((return_vars, warnings))
-=======
-        Ok(warnings)
->>>>>>> e37cbbd8
     }
 
     /// Gets the cached `AcirVar` that was converted from the corresponding `ValueId`. If it does
