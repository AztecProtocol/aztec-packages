//! This module defines security SSA passes detecting constraint problems leading to possible
//! soundness vulnerabilities.
//! The compiler informs the developer of these as bugs.
use crate::errors::{InternalBug, SsaReport};
use crate::ssa::ir::basic_block::BasicBlockId;
use crate::ssa::ir::function::RuntimeType;
use crate::ssa::ir::function::{Function, FunctionId};
use crate::ssa::ir::instruction::{Hint, Instruction, InstructionId, Intrinsic};
use crate::ssa::ir::value::{Value, ValueId};
use crate::ssa::ssa_gen::Ssa;
use im::HashMap;
use rayon::prelude::*;
use std::collections::{BTreeMap, HashSet};
use tracing::trace;

impl Ssa {
    /// This function provides an SSA pass that detects if the final function has any subgraphs independent from inputs and outputs.
    /// If this is the case, then part of the final circuit can be completely replaced by any other passing circuit, since there are no constraints ensuring connections.
    /// Go through each top-level non-Brillig function and detect if it has independent subgraphs
    #[tracing::instrument(level = "trace", skip(self))]
    pub(crate) fn check_for_underconstrained_values(&mut self) -> Vec<SsaReport> {
        self.functions
            .values()
            .map(|f| f.id())
            .par_bridge()
            .flat_map(|fid| {
                let function_to_process = &self.functions[&fid];
                match function_to_process.runtime() {
                    RuntimeType::Acir { .. } => check_for_underconstrained_values_within_function(
                        function_to_process,
                        &self.functions,
                    ),
                    RuntimeType::Brillig(_) => Vec::new(),
                }
            })
            .collect()
    }

    /// Detect Brillig calls left unconstrained with manual asserts
    /// and return a vector of bug reports if any have been found
    pub(crate) fn check_for_missing_brillig_constraints(&mut self) -> Vec<SsaReport> {
        // Skip the check if there are no Brillig functions involved
        if !self.functions.values().any(|func| func.runtime().is_brillig()) {
            return vec![];
        };

        self.functions
            .values()
            .map(|f| f.id())
            .par_bridge()
            .flat_map(|fid| {
                let function_to_process = &self.functions[&fid];
                match function_to_process.runtime() {
                    RuntimeType::Acir { .. } => {
                        let mut context = DependencyContext::default();
                        context.build(function_to_process, &self.functions);
                        context.collect_warnings(function_to_process)
                    }
                    RuntimeType::Brillig(_) => Vec::new(),
                }
            })
            .collect()
    }
}

/// Detect independent subgraphs (not connected to function inputs or outputs) and return a vector of bug reports if some are found
fn check_for_underconstrained_values_within_function(
    function: &Function,
    all_functions: &BTreeMap<FunctionId, Function>,
) -> Vec<SsaReport> {
    let mut context = Context::default();
    let mut warnings: Vec<SsaReport> = Vec::new();

    context.compute_sets_of_connected_value_ids(function, all_functions);

    let all_brillig_generated_values: HashSet<ValueId> =
        context.brillig_return_to_argument.keys().copied().collect();

    let connected_sets_indices =
        context.find_sets_connected_to_function_inputs_or_outputs(function);

    // Go through each disconnected set, find brillig calls that caused it and form warnings
    for set_index in
        HashSet::from_iter(0..(context.value_sets.len())).difference(&connected_sets_indices)
    {
        let current_set = &context.value_sets[*set_index];
        warnings.append(&mut context.find_disconnecting_brillig_calls_with_results_in_set(
            current_set,
            &all_brillig_generated_values,
            function,
        ));
    }
    warnings
}

#[derive(Default)]
struct DependencyContext {
    visited_blocks: HashSet<BasicBlockId>,
    block_queue: Vec<BasicBlockId>,
    // Map keeping track of values stored at memory locations
    memory_slots: HashMap<ValueId, ValueId>,
    // Map of values resulting from array get instructions
    // to the actual array values
    array_elements: HashMap<ValueId, ValueId>,
    // Map of brillig call ids to sets of the value ids descending
    // from their arguments and results
    tainted: HashMap<InstructionId, BrilligTaintedIds>,
}

/// Structure keeping track of value ids descending from Brillig calls'
/// arguments and results, also storing information on results
/// already properly constrained
#[derive(Clone, Debug)]
struct BrilligTaintedIds {
    // Argument descendant value ids
    arguments: HashSet<ValueId>,
    // Results status
    results: Vec<ResultStatus>,
    // Initial result value ids
    root_results: HashSet<ValueId>,
}

#[derive(Clone, Debug)]
enum ResultStatus {
    // Keep track of descendants until found constrained
    Unconstrained { descendants: HashSet<ValueId> },
    Constrained,
}

impl BrilligTaintedIds {
    fn new(arguments: &[ValueId], results: &[ValueId]) -> Self {
        BrilligTaintedIds {
            arguments: HashSet::from_iter(arguments.iter().copied()),
            results: results
                .iter()
                .map(|result| ResultStatus::Unconstrained { descendants: HashSet::from([*result]) })
                .collect(),
            root_results: HashSet::from_iter(results.iter().copied()),
        }
    }

    /// Add children of a given parent to the tainted value set
    /// (for arguments one set is enough, for results we keep them
    /// separate as the forthcoming check considers the call covered
    /// if all the results were properly covered)
    fn update_children(&mut self, parents: &HashSet<ValueId>, children: &[ValueId]) {
        if self.arguments.intersection(parents).next().is_some() {
            self.arguments.extend(children);
        }
        for result_status in &mut self.results.iter_mut() {
            match result_status {
                // Skip updating results already found covered
                ResultStatus::Constrained => {
                    continue;
                }
                ResultStatus::Unconstrained { descendants } => {
                    if descendants.intersection(parents).next().is_some() {
                        descendants.extend(children);
                    }
                }
            }
        }
    }

    /// If Brillig call is properly constrained by the given ids, return true
    fn check_constrained(&self) -> bool {
        // If every result has now been constrained,
        // consider the call properly constrained
        self.results.iter().all(|result| matches!(result, ResultStatus::Constrained))
    }

    /// Remember partial constraints (involving some of the results and an argument)
    /// along the way to take them into final consideration
    /// Generally, a valid partial constraint should link up a result descendant
    /// and an argument descendant, although there are also edge cases mentioned below.
    fn store_partial_constraints(&mut self, constrained_values: &HashSet<ValueId>) {
        let mut results_involved: Vec<usize> = vec![];

        // For a valid partial constraint, a value descending from
        // one of the results should be constrained
        for (i, result_status) in self.results.iter().enumerate() {
            match result_status {
                // Skip checking already covered results
                ResultStatus::Constrained => {
                    continue;
                }
                ResultStatus::Unconstrained { descendants } => {
                    if descendants.intersection(constrained_values).next().is_some() {
                        results_involved.push(i);
                    }
                }
            }
        }

        // Along with it, one of the argument descendants should be constrained
        // (skipped if there were no arguments, or if an actual result and not a
        // descendant has been constrained _alone_, e.g. against a constant)
        if !results_involved.is_empty()
            && (self.arguments.is_empty()
                || (constrained_values.len() == 1
                    && self.root_results.intersection(constrained_values).next().is_some())
                || self.arguments.intersection(constrained_values).next().is_some())
        {
            // Remember the partial constraint, clearing the sets
            results_involved.iter().for_each(|i| self.results[*i] = ResultStatus::Constrained);
        }
    }
}

impl DependencyContext {
    /// Build the dependency context of variable ValueIds, storing
    /// information on value ids involved in unchecked Brillig calls
    fn build(&mut self, function: &Function, all_functions: &BTreeMap<FunctionId, Function>) {
        self.block_queue.push(function.entry_block());
        while let Some(block) = self.block_queue.pop() {
            if self.visited_blocks.contains(&block) {
                continue;
            }
            self.visited_blocks.insert(block);
            self.process_instructions(block, function, all_functions);
        }
    }

    /// Go over the given block tracking Brillig calls and checking them against
    /// following constraints
    fn process_instructions(
        &mut self,
        block: BasicBlockId,
        function: &Function,
        all_functions: &BTreeMap<FunctionId, Function>,
    ) {
<<<<<<< HEAD
        trace!("processing instructions of block {} of function {}", block, function.id());
=======
        trace!("processing instructions of block {} of function {}", block, function);
>>>>>>> d0a4b2f0

        for instruction in function.dfg[block].instructions() {
            let mut arguments = Vec::new();
            let mut results = Vec::new();

            // Collect non-constant instruction arguments
            function.dfg[*instruction].for_each_value(|value_id| {
                if function.dfg.get_numeric_constant(value_id).is_none() {
                    arguments.push(function.dfg.resolve(value_id));
                }
            });

            // Collect non-constant instruction results
            for value_id in function.dfg.instruction_results(*instruction).iter() {
                if function.dfg.get_numeric_constant(*value_id).is_none() {
                    results.push(function.dfg.resolve(*value_id));
                }
            }

            // Process instructions
            match &function.dfg[*instruction] {
                // For memory operations, we have to link up the stored value as a parent
                // of one loaded from the same memory slot
                Instruction::Store { address, value } => {
                    self.memory_slots.insert(*address, function.dfg.resolve(*value));
                }
                Instruction::Load { address } => {
                    // Recall the value stored at address as parent for the results
                    if let Some(value_id) = self.memory_slots.get(address) {
                        self.update_children(&[*value_id], &results);
                    } else {
                        panic!("load instruction {} has attempted to access previously unused memory location",
                            instruction);
                    }
                }
                // Check the constrain instruction arguments against those
                // involved in Brillig calls, remove covered calls
                Instruction::Constrain(value_id1, value_id2, _) => {
                    self.clear_constrained(
                        &[function.dfg.resolve(*value_id1), function.dfg.resolve(*value_id2)],
                        function,
                    );
                }
                // Consider range check to also be constraining
                Instruction::RangeCheck { value, .. } => {
                    self.clear_constrained(&[function.dfg.resolve(*value)], function);
                }
                Instruction::Call { func: func_id, .. } => {
                    // For functions, we remove the first element of arguments,
                    // as .for_each_value() used previously also includes func_id
                    arguments.remove(0);

                    match &function.dfg[*func_id] {
                        Value::Intrinsic(intrinsic) => match intrinsic {
                            Intrinsic::ApplyRangeConstraint | Intrinsic::AssertConstant => {
                                // Consider these intrinsic arguments constrained
                                self.clear_constrained(&arguments, function);
                            }
                            Intrinsic::AsWitness | Intrinsic::IsUnconstrained => {
                                // These intrinsics won't affect the dependency graph
                            }
                            Intrinsic::ArrayLen
                            | Intrinsic::ArrayRefCount
                            | Intrinsic::ArrayAsStrUnchecked
                            | Intrinsic::AsField
                            | Intrinsic::AsSlice
                            | Intrinsic::BlackBox(..)
                            | Intrinsic::DerivePedersenGenerators
                            | Intrinsic::FromField
                            | Intrinsic::Hint(..)
                            | Intrinsic::SlicePushBack
                            | Intrinsic::SlicePushFront
                            | Intrinsic::SlicePopBack
                            | Intrinsic::SlicePopFront
                            | Intrinsic::SliceRefCount
                            | Intrinsic::SliceInsert
                            | Intrinsic::SliceRemove
                            | Intrinsic::StaticAssert
                            | Intrinsic::StrAsBytes
                            | Intrinsic::ToBits(..)
                            | Intrinsic::ToRadix(..)
                            | Intrinsic::FieldLessThan => {
                                // Record all the function arguments as parents of the results
                                self.update_children(&arguments, &results);
                            }
                        },
                        Value::Function(callee) => match all_functions[&callee].runtime() {
                            RuntimeType::Brillig(_) => {
                                // Record arguments/results for each Brillig call for the check
<<<<<<< HEAD
=======
                                trace!(
                                    "Brillig function {} called at {}",
                                    all_functions[&callee],
                                    instruction
                                );
>>>>>>> d0a4b2f0
                                self.tainted.insert(
                                    *instruction,
                                    BrilligTaintedIds::new(&arguments, &results),
                                );
                            }
                            RuntimeType::Acir(..) => {
                                // Record all the function arguments as parents of the results
                                self.update_children(&arguments, &results);
                            }
                        },
                        Value::ForeignFunction(..) => {
                            panic!("should not be able to reach foreign function from non-Brillig functions, {func_id} in function {}", function.name());
                        }
                        Value::Instruction { .. }
                        | Value::NumericConstant { .. }
                        | Value::Param { .. } => {
                            panic!(
                                "calling non-function value with ID {func_id} in function {}",
                                function.name()
                            );
                        }
                    }
                }
                // For array get operations, we link the resulting values to
                // the corresponding array value ids
                // (this is required later because for now we consider array elements
                // being constrained as valid as the whole arrays being constrained)
                Instruction::ArrayGet { array, .. } => {
                    for result in &results {
                        self.array_elements.insert(*result, function.dfg.resolve(*array));
                    }
                    // Record all the used arguments as parents of the results
                    self.update_children(&arguments, &results);
                }
                Instruction::ArraySet { .. }
                | Instruction::Binary(..)
                | Instruction::Cast(..)
                | Instruction::IfElse { .. }
                | Instruction::Not(..)
                | Instruction::Truncate { .. } => {
                    // Record all the used arguments as parents of the results
                    self.update_children(&arguments, &results);
                }
                // These instructions won't affect the dependency graph
                Instruction::Allocate { .. }
                | Instruction::DecrementRc { .. }
                | Instruction::EnableSideEffectsIf { .. }
                | Instruction::IncrementRc { .. }
                | Instruction::MakeArray { .. } => {}
            }
        }

<<<<<<< HEAD
        trace!("Number tainted Brillig calls: {}", self.tainted.len());
=======
        trace!("resulting Brillig involved values: {:?}", self.tainted);
>>>>>>> d0a4b2f0
    }

    /// Every Brillig call not properly constrained should remain in the tainted set
    /// at this point. For each, emit a corresponding warning.
    fn collect_warnings(&mut self, function: &Function) -> Vec<SsaReport> {
        let warnings: Vec<SsaReport> = self
            .tainted
            .keys()
            .map(|brillig_call| {
                SsaReport::Bug(InternalBug::UncheckedBrilligCall {
                    call_stack: function.dfg.get_call_stack(*brillig_call),
                })
            })
            .collect();

<<<<<<< HEAD
        trace!(
            "making {} under constrained reports for function {}",
            warnings.len(),
            function.name()
        );
=======
        trace!("making following reports for function {}: {:?}", function.name(), warnings);
>>>>>>> d0a4b2f0
        warnings
    }

    /// Update sets of value ids that can be traced back to the Brillig calls being tracked
    fn update_children(&mut self, parents: &[ValueId], children: &[ValueId]) {
        let parents: HashSet<_> = HashSet::from_iter(parents.iter().copied());
        for (_, tainted_ids) in self.tainted.iter_mut() {
            tainted_ids.update_children(&parents, children);
        }
    }

    /// Check if any of the recorded Brillig calls have been properly constrained
    /// by given values after recording partial constraints, if so stop tracking them
    fn clear_constrained(&mut self, constrained_values: &[ValueId], function: &Function) {
<<<<<<< HEAD
=======
        trace!("attempting to clear Brillig calls constrained by values: {:?}", constrained_values);

>>>>>>> d0a4b2f0
        // Remove numeric constants
        let constrained_values =
            constrained_values.iter().filter(|v| function.dfg.get_numeric_constant(**v).is_none());

        // For now, consider array element constraints to be array constraints
        // TODO(https://github.com/noir-lang/noir/issues/6698):
        // This probably has to be further looked into, to ensure _every_ element
        // of an array result of a Brillig call has been constrained
        let constrained_values: HashSet<_> = constrained_values
            .map(|v| {
                if let Some(parent_array) = self.array_elements.get(v) {
                    *parent_array
                } else {
                    *v
                }
            })
            .collect();

        self.tainted.iter_mut().for_each(|(_, tainted_ids)| {
            tainted_ids.store_partial_constraints(&constrained_values);
        });
        self.tainted.retain(|_, tainted_ids| !tainted_ids.check_constrained());
    }
}

#[derive(Default)]
struct Context {
    visited_blocks: HashSet<BasicBlockId>,
    block_queue: Vec<BasicBlockId>,
    value_sets: Vec<HashSet<ValueId>>,
    brillig_return_to_argument: HashMap<ValueId, Vec<ValueId>>,
    brillig_return_to_instruction_id: HashMap<ValueId, InstructionId>,
}

impl Context {
    /// Compute sets of variable ValueIds that are connected with constraints
    ///
    /// Additionally, store information about Brillig calls in the context
    fn compute_sets_of_connected_value_ids(
        &mut self,
        function: &Function,
        all_functions: &BTreeMap<FunctionId, Function>,
    ) {
        // Go through each block in the function and create a list of sets of ValueIds connected by instructions
        self.block_queue.push(function.entry_block());
        while let Some(block) = self.block_queue.pop() {
            if self.visited_blocks.contains(&block) {
                continue;
            }
            self.visited_blocks.insert(block);
            self.connect_value_ids_in_block(function, block, all_functions);
        }
        // Merge ValueIds into sets, where each original small set of ValueIds is merged with another set if they intersect
        self.value_sets = Self::merge_sets_par(&self.value_sets);
    }

    /// Find sets that contain input or output value of the function
    ///
    /// Goes through each set of connected ValueIds and see if function arguments or return values are in the set
    fn find_sets_connected_to_function_inputs_or_outputs(
        &mut self,
        function: &Function,
    ) -> HashSet<usize> {
        let variable_parameters_and_return_values = function
            .parameters()
            .iter()
            .chain(function.returns())
            .filter(|id| function.dfg.get_numeric_constant(**id).is_none())
            .map(|value_id| function.dfg.resolve(*value_id));

        let mut connected_sets_indices: HashSet<usize> = HashSet::new();

        // Go through each parameter and each set and check if the set contains the parameter
        // If it's the case, then that set doesn't present an issue
        for parameter_or_return_value in variable_parameters_and_return_values {
            for (set_index, final_set) in self.value_sets.iter().enumerate() {
                if final_set.contains(&parameter_or_return_value) {
                    connected_sets_indices.insert(set_index);
                }
            }
        }
        connected_sets_indices
    }

    /// Find which Brillig calls separate this set from others and return bug warnings about them
    fn find_disconnecting_brillig_calls_with_results_in_set(
        &self,
        current_set: &HashSet<ValueId>,
        all_brillig_generated_values: &HashSet<ValueId>,
        function: &Function,
    ) -> Vec<SsaReport> {
        let mut warnings = Vec::new();
        // Find brillig-generated values in the set
        let intersection = all_brillig_generated_values.intersection(current_set).copied();

        // Go through all Brillig outputs in the set
        for brillig_output_in_set in intersection {
            // Get the inputs that correspond to the output
            let inputs: HashSet<ValueId> =
                self.brillig_return_to_argument[&brillig_output_in_set].iter().copied().collect();

            // Check if any of them are not in the set
            let unused_inputs = inputs.difference(current_set).next().is_some();

            // There is a value not in the set, which means that the inputs/outputs of this call have not been properly constrained
            if unused_inputs {
                warnings.push(SsaReport::Bug(InternalBug::IndependentSubgraph {
                    call_stack: function.dfg.get_call_stack(
                        self.brillig_return_to_instruction_id[&brillig_output_in_set],
                    ),
                }));
            }
        }
        warnings
    }
    /// Go through each instruction in the block and add a set of ValueIds connected through that instruction
    ///
    /// Additionally, this function adds mappings of Brillig return values to call arguments and instruction ids from calls to Brillig functions in the block
    fn connect_value_ids_in_block(
        &mut self,
        function: &Function,
        block: BasicBlockId,
        all_functions: &BTreeMap<FunctionId, Function>,
    ) {
        let instructions = function.dfg[block].instructions();

        for instruction in instructions.iter() {
            let mut instruction_arguments_and_results = HashSet::new();

            // Insert non-constant instruction arguments
            function.dfg[*instruction].for_each_value(|value_id| {
                if function.dfg.get_numeric_constant(value_id).is_none() {
                    instruction_arguments_and_results.insert(function.dfg.resolve(value_id));
                }
            });
            // And non-constant results
            for value_id in function.dfg.instruction_results(*instruction).iter() {
                if function.dfg.get_numeric_constant(*value_id).is_none() {
                    instruction_arguments_and_results.insert(function.dfg.resolve(*value_id));
                }
            }

            // For most instructions we just connect inputs and outputs
            match &function.dfg[*instruction] {
                Instruction::ArrayGet { .. }
                | Instruction::ArraySet { .. }
                | Instruction::Binary(..)
                | Instruction::Cast(..)
                | Instruction::Constrain(..)
                | Instruction::IfElse { .. }
                | Instruction::Load { .. }
                | Instruction::Not(..)
                | Instruction::Store { .. }
                | Instruction::Truncate { .. }
                | Instruction::MakeArray { .. } => {
                    self.value_sets.push(instruction_arguments_and_results);
                }

                Instruction::Call { func: func_id, arguments: argument_ids } => {
                    match &function.dfg[*func_id] {
                        Value::Intrinsic(intrinsic) => match intrinsic {
                            Intrinsic::ApplyRangeConstraint
                            | Intrinsic::AssertConstant
                            | Intrinsic::AsWitness
                            | Intrinsic::IsUnconstrained => {}
                            Intrinsic::ArrayLen
                            | Intrinsic::ArrayAsStrUnchecked
                            | Intrinsic::ArrayRefCount
                            | Intrinsic::AsField
                            | Intrinsic::AsSlice
                            | Intrinsic::BlackBox(..)
                            | Intrinsic::Hint(Hint::BlackBox)
                            | Intrinsic::DerivePedersenGenerators
                            | Intrinsic::FromField
                            | Intrinsic::SliceInsert
                            | Intrinsic::SlicePushBack
                            | Intrinsic::SlicePushFront
                            | Intrinsic::SlicePopBack
                            | Intrinsic::SlicePopFront
                            | Intrinsic::SliceRefCount
                            | Intrinsic::SliceRemove
                            | Intrinsic::StaticAssert
                            | Intrinsic::StrAsBytes
                            | Intrinsic::ToBits(..)
                            | Intrinsic::ToRadix(..)
                            | Intrinsic::FieldLessThan => {
                                self.value_sets.push(instruction_arguments_and_results);
                            }
                        },
                        Value::Function(callee) => match all_functions[&callee].runtime() {
                            RuntimeType::Brillig(_) => {
                                // For calls to Brillig functions we memorize the mapping of results to argument ValueId's and InstructionId's
                                // The latter are needed to produce the callstack later
                                for result in
                                    function.dfg.instruction_results(*instruction).iter().filter(
                                        |value_id| {
                                            function.dfg.get_numeric_constant(**value_id).is_none()
                                        },
                                    )
                                {
                                    self.brillig_return_to_argument
                                        .insert(*result, argument_ids.clone());
                                    self.brillig_return_to_instruction_id
                                        .insert(*result, *instruction);
                                }
                            }
                            RuntimeType::Acir(..) => {
                                self.value_sets.push(instruction_arguments_and_results);
                            }
                        },
                        Value::ForeignFunction(..) => {
                            panic!("Should not be able to reach foreign function from non-Brillig functions, {func_id} in function {}", function.name());
                        }
                        Value::Instruction { .. }
                        | Value::NumericConstant { .. }
                        | Value::Param { .. } => {
                            panic!("At the point we are running disconnect there shouldn't be any other values as arguments")
                        }
                    }
                }
                Instruction::Allocate { .. }
                | Instruction::DecrementRc { .. }
                | Instruction::EnableSideEffectsIf { .. }
                | Instruction::IncrementRc { .. }
                | Instruction::RangeCheck { .. } => {}
            }
        }

        self.block_queue.extend(function.dfg[block].successors());
    }

    /// Merge all small sets into larger ones based on whether the sets intersect or not
    ///
    /// If two small sets have a common ValueId, we merge them into one
    fn merge_sets(current: &[HashSet<ValueId>]) -> Vec<HashSet<ValueId>> {
        let mut new_set_id: usize = 0;
        let mut updated_sets: HashMap<usize, HashSet<ValueId>> = HashMap::new();
        let mut value_dictionary: HashMap<ValueId, usize> = HashMap::new();
        let mut parsed_value_set: HashSet<ValueId> = HashSet::new();

        for set in current.iter() {
            // Check if the set has any of the ValueIds we've encountered at previous iterations
            let intersection: HashSet<ValueId> =
                set.intersection(&parsed_value_set).copied().collect();
            parsed_value_set.extend(set.iter());

            // If there is no intersection, add the new set to updated sets
            if intersection.is_empty() {
                updated_sets.insert(new_set_id, set.clone());

                // Add each entry to a dictionary for quick lookups of which ValueId is in which updated set
                for entry in set.iter() {
                    value_dictionary.insert(*entry, new_set_id);
                }
                new_set_id += 1;
                continue;
            }

            // If there is an intersection, we have to join the sets
            let mut joining_sets_ids: HashSet<usize> =
                intersection.iter().map(|x| value_dictionary[x]).collect();
            let mut largest_set_size = usize::MIN;
            let mut largest_set_index = usize::MAX;

            // We need to find the largest set to move as few elements as possible
            for set_id in joining_sets_ids.iter() {
                if updated_sets[set_id].len() > largest_set_size {
                    (largest_set_index, largest_set_size) = (*set_id, updated_sets[set_id].len());
                }
            }
            joining_sets_ids.remove(&largest_set_index);

            let mut largest_set =
                updated_sets.extract(&largest_set_index).expect("Set should be in the hashmap").0;

            // For each of other sets that need to be joined
            for set_id in joining_sets_ids.iter() {
                // Map each element to the largest set and insert it
                for element in updated_sets[set_id].iter() {
                    value_dictionary[element] = largest_set_index;
                    largest_set.insert(*element);
                }
                // Remove the old set
                updated_sets.remove(set_id);
            }

            // Join the new set with the largest sets
            for element in set.iter() {
                value_dictionary.insert(*element, largest_set_index);
                largest_set.insert(*element);
            }
            updated_sets.insert(largest_set_index, largest_set);
        }
        updated_sets.values().cloned().collect()
    }

    /// Parallel version of merge_sets
    /// The sets are merged by chunks, and then the chunks are merged together
    fn merge_sets_par(sets: &[HashSet<ValueId>]) -> Vec<HashSet<ValueId>> {
        let mut sets = sets.to_owned();
        let mut len = sets.len();
        let mut prev_len = len + 1;

        while len > 1000 && len < prev_len {
            sets = sets.par_chunks(1000).flat_map(Self::merge_sets).collect();

            prev_len = len;
            len = sets.len();
        }
        // TODO: if prev_len >= len, this means we cannot effectively merge the sets anymore
        // We should instead partition the sets into disjoint chunks and work on those chunks,
        // but for now we fallback to the non-parallel implementation
        Self::merge_sets(&sets)
    }
}
#[cfg(test)]
mod test {
    use crate::ssa::Ssa;
    use tracing_test::traced_test;

    #[test]
    #[traced_test]
    /// Test that a connected function raises no warnings
    fn test_simple_connected_function() {
        let program = r#"
        acir(inline) fn main f0 {
            b0(v0: Field, v1: Field):
                v2 = add v0, Field 1
                v3 = mul v1, Field 2
                v4 = eq v2, v3
                return v2
        }
        "#;

        let mut ssa = Ssa::from_str(program).unwrap();
        let ssa_level_warnings = ssa.check_for_underconstrained_values();
        assert_eq!(ssa_level_warnings.len(), 0);
    }

    #[test]
    #[traced_test]
    /// Test where the results of a call to a Brillig function are not connected to main function inputs or outputs
    /// This should be detected.
    fn test_simple_function_with_disconnected_part() {
        let program = r#"
        acir(inline) fn main f0 {
            b0(v0: Field, v1: Field):
                v2 = add v0, Field 1
                v3 = mul v1, Field 2
                v4 = call f1(v2, v3) -> Field
                v5 = add v4, Field 2
                return
        }
        
        brillig(inline) fn br f1 {
          b0(v0: Field, v1: Field):
            v2 = add v0, v1
            return v2
        }
        "#;

        let mut ssa = Ssa::from_str(program).unwrap();
        let ssa_level_warnings = ssa.check_for_underconstrained_values();
        assert_eq!(ssa_level_warnings.len(), 1);
    }

    #[test]
    #[traced_test]
    /// Test where a call to a Brillig function is left unchecked with a later assert,
    /// by example of the program illustrating issue #5425 (simplified variant).
    fn test_underconstrained_value_detector_5425() {
        /*
        unconstrained fn maximum_price(options: [u32; 2]) -> u32 {
            let mut maximum_option = options[0];
            if (options[1] > options[0]) {
                maximum_option = options[1];
            }
            maximum_option
        }

        fn main(sandwiches: pub [u32; 2], drinks: pub [u32; 2], best_value: u32) {
            let most_expensive_sandwich = maximum_price(sandwiches);
            let mut sandwich_exists = false;
            sandwich_exists |= (sandwiches[0] == most_expensive_sandwich);
            sandwich_exists |= (sandwiches[1] == most_expensive_sandwich);
            assert(sandwich_exists);

            let most_expensive_drink = maximum_price(drinks);
            assert(
                best_value
                == (most_expensive_sandwich + most_expensive_drink)
            );
        }
        */

        // The Brillig function is fake, for simplicity's sake

        let program = r#"
        acir(inline) fn main f0 {
          b0(v4: [u32; 2], v5: [u32; 2], v6: u32):
            inc_rc v4
            inc_rc v5
            v8 = call f1(v4) -> u32
            v9 = allocate -> &mut u32
            store u1 0 at v9
            v10 = load v9 -> u1
            v11 = array_get v4, index u32 0 -> u32
            v12 = eq v11, v8
            v13 = or v10, v12
            store v13 at v9
            v14 = load v9 -> u1
            v15 = array_get v4, index u32 1 -> u32
            v16 = eq v15, v8
            v17 = or v14, v16
            store v17 at v9
            v18 = load v9 -> u1
            constrain v18 == u1 1
            v19 = call f1(v5) -> u32
            v20 = add v8, v19
            constrain v6 == v20
            dec_rc v4
            dec_rc v5
            return
        }

        brillig(inline) fn maximum_price f1 {
          b0(v0: [u32; 2]):
            v2 = array_get v0, index u32 0 -> u32
            return v2
        }
        "#;

        let mut ssa = Ssa::from_str(program).unwrap();
        let ssa_level_warnings = ssa.check_for_missing_brillig_constraints();
        assert_eq!(ssa_level_warnings.len(), 1);
    }

    #[test]
    #[traced_test]
    /// Test where a call to a Brillig function returning multiple result values
    /// is left unchecked with a later assert involving all the results
    fn test_unchecked_multiple_results_brillig() {
        // First call is constrained properly, involving both results
        // Second call is insufficiently constrained, involving only one of the results
        // The Brillig function is fake, for simplicity's sake
        let program = r#"
        acir(inline) fn main f0 {
          b0(v0: u32):
            v2, v3 = call f1(v0) -> (u32, u32)
            v4 = mul v2, v3
            constrain v4 == v0
            v5, v6 = call f1(v0) -> (u32, u32)
            v7 = mul v5, v5
            constrain v7 == v0
            return
        }

        brillig(inline) fn factor f1 {
          b0(v0: u32):
            return u32 0, u32 0
        }
        "#;

        let mut ssa = Ssa::from_str(program).unwrap();
        let ssa_level_warnings = ssa.check_for_missing_brillig_constraints();
        assert_eq!(ssa_level_warnings.len(), 1);
    }

    #[test]
    #[traced_test]
    /// Test where a Brillig function is called with a constant argument
    /// (should _not_ lead to a false positive failed check
    /// if all the results are constrained)
    fn test_checked_brillig_with_constant_arguments() {
        // The call is constrained properly, involving both results
        // (but the argument to the Brillig is a constant)
        // The Brillig function is fake, for simplicity's sake

        let program = r#"
        acir(inline) fn main f0 {
          b0(v0: u32):
            v3, v4 = call f1(Field 7) -> (u32, u32)
            v5 = mul v3, v4
            constrain v5 == v0
            return
        }

        brillig(inline) fn factor f1 {
          b0(v0: Field):
            return u32 0, u32 0
        }
        "#;

        let mut ssa = Ssa::from_str(program).unwrap();
        let ssa_level_warnings = ssa.check_for_missing_brillig_constraints();
        assert_eq!(ssa_level_warnings.len(), 0);
    }

    #[test]
    #[traced_test]
    /// Test where a Brillig function call is constrained with a range check
    /// (should _not_ lead to a false positive failed check)
    fn test_range_checked_brillig() {
        // The call is constrained properly with a range check, involving
        // both Brillig call argument and result
        // The Brillig function is fake, for simplicity's sake

        let program = r#"
        acir(inline) fn main f0 {
          b0(v0: u32):
            v2 = call f1(v0) -> u32
            v3 = add v2, v0
            range_check v3 to 32 bits
            return
        }

        brillig(inline) fn dummy f1 {
          b0(v0: u32):
            return u32 0
        }
        "#;

        let mut ssa = Ssa::from_str(program).unwrap();
        let ssa_level_warnings = ssa.check_for_missing_brillig_constraints();
        assert_eq!(ssa_level_warnings.len(), 0);
    }

    #[test]
    #[traced_test]
    /// Test where a Brillig nested type result is insufficiently constrained
    /// (with a field constraint missing)
    fn test_nested_type_result_brillig() {
        /*
        struct Animal {
            legs: Field,
            eyes: u8,
            tag: Tag,
        }

        struct Tag {
            no: Field,
        }

        unconstrained fn foo(bar: Field) -> Animal {
            Animal {
                legs: 4,
                eyes: 2,
                tag: Tag { no: bar }
            }
        }

        fn main(x: Field) -> pub Animal {
            let dog = foo(x);
            assert(dog.legs == 4);
            assert(dog.tag.no == x);

            dog
        }
        */

        let program = r#"
        acir(inline) fn main f0 {
          b0(v0: Field):
            v2, v3, v4 = call f1(v0) -> (Field, u8, Field)
            v6 = eq v2, Field 4
            constrain v2 == Field 4
            v10 = eq v4, v0
            constrain v4 == v0
            return v2, v3, v4
        }

        brillig(inline) fn foo f1 {
          b0(v0: Field):
            return Field 4, u8 2, v0
        }
        "#;

        let mut ssa = Ssa::from_str(program).unwrap();
        let ssa_level_warnings = ssa.check_for_missing_brillig_constraints();
        assert_eq!(ssa_level_warnings.len(), 1);
    }

    #[test]
    #[traced_test]
    /// Test where Brillig calls' root result values are constrained against
    /// each other (covers a false negative edge case)
    /// (https://github.com/noir-lang/noir/pull/6658#pullrequestreview-2482170066)
    fn test_root_result_intersection_false_negative() {
        let program = r#"
        acir(inline) fn main f0 {
          b0(v0: Field, v1: Field):
            v3 = call f1(v0, v1) -> Field
            v5 = call f1(v0, v1) -> Field
            v6 = eq v3, v5
            constrain v3 == v5
            v8 = add v3, v5
            return v8
        }

        brillig(inline) fn foo f1 {
          b0(v0: Field, v1: Field):
            v2 = add v0, v1
            return v2
        }
        "#;

        let mut ssa = Ssa::from_str(program).unwrap();
        let ssa_level_warnings = ssa.check_for_missing_brillig_constraints();
        assert_eq!(ssa_level_warnings.len(), 2);
    }
}<|MERGE_RESOLUTION|>--- conflicted
+++ resolved
@@ -229,11 +229,7 @@
         function: &Function,
         all_functions: &BTreeMap<FunctionId, Function>,
     ) {
-<<<<<<< HEAD
         trace!("processing instructions of block {} of function {}", block, function.id());
-=======
-        trace!("processing instructions of block {} of function {}", block, function);
->>>>>>> d0a4b2f0
 
         for instruction in function.dfg[block].instructions() {
             let mut arguments = Vec::new();
@@ -323,14 +319,7 @@
                         Value::Function(callee) => match all_functions[&callee].runtime() {
                             RuntimeType::Brillig(_) => {
                                 // Record arguments/results for each Brillig call for the check
-<<<<<<< HEAD
-=======
-                                trace!(
-                                    "Brillig function {} called at {}",
-                                    all_functions[&callee],
-                                    instruction
-                                );
->>>>>>> d0a4b2f0
+
                                 self.tainted.insert(
                                     *instruction,
                                     BrilligTaintedIds::new(&arguments, &results),
@@ -383,11 +372,7 @@
             }
         }
 
-<<<<<<< HEAD
         trace!("Number tainted Brillig calls: {}", self.tainted.len());
-=======
-        trace!("resulting Brillig involved values: {:?}", self.tainted);
->>>>>>> d0a4b2f0
     }
 
     /// Every Brillig call not properly constrained should remain in the tainted set
@@ -403,15 +388,11 @@
             })
             .collect();
 
-<<<<<<< HEAD
         trace!(
             "making {} under constrained reports for function {}",
             warnings.len(),
             function.name()
         );
-=======
-        trace!("making following reports for function {}: {:?}", function.name(), warnings);
->>>>>>> d0a4b2f0
         warnings
     }
 
@@ -426,11 +407,6 @@
     /// Check if any of the recorded Brillig calls have been properly constrained
     /// by given values after recording partial constraints, if so stop tracking them
     fn clear_constrained(&mut self, constrained_values: &[ValueId], function: &Function) {
-<<<<<<< HEAD
-=======
-        trace!("attempting to clear Brillig calls constrained by values: {:?}", constrained_values);
-
->>>>>>> d0a4b2f0
         // Remove numeric constants
         let constrained_values =
             constrained_values.iter().filter(|v| function.dfg.get_numeric_constant(**v).is_none());
