//! This module defines security SSA passes detecting constraint problems leading to possible
//! soundness vulnerabilities.
//! The compiler informs the developer of these as bugs.
use crate::errors::{InternalBug, SsaReport};
use crate::ssa::ir::basic_block::BasicBlockId;
use crate::ssa::ir::function::RuntimeType;
use crate::ssa::ir::function::{Function, FunctionId};
use crate::ssa::ir::instruction::{Hint, Instruction, InstructionId, Intrinsic};
use crate::ssa::ir::value::{Value, ValueId};
use crate::ssa::ssa_gen::Ssa;
use im::HashMap;
use rayon::prelude::*;
use std::collections::{BTreeMap, BTreeSet, HashSet};
use tracing::trace;

/// The number of instructions that have to be passed to stop
/// following a Brillig call, with assumption it wouldn't get constrained
const BRILLIG_CONSTRAINT_SEARCH_DEPTH: usize = 1000;

impl Ssa {
    /// This function provides an SSA pass that detects if the final function has any subgraphs independent from inputs and outputs.
    /// If this is the case, then part of the final circuit can be completely replaced by any other passing circuit, since there are no constraints ensuring connections.
    /// Go through each top-level non-Brillig function and detect if it has independent subgraphs
    #[tracing::instrument(level = "trace", skip(self))]
    pub(crate) fn check_for_underconstrained_values(&mut self) -> Vec<SsaReport> {
        self.functions
            .values()
            .map(|f| f.id())
            .par_bridge()
            .flat_map(|fid| {
                let function_to_process = &self.functions[&fid];
                match function_to_process.runtime() {
                    RuntimeType::Acir { .. } => check_for_underconstrained_values_within_function(
                        function_to_process,
                        &self.functions,
                    ),
                    RuntimeType::Brillig(_) => Vec::new(),
                }
            })
            .collect()
    }

    /// Detect Brillig calls left unconstrained with manual asserts
    /// and return a vector of bug reports if any have been found
    pub(crate) fn check_for_missing_brillig_constraints(&mut self) -> Vec<SsaReport> {
        // Skip the check if there are no Brillig functions involved
        if !self.functions.values().any(|func| func.runtime().is_brillig()) {
            return vec![];
        };

        self.functions
            .values()
            .map(|f| f.id())
            .par_bridge()
            .flat_map(|fid| {
                let function_to_process = &self.functions[&fid];
                match function_to_process.runtime() {
                    RuntimeType::Acir { .. } => {
                        let mut context = DependencyContext::default();
                        context.build(function_to_process, &self.functions);
                        context.collect_warnings(function_to_process)
                    }
                    RuntimeType::Brillig(_) => Vec::new(),
                }
            })
            .collect()
    }
}

/// Detect independent subgraphs (not connected to function inputs or outputs) and return a vector of bug reports if some are found
fn check_for_underconstrained_values_within_function(
    function: &Function,
    all_functions: &BTreeMap<FunctionId, Function>,
) -> Vec<SsaReport> {
    let mut context = Context::default();
    let mut warnings: Vec<SsaReport> = Vec::new();

    context.compute_sets_of_connected_value_ids(function, all_functions);

    let all_brillig_generated_values: BTreeSet<ValueId> =
        context.brillig_return_to_argument.keys().copied().collect();

    let connected_sets_indices =
        context.find_sets_connected_to_function_inputs_or_outputs(function);

    // Go through each disconnected set, find Brillig calls that caused it and form warnings
    for set_index in
        BTreeSet::from_iter(0..(context.value_sets.len())).difference(&connected_sets_indices)
    {
        let current_set = &context.value_sets[*set_index];
        warnings.append(&mut context.find_disconnecting_brillig_calls_with_results_in_set(
            current_set,
            &all_brillig_generated_values,
            function,
        ));
    }
    warnings
}

#[derive(Default)]
struct DependencyContext {
    visited_blocks: HashSet<BasicBlockId>,
    block_queue: Vec<BasicBlockId>,
    // Map keeping track of values stored at memory locations
    memory_slots: HashMap<ValueId, ValueId>,
    // Value currently affecting every instruction (i.e. being
    // considered a parent of every value id met) because
    // of its involvement in an EnableSideEffectsIf condition
    side_effects_condition: Option<ValueId>,
    // Map of Brillig call ids to sets of the value ids descending
    // from their arguments and results
    tainted: BTreeMap<InstructionId, BrilligTaintedIds>,
<<<<<<< HEAD
=======
    // Map of argument value ids to the Brillig call ids employing them
    call_arguments: HashMap<ValueId, Vec<InstructionId>>,
    // Maintains count of calls being tracked
    tracking_count: usize,
    // Map of block indices to Brillig call ids that should not be
    // followed after meeting them
    search_limits: HashMap<usize, InstructionId>,
>>>>>>> d174172f
}

/// Structure keeping track of value ids descending from Brillig calls'
/// arguments and results, also storing information on results
/// already properly constrained
#[derive(Clone, Debug)]
struct BrilligTaintedIds {
    // Argument descendant value ids
    arguments: HashSet<ValueId>,
    // Results status
    results: Vec<ResultStatus>,
    // Indices of the array elements in the results vector
    array_elements: HashMap<ValueId, Vec<usize>>,
    // Initial result value ids, along with element ids for arrays
    root_results: HashSet<ValueId>,
    // The flag signaling that the call should be now tracked
    tracking: bool,
}

#[derive(Clone, Debug)]
enum ResultStatus {
    // Keep track of descendants until found constrained
    Unconstrained { descendants: HashSet<ValueId> },
    Constrained,
}

impl BrilligTaintedIds {
    fn new(function: &Function, arguments: &[ValueId], results: &[ValueId]) -> Self {
        // Exclude numeric constants
        let arguments: Vec<ValueId> = arguments
            .iter()
            .filter(|value| function.dfg.get_numeric_constant(**value).is_none())
            .copied()
            .map(|value| function.dfg.resolve(value))
            .collect();
        let results: Vec<ValueId> = results
            .iter()
            .filter(|value| function.dfg.get_numeric_constant(**value).is_none())
            .copied()
            .map(|value| function.dfg.resolve(value))
            .collect();

        let mut results_status: Vec<ResultStatus> = vec![];
        let mut array_elements: HashMap<ValueId, Vec<usize>> = HashMap::new();

        for result in &results {
            match function.dfg.try_get_array_length(*result) {
                // If the result value is an array, create an empty descendant set for
                // every element to be accessed further on and record the indices
                // of the resulting sets for future reference
                Some(length) => {
                    array_elements.insert(*result, vec![]);
                    for _ in 0..length {
                        array_elements[result].push(results_status.len());
                        results_status
                            .push(ResultStatus::Unconstrained { descendants: HashSet::new() });
                    }
                }
                // Otherwise initialize a descendant set with the current value
                None => {
                    results_status.push(ResultStatus::Unconstrained {
                        descendants: HashSet::from([*result]),
                    });
                }
            }
        }

        BrilligTaintedIds {
            arguments: HashSet::from_iter(arguments.iter().copied()),
            results: results_status,
            array_elements,
            root_results: HashSet::from_iter(results.iter().copied()),
            tracking: false,
        }
    }

    /// Check if the call being tracked is a simple wrapper of another call
    fn is_wrapper(&self, other: &BrilligTaintedIds) -> bool {
        other.root_results == self.arguments
    }

    /// Add children of a given parent to the tainted value set
    /// (for arguments one set is enough, for results we keep them
    /// separate as the forthcoming check considers the call covered
    /// if all the results were properly covered)
    fn update_children(&mut self, parents: &HashSet<ValueId>, children: &[ValueId]) {
        if self.arguments.intersection(parents).next().is_some() {
            self.arguments.extend(children);
        }

        for result in &mut self.results.iter_mut() {
            match result {
                // Skip updating results already found covered
                ResultStatus::Constrained => {}
                ResultStatus::Unconstrained { descendants } => {
                    if descendants.intersection(parents).next().is_some() {
                        descendants.extend(children);
                    }
                }
            }
        }
    }

    /// Update children of all the results (helper function for
    /// chained Brillig call handling)
    fn update_results_children(&mut self, children: &[ValueId]) {
        for result in &mut self.results.iter_mut() {
            match result {
                // Skip updating results already found covered
                ResultStatus::Constrained => {}
                ResultStatus::Unconstrained { descendants } => {
                    descendants.extend(children);
                }
            }
        }
    }

    /// If Brillig call is properly constrained by the given ids, return true
    fn check_constrained(&self) -> bool {
        // If every result has now been constrained,
        // consider the call properly constrained
        self.results.iter().all(|result| matches!(result, ResultStatus::Constrained))
    }

    /// Remember partial constraints (involving some of the results and an argument)
    /// along the way to take them into final consideration
    /// Generally, a valid partial constraint should link up a result descendant
    /// and an argument descendant, although there are also edge cases mentioned below.
    fn store_partial_constraints(&mut self, constrained_values: &HashSet<ValueId>) {
        let mut results_involved: Vec<usize> = vec![];

        // For a valid partial constraint, a value descending from
        // one of the results should be constrained
        for (i, result_status) in self.results.iter().enumerate() {
            match result_status {
                // Skip checking already covered results
                ResultStatus::Constrained => {}
                ResultStatus::Unconstrained { descendants } => {
                    if descendants.intersection(constrained_values).next().is_some() {
                        results_involved.push(i);
                    }
                }
            }
        }

        // Along with it, one of the argument descendants should be constrained
        // (skipped if there were no arguments, or if an actual result and not a
        // descendant has been constrained _alone_, e.g. against a constant)
        if !results_involved.is_empty()
            && (self.arguments.is_empty()
                || (constrained_values.len() == 1
                    && self.root_results.intersection(constrained_values).next().is_some())
                || self.arguments.intersection(constrained_values).next().is_some())
        {
            // Remember the partial constraint, clearing the sets
            results_involved.iter().for_each(|i| self.results[*i] = ResultStatus::Constrained);
        }
    }

    /// When an ArrayGet instruction occurs, place the resulting ValueId into
    /// the corresponding sets of the call's array element result values
    fn process_array_get(&mut self, array: ValueId, index: usize, element_results: &[ValueId]) {
        if let Some(element_indices) = self.array_elements.get(&array) {
            if let Some(result_index) = element_indices.get(index) {
                if let Some(ResultStatus::Unconstrained { descendants }) =
                    self.results.get_mut(*result_index)
                {
                    descendants.extend(element_results);
                    self.root_results.extend(element_results);
                }
            }
        }
    }
}

impl DependencyContext {
    /// Build the dependency context of variable ValueIds, storing
    /// information on value ids involved in unchecked Brillig calls
    fn build(&mut self, function: &Function, all_functions: &BTreeMap<FunctionId, Function>) {
        self.block_queue.push(function.entry_block());
        while let Some(block) = self.block_queue.pop() {
            if self.visited_blocks.contains(&block) {
                continue;
            }
            self.visited_blocks.insert(block);
            self.process_instructions(block, function, all_functions);
        }
    }

    /// Go over the given block tracking Brillig calls and checking them against
    /// following constraints
    fn process_instructions(
        &mut self,
        block: BasicBlockId,
        function: &Function,
        all_functions: &BTreeMap<FunctionId, Function>,
    ) {
        trace!("processing instructions of block {} of function {}", block, function.id());

        // First, gather information on all Brillig calls in the block
        // to be able to follow their arguments first appearing in the
        // flow graph before the calls themselves
        function.dfg[block].instructions().iter().enumerate().for_each(
            |(block_index, instruction)| {
                if let Instruction::Call { func, arguments } = &function.dfg[*instruction] {
                    if let Value::Function(callee) = &function.dfg[*func] {
                        if all_functions[&callee].runtime().is_brillig() {
                            let results = function.dfg.instruction_results(*instruction);
                            let current_tainted =
                                BrilligTaintedIds::new(function, arguments, results);

                            // Record arguments/results for each Brillig call for the check.
                            //
                            // Do not track Brillig calls acting as simple wrappers over
                            // another registered Brillig call, update the tainted sets of
                            // the wrapped call instead
                            let mut wrapped_call_found = false;
                            for (_, tainted_call) in self.tainted.iter_mut() {
                                if current_tainted.is_wrapper(tainted_call) {
                                    tainted_call.update_results_children(results);
                                    wrapped_call_found = true;
                                    break;
                                }
                            }

                            if !wrapped_call_found {
                                // Record the current call, remember the argument values involved
                                self.tainted.insert(*instruction, current_tainted);
                                arguments.iter().for_each(|value| {
                                    self.call_arguments
                                        .entry(*value)
                                        .or_default()
                                        .push(*instruction);
                                });

                                // Set the constraint search limit for the call
                                self.search_limits.insert(
                                    block_index + BRILLIG_CONSTRAINT_SEARCH_DEPTH,
                                    *instruction,
                                );
                            }
                        }
                    }
                }
            },
        );

        //Then, go over the instructions
        for (block_index, instruction) in function.dfg[block].instructions().iter().enumerate() {
            let mut arguments = Vec::new();

            // Collect non-constant instruction arguments
            function.dfg[*instruction].for_each_value(|value_id| {
                if function.dfg.get_numeric_constant(value_id).is_none() {
                    arguments.push(function.dfg.resolve(value_id));
                }
            });

            // Start tracking calls when their argument value ids first appear,
            // or when their instruction id comes up (in case there were
            // no non-constant arguments)
            for argument in &arguments {
                if let Some(calls) = self.call_arguments.get(argument) {
                    for call in calls {
                        if let Some(tainted_ids) = self.tainted.get_mut(call) {
                            tainted_ids.tracking = true;
                            self.tracking_count += 1;
                        }
                    }
                }
            }
            if let Some(tainted_ids) = self.tainted.get_mut(instruction) {
                tainted_ids.tracking = true;
                self.tracking_count += 1;
            }

            // Stop tracking calls when their search limit is hit
            if let Some(call) = self.search_limits.get(&block_index) {
                if let Some(tainted_ids) = self.tainted.get_mut(call) {
                    tainted_ids.tracking = false;
                    self.tracking_count -= 1;
                }
            }

            // We can skip over instructions while nothing is being tracked
            if self.tracking_count > 0 {
                let mut results = Vec::new();

                // Collect non-constant instruction results
                for value_id in function.dfg.instruction_results(*instruction).iter() {
                    if function.dfg.get_numeric_constant(*value_id).is_none() {
                        results.push(function.dfg.resolve(*value_id));
                    }
                }
<<<<<<< HEAD
                // Check the constrain instruction arguments against those
                // involved in Brillig calls, remove covered calls
                Instruction::Constrain(value_id1, value_id2, _)
                | Instruction::ConstrainNotEqual(value_id1, value_id2, _) => {
                    self.clear_constrained(
                        &[function.dfg.resolve(*value_id1), function.dfg.resolve(*value_id2)],
                        function,
                    );
                }
                // Consider range check to also be constraining
                Instruction::RangeCheck { value, .. } => {
                    self.clear_constrained(&[function.dfg.resolve(*value)], function);
                }
                Instruction::Call { func: func_id, .. } => {
                    // For functions, we remove the first element of arguments,
                    // as .for_each_value() used previously also includes func_id
                    arguments.remove(0);
=======
>>>>>>> d174172f

                match &function.dfg[*instruction] {
                    // For memory operations, we have to link up the stored value as a parent
                    // of one loaded from the same memory slot
                    Instruction::Store { address, value } => {
                        self.memory_slots.insert(*address, function.dfg.resolve(*value));
                    }
                    Instruction::Load { address } => {
                        // Recall the value stored at address as parent for the results
                        if let Some(value_id) = self.memory_slots.get(address) {
                            self.update_children(&[*value_id], &results);
                        } else {
                            panic!("load instruction {} has attempted to access previously unused memory location",
                                instruction);
                        }
                    }
                    // Record the condition to set as future parent for the following values
                    Instruction::EnableSideEffectsIf { condition: value } => {
                        self.side_effects_condition =
                            match function.dfg.get_numeric_constant(*value) {
                                None => Some(function.dfg.resolve(*value)),
                                Some(_) => None,
                            }
<<<<<<< HEAD
                            Intrinsic::ArrayLen
                            | Intrinsic::ArrayRefCount
                            | Intrinsic::ArrayAsStrUnchecked
                            | Intrinsic::AsSlice
                            | Intrinsic::BlackBox(..)
                            | Intrinsic::DerivePedersenGenerators
                            | Intrinsic::Hint(..)
                            | Intrinsic::SlicePushBack
                            | Intrinsic::SlicePushFront
                            | Intrinsic::SlicePopBack
                            | Intrinsic::SlicePopFront
                            | Intrinsic::SliceRefCount
                            | Intrinsic::SliceInsert
                            | Intrinsic::SliceRemove
                            | Intrinsic::StaticAssert
                            | Intrinsic::StrAsBytes
                            | Intrinsic::ToBits(..)
                            | Intrinsic::ToRadix(..)
                            | Intrinsic::FieldLessThan => {
                                // Record all the function arguments as parents of the results
                                self.update_children(&arguments, &results);
                            }
                        },
                        Value::Function(callee) => match all_functions[callee].runtime() {
                            RuntimeType::Brillig(_) => {
                                // Record arguments/results for each Brillig call for the check
                                self.tainted.insert(
                                    *instruction,
                                    BrilligTaintedIds::new(&arguments, &results),
                                );
                            }
                            RuntimeType::Acir(..) => {
                                // Record all the function arguments as parents of the results
                                self.update_children(&arguments, &results);
                            }
                        },
                        Value::ForeignFunction(..) => {
                            panic!("should not be able to reach foreign function from non-Brillig functions, {func_id} in function {}", function.name());
                        }
                        Value::Instruction { .. }
                        | Value::NumericConstant { .. }
                        | Value::Param { .. }
                        | Value::Global(_) => {
                            panic!(
                                "calling non-function value with ID {func_id} in function {}",
                                function.name()
                            );
=======
                    }
                    // Check the constrain instruction arguments against those
                    // involved in Brillig calls, remove covered calls
                    Instruction::Constrain(value_id1, value_id2, _)
                    | Instruction::ConstrainNotEqual(value_id1, value_id2, _) => {
                        self.clear_constrained(
                            &[function.dfg.resolve(*value_id1), function.dfg.resolve(*value_id2)],
                            function,
                        );
                    }
                    // Consider range check to also be constraining
                    Instruction::RangeCheck { value, .. } => {
                        self.clear_constrained(&[function.dfg.resolve(*value)], function);
                    }
                    Instruction::Call { func: func_id, .. } => {
                        // For functions, we remove the first element of arguments,
                        // as .for_each_value() used previously also includes func_id
                        arguments.remove(0);

                        match &function.dfg[*func_id] {
                            Value::Intrinsic(intrinsic) => match intrinsic {
                                Intrinsic::ApplyRangeConstraint | Intrinsic::AssertConstant => {
                                    // Consider these intrinsic arguments constrained
                                    self.clear_constrained(&arguments, function);
                                }
                                Intrinsic::AsWitness | Intrinsic::IsUnconstrained => {
                                    // These intrinsics won't affect the dependency graph
                                }
                                Intrinsic::ArrayLen
                                | Intrinsic::ArrayRefCount
                                | Intrinsic::ArrayAsStrUnchecked
                                | Intrinsic::AsSlice
                                | Intrinsic::BlackBox(..)
                                | Intrinsic::DerivePedersenGenerators
                                | Intrinsic::Hint(..)
                                | Intrinsic::SlicePushBack
                                | Intrinsic::SlicePushFront
                                | Intrinsic::SlicePopBack
                                | Intrinsic::SlicePopFront
                                | Intrinsic::SliceRefCount
                                | Intrinsic::SliceInsert
                                | Intrinsic::SliceRemove
                                | Intrinsic::StaticAssert
                                | Intrinsic::StrAsBytes
                                | Intrinsic::ToBits(..)
                                | Intrinsic::ToRadix(..)
                                | Intrinsic::FieldLessThan => {
                                    // Record all the function arguments as parents of the results
                                    self.update_children(&arguments, &results);
                                }
                            },
                            Value::Function(callee) => match all_functions[&callee].runtime() {
                                // Only update tainted sets for non-Brillig calls, as
                                // the chained Brillig case should already be covered
                                RuntimeType::Acir(..) => {
                                    self.update_children(&arguments, &results);
                                }
                                RuntimeType::Brillig(..) => {}
                            },
                            Value::ForeignFunction(..) => {
                                panic!("should not be able to reach foreign function from non-Brillig functions, {func_id} in function {}", function.name());
                            }
                            Value::Instruction { .. }
                            | Value::NumericConstant { .. }
                            | Value::Param { .. }
                            | Value::Global(_) => {
                                panic!(
                                    "calling non-function value with ID {func_id} in function {}",
                                    function.name()
                                );
                            }
>>>>>>> d174172f
                        }
                    }
                    // For array get operations, we check the Brillig calls for
                    // results involving the array in question, to properly
                    // populate the array element tainted sets
                    Instruction::ArrayGet { array, index } => {
                        self.process_array_get(function, *array, *index, &results);
                        // Record all the used arguments as parents of the results
                        self.update_children(&arguments, &results);
                    }
                    Instruction::ArraySet { .. }
                    | Instruction::Binary(..)
                    | Instruction::Cast(..)
                    | Instruction::IfElse { .. }
                    | Instruction::Not(..)
                    | Instruction::Truncate { .. } => {
                        // Record all the used arguments as parents of the results
                        self.update_children(&arguments, &results);
                    }
                    // These instructions won't affect the dependency graph
                    Instruction::Allocate { .. }
                    | Instruction::DecrementRc { .. }
                    | Instruction::IncrementRc { .. }
                    | Instruction::MakeArray { .. }
                    | Instruction::Noop => {}
                }
<<<<<<< HEAD
                // These instructions won't affect the dependency graph
                Instruction::Allocate { .. }
                | Instruction::DecrementRc { .. }
                | Instruction::EnableSideEffectsIf { .. }
                | Instruction::IncrementRc { .. }
                | Instruction::Noop
                | Instruction::MakeArray { .. } => {}
=======
>>>>>>> d174172f
            }
        }

        if !self.tainted.is_empty() {
            trace!(
                "number of Brillig calls in function {} left unchecked: {}",
                function,
                self.tainted.len()
            );
        }
    }

    /// Every Brillig call not properly constrained should remain in the tainted set
    /// at this point. For each, emit a corresponding warning.
    fn collect_warnings(&mut self, function: &Function) -> Vec<SsaReport> {
        let warnings: Vec<SsaReport> = self
            .tainted
            .keys()
            .map(|brillig_call| {
                trace!("tainted structure for {}: {:?}", brillig_call, self.tainted[brillig_call]);
                SsaReport::Bug(InternalBug::UncheckedBrilligCall {
                    call_stack: function.dfg.get_instruction_call_stack(*brillig_call),
                })
            })
            .collect();

        trace!(
            "making {} reports on underconstrained Brillig calls for function {}",
            warnings.len(),
            function.name()
        );
        warnings
    }

    /// Update sets of value ids that can be traced back to the Brillig calls being tracked
    fn update_children(&mut self, parents: &[ValueId], children: &[ValueId]) {
        let mut parents: HashSet<_> = HashSet::from_iter(parents.iter().copied());

        // Also include the current EnableSideEffectsIf condition in parents
        // (as it would affect every following statement)
        self.side_effects_condition.map(|v| parents.insert(v));

        // Don't update sets for the calls not yet being tracked
        for (_, tainted_ids) in self.tainted.iter_mut() {
            if tainted_ids.tracking {
                tainted_ids.update_children(&parents, children);
            }
        }
    }

    /// Check if any of the recorded Brillig calls have been properly constrained
    /// by given values after recording partial constraints, if so stop tracking them
    fn clear_constrained(&mut self, constrained_values: &[ValueId], function: &Function) {
        // Remove numeric constants
        let constrained_values: HashSet<_> = constrained_values
            .iter()
            .filter(|v| function.dfg.get_numeric_constant(**v).is_none())
            .copied()
            .collect();

        // Skip untracked calls
        for (_, tainted_ids) in self.tainted.iter_mut() {
            if tainted_ids.tracking {
                tainted_ids.store_partial_constraints(&constrained_values);
            }
        }

        self.tainted.retain(|_, tainted_ids| !tainted_ids.check_constrained());
    }

    /// Process ArrayGet instruction for tracked Brillig calls
    fn process_array_get(
        &mut self,
        function: &Function,
        array: ValueId,
        index: ValueId,
        element_results: &[ValueId],
    ) {
        use acvm::acir::AcirField;

        // Only allow numeric constant indices
        if let Some(value) = function.dfg.get_numeric_constant(index) {
            if let Some(index) = value.try_to_u32() {
                // Skip untracked calls
                for (_, tainted_ids) in self.tainted.iter_mut() {
                    if tainted_ids.tracking {
                        tainted_ids.process_array_get(array, index as usize, element_results);
                    }
                }
            }
        }
    }
}

#[derive(Default)]
struct Context {
    visited_blocks: HashSet<BasicBlockId>,
    block_queue: Vec<BasicBlockId>,
    value_sets: Vec<BTreeSet<ValueId>>,
    brillig_return_to_argument: HashMap<ValueId, Vec<ValueId>>,
    brillig_return_to_instruction_id: HashMap<ValueId, InstructionId>,
}

impl Context {
    /// Compute sets of variable ValueIds that are connected with constraints
    ///
    /// Additionally, store information about Brillig calls in the context
    fn compute_sets_of_connected_value_ids(
        &mut self,
        function: &Function,
        all_functions: &BTreeMap<FunctionId, Function>,
    ) {
        // Go through each block in the function and create a list of sets of ValueIds connected by instructions
        self.block_queue.push(function.entry_block());
        while let Some(block) = self.block_queue.pop() {
            if self.visited_blocks.contains(&block) {
                continue;
            }
            self.visited_blocks.insert(block);
            self.connect_value_ids_in_block(function, block, all_functions);
        }
        // Merge ValueIds into sets, where each original small set of ValueIds is merged with another set if they intersect
        self.value_sets = Self::merge_sets_par(&self.value_sets);
    }

    /// Find sets that contain input or output value of the function
    ///
    /// Goes through each set of connected ValueIds and see if function arguments or return values are in the set
    fn find_sets_connected_to_function_inputs_or_outputs(
        &mut self,
        function: &Function,
    ) -> BTreeSet<usize> {
        let variable_parameters_and_return_values = function
            .parameters()
            .iter()
            .chain(function.returns())
            .filter(|id| function.dfg.get_numeric_constant(**id).is_none())
            .map(|value_id| function.dfg.resolve(*value_id));

        let mut connected_sets_indices: BTreeSet<usize> = BTreeSet::default();

        // Go through each parameter and each set and check if the set contains the parameter
        // If it's the case, then that set doesn't present an issue
        for parameter_or_return_value in variable_parameters_and_return_values {
            for (set_index, final_set) in self.value_sets.iter().enumerate() {
                if final_set.contains(&parameter_or_return_value) {
                    connected_sets_indices.insert(set_index);
                }
            }
        }
        connected_sets_indices
    }

    /// Find which Brillig calls separate this set from others and return bug warnings about them
    fn find_disconnecting_brillig_calls_with_results_in_set(
        &self,
        current_set: &BTreeSet<ValueId>,
        all_brillig_generated_values: &BTreeSet<ValueId>,
        function: &Function,
    ) -> Vec<SsaReport> {
        let mut warnings = Vec::new();
        // Find Brillig-generated values in the set
        let intersection = all_brillig_generated_values.intersection(current_set).copied();

        // Go through all Brillig outputs in the set
        for brillig_output_in_set in intersection {
            // Get the inputs that correspond to the output
            let inputs: BTreeSet<ValueId> =
                self.brillig_return_to_argument[&brillig_output_in_set].iter().copied().collect();

            // Check if any of them are not in the set
            let unused_inputs = inputs.difference(current_set).next().is_some();

            // There is a value not in the set, which means that the inputs/outputs of this call have not been properly constrained
            if unused_inputs {
                warnings.push(SsaReport::Bug(InternalBug::IndependentSubgraph {
                    call_stack: function.dfg.get_instruction_call_stack(
                        self.brillig_return_to_instruction_id[&brillig_output_in_set],
                    ),
                }));
            }
        }
        warnings
    }
    /// Go through each instruction in the block and add a set of ValueIds connected through that instruction
    ///
    /// Additionally, this function adds mappings of Brillig return values to call arguments and instruction ids from calls to Brillig functions in the block
    fn connect_value_ids_in_block(
        &mut self,
        function: &Function,
        block: BasicBlockId,
        all_functions: &BTreeMap<FunctionId, Function>,
    ) {
        let instructions = function.dfg[block].instructions();

        for instruction in instructions.iter() {
            let mut instruction_arguments_and_results = BTreeSet::new();

            // Insert non-constant instruction arguments
            function.dfg[*instruction].for_each_value(|value_id| {
                if function.dfg.get_numeric_constant(value_id).is_none() {
                    instruction_arguments_and_results.insert(function.dfg.resolve(value_id));
                }
            });
            // And non-constant results
            for value_id in function.dfg.instruction_results(*instruction).iter() {
                if function.dfg.get_numeric_constant(*value_id).is_none() {
                    instruction_arguments_and_results.insert(function.dfg.resolve(*value_id));
                }
            }

            // For most instructions we just connect inputs and outputs
            match &function.dfg[*instruction] {
                Instruction::ArrayGet { .. }
                | Instruction::ArraySet { .. }
                | Instruction::Binary(..)
                | Instruction::Cast(..)
                | Instruction::Constrain(..)
                | Instruction::ConstrainNotEqual(..)
                | Instruction::IfElse { .. }
                | Instruction::Load { .. }
                | Instruction::Not(..)
                | Instruction::Store { .. }
                | Instruction::Truncate { .. }
                | Instruction::MakeArray { .. } => {
                    self.value_sets.push(instruction_arguments_and_results);
                }

                Instruction::Call { func: func_id, arguments: argument_ids } => {
                    match &function.dfg[*func_id] {
                        Value::Intrinsic(intrinsic) => match intrinsic {
                            Intrinsic::ApplyRangeConstraint
                            | Intrinsic::AssertConstant
                            | Intrinsic::AsWitness
                            | Intrinsic::IsUnconstrained => {}
                            Intrinsic::ArrayLen
                            | Intrinsic::ArrayAsStrUnchecked
                            | Intrinsic::ArrayRefCount
                            | Intrinsic::AsSlice
                            | Intrinsic::BlackBox(..)
                            | Intrinsic::Hint(Hint::BlackBox)
                            | Intrinsic::DerivePedersenGenerators
                            | Intrinsic::SliceInsert
                            | Intrinsic::SlicePushBack
                            | Intrinsic::SlicePushFront
                            | Intrinsic::SlicePopBack
                            | Intrinsic::SlicePopFront
                            | Intrinsic::SliceRefCount
                            | Intrinsic::SliceRemove
                            | Intrinsic::StaticAssert
                            | Intrinsic::StrAsBytes
                            | Intrinsic::ToBits(..)
                            | Intrinsic::ToRadix(..)
                            | Intrinsic::FieldLessThan => {
                                self.value_sets.push(instruction_arguments_and_results);
                            }
                        },
                        Value::Function(callee) => match all_functions[callee].runtime() {
                            RuntimeType::Brillig(_) => {
                                // For calls to Brillig functions we memorize the mapping of results to argument ValueId's and InstructionId's
                                // The latter are needed to produce the callstack later
                                for result in
                                    function.dfg.instruction_results(*instruction).iter().filter(
                                        |value_id| {
                                            function.dfg.get_numeric_constant(**value_id).is_none()
                                        },
                                    )
                                {
                                    self.brillig_return_to_argument
                                        .insert(*result, argument_ids.clone());
                                    self.brillig_return_to_instruction_id
                                        .insert(*result, *instruction);
                                }
                            }
                            RuntimeType::Acir(..) => {
                                self.value_sets.push(instruction_arguments_and_results);
                            }
                        },
                        Value::ForeignFunction(..) => {
                            panic!("Should not be able to reach foreign function from non-Brillig functions, {func_id} in function {}", function.name());
                        }
                        Value::Instruction { .. }
                        | Value::NumericConstant { .. }
                        | Value::Param { .. }
                        | Value::Global(_) => {
                            panic!("At the point we are running disconnect there shouldn't be any other values as arguments")
                        }
                    }
                }
                Instruction::Allocate { .. }
                | Instruction::DecrementRc { .. }
                | Instruction::EnableSideEffectsIf { .. }
                | Instruction::IncrementRc { .. }
                | Instruction::Noop
                | Instruction::RangeCheck { .. } => {}
            }
        }

        self.block_queue.extend(function.dfg[block].successors());
    }

    /// Merge all small sets into larger ones based on whether the sets intersect or not
    ///
    /// If two small sets have a common ValueId, we merge them into one
    fn merge_sets(current: &[BTreeSet<ValueId>]) -> Vec<BTreeSet<ValueId>> {
        let mut new_set_id: usize = 0;
        let mut updated_sets: BTreeMap<usize, BTreeSet<ValueId>> = BTreeMap::default();
        let mut value_dictionary: HashMap<ValueId, usize> = HashMap::default();
        let mut parsed_value_set: BTreeSet<ValueId> = BTreeSet::default();

        for set in current.iter() {
            // Check if the set has any of the ValueIds we've encountered at previous iterations
            let intersection: BTreeSet<ValueId> =
                set.intersection(&parsed_value_set).copied().collect();
            parsed_value_set.extend(set.iter());

            // If there is no intersection, add the new set to updated sets
            if intersection.is_empty() {
                updated_sets.insert(new_set_id, set.clone());

                // Add each entry to a dictionary for quick lookups of which ValueId is in which updated set
                for entry in set.iter() {
                    value_dictionary.insert(*entry, new_set_id);
                }
                new_set_id += 1;
                continue;
            }

            // If there is an intersection, we have to join the sets
            let mut joining_sets_ids: BTreeSet<usize> =
                intersection.iter().map(|x| value_dictionary[x]).collect();
            let mut largest_set_size = usize::MIN;
            let mut largest_set_index = usize::MAX;

            // We need to find the largest set to move as few elements as possible
            for set_id in joining_sets_ids.iter() {
                if updated_sets[set_id].len() > largest_set_size {
                    (largest_set_index, largest_set_size) = (*set_id, updated_sets[set_id].len());
                }
            }
            joining_sets_ids.remove(&largest_set_index);

            let mut largest_set =
                updated_sets.remove(&largest_set_index).expect("Set should be in the hashmap");

            // For each of other sets that need to be joined
            for set_id in joining_sets_ids.iter() {
                // Map each element to the largest set and insert it
                for element in updated_sets[set_id].iter() {
                    value_dictionary[element] = largest_set_index;
                    largest_set.insert(*element);
                }
                // Remove the old set
                updated_sets.remove(set_id);
            }

            // Join the new set with the largest sets
            for element in set.iter() {
                value_dictionary.insert(*element, largest_set_index);
                largest_set.insert(*element);
            }
            updated_sets.insert(largest_set_index, largest_set);
        }
        updated_sets.values().cloned().collect()
    }

    /// Parallel version of merge_sets
    /// The sets are merged by chunks, and then the chunks are merged together
    fn merge_sets_par(sets: &[BTreeSet<ValueId>]) -> Vec<BTreeSet<ValueId>> {
        let mut sets = sets.to_owned();
        let mut len = sets.len();
        let mut prev_len = len + 1;

        while len > 1000 && len < prev_len {
            sets = sets.par_chunks(1000).flat_map(Self::merge_sets).collect();

            prev_len = len;
            len = sets.len();
        }
        // TODO: if prev_len >= len, this means we cannot effectively merge the sets anymore
        // We should instead partition the sets into disjoint chunks and work on those chunks,
        // but for now we fallback to the non-parallel implementation
        Self::merge_sets(&sets)
    }
}
#[cfg(test)]
mod test {
    use crate::ssa::Ssa;
    use tracing_test::traced_test;

    #[test]
    #[traced_test]
    /// Test that a connected function raises no warnings
    fn test_simple_connected_function() {
        let program = r#"
        acir(inline) fn main f0 {
            b0(v0: Field, v1: Field):
                v2 = add v0, Field 1
                v3 = mul v1, Field 2
                v4 = eq v2, v3
                return v2
        }
        "#;

        let mut ssa = Ssa::from_str(program).unwrap();
        let ssa_level_warnings = ssa.check_for_underconstrained_values();
        assert_eq!(ssa_level_warnings.len(), 0);
    }

    #[test]
    #[traced_test]
    /// Test where the results of a call to a Brillig function are not connected to main function inputs or outputs
    /// This should be detected.
    fn test_simple_function_with_disconnected_part() {
        let program = r#"
        acir(inline) fn main f0 {
            b0(v0: Field, v1: Field):
                v2 = add v0, Field 1
                v3 = mul v1, Field 2
                v4 = call f1(v2, v3) -> Field
                v5 = add v4, Field 2
                return
        }
        
        brillig(inline) fn br f1 {
          b0(v0: Field, v1: Field):
            v2 = add v0, v1
            return v2
        }
        "#;

        let mut ssa = Ssa::from_str(program).unwrap();
        let ssa_level_warnings = ssa.check_for_underconstrained_values();
        assert_eq!(ssa_level_warnings.len(), 1);
    }

    #[test]
    #[traced_test]
    /// Test where a call to a Brillig function is left unchecked with a later assert,
    /// by example of the program illustrating issue #5425 (simplified variant).
    fn test_underconstrained_value_detector_5425() {
        /*
        unconstrained fn maximum_price(options: [u32; 2]) -> u32 {
            let mut maximum_option = options[0];
            if (options[1] > options[0]) {
                maximum_option = options[1];
            }
            maximum_option
        }

        fn main(sandwiches: pub [u32; 2], drinks: pub [u32; 2], best_value: u32) {
            let most_expensive_sandwich = maximum_price(sandwiches);
            let mut sandwich_exists = false;
            sandwich_exists |= (sandwiches[0] == most_expensive_sandwich);
            sandwich_exists |= (sandwiches[1] == most_expensive_sandwich);
            assert(sandwich_exists);

            let most_expensive_drink = maximum_price(drinks);
            assert(
                best_value
                == (most_expensive_sandwich + most_expensive_drink)
            );
        }
        */

        // The Brillig function is fake, for simplicity's sake

        let program = r#"
        acir(inline) fn main f0 {
          b0(v4: [u32; 2], v5: [u32; 2], v6: u32):
            inc_rc v4
            inc_rc v5
            v8 = call f1(v4) -> u32
            v9 = allocate -> &mut u32
            store u1 0 at v9
            v10 = load v9 -> u1
            v11 = array_get v4, index u32 0 -> u32
            v12 = eq v11, v8
            v13 = or v10, v12
            store v13 at v9
            v14 = load v9 -> u1
            v15 = array_get v4, index u32 1 -> u32
            v16 = eq v15, v8
            v17 = or v14, v16
            store v17 at v9
            v18 = load v9 -> u1
            constrain v18 == u1 1
            v19 = call f1(v5) -> u32
            v20 = add v8, v19
            constrain v6 == v20
            dec_rc v4
            dec_rc v5
            return
        }

        brillig(inline) fn maximum_price f1 {
          b0(v0: [u32; 2]):
            v2 = array_get v0, index u32 0 -> u32
            return v2
        }
        "#;

        let mut ssa = Ssa::from_str(program).unwrap();
        let ssa_level_warnings = ssa.check_for_missing_brillig_constraints();
        assert_eq!(ssa_level_warnings.len(), 1);
    }

    #[test]
    #[traced_test]
    /// Test where a call to a Brillig function returning multiple result values
    /// is left unchecked with a later assert involving all the results
    fn test_unchecked_multiple_results_brillig() {
        // First call is constrained properly, involving both results
        // Second call is insufficiently constrained, involving only one of the results
        // The Brillig function is fake, for simplicity's sake
        let program = r#"
        acir(inline) fn main f0 {
          b0(v0: u32):
            v2, v3 = call f1(v0) -> (u32, u32)
            v4 = mul v2, v3
            constrain v4 == v0
            v5, v6 = call f1(v0) -> (u32, u32)
            v7 = mul v5, v5
            constrain v7 == v0
            return
        }

        brillig(inline) fn factor f1 {
          b0(v0: u32):
            return u32 0, u32 0
        }
        "#;

        let mut ssa = Ssa::from_str(program).unwrap();
        let ssa_level_warnings = ssa.check_for_missing_brillig_constraints();
        assert_eq!(ssa_level_warnings.len(), 1);
    }

    #[test]
    #[traced_test]
    /// Test where a Brillig function is called with a constant argument
    /// (should _not_ lead to a false positive failed check
    /// if all the results are constrained)
    fn test_checked_brillig_with_constant_arguments() {
        // The call is constrained properly, involving both results
        // (but the argument to the Brillig is a constant)
        // The Brillig function is fake, for simplicity's sake

        let program = r#"
        acir(inline) fn main f0 {
          b0(v0: u32):
            v3, v4 = call f1(Field 7) -> (u32, u32)
            v5 = mul v3, v4
            constrain v5 == v0
            return
        }

        brillig(inline) fn factor f1 {
          b0(v0: Field):
            return u32 0, u32 0
        }
        "#;

        let mut ssa = Ssa::from_str(program).unwrap();
        let ssa_level_warnings = ssa.check_for_missing_brillig_constraints();
        assert_eq!(ssa_level_warnings.len(), 0);
    }

    #[test]
    #[traced_test]
    /// Test where a Brillig function call is constrained with a range check
    /// (should _not_ lead to a false positive failed check)
    fn test_range_checked_brillig() {
        // The call is constrained properly with a range check, involving
        // both Brillig call argument and result
        // The Brillig function is fake, for simplicity's sake

        let program = r#"
        acir(inline) fn main f0 {
          b0(v0: u32):
            v2 = call f1(v0) -> u32
            v3 = add v2, v0
            range_check v3 to 32 bits
            return
        }

        brillig(inline) fn dummy f1 {
          b0(v0: u32):
            return u32 0
        }
        "#;

        let mut ssa = Ssa::from_str(program).unwrap();
        let ssa_level_warnings = ssa.check_for_missing_brillig_constraints();
        assert_eq!(ssa_level_warnings.len(), 0);
    }

    #[test]
    #[traced_test]
    /// Test where a Brillig nested type result is insufficiently constrained
    /// (with a field constraint missing)
    fn test_nested_type_result_brillig() {
        /*
        struct Animal {
            legs: Field,
            eyes: u8,
            tag: Tag,
        }

        struct Tag {
            no: Field,
        }

        unconstrained fn foo(bar: Field) -> Animal {
            Animal {
                legs: 4,
                eyes: 2,
                tag: Tag { no: bar }
            }
        }

        fn main(x: Field) -> pub Animal {
            let dog = foo(x);
            assert(dog.legs == 4);
            assert(dog.tag.no == x);

            dog
        }
        */

        let program = r#"
        acir(inline) fn main f0 {
          b0(v0: Field):
            v2, v3, v4 = call f1(v0) -> (Field, u8, Field)
            v6 = eq v2, Field 4
            constrain v2 == Field 4
            v10 = eq v4, v0
            constrain v4 == v0
            return v2, v3, v4
        }

        brillig(inline) fn foo f1 {
          b0(v0: Field):
            return Field 4, u8 2, v0
        }
        "#;

        let mut ssa = Ssa::from_str(program).unwrap();
        let ssa_level_warnings = ssa.check_for_missing_brillig_constraints();
        assert_eq!(ssa_level_warnings.len(), 1);
    }

    #[test]
    #[traced_test]
    /// Test where Brillig calls' root result values are constrained against
    /// each other (covers a false negative edge case)
    /// (https://github.com/noir-lang/noir/pull/6658#pullrequestreview-2482170066)
    fn test_root_result_intersection_false_negative() {
        let program = r#"
        acir(inline) fn main f0 {
          b0(v0: Field, v1: Field):
            v3 = call f1(v0, v1) -> Field
            v5 = call f1(v0, v1) -> Field
            v6 = eq v3, v5
            constrain v3 == v5
            v8 = add v3, v5
            return v8
        }

        brillig(inline) fn foo f1 {
          b0(v0: Field, v1: Field):
            v2 = add v0, v1
            return v2
        }
        "#;

        let mut ssa = Ssa::from_str(program).unwrap();
        let ssa_level_warnings = ssa.check_for_missing_brillig_constraints();
        assert_eq!(ssa_level_warnings.len(), 2);
    }

    #[test]
    #[traced_test]
    /// Test EnableSideEffectsIf conditions affecting the dependency graph
    /// (SSA a bit convoluted to work around simplification breaking the flow
    /// of the parsed test code)
    fn test_enable_side_effects_if_affecting_following_statements() {
        let program = r#"
        acir(inline) fn main f0 {
          b0(v0: Field, v1: Field):
            v3 = call f1(v0, v1) -> Field
            v5 = add v0, v1
            v6 = eq v3, v5
            v7 = add u1 1, u1 0
            enable_side_effects v6
            v8 = add v7, u1 1
            enable_side_effects u1 1
            constrain v8 == u1 2
            return v3
        }

        brillig(inline) fn foo f1 {
          b0(v0: Field, v1: Field):
            v2 = add v0, v1
            return v2
        }
        "#;

        let mut ssa = Ssa::from_str(program).unwrap();
        let ssa_level_warnings = ssa.check_for_missing_brillig_constraints();
        assert_eq!(ssa_level_warnings.len(), 0);
    }

    #[test]
    #[traced_test]
    /// Test call result array elements being underconstrained
    fn test_brillig_result_array_missing_element_constraint() {
        let program = r#"
        acir(inline) fn main f0 {
          b0(v0: u32):
            v16 = call f1(v0) -> [u32; 3]
            v17 = array_get v16, index u32 0 -> u32
            constrain v17 == v0
            v19 = array_get v16, index u32 2 -> u32
            constrain v19 == v0
            return v17
        }

        brillig(inline) fn into_array f1 {
          b0(v0: u32):
            v4 = make_array [v0, v0, v0] : [u32; 3]
            return v4
        }
        "#;

        let mut ssa = Ssa::from_str(program).unwrap();
        let ssa_level_warnings = ssa.check_for_missing_brillig_constraints();
        assert_eq!(ssa_level_warnings.len(), 1);
    }

    #[test]
    #[traced_test]
    /// Test call result array elements being constrained properly
    fn test_brillig_result_array_all_elements_constrained() {
        let program = r#"
        acir(inline) fn main f0 {
          b0(v0: u32):
            v16 = call f1(v0) -> [u32; 3]
            v17 = array_get v16, index u32 0 -> u32
            constrain v17 == v0
            v20 = array_get v16, index u32 1 -> u32
            constrain v20 == v0
            v19 = array_get v16, index u32 2 -> u32
            constrain v19 == v0
            return v17
        }

        brillig(inline) fn into_array f1 {
          b0(v0: u32):
            v4 = make_array [v0, v0, v0] : [u32; 3]
            return v4
        }
        "#;

        let mut ssa = Ssa::from_str(program).unwrap();
        let ssa_level_warnings = ssa.check_for_missing_brillig_constraints();
        assert_eq!(ssa_level_warnings.len(), 0);
    }

    #[test]
    #[traced_test]
    /// Test chained (wrapper) Brillig calls not producing a false positive
    fn test_chained_brillig_calls_constrained() {
        /*
        struct Animal {
            legs: Field,
            eyes: u8,
            tag: Tag,
        }

        struct Tag {
            no: Field,
        }

        unconstrained fn foo(x: Field) -> Animal {
            Animal {
                legs: 4,
                eyes: 2,
                tag: Tag { no: x }
            }
        }

        unconstrained fn bar(x: Animal) -> Animal {
            Animal {
                legs: x.legs,
                eyes: x.eyes,
                tag: Tag { no: x.tag.no + 1 }
            }
        }

        fn main(x: Field) -> pub Animal {
            let dog = bar(foo(x));
            assert(dog.legs == 4);
            assert(dog.eyes == 2);
            assert(dog.tag.no == x + 1);

            dog
        }
        */

        let program = r#"
        acir(inline) fn main f0 {
          b0(v0: Field):
            v27, v28, v29 = call f2(v0) -> (Field, u8, Field)
            v30, v31, v32 = call f1(v27, v28, v29) -> (Field, u8, Field)
            constrain v30 == Field 4
            constrain v31 == u8 2
            v35 = add v0, Field 1
            constrain v32 == v35
            return v30, v31, v32
        }
        
        brillig(inline) fn foo f2 {
          b0(v0: Field):
            return Field 4, u8 2, v0
        }

        brillig(inline) fn bar f1 {
          b0(v0: Field, v1: u8, v2: Field):
            v7 = add v2, Field 1
            return v0, v1, v7
        }

        "#;

        let mut ssa = Ssa::from_str(program).unwrap();
        let ssa_level_warnings = ssa.check_for_missing_brillig_constraints();
        assert_eq!(ssa_level_warnings.len(), 0);
    }

    #[test]
    #[traced_test]
    /// Test for the argument descendants coming before Brillig calls themselves being
    /// registered as such
    fn test_brillig_argument_descendants_preceding_call() {
        let program = r#"
        acir(inline) fn main f0 {
          b0(v0: Field, v1: Field):
            v3 = add v0, v1
            v5 = call f1(v0, v1) -> Field
            constrain v3 == v5
            return v3
        }

        brillig(inline) fn foo f1 {
          b0(v0: Field, v1: Field):
            v2 = add v0, v1
            return v2
        }
        "#;

        let mut ssa = Ssa::from_str(program).unwrap();
        let ssa_level_warnings = ssa.check_for_missing_brillig_constraints();
        assert_eq!(ssa_level_warnings.len(), 0);
    }
}<|MERGE_RESOLUTION|>--- conflicted
+++ resolved
@@ -110,8 +110,6 @@
     // Map of Brillig call ids to sets of the value ids descending
     // from their arguments and results
     tainted: BTreeMap<InstructionId, BrilligTaintedIds>,
-<<<<<<< HEAD
-=======
     // Map of argument value ids to the Brillig call ids employing them
     call_arguments: HashMap<ValueId, Vec<InstructionId>>,
     // Maintains count of calls being tracked
@@ -119,7 +117,6 @@
     // Map of block indices to Brillig call ids that should not be
     // followed after meeting them
     search_limits: HashMap<usize, InstructionId>,
->>>>>>> d174172f
 }
 
 /// Structure keeping track of value ids descending from Brillig calls'
@@ -414,26 +411,6 @@
                         results.push(function.dfg.resolve(*value_id));
                     }
                 }
-<<<<<<< HEAD
-                // Check the constrain instruction arguments against those
-                // involved in Brillig calls, remove covered calls
-                Instruction::Constrain(value_id1, value_id2, _)
-                | Instruction::ConstrainNotEqual(value_id1, value_id2, _) => {
-                    self.clear_constrained(
-                        &[function.dfg.resolve(*value_id1), function.dfg.resolve(*value_id2)],
-                        function,
-                    );
-                }
-                // Consider range check to also be constraining
-                Instruction::RangeCheck { value, .. } => {
-                    self.clear_constrained(&[function.dfg.resolve(*value)], function);
-                }
-                Instruction::Call { func: func_id, .. } => {
-                    // For functions, we remove the first element of arguments,
-                    // as .for_each_value() used previously also includes func_id
-                    arguments.remove(0);
-=======
->>>>>>> d174172f
 
                 match &function.dfg[*instruction] {
                     // For memory operations, we have to link up the stored value as a parent
@@ -457,55 +434,6 @@
                                 None => Some(function.dfg.resolve(*value)),
                                 Some(_) => None,
                             }
-<<<<<<< HEAD
-                            Intrinsic::ArrayLen
-                            | Intrinsic::ArrayRefCount
-                            | Intrinsic::ArrayAsStrUnchecked
-                            | Intrinsic::AsSlice
-                            | Intrinsic::BlackBox(..)
-                            | Intrinsic::DerivePedersenGenerators
-                            | Intrinsic::Hint(..)
-                            | Intrinsic::SlicePushBack
-                            | Intrinsic::SlicePushFront
-                            | Intrinsic::SlicePopBack
-                            | Intrinsic::SlicePopFront
-                            | Intrinsic::SliceRefCount
-                            | Intrinsic::SliceInsert
-                            | Intrinsic::SliceRemove
-                            | Intrinsic::StaticAssert
-                            | Intrinsic::StrAsBytes
-                            | Intrinsic::ToBits(..)
-                            | Intrinsic::ToRadix(..)
-                            | Intrinsic::FieldLessThan => {
-                                // Record all the function arguments as parents of the results
-                                self.update_children(&arguments, &results);
-                            }
-                        },
-                        Value::Function(callee) => match all_functions[callee].runtime() {
-                            RuntimeType::Brillig(_) => {
-                                // Record arguments/results for each Brillig call for the check
-                                self.tainted.insert(
-                                    *instruction,
-                                    BrilligTaintedIds::new(&arguments, &results),
-                                );
-                            }
-                            RuntimeType::Acir(..) => {
-                                // Record all the function arguments as parents of the results
-                                self.update_children(&arguments, &results);
-                            }
-                        },
-                        Value::ForeignFunction(..) => {
-                            panic!("should not be able to reach foreign function from non-Brillig functions, {func_id} in function {}", function.name());
-                        }
-                        Value::Instruction { .. }
-                        | Value::NumericConstant { .. }
-                        | Value::Param { .. }
-                        | Value::Global(_) => {
-                            panic!(
-                                "calling non-function value with ID {func_id} in function {}",
-                                function.name()
-                            );
-=======
                     }
                     // Check the constrain instruction arguments against those
                     // involved in Brillig calls, remove covered calls
@@ -577,7 +505,6 @@
                                     function.name()
                                 );
                             }
->>>>>>> d174172f
                         }
                     }
                     // For array get operations, we check the Brillig calls for
@@ -604,16 +531,6 @@
                     | Instruction::MakeArray { .. }
                     | Instruction::Noop => {}
                 }
-<<<<<<< HEAD
-                // These instructions won't affect the dependency graph
-                Instruction::Allocate { .. }
-                | Instruction::DecrementRc { .. }
-                | Instruction::EnableSideEffectsIf { .. }
-                | Instruction::IncrementRc { .. }
-                | Instruction::Noop
-                | Instruction::MakeArray { .. } => {}
-=======
->>>>>>> d174172f
             }
         }
 
