--- conflicted
+++ resolved
@@ -319,10 +319,7 @@
                         Value::Function(callee) => match all_functions[&callee].runtime() {
                             RuntimeType::Brillig(_) => {
                                 // Record arguments/results for each Brillig call for the check
-<<<<<<< HEAD
-=======
-
->>>>>>> 308c5cef
+
                                 self.tainted.insert(
                                     *instruction,
                                     BrilligTaintedIds::new(&arguments, &results),
@@ -386,11 +383,7 @@
             .keys()
             .map(|brillig_call| {
                 SsaReport::Bug(InternalBug::UncheckedBrilligCall {
-<<<<<<< HEAD
                     call_stack: function.dfg.get_instruction_call_stack(*brillig_call),
-=======
-                    call_stack: function.dfg.get_call_stack(*brillig_call),
->>>>>>> 308c5cef
                 })
             })
             .collect();
