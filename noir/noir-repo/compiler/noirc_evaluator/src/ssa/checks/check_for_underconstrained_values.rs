--- conflicted
+++ resolved
@@ -324,13 +324,6 @@
         // First, gather information on all Brillig calls in the block
         // to be able to follow their arguments first appearing in the
         // flow graph before the calls themselves
-<<<<<<< HEAD
-        function.dfg[block].instructions().iter().enumerate().for_each(
-            |(block_index, instruction)| {
-                if let Instruction::Call { func, arguments } = &function.dfg[*instruction] {
-                    if let Value::Function(callee) = &function.dfg[*func] {
-                        if all_functions[callee].runtime().is_brillig() {
-=======
         function.dfg[block].instructions().iter().for_each(|instruction| {
             if let Instruction::Call { func, arguments } = &function.dfg[*instruction] {
                 if let Value::Function(callee) = &function.dfg[*func] {
@@ -345,7 +338,6 @@
                             .unwrap_or_default();
 
                         if !visited {
->>>>>>> 59e9ba6c
                             let results = function.dfg.instruction_results(*instruction);
                             let current_tainted =
                                 BrilligTaintedIds::new(function, arguments, results);
