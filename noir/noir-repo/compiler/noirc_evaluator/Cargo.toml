[package]
name = "noirc_evaluator"
version.workspace = true
authors.workspace = true
edition.workspace = true
rust-version.workspace = true
license.workspace = true

[lints]
workspace = true

# See more keys and their definitions at https://doc.rust-lang.org/cargo/reference/manifest.html

[dependencies]
noirc_frontend.workspace = true
noirc_errors.workspace = true
acvm.workspace = true
bn254_blackbox_solver.workspace = true
fxhash.workspace = true
iter-extended.workspace = true
thiserror.workspace = true
num-bigint = "0.4"
im.workspace = true
serde.workspace = true
serde_json.workspace = true
serde_with = "3.2.0"
tracing.workspace = true
chrono = "0.4.37"
rayon.workspace = true
cfg-if.workspace = true
smallvec = { version = "1.13.2", features = ["serde"] }
<<<<<<< HEAD
=======
vec-collections = "0.4.3"
>>>>>>> 2f92e4a2

[dev-dependencies]
proptest.workspace = true
similar-asserts.workspace = true
tracing-test = "0.2.5"
num-traits.workspace = true
test-case.workspace = true

[features]
bn254 = ["noirc_frontend/bn254"]
bls12_381 = []<|MERGE_RESOLUTION|>--- conflicted
+++ resolved
@@ -29,10 +29,7 @@
 rayon.workspace = true
 cfg-if.workspace = true
 smallvec = { version = "1.13.2", features = ["serde"] }
-<<<<<<< HEAD
-=======
 vec-collections = "0.4.3"
->>>>>>> 2f92e4a2
 
 [dev-dependencies]
 proptest.workspace = true
