--- conflicted
+++ resolved
@@ -3,11 +3,7 @@
   "contributors": [
     "The Noir Team <team@noir-lang.org>"
   ],
-<<<<<<< HEAD
   "version": "1.0.0-beta.3",
-=======
-  "version": "1.0.0-beta.2",
->>>>>>> 06e1041f
   "license": "(MIT OR Apache-2.0)",
   "main": "dist/main.js",
   "types": "./dist/types/src/index.d.cts",
