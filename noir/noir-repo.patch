--- conflicted
+++ resolved
@@ -22,30 +22,6 @@
 --
 2.43.0
 
-<<<<<<< HEAD
-From 9ab3a9e4f931a17ca8b0dc35ade504769844e3a1 Mon Sep 17 00:00:00 2001
-From: TomAFrench <tom@tomfren.ch>
-Date: Sat, 15 Mar 2025 19:36:38 +0000
-Subject: [PATCH 4/4] chore: delete leftover file
-
----
- .../execution_success/double_verify_honk_proof/Nargo.toml   | 6 ------
- 1 file changed, 6 deletions(-)
- delete mode 100644 test_programs/execution_success/double_verify_honk_proof/Nargo.toml
-
-diff --git a/test_programs/execution_success/double_verify_honk_proof/Nargo.toml b/test_programs/execution_success/double_verify_honk_proof/Nargo.toml
-deleted file mode 100644
-index 5f819990..00000000
---- a/test_programs/execution_success/double_verify_honk_proof/Nargo.toml
-+++ /dev/null
-@@ -1,6 +0,0 @@
--[package]
--name = "double_verify_honk_proof"
--type = "bin"
--authors = [""]
--
--[dependencies]
-=======
 From fd8f444eba5db51bee2173d7c2f66bebaa693d30 Mon Sep 17 00:00:00 2001
 From: aakoshh <akosh@aztecprotocol.com>
 Date: Mon, 17 Mar 2025 12:10:58 +0000
@@ -66,6 +42,5 @@
 +
 +# Artifacts created by `noir/bootstrap.sh build_packages`
 +**/package.tgz
->>>>>>> c524339c
 --
 2.43.0