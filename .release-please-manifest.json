{
<<<<<<< HEAD
  ".": "0.70.0",
  "yarn-project/cli": "0.35.1",
  "yarn-project/aztec": "0.70.0",
  "barretenberg": "0.70.0",
  "barretenberg/ts": "0.70.0"
=======
  ".": "0.71.0",
  "yarn-project/cli": "0.35.1",
  "yarn-project/aztec": "0.71.0",
  "barretenberg": "0.71.0",
  "barretenberg/ts": "0.71.0"
>>>>>>> 39e815cd
}<|MERGE_RESOLUTION|>--- conflicted
+++ resolved
@@ -1,15 +1,7 @@
 {
-<<<<<<< HEAD
-  ".": "0.70.0",
-  "yarn-project/cli": "0.35.1",
-  "yarn-project/aztec": "0.70.0",
-  "barretenberg": "0.70.0",
-  "barretenberg/ts": "0.70.0"
-=======
   ".": "0.71.0",
   "yarn-project/cli": "0.35.1",
   "yarn-project/aztec": "0.71.0",
   "barretenberg": "0.71.0",
   "barretenberg/ts": "0.71.0"
->>>>>>> 39e815cd
 }