--- conflicted
+++ resolved
@@ -1,11 +1,3 @@
 {
-<<<<<<< HEAD
-  ".": "0.76.3"
-=======
-  ".": "0.76.4",
-  "yarn-project/cli": "0.35.1",
-  "yarn-project/aztec": "0.76.4",
-  "barretenberg": "0.76.4",
-  "barretenberg/ts": "0.76.4"
->>>>>>> e5a055b8
+  ".": "0.76.4"
 }