--- conflicted
+++ resolved
@@ -1,15 +1,7 @@
 {
-<<<<<<< HEAD
-  ".": "0.28.0",
-  "yarn-project/cli": "0.28.0",
-  "yarn-project/aztec": "0.28.0",
-  "barretenberg": "0.28.0",
-  "barretenberg/ts": "0.28.0"
-=======
   ".": "0.28.1",
   "yarn-project/cli": "0.28.1",
   "yarn-project/aztec": "0.28.1",
   "barretenberg": "0.28.1",
   "barretenberg/ts": "0.28.1"
->>>>>>> 199e9185
 }